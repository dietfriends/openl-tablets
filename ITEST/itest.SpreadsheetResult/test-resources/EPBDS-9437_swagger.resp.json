--- conflicted
+++ resolved
@@ -1,132 +1,128 @@
-<<<<<<< HEAD
-{"swagger":"2.0","info":{"version":"1.0.0","title":"EPBDS-9437","contact":{"name":"OpenL Tablets team"}},"basePath":"/REST/EPBDS-9437","paths":{"/tiktak":{"post":{"summary":"Method: tiktak","description":"","operationId":"tiktak","consumes":["application/json"],"produces":["application/json"],"parameters":[{"in":"body","name":"body","required":false,"schema":{"$ref":"#/definitions/TiktakRequest"}}],"responses":{"200":{"description":"successful operation","schema":{"$ref":"#/definitions/Tiktak"}}}}},"/EPBDS_9437":{"post":{"summary":"Method: EPBDS_9437","description":"","operationId":"EPBDS_9437","consumes":["text/plain"],"produces":["application/json"],"parameters":[{"in":"body","name":"body","required":false,"schema":{"type":"integer","format":"int32"}}],"responses":{"200":{"description":"successful operation","schema":{"$ref":"#/definitions/EPBDS_9437"}}}}}},"definitions":{"Tiktak":{"type":"object","properties":{"string":{"type":"string"},"int":{"type":"integer","format":"int32","xml":{"name":"INT"}}},"xml":{"name":"Tiktak","namespace":"http://spreadsheetresults.generated.openl.org"}},"TiktakRequest":{"type":"object","properties":{"i":{"type":"integer","format":"int32"},"j":{"type":"string"}},"xml":{"name":"TiktakRequest","namespace":"http://jaxrs.openl.org"}},"AnySpreadsheetResult":{"type":"object","properties":{"driver_Forms":{"type":"array","items":{"xml":{"name":"driver_Forms"},"$ref":"#/definitions/AnySpreadsheetResult"}},"string":{"type":"string"},"int":{"type":"integer","format":"int32","xml":{"name":"INT"}}},"xml":{"name":"AnySpreadsheetResult","namespace":"http://spreadsheetresults.generated.openl.org"}},"EPBDS_9437":{"type":"object","properties":{"driver_Forms":{"type":"array","items":{"xml":{"name":"driver_Forms"},"$ref":"#/definitions/AnySpreadsheetResult"}}},"xml":{"name":"EPBDS_9437","namespace":"http://spreadsheetresults.generated.openl.org"}}}}
-=======
-{
-  "swagger": "2.0",
-  "info": {
-    "version": "1.0.0",
-    "title": "EPBDS-9437",
-    "contact": {
-      "name": "OpenL Tablets team"
-    }
-  },
-  "basePath": "/REST/EPBDS-9437",
-  "paths": {
-    "/tiktak": {
-      "post": {
-        "summary": "Method: tiktak(int i, String j)",
-        "description": "",
-        "operationId": "tiktak",
-        "consumes": [
-          "application/json"
-        ],
-        "produces": [
-          "application/json"
-        ],
-        "parameters": [
-          {
-            "in": "body",
-            "name": "body",
-            "required": false,
-            "schema": {
-              "$ref": "#/definitions/TiktakRequest"
-            }
-          }
-        ],
-        "responses": {
-          "200": {
-            "description": "successful operation",
-            "schema": {
-              "$ref": "#/definitions/Tiktak"
-            }
-          }
-        }
-      }
-    },
-    "/EPBDS_9437": {
-      "post": {
-        "summary": "Method: EPBDS_9437(Integer driver)",
-        "description": "",
-        "operationId": "EPBDS_9437",
-        "consumes": [
-          "text/plain"
-        ],
-        "produces": [
-          "application/json"
-        ],
-        "parameters": [
-          {
-            "in": "body",
-            "name": "body",
-            "required": false,
-            "schema": {
-              "type": "integer",
-              "format": "int32"
-            }
-          }
-        ],
-        "responses": {
-          "200": {
-            "description": "successful operation",
-            "schema": {
-              "$ref": "#/definitions/EPBDS_9437"
-            }
-          }
-        }
-      }
-    }
-  },
-  "definitions": {
-    "Tiktak": {
-      "type": "object",
-      "properties": {
-        "INT": {
-          "type": "integer",
-          "format": "int32"
-        },
-        "string": {
-          "type": "string"
-        }
-      },
-      "xml": {
-        "name": "Tiktak",
-        "namespace": "http://spreadsheetresults.generated.openl.org"
-      }
-    },
-    "TiktakRequest": {
-      "type": "object",
-      "properties": {
-        "i": {
-          "type": "integer",
-          "format": "int32"
-        },
-        "j": {
-          "type": "string"
-        }
-      },
-      "xml": {
-        "name": "TiktakRequest",
-        "namespace": "http://jaxrs.openl.org"
-      }
-    },
-    "EPBDS_9437": {
-      "type": "object",
-      "properties": {
-        "driver_Forms": {
-          "type": "array",
-          "items": {
-            "type": "object",
-            "xml": {
-              "name": "driver_Forms"
-            }
-          }
-        }
-      },
-      "xml": {
-        "name": "EPBDS_9437",
-        "namespace": "http://spreadsheetresults.generated.openl.org"
-      }
-    }
-  }
-}
->>>>>>> 52d1d447
+{
+  "swagger": "2.0",
+  "info": {
+    "version": "1.0.0",
+    "title": "EPBDS-9437",
+    "contact": {
+      "name": "OpenL Tablets team"
+    }
+  },
+  "basePath": "/REST/EPBDS-9437",
+  "paths": {
+    "/tiktak": {
+      "post": {
+        "summary": "Method: tiktak(int i, String j)",
+        "description": "",
+        "operationId": "tiktak",
+        "consumes": [
+          "application/json"
+        ],
+        "produces": [
+          "application/json"
+        ],
+        "parameters": [
+          {
+            "in": "body",
+            "name": "body",
+            "required": false,
+            "schema": {
+              "$ref": "#/definitions/TiktakRequest"
+            }
+          }
+        ],
+        "responses": {
+          "200": {
+            "description": "successful operation",
+            "schema": {
+              "$ref": "#/definitions/Tiktak"
+            }
+          }
+        }
+      }
+    },
+    "/EPBDS_9437": {
+      "post": {
+        "summary": "Method: EPBDS_9437(Integer driver)",
+        "description": "",
+        "operationId": "EPBDS_9437",
+        "consumes": [
+          "text/plain"
+        ],
+        "produces": [
+          "application/json"
+        ],
+        "parameters": [
+          {
+            "in": "body",
+            "name": "body",
+            "required": false,
+            "schema": {
+              "type": "integer",
+              "format": "int32"
+            }
+          }
+        ],
+        "responses": {
+          "200": {
+            "description": "successful operation",
+            "schema": {
+              "$ref": "#/definitions/EPBDS_9437"
+            }
+          }
+        }
+      }
+    }
+  },
+  "definitions": {
+    "Tiktak": {
+      "type": "object",
+      "properties": {
+        "INT": {
+          "type": "integer",
+          "format": "int32"
+        },
+        "string": {
+          "type": "string"
+        }
+      },
+      "xml": {
+        "name": "Tiktak",
+        "namespace": "http://spreadsheetresults.generated.openl.org"
+      }
+    },
+    "TiktakRequest": {
+      "type": "object",
+      "properties": {
+        "i": {
+          "type": "integer",
+          "format": "int32"
+        },
+        "j": {
+          "type": "string"
+        }
+      },
+      "xml": {
+        "name": "TiktakRequest",
+        "namespace": "http://jaxrs.openl.org"
+      }
+    },
+    "EPBDS_9437": {
+      "type": "object",
+      "properties": {
+        "driver_Forms": {
+          "type": "array",
+          "items": {
+            "type": "object",
+            "xml": {
+              "name": "driver_Forms"
+            }
+          }
+        }
+      },
+      "xml": {
+        "name": "EPBDS_9437",
+        "namespace": "http://spreadsheetresults.generated.openl.org"
+      }
+    }
+  }
+}