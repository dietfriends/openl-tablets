--- conflicted
+++ resolved
@@ -1,13 +1,9 @@
-<<<<<<< HEAD
-{"driver_Forms":[{"INT":100,"string":"Hey!"}]}
-=======
-{
-  "driver_Forms": [
-    {
-      "@class": "org.openl.generated.spreadsheetresults.Tiktak",
-      "INT": 100,
-      "string": "Hey!"
-    }
-  ]
-}
->>>>>>> 52d1d447
+{
+  "driver_Forms": [
+    {
+      "@class": "org.openl.generated.spreadsheetresults.Tiktak",
+      "INT": 100,
+      "string": "Hey!"
+    }
+  ]
+}