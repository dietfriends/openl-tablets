<?xml version='1.0' encoding='UTF-8'?>
<wsdl:definitions xmlns:xsd="http://www.w3.org/2001/XMLSchema" xmlns:wsdl="http://schemas.xmlsoap.org/wsdl/" xmlns:tns="http://DefaultNamespace" xmlns:soap="http://schemas.xmlsoap.org/wsdl/soap/" xmlns:ns1="http://schemas.xmlsoap.org/soap/http" name="String Parser(version=v1)" targetNamespace="http://DefaultNamespace">
    <wsdl:types>
        <xsd:schema xmlns:xsd="http://www.w3.org/2001/XMLSchema" xmlns:tns="http://internal.service.itest.openl.org" attributeFormDefault="qualified" elementFormDefault="qualified" targetNamespace="http://internal.service.itest.openl.org">
            <xsd:complexType name="MyType">
                <xsd:sequence>
                    <xsd:element minOccurs="0" name="code" type="xsd:int"/>
                    <xsd:element minOccurs="0" name="status" type="xsd:string"/>
                </xsd:sequence>
            </xsd:complexType>
        </xsd:schema>
        <xsd:schema xmlns:xsd="http://www.w3.org/2001/XMLSchema" xmlns:tns="http://spreadsheetresults.generated.openl.org" attributeFormDefault="qualified" elementFormDefault="qualified" targetNamespace="http://spreadsheetresults.generated.openl.org">
            <xsd:complexType name="AnySpreadsheetResult">
                <xsd:sequence/>
            </xsd:complexType>
        </xsd:schema>
        <xsd:schema xmlns:xsd="http://www.w3.org/2001/XMLSchema" xmlns:tns="http://cxf.apache.org/arrays" attributeFormDefault="qualified" elementFormDefault="qualified" targetNamespace="http://cxf.apache.org/arrays">
            <xsd:complexType name="ArrayOfAnyType">
                <xsd:sequence>
<<<<<<< HEAD
                    <xsd:element maxOccurs="unbounded" minOccurs="0" name="anyType" nillable="true" type="xsd:anyType"/>
=======
                    <xsd:element maxOccurs="unbounded" minOccurs="0" name="ArrayOfAnyType" type="tns:ArrayOfAnyType"/>
>>>>>>> 52d1d447
                </xsd:sequence>
            </xsd:complexType>
            <xsd:complexType name="ArrayOfArrayOfAnyType">
                <xsd:sequence>
<<<<<<< HEAD
                    <xsd:element maxOccurs="unbounded" minOccurs="0" name="ArrayOfAnyType" nillable="true" type="tns:ArrayOfAnyType"/>
=======
                    <xsd:element maxOccurs="unbounded" minOccurs="0" name="anyType" type="xsd:anyType"/>
>>>>>>> 52d1d447
                </xsd:sequence>
            </xsd:complexType>
        </xsd:schema>
        <xsd:schema xmlns:xsd="http://www.w3.org/2001/XMLSchema" xmlns:tns="http://DefaultNamespace" xmlns:ns1="http://beans.generated.openl.org" xmlns:ns0="http://internal.service.itest.openl.org" attributeFormDefault="qualified" elementFormDefault="qualified" targetNamespace="http://DefaultNamespace">
            <xsd:import namespace="http://internal.service.itest.openl.org"/>
            <xsd:import namespace="http://beans.generated.openl.org"/>
            <xsd:complexType name="ArrayOfString">
                <xsd:sequence>
                    <xsd:element maxOccurs="unbounded" minOccurs="0" name="string" type="xsd:string"/>
                </xsd:sequence>
            </xsd:complexType>
            <xsd:element name="ping" type="tns:ping"/>
            <xsd:complexType name="ping">
                <xsd:sequence>
                    <xsd:element minOccurs="0" name="input" type="ns0:MyType"/>
                </xsd:sequence>
            </xsd:complexType>
            <xsd:element name="pingResponse" type="tns:pingResponse"/>
            <xsd:complexType name="pingResponse">
                <xsd:sequence>
                    <xsd:element minOccurs="0" name="return" type="ns0:MyType"/>
                </xsd:sequence>
            </xsd:complexType>
            <xsd:element name="process" type="tns:process"/>
            <xsd:complexType name="process">
                <xsd:sequence>
                    <xsd:element minOccurs="0" name="nick" type="xsd:string"/>
                    <xsd:element name="month" type="xsd:int"/>
                </xsd:sequence>
            </xsd:complexType>
            <xsd:element name="processResponse" type="tns:processResponse"/>
            <xsd:complexType name="processResponse">
                <xsd:sequence>
                    <xsd:element minOccurs="0" name="return" type="ns1:RuleType"/>
                </xsd:sequence>
            </xsd:complexType>
            <xsd:element name="virtual" type="tns:virtual"/>
            <xsd:complexType name="virtual">
                <xsd:sequence>
                    <xsd:element minOccurs="0" name="text" type="xsd:string"/>
                </xsd:sequence>
            </xsd:complexType>
            <xsd:element name="virtualResponse" type="tns:virtualResponse"/>
            <xsd:complexType name="virtualResponse">
                <xsd:sequence>
                    <xsd:element minOccurs="0" name="return" type="xsd:double"/>
                </xsd:sequence>
            </xsd:complexType>
            <xsd:element name="toStr" type="tns:toStr"/>
            <xsd:complexType name="toStr">
                <xsd:sequence>
                    <xsd:element minOccurs="0" name="x" type="ns1:RuleType"/>
                </xsd:sequence>
            </xsd:complexType>
            <xsd:element name="toStrResponse" type="tns:toStrResponse"/>
            <xsd:complexType name="toStrResponse">
                <xsd:sequence>
                    <xsd:element minOccurs="0" name="return" type="xsd:string"/>
                </xsd:sequence>
            </xsd:complexType>
            <xsd:element name="parse4PathParam" type="tns:parse4PathParam"/>
            <xsd:complexType name="parse4PathParam">
                <xsd:sequence>
                    <xsd:element minOccurs="0" name="str" type="xsd:string"/>
                </xsd:sequence>
            </xsd:complexType>
            <xsd:element name="parse4PathParamResponse" type="tns:parse4PathParamResponse"/>
            <xsd:complexType name="parse4PathParamResponse">
                <xsd:sequence>
                    <xsd:element minOccurs="0" name="return" type="xsd:anyType"/>
                </xsd:sequence>
            </xsd:complexType>
            <xsd:element name="parse4" type="tns:parse4"/>
            <xsd:complexType name="parse4">
                <xsd:sequence>
                    <xsd:element minOccurs="0" name="str" type="xsd:string"/>
                </xsd:sequence>
            </xsd:complexType>
            <xsd:element name="parse4Response" type="tns:parse4Response"/>
            <xsd:complexType name="parse4Response">
                <xsd:sequence>
                    <xsd:element minOccurs="0" name="return" type="xsd:anyType"/>
                </xsd:sequence>
            </xsd:complexType>
            <xsd:element name="parse" type="tns:parse"/>
            <xsd:complexType name="parse">
                <xsd:sequence>
                    <xsd:element minOccurs="0" name="str" type="xsd:string"/>
                </xsd:sequence>
            </xsd:complexType>
            <xsd:element name="parseResponse" type="tns:parseResponse"/>
            <xsd:complexType name="parseResponse">
                <xsd:sequence>
                    <xsd:element minOccurs="0" name="return" type="xsd:int"/>
                </xsd:sequence>
            </xsd:complexType>
            <xsd:element name="parse3" type="tns:parse3"/>
            <xsd:complexType name="parse3">
                <xsd:sequence>
                    <xsd:element minOccurs="0" name="str" type="xsd:string"/>
                </xsd:sequence>
            </xsd:complexType>
            <xsd:element name="parse3Response" type="tns:parse3Response"/>
            <xsd:complexType name="parse3Response">
                <xsd:sequence>
                    <xsd:element minOccurs="0" name="return" type="xsd:int"/>
                </xsd:sequence>
            </xsd:complexType>
            <xsd:element name="parse4QueryParam" type="tns:parse4QueryParam"/>
            <xsd:complexType name="parse4QueryParam">
                <xsd:sequence>
                    <xsd:element minOccurs="0" name="str" type="xsd:string"/>
                </xsd:sequence>
            </xsd:complexType>
            <xsd:element name="parse4QueryParamResponse" type="tns:parse4QueryParamResponse"/>
            <xsd:complexType name="parse4QueryParamResponse">
                <xsd:sequence>
                    <xsd:element minOccurs="0" name="return" type="xsd:anyType"/>
                </xsd:sequence>
            </xsd:complexType>
            <xsd:element name="parse6" type="tns:parse6"/>
            <xsd:complexType name="parse6">
                <xsd:sequence>
                    <xsd:element minOccurs="0" name="str" type="xsd:string"/>
                </xsd:sequence>
            </xsd:complexType>
            <xsd:element name="parse6Response" type="tns:parse6Response"/>
            <xsd:complexType name="parse6Response">
                <xsd:sequence>
                    <xsd:element minOccurs="0" name="return" type="xsd:int"/>
                </xsd:sequence>
            </xsd:complexType>
            <xsd:element name="parse5" type="tns:parse5"/>
            <xsd:complexType name="parse5">
                <xsd:sequence>
                    <xsd:element minOccurs="0" name="str" type="xsd:string"/>
                </xsd:sequence>
            </xsd:complexType>
            <xsd:element name="parse5Response" type="tns:parse5Response"/>
            <xsd:complexType name="parse5Response">
                <xsd:sequence>
                    <xsd:element minOccurs="0" name="return" type="xsd:double"/>
                </xsd:sequence>
            </xsd:complexType>
            <xsd:element name="parse2" type="tns:parse2"/>
            <xsd:complexType name="parse2">
                <xsd:sequence>
                    <xsd:element minOccurs="0" name="str" type="xsd:string"/>
                </xsd:sequence>
            </xsd:complexType>
            <xsd:element name="parse2Response" type="tns:parse2Response"/>
            <xsd:complexType name="parse2Response">
                <xsd:sequence>
                    <xsd:element minOccurs="0" name="return" type="xsd:anyType"/>
                </xsd:sequence>
            </xsd:complexType>
            <xsd:element name="notExcludedBecauseof_p_" type="tns:notExcludedBecauseof_p_"/>
            <xsd:complexType name="notExcludedBecauseof_p_">
                <xsd:sequence>
                    <xsd:element minOccurs="0" name="str" type="xsd:string"/>
                </xsd:sequence>
            </xsd:complexType>
            <xsd:element name="notExcludedBecauseof_p_Response" type="tns:notExcludedBecauseof_p_Response"/>
            <xsd:complexType name="notExcludedBecauseof_p_Response">
                <xsd:sequence>
                    <xsd:element name="return" type="xsd:int"/>
                </xsd:sequence>
            </xsd:complexType>
            <xsd:element name="virtual2" type="tns:virtual2"/>
            <xsd:complexType name="virtual2">
                <xsd:sequence>
                    <xsd:element minOccurs="0" name="first" type="xsd:string"/>
                    <xsd:element minOccurs="0" name="second" type="xsd:string"/>
                </xsd:sequence>
            </xsd:complexType>
            <xsd:element name="virtual2Response" type="tns:virtual2Response"/>
            <xsd:complexType name="virtual2Response">
                <xsd:sequence>
                    <xsd:element minOccurs="0" name="return" type="xsd:double"/>
                </xsd:sequence>
            </xsd:complexType>
        </xsd:schema>
<<<<<<< HEAD
=======
        <xsd:schema xmlns:xsd="http://www.w3.org/2001/XMLSchema" xmlns:tns="http://beans.generated.openl.org" attributeFormDefault="qualified" elementFormDefault="qualified" targetNamespace="http://beans.generated.openl.org">
            <xsd:complexType name="RuleType">
                <xsd:sequence>
                    <xsd:element minOccurs="0" name="age" type="xsd:double"/>
                    <xsd:element minOccurs="0" name="name" type="xsd:string"/>
                </xsd:sequence>
            </xsd:complexType>
        </xsd:schema>
>>>>>>> 52d1d447
        <xsd:schema xmlns:xsd="http://www.w3.org/2001/XMLSchema" xmlns:tns="http://table.rules.openl.org" attributeFormDefault="qualified" elementFormDefault="qualified" targetNamespace="http://table.rules.openl.org">
            <xsd:complexType name="Point">
                <xsd:sequence>
                    <xsd:element minOccurs="0" name="column" type="xsd:int"/>
                    <xsd:element minOccurs="0" name="row" type="xsd:int"/>
                </xsd:sequence>
            </xsd:complexType>
        </xsd:schema>
        <xsd:schema xmlns:xsd="http://www.w3.org/2001/XMLSchema" xmlns:tns="http://beans.generated.openl.org" attributeFormDefault="qualified" elementFormDefault="qualified" targetNamespace="http://beans.generated.openl.org">
            <xsd:complexType name="RuleType">
                <xsd:sequence>
                    <xsd:element minOccurs="0" name="age" nillable="true" type="xsd:double"/>
                    <xsd:element minOccurs="0" name="name" type="xsd:string"/>
                </xsd:sequence>
            </xsd:complexType>
        </xsd:schema>
        <xsd:schema xmlns:xsd="http://www.w3.org/2001/XMLSchema" xmlns:tns="http://calc.rules.openl.org" xmlns:ns1="http://cxf.apache.org/arrays" xmlns:ns0="http://DefaultNamespace" attributeFormDefault="qualified" elementFormDefault="qualified" targetNamespace="http://calc.rules.openl.org">
            <xsd:import namespace="http://DefaultNamespace"/>
            <xsd:import namespace="http://cxf.apache.org/arrays"/>
            <xsd:complexType name="SpreadsheetResult">
                <xsd:sequence>
                    <xsd:element minOccurs="0" name="columnNames" type="ns0:ArrayOfString"/>
                    <xsd:element minOccurs="0" name="results" type="ns1:ArrayOfArrayOfAnyType"/>
                    <xsd:element minOccurs="0" name="rowNames" type="ns0:ArrayOfString"/>
                </xsd:sequence>
            </xsd:complexType>
        </xsd:schema>
    </wsdl:types>
    <wsdl:message name="ping">
        <wsdl:part element="tns:ping" name="parameters">
        </wsdl:part>
    </wsdl:message>
    <wsdl:message name="parse6Response">
        <wsdl:part element="tns:parse6Response" name="parameters">
        </wsdl:part>
    </wsdl:message>
    <wsdl:message name="virtual">
        <wsdl:part element="tns:virtual" name="parameters">
        </wsdl:part>
    </wsdl:message>
    <wsdl:message name="toStrResponse">
        <wsdl:part element="tns:toStrResponse" name="parameters">
        </wsdl:part>
    </wsdl:message>
    <wsdl:message name="parse4">
        <wsdl:part element="tns:parse4" name="parameters">
        </wsdl:part>
    </wsdl:message>
    <wsdl:message name="parse3">
        <wsdl:part element="tns:parse3" name="parameters">
        </wsdl:part>
    </wsdl:message>
    <wsdl:message name="parse6">
        <wsdl:part element="tns:parse6" name="parameters">
        </wsdl:part>
    </wsdl:message>
    <wsdl:message name="virtual2Response">
        <wsdl:part element="tns:virtual2Response" name="parameters">
        </wsdl:part>
    </wsdl:message>
    <wsdl:message name="parse5">
        <wsdl:part element="tns:parse5" name="parameters">
        </wsdl:part>
    </wsdl:message>
    <wsdl:message name="virtualResponse">
        <wsdl:part element="tns:virtualResponse" name="parameters">
        </wsdl:part>
    </wsdl:message>
    <wsdl:message name="processResponse">
        <wsdl:part element="tns:processResponse" name="parameters">
        </wsdl:part>
    </wsdl:message>
    <wsdl:message name="parseResponse">
        <wsdl:part element="tns:parseResponse" name="parameters">
        </wsdl:part>
    </wsdl:message>
    <wsdl:message name="virtual2">
        <wsdl:part element="tns:virtual2" name="parameters">
        </wsdl:part>
    </wsdl:message>
    <wsdl:message name="parse4PathParamResponse">
        <wsdl:part element="tns:parse4PathParamResponse" name="parameters">
        </wsdl:part>
    </wsdl:message>
    <wsdl:message name="process">
        <wsdl:part element="tns:process" name="parameters">
        </wsdl:part>
    </wsdl:message>
    <wsdl:message name="toStr">
        <wsdl:part element="tns:toStr" name="parameters">
        </wsdl:part>
    </wsdl:message>
    <wsdl:message name="parse2Response">
        <wsdl:part element="tns:parse2Response" name="parameters">
        </wsdl:part>
    </wsdl:message>
    <wsdl:message name="parse4PathParam">
        <wsdl:part element="tns:parse4PathParam" name="parameters">
        </wsdl:part>
    </wsdl:message>
    <wsdl:message name="parse">
        <wsdl:part element="tns:parse" name="parameters">
        </wsdl:part>
    </wsdl:message>
    <wsdl:message name="parse4QueryParam">
        <wsdl:part element="tns:parse4QueryParam" name="parameters">
        </wsdl:part>
    </wsdl:message>
    <wsdl:message name="parse2">
        <wsdl:part element="tns:parse2" name="parameters">
        </wsdl:part>
    </wsdl:message>
    <wsdl:message name="parse4Response">
        <wsdl:part element="tns:parse4Response" name="parameters">
        </wsdl:part>
    </wsdl:message>
    <wsdl:message name="parse4QueryParamResponse">
        <wsdl:part element="tns:parse4QueryParamResponse" name="parameters">
        </wsdl:part>
    </wsdl:message>
    <wsdl:message name="parse3Response">
        <wsdl:part element="tns:parse3Response" name="parameters">
        </wsdl:part>
    </wsdl:message>
    <wsdl:message name="notExcludedBecauseof_p_">
        <wsdl:part element="tns:notExcludedBecauseof_p_" name="parameters">
        </wsdl:part>
    </wsdl:message>
    <wsdl:message name="pingResponse">
        <wsdl:part element="tns:pingResponse" name="parameters">
        </wsdl:part>
    </wsdl:message>
    <wsdl:message name="parse5Response">
        <wsdl:part element="tns:parse5Response" name="parameters">
        </wsdl:part>
    </wsdl:message>
    <wsdl:message name="notExcludedBecauseof_p_Response">
        <wsdl:part element="tns:notExcludedBecauseof_p_Response" name="parameters">
        </wsdl:part>
    </wsdl:message>
    <wsdl:portType name="String Parser(version=v1)PortType">
        <wsdl:operation name="ping">
            <wsdl:input message="tns:ping" name="ping">
            </wsdl:input>
            <wsdl:output message="tns:pingResponse" name="pingResponse">
            </wsdl:output>
        </wsdl:operation>
        <wsdl:operation name="process">
            <wsdl:input message="tns:process" name="process">
            </wsdl:input>
            <wsdl:output message="tns:processResponse" name="processResponse">
            </wsdl:output>
        </wsdl:operation>
        <wsdl:operation name="virtual">
            <wsdl:input message="tns:virtual" name="virtual">
            </wsdl:input>
            <wsdl:output message="tns:virtualResponse" name="virtualResponse">
            </wsdl:output>
        </wsdl:operation>
        <wsdl:operation name="toStr">
            <wsdl:input message="tns:toStr" name="toStr">
            </wsdl:input>
            <wsdl:output message="tns:toStrResponse" name="toStrResponse">
            </wsdl:output>
        </wsdl:operation>
        <wsdl:operation name="parse4PathParam">
            <wsdl:input message="tns:parse4PathParam" name="parse4PathParam">
            </wsdl:input>
            <wsdl:output message="tns:parse4PathParamResponse" name="parse4PathParamResponse">
            </wsdl:output>
        </wsdl:operation>
        <wsdl:operation name="parse4">
            <wsdl:input message="tns:parse4" name="parse4">
            </wsdl:input>
            <wsdl:output message="tns:parse4Response" name="parse4Response">
            </wsdl:output>
        </wsdl:operation>
        <wsdl:operation name="parse">
            <wsdl:input message="tns:parse" name="parse">
            </wsdl:input>
            <wsdl:output message="tns:parseResponse" name="parseResponse">
            </wsdl:output>
        </wsdl:operation>
        <wsdl:operation name="parse3">
            <wsdl:input message="tns:parse3" name="parse3">
            </wsdl:input>
            <wsdl:output message="tns:parse3Response" name="parse3Response">
            </wsdl:output>
        </wsdl:operation>
        <wsdl:operation name="parse4QueryParam">
            <wsdl:input message="tns:parse4QueryParam" name="parse4QueryParam">
            </wsdl:input>
            <wsdl:output message="tns:parse4QueryParamResponse" name="parse4QueryParamResponse">
            </wsdl:output>
        </wsdl:operation>
        <wsdl:operation name="parse6">
            <wsdl:input message="tns:parse6" name="parse6">
            </wsdl:input>
            <wsdl:output message="tns:parse6Response" name="parse6Response">
            </wsdl:output>
        </wsdl:operation>
        <wsdl:operation name="parse5">
            <wsdl:input message="tns:parse5" name="parse5">
            </wsdl:input>
            <wsdl:output message="tns:parse5Response" name="parse5Response">
            </wsdl:output>
        </wsdl:operation>
        <wsdl:operation name="parse2">
            <wsdl:input message="tns:parse2" name="parse2">
            </wsdl:input>
            <wsdl:output message="tns:parse2Response" name="parse2Response">
            </wsdl:output>
        </wsdl:operation>
        <wsdl:operation name="notExcludedBecauseof_p_">
            <wsdl:input message="tns:notExcludedBecauseof_p_" name="notExcludedBecauseof_p_">
            </wsdl:input>
            <wsdl:output message="tns:notExcludedBecauseof_p_Response" name="notExcludedBecauseof_p_Response">
            </wsdl:output>
        </wsdl:operation>
        <wsdl:operation name="virtual2">
            <wsdl:input message="tns:virtual2" name="virtual2">
            </wsdl:input>
            <wsdl:output message="tns:virtual2Response" name="virtual2Response">
            </wsdl:output>
        </wsdl:operation>
    </wsdl:portType>
    <wsdl:binding name="String Parser(version=v1)SoapBinding" type="tns:String Parser(version=v1)PortType">
        <soap:binding style="document" transport="http://schemas.xmlsoap.org/soap/http"/>
        <wsdl:operation name="ping">
            <soap:operation soapAction="" style="document"/>
            <wsdl:input name="ping">
                <soap:body use="literal"/>
            </wsdl:input>
            <wsdl:output name="pingResponse">
                <soap:body use="literal"/>
            </wsdl:output>
        </wsdl:operation>
        <wsdl:operation name="virtual">
            <soap:operation soapAction="" style="document"/>
            <wsdl:input name="virtual">
                <soap:body use="literal"/>
            </wsdl:input>
            <wsdl:output name="virtualResponse">
                <soap:body use="literal"/>
            </wsdl:output>
        </wsdl:operation>
        <wsdl:operation name="process">
            <soap:operation soapAction="" style="document"/>
            <wsdl:input name="process">
                <soap:body use="literal"/>
            </wsdl:input>
            <wsdl:output name="processResponse">
                <soap:body use="literal"/>
            </wsdl:output>
        </wsdl:operation>
        <wsdl:operation name="toStr">
            <soap:operation soapAction="" style="document"/>
            <wsdl:input name="toStr">
                <soap:body use="literal"/>
            </wsdl:input>
            <wsdl:output name="toStrResponse">
                <soap:body use="literal"/>
            </wsdl:output>
        </wsdl:operation>
        <wsdl:operation name="parse4PathParam">
            <soap:operation soapAction="" style="document"/>
            <wsdl:input name="parse4PathParam">
                <soap:body use="literal"/>
            </wsdl:input>
            <wsdl:output name="parse4PathParamResponse">
                <soap:body use="literal"/>
            </wsdl:output>
        </wsdl:operation>
        <wsdl:operation name="parse4">
            <soap:operation soapAction="" style="document"/>
            <wsdl:input name="parse4">
                <soap:body use="literal"/>
            </wsdl:input>
            <wsdl:output name="parse4Response">
                <soap:body use="literal"/>
            </wsdl:output>
        </wsdl:operation>
        <wsdl:operation name="parse">
            <soap:operation soapAction="" style="document"/>
            <wsdl:input name="parse">
                <soap:body use="literal"/>
            </wsdl:input>
            <wsdl:output name="parseResponse">
                <soap:body use="literal"/>
            </wsdl:output>
        </wsdl:operation>
        <wsdl:operation name="parse3">
            <soap:operation soapAction="" style="document"/>
            <wsdl:input name="parse3">
                <soap:body use="literal"/>
            </wsdl:input>
            <wsdl:output name="parse3Response">
                <soap:body use="literal"/>
            </wsdl:output>
        </wsdl:operation>
        <wsdl:operation name="parse4QueryParam">
            <soap:operation soapAction="" style="document"/>
            <wsdl:input name="parse4QueryParam">
                <soap:body use="literal"/>
            </wsdl:input>
            <wsdl:output name="parse4QueryParamResponse">
                <soap:body use="literal"/>
            </wsdl:output>
        </wsdl:operation>
        <wsdl:operation name="parse6">
            <soap:operation soapAction="" style="document"/>
            <wsdl:input name="parse6">
                <soap:body use="literal"/>
            </wsdl:input>
            <wsdl:output name="parse6Response">
                <soap:body use="literal"/>
            </wsdl:output>
        </wsdl:operation>
        <wsdl:operation name="parse5">
            <soap:operation soapAction="" style="document"/>
            <wsdl:input name="parse5">
                <soap:body use="literal"/>
            </wsdl:input>
            <wsdl:output name="parse5Response">
                <soap:body use="literal"/>
            </wsdl:output>
        </wsdl:operation>
        <wsdl:operation name="parse2">
            <soap:operation soapAction="" style="document"/>
            <wsdl:input name="parse2">
                <soap:body use="literal"/>
            </wsdl:input>
            <wsdl:output name="parse2Response">
                <soap:body use="literal"/>
            </wsdl:output>
        </wsdl:operation>
        <wsdl:operation name="notExcludedBecauseof_p_">
            <soap:operation soapAction="" style="document"/>
            <wsdl:input name="notExcludedBecauseof_p_">
                <soap:body use="literal"/>
            </wsdl:input>
            <wsdl:output name="notExcludedBecauseof_p_Response">
                <soap:body use="literal"/>
            </wsdl:output>
        </wsdl:operation>
        <wsdl:operation name="virtual2">
            <soap:operation soapAction="" style="document"/>
            <wsdl:input name="virtual2">
                <soap:body use="literal"/>
            </wsdl:input>
            <wsdl:output name="virtual2Response">
                <soap:body use="literal"/>
            </wsdl:output>
        </wsdl:operation>
    </wsdl:binding>
    <wsdl:service name="String Parser(version=v1)">
        <wsdl:port binding="tns:String Parser(version=v1)SoapBinding" name="String Parser(version=v1)PortType">
            <soap:address location="http://localhost:#####/v1/string/toNumber"/>
        </wsdl:port>
    </wsdl:service>
</wsdl:definitions><|MERGE_RESOLUTION|>--- conflicted
+++ resolved
@@ -1,587 +1,563 @@
-<?xml version='1.0' encoding='UTF-8'?>
-<wsdl:definitions xmlns:xsd="http://www.w3.org/2001/XMLSchema" xmlns:wsdl="http://schemas.xmlsoap.org/wsdl/" xmlns:tns="http://DefaultNamespace" xmlns:soap="http://schemas.xmlsoap.org/wsdl/soap/" xmlns:ns1="http://schemas.xmlsoap.org/soap/http" name="String Parser(version=v1)" targetNamespace="http://DefaultNamespace">
-    <wsdl:types>
-        <xsd:schema xmlns:xsd="http://www.w3.org/2001/XMLSchema" xmlns:tns="http://internal.service.itest.openl.org" attributeFormDefault="qualified" elementFormDefault="qualified" targetNamespace="http://internal.service.itest.openl.org">
-            <xsd:complexType name="MyType">
-                <xsd:sequence>
-                    <xsd:element minOccurs="0" name="code" type="xsd:int"/>
-                    <xsd:element minOccurs="0" name="status" type="xsd:string"/>
-                </xsd:sequence>
-            </xsd:complexType>
-        </xsd:schema>
-        <xsd:schema xmlns:xsd="http://www.w3.org/2001/XMLSchema" xmlns:tns="http://spreadsheetresults.generated.openl.org" attributeFormDefault="qualified" elementFormDefault="qualified" targetNamespace="http://spreadsheetresults.generated.openl.org">
-            <xsd:complexType name="AnySpreadsheetResult">
-                <xsd:sequence/>
-            </xsd:complexType>
-        </xsd:schema>
-        <xsd:schema xmlns:xsd="http://www.w3.org/2001/XMLSchema" xmlns:tns="http://cxf.apache.org/arrays" attributeFormDefault="qualified" elementFormDefault="qualified" targetNamespace="http://cxf.apache.org/arrays">
-            <xsd:complexType name="ArrayOfAnyType">
-                <xsd:sequence>
-<<<<<<< HEAD
-                    <xsd:element maxOccurs="unbounded" minOccurs="0" name="anyType" nillable="true" type="xsd:anyType"/>
-=======
-                    <xsd:element maxOccurs="unbounded" minOccurs="0" name="ArrayOfAnyType" type="tns:ArrayOfAnyType"/>
->>>>>>> 52d1d447
-                </xsd:sequence>
-            </xsd:complexType>
-            <xsd:complexType name="ArrayOfArrayOfAnyType">
-                <xsd:sequence>
-<<<<<<< HEAD
-                    <xsd:element maxOccurs="unbounded" minOccurs="0" name="ArrayOfAnyType" nillable="true" type="tns:ArrayOfAnyType"/>
-=======
-                    <xsd:element maxOccurs="unbounded" minOccurs="0" name="anyType" type="xsd:anyType"/>
->>>>>>> 52d1d447
-                </xsd:sequence>
-            </xsd:complexType>
-        </xsd:schema>
-        <xsd:schema xmlns:xsd="http://www.w3.org/2001/XMLSchema" xmlns:tns="http://DefaultNamespace" xmlns:ns1="http://beans.generated.openl.org" xmlns:ns0="http://internal.service.itest.openl.org" attributeFormDefault="qualified" elementFormDefault="qualified" targetNamespace="http://DefaultNamespace">
-            <xsd:import namespace="http://internal.service.itest.openl.org"/>
-            <xsd:import namespace="http://beans.generated.openl.org"/>
-            <xsd:complexType name="ArrayOfString">
-                <xsd:sequence>
-                    <xsd:element maxOccurs="unbounded" minOccurs="0" name="string" type="xsd:string"/>
-                </xsd:sequence>
-            </xsd:complexType>
-            <xsd:element name="ping" type="tns:ping"/>
-            <xsd:complexType name="ping">
-                <xsd:sequence>
-                    <xsd:element minOccurs="0" name="input" type="ns0:MyType"/>
-                </xsd:sequence>
-            </xsd:complexType>
-            <xsd:element name="pingResponse" type="tns:pingResponse"/>
-            <xsd:complexType name="pingResponse">
-                <xsd:sequence>
-                    <xsd:element minOccurs="0" name="return" type="ns0:MyType"/>
-                </xsd:sequence>
-            </xsd:complexType>
-            <xsd:element name="process" type="tns:process"/>
-            <xsd:complexType name="process">
-                <xsd:sequence>
-                    <xsd:element minOccurs="0" name="nick" type="xsd:string"/>
-                    <xsd:element name="month" type="xsd:int"/>
-                </xsd:sequence>
-            </xsd:complexType>
-            <xsd:element name="processResponse" type="tns:processResponse"/>
-            <xsd:complexType name="processResponse">
-                <xsd:sequence>
-                    <xsd:element minOccurs="0" name="return" type="ns1:RuleType"/>
-                </xsd:sequence>
-            </xsd:complexType>
-            <xsd:element name="virtual" type="tns:virtual"/>
-            <xsd:complexType name="virtual">
-                <xsd:sequence>
-                    <xsd:element minOccurs="0" name="text" type="xsd:string"/>
-                </xsd:sequence>
-            </xsd:complexType>
-            <xsd:element name="virtualResponse" type="tns:virtualResponse"/>
-            <xsd:complexType name="virtualResponse">
-                <xsd:sequence>
-                    <xsd:element minOccurs="0" name="return" type="xsd:double"/>
-                </xsd:sequence>
-            </xsd:complexType>
-            <xsd:element name="toStr" type="tns:toStr"/>
-            <xsd:complexType name="toStr">
-                <xsd:sequence>
-                    <xsd:element minOccurs="0" name="x" type="ns1:RuleType"/>
-                </xsd:sequence>
-            </xsd:complexType>
-            <xsd:element name="toStrResponse" type="tns:toStrResponse"/>
-            <xsd:complexType name="toStrResponse">
-                <xsd:sequence>
-                    <xsd:element minOccurs="0" name="return" type="xsd:string"/>
-                </xsd:sequence>
-            </xsd:complexType>
-            <xsd:element name="parse4PathParam" type="tns:parse4PathParam"/>
-            <xsd:complexType name="parse4PathParam">
-                <xsd:sequence>
-                    <xsd:element minOccurs="0" name="str" type="xsd:string"/>
-                </xsd:sequence>
-            </xsd:complexType>
-            <xsd:element name="parse4PathParamResponse" type="tns:parse4PathParamResponse"/>
-            <xsd:complexType name="parse4PathParamResponse">
-                <xsd:sequence>
-                    <xsd:element minOccurs="0" name="return" type="xsd:anyType"/>
-                </xsd:sequence>
-            </xsd:complexType>
-            <xsd:element name="parse4" type="tns:parse4"/>
-            <xsd:complexType name="parse4">
-                <xsd:sequence>
-                    <xsd:element minOccurs="0" name="str" type="xsd:string"/>
-                </xsd:sequence>
-            </xsd:complexType>
-            <xsd:element name="parse4Response" type="tns:parse4Response"/>
-            <xsd:complexType name="parse4Response">
-                <xsd:sequence>
-                    <xsd:element minOccurs="0" name="return" type="xsd:anyType"/>
-                </xsd:sequence>
-            </xsd:complexType>
-            <xsd:element name="parse" type="tns:parse"/>
-            <xsd:complexType name="parse">
-                <xsd:sequence>
-                    <xsd:element minOccurs="0" name="str" type="xsd:string"/>
-                </xsd:sequence>
-            </xsd:complexType>
-            <xsd:element name="parseResponse" type="tns:parseResponse"/>
-            <xsd:complexType name="parseResponse">
-                <xsd:sequence>
-                    <xsd:element minOccurs="0" name="return" type="xsd:int"/>
-                </xsd:sequence>
-            </xsd:complexType>
-            <xsd:element name="parse3" type="tns:parse3"/>
-            <xsd:complexType name="parse3">
-                <xsd:sequence>
-                    <xsd:element minOccurs="0" name="str" type="xsd:string"/>
-                </xsd:sequence>
-            </xsd:complexType>
-            <xsd:element name="parse3Response" type="tns:parse3Response"/>
-            <xsd:complexType name="parse3Response">
-                <xsd:sequence>
-                    <xsd:element minOccurs="0" name="return" type="xsd:int"/>
-                </xsd:sequence>
-            </xsd:complexType>
-            <xsd:element name="parse4QueryParam" type="tns:parse4QueryParam"/>
-            <xsd:complexType name="parse4QueryParam">
-                <xsd:sequence>
-                    <xsd:element minOccurs="0" name="str" type="xsd:string"/>
-                </xsd:sequence>
-            </xsd:complexType>
-            <xsd:element name="parse4QueryParamResponse" type="tns:parse4QueryParamResponse"/>
-            <xsd:complexType name="parse4QueryParamResponse">
-                <xsd:sequence>
-                    <xsd:element minOccurs="0" name="return" type="xsd:anyType"/>
-                </xsd:sequence>
-            </xsd:complexType>
-            <xsd:element name="parse6" type="tns:parse6"/>
-            <xsd:complexType name="parse6">
-                <xsd:sequence>
-                    <xsd:element minOccurs="0" name="str" type="xsd:string"/>
-                </xsd:sequence>
-            </xsd:complexType>
-            <xsd:element name="parse6Response" type="tns:parse6Response"/>
-            <xsd:complexType name="parse6Response">
-                <xsd:sequence>
-                    <xsd:element minOccurs="0" name="return" type="xsd:int"/>
-                </xsd:sequence>
-            </xsd:complexType>
-            <xsd:element name="parse5" type="tns:parse5"/>
-            <xsd:complexType name="parse5">
-                <xsd:sequence>
-                    <xsd:element minOccurs="0" name="str" type="xsd:string"/>
-                </xsd:sequence>
-            </xsd:complexType>
-            <xsd:element name="parse5Response" type="tns:parse5Response"/>
-            <xsd:complexType name="parse5Response">
-                <xsd:sequence>
-                    <xsd:element minOccurs="0" name="return" type="xsd:double"/>
-                </xsd:sequence>
-            </xsd:complexType>
-            <xsd:element name="parse2" type="tns:parse2"/>
-            <xsd:complexType name="parse2">
-                <xsd:sequence>
-                    <xsd:element minOccurs="0" name="str" type="xsd:string"/>
-                </xsd:sequence>
-            </xsd:complexType>
-            <xsd:element name="parse2Response" type="tns:parse2Response"/>
-            <xsd:complexType name="parse2Response">
-                <xsd:sequence>
-                    <xsd:element minOccurs="0" name="return" type="xsd:anyType"/>
-                </xsd:sequence>
-            </xsd:complexType>
-            <xsd:element name="notExcludedBecauseof_p_" type="tns:notExcludedBecauseof_p_"/>
-            <xsd:complexType name="notExcludedBecauseof_p_">
-                <xsd:sequence>
-                    <xsd:element minOccurs="0" name="str" type="xsd:string"/>
-                </xsd:sequence>
-            </xsd:complexType>
-            <xsd:element name="notExcludedBecauseof_p_Response" type="tns:notExcludedBecauseof_p_Response"/>
-            <xsd:complexType name="notExcludedBecauseof_p_Response">
-                <xsd:sequence>
-                    <xsd:element name="return" type="xsd:int"/>
-                </xsd:sequence>
-            </xsd:complexType>
-            <xsd:element name="virtual2" type="tns:virtual2"/>
-            <xsd:complexType name="virtual2">
-                <xsd:sequence>
-                    <xsd:element minOccurs="0" name="first" type="xsd:string"/>
-                    <xsd:element minOccurs="0" name="second" type="xsd:string"/>
-                </xsd:sequence>
-            </xsd:complexType>
-            <xsd:element name="virtual2Response" type="tns:virtual2Response"/>
-            <xsd:complexType name="virtual2Response">
-                <xsd:sequence>
-                    <xsd:element minOccurs="0" name="return" type="xsd:double"/>
-                </xsd:sequence>
-            </xsd:complexType>
-        </xsd:schema>
-<<<<<<< HEAD
-=======
-        <xsd:schema xmlns:xsd="http://www.w3.org/2001/XMLSchema" xmlns:tns="http://beans.generated.openl.org" attributeFormDefault="qualified" elementFormDefault="qualified" targetNamespace="http://beans.generated.openl.org">
-            <xsd:complexType name="RuleType">
-                <xsd:sequence>
-                    <xsd:element minOccurs="0" name="age" type="xsd:double"/>
-                    <xsd:element minOccurs="0" name="name" type="xsd:string"/>
-                </xsd:sequence>
-            </xsd:complexType>
-        </xsd:schema>
->>>>>>> 52d1d447
-        <xsd:schema xmlns:xsd="http://www.w3.org/2001/XMLSchema" xmlns:tns="http://table.rules.openl.org" attributeFormDefault="qualified" elementFormDefault="qualified" targetNamespace="http://table.rules.openl.org">
-            <xsd:complexType name="Point">
-                <xsd:sequence>
-                    <xsd:element minOccurs="0" name="column" type="xsd:int"/>
-                    <xsd:element minOccurs="0" name="row" type="xsd:int"/>
-                </xsd:sequence>
-            </xsd:complexType>
-        </xsd:schema>
-        <xsd:schema xmlns:xsd="http://www.w3.org/2001/XMLSchema" xmlns:tns="http://beans.generated.openl.org" attributeFormDefault="qualified" elementFormDefault="qualified" targetNamespace="http://beans.generated.openl.org">
-            <xsd:complexType name="RuleType">
-                <xsd:sequence>
-                    <xsd:element minOccurs="0" name="age" nillable="true" type="xsd:double"/>
-                    <xsd:element minOccurs="0" name="name" type="xsd:string"/>
-                </xsd:sequence>
-            </xsd:complexType>
-        </xsd:schema>
-        <xsd:schema xmlns:xsd="http://www.w3.org/2001/XMLSchema" xmlns:tns="http://calc.rules.openl.org" xmlns:ns1="http://cxf.apache.org/arrays" xmlns:ns0="http://DefaultNamespace" attributeFormDefault="qualified" elementFormDefault="qualified" targetNamespace="http://calc.rules.openl.org">
-            <xsd:import namespace="http://DefaultNamespace"/>
-            <xsd:import namespace="http://cxf.apache.org/arrays"/>
-            <xsd:complexType name="SpreadsheetResult">
-                <xsd:sequence>
-                    <xsd:element minOccurs="0" name="columnNames" type="ns0:ArrayOfString"/>
-                    <xsd:element minOccurs="0" name="results" type="ns1:ArrayOfArrayOfAnyType"/>
-                    <xsd:element minOccurs="0" name="rowNames" type="ns0:ArrayOfString"/>
-                </xsd:sequence>
-            </xsd:complexType>
-        </xsd:schema>
-    </wsdl:types>
-    <wsdl:message name="ping">
-        <wsdl:part element="tns:ping" name="parameters">
-        </wsdl:part>
-    </wsdl:message>
-    <wsdl:message name="parse6Response">
-        <wsdl:part element="tns:parse6Response" name="parameters">
-        </wsdl:part>
-    </wsdl:message>
-    <wsdl:message name="virtual">
-        <wsdl:part element="tns:virtual" name="parameters">
-        </wsdl:part>
-    </wsdl:message>
-    <wsdl:message name="toStrResponse">
-        <wsdl:part element="tns:toStrResponse" name="parameters">
-        </wsdl:part>
-    </wsdl:message>
-    <wsdl:message name="parse4">
-        <wsdl:part element="tns:parse4" name="parameters">
-        </wsdl:part>
-    </wsdl:message>
-    <wsdl:message name="parse3">
-        <wsdl:part element="tns:parse3" name="parameters">
-        </wsdl:part>
-    </wsdl:message>
-    <wsdl:message name="parse6">
-        <wsdl:part element="tns:parse6" name="parameters">
-        </wsdl:part>
-    </wsdl:message>
-    <wsdl:message name="virtual2Response">
-        <wsdl:part element="tns:virtual2Response" name="parameters">
-        </wsdl:part>
-    </wsdl:message>
-    <wsdl:message name="parse5">
-        <wsdl:part element="tns:parse5" name="parameters">
-        </wsdl:part>
-    </wsdl:message>
-    <wsdl:message name="virtualResponse">
-        <wsdl:part element="tns:virtualResponse" name="parameters">
-        </wsdl:part>
-    </wsdl:message>
-    <wsdl:message name="processResponse">
-        <wsdl:part element="tns:processResponse" name="parameters">
-        </wsdl:part>
-    </wsdl:message>
-    <wsdl:message name="parseResponse">
-        <wsdl:part element="tns:parseResponse" name="parameters">
-        </wsdl:part>
-    </wsdl:message>
-    <wsdl:message name="virtual2">
-        <wsdl:part element="tns:virtual2" name="parameters">
-        </wsdl:part>
-    </wsdl:message>
-    <wsdl:message name="parse4PathParamResponse">
-        <wsdl:part element="tns:parse4PathParamResponse" name="parameters">
-        </wsdl:part>
-    </wsdl:message>
-    <wsdl:message name="process">
-        <wsdl:part element="tns:process" name="parameters">
-        </wsdl:part>
-    </wsdl:message>
-    <wsdl:message name="toStr">
-        <wsdl:part element="tns:toStr" name="parameters">
-        </wsdl:part>
-    </wsdl:message>
-    <wsdl:message name="parse2Response">
-        <wsdl:part element="tns:parse2Response" name="parameters">
-        </wsdl:part>
-    </wsdl:message>
-    <wsdl:message name="parse4PathParam">
-        <wsdl:part element="tns:parse4PathParam" name="parameters">
-        </wsdl:part>
-    </wsdl:message>
-    <wsdl:message name="parse">
-        <wsdl:part element="tns:parse" name="parameters">
-        </wsdl:part>
-    </wsdl:message>
-    <wsdl:message name="parse4QueryParam">
-        <wsdl:part element="tns:parse4QueryParam" name="parameters">
-        </wsdl:part>
-    </wsdl:message>
-    <wsdl:message name="parse2">
-        <wsdl:part element="tns:parse2" name="parameters">
-        </wsdl:part>
-    </wsdl:message>
-    <wsdl:message name="parse4Response">
-        <wsdl:part element="tns:parse4Response" name="parameters">
-        </wsdl:part>
-    </wsdl:message>
-    <wsdl:message name="parse4QueryParamResponse">
-        <wsdl:part element="tns:parse4QueryParamResponse" name="parameters">
-        </wsdl:part>
-    </wsdl:message>
-    <wsdl:message name="parse3Response">
-        <wsdl:part element="tns:parse3Response" name="parameters">
-        </wsdl:part>
-    </wsdl:message>
-    <wsdl:message name="notExcludedBecauseof_p_">
-        <wsdl:part element="tns:notExcludedBecauseof_p_" name="parameters">
-        </wsdl:part>
-    </wsdl:message>
-    <wsdl:message name="pingResponse">
-        <wsdl:part element="tns:pingResponse" name="parameters">
-        </wsdl:part>
-    </wsdl:message>
-    <wsdl:message name="parse5Response">
-        <wsdl:part element="tns:parse5Response" name="parameters">
-        </wsdl:part>
-    </wsdl:message>
-    <wsdl:message name="notExcludedBecauseof_p_Response">
-        <wsdl:part element="tns:notExcludedBecauseof_p_Response" name="parameters">
-        </wsdl:part>
-    </wsdl:message>
-    <wsdl:portType name="String Parser(version=v1)PortType">
-        <wsdl:operation name="ping">
-            <wsdl:input message="tns:ping" name="ping">
-            </wsdl:input>
-            <wsdl:output message="tns:pingResponse" name="pingResponse">
-            </wsdl:output>
-        </wsdl:operation>
-        <wsdl:operation name="process">
-            <wsdl:input message="tns:process" name="process">
-            </wsdl:input>
-            <wsdl:output message="tns:processResponse" name="processResponse">
-            </wsdl:output>
-        </wsdl:operation>
-        <wsdl:operation name="virtual">
-            <wsdl:input message="tns:virtual" name="virtual">
-            </wsdl:input>
-            <wsdl:output message="tns:virtualResponse" name="virtualResponse">
-            </wsdl:output>
-        </wsdl:operation>
-        <wsdl:operation name="toStr">
-            <wsdl:input message="tns:toStr" name="toStr">
-            </wsdl:input>
-            <wsdl:output message="tns:toStrResponse" name="toStrResponse">
-            </wsdl:output>
-        </wsdl:operation>
-        <wsdl:operation name="parse4PathParam">
-            <wsdl:input message="tns:parse4PathParam" name="parse4PathParam">
-            </wsdl:input>
-            <wsdl:output message="tns:parse4PathParamResponse" name="parse4PathParamResponse">
-            </wsdl:output>
-        </wsdl:operation>
-        <wsdl:operation name="parse4">
-            <wsdl:input message="tns:parse4" name="parse4">
-            </wsdl:input>
-            <wsdl:output message="tns:parse4Response" name="parse4Response">
-            </wsdl:output>
-        </wsdl:operation>
-        <wsdl:operation name="parse">
-            <wsdl:input message="tns:parse" name="parse">
-            </wsdl:input>
-            <wsdl:output message="tns:parseResponse" name="parseResponse">
-            </wsdl:output>
-        </wsdl:operation>
-        <wsdl:operation name="parse3">
-            <wsdl:input message="tns:parse3" name="parse3">
-            </wsdl:input>
-            <wsdl:output message="tns:parse3Response" name="parse3Response">
-            </wsdl:output>
-        </wsdl:operation>
-        <wsdl:operation name="parse4QueryParam">
-            <wsdl:input message="tns:parse4QueryParam" name="parse4QueryParam">
-            </wsdl:input>
-            <wsdl:output message="tns:parse4QueryParamResponse" name="parse4QueryParamResponse">
-            </wsdl:output>
-        </wsdl:operation>
-        <wsdl:operation name="parse6">
-            <wsdl:input message="tns:parse6" name="parse6">
-            </wsdl:input>
-            <wsdl:output message="tns:parse6Response" name="parse6Response">
-            </wsdl:output>
-        </wsdl:operation>
-        <wsdl:operation name="parse5">
-            <wsdl:input message="tns:parse5" name="parse5">
-            </wsdl:input>
-            <wsdl:output message="tns:parse5Response" name="parse5Response">
-            </wsdl:output>
-        </wsdl:operation>
-        <wsdl:operation name="parse2">
-            <wsdl:input message="tns:parse2" name="parse2">
-            </wsdl:input>
-            <wsdl:output message="tns:parse2Response" name="parse2Response">
-            </wsdl:output>
-        </wsdl:operation>
-        <wsdl:operation name="notExcludedBecauseof_p_">
-            <wsdl:input message="tns:notExcludedBecauseof_p_" name="notExcludedBecauseof_p_">
-            </wsdl:input>
-            <wsdl:output message="tns:notExcludedBecauseof_p_Response" name="notExcludedBecauseof_p_Response">
-            </wsdl:output>
-        </wsdl:operation>
-        <wsdl:operation name="virtual2">
-            <wsdl:input message="tns:virtual2" name="virtual2">
-            </wsdl:input>
-            <wsdl:output message="tns:virtual2Response" name="virtual2Response">
-            </wsdl:output>
-        </wsdl:operation>
-    </wsdl:portType>
-    <wsdl:binding name="String Parser(version=v1)SoapBinding" type="tns:String Parser(version=v1)PortType">
-        <soap:binding style="document" transport="http://schemas.xmlsoap.org/soap/http"/>
-        <wsdl:operation name="ping">
-            <soap:operation soapAction="" style="document"/>
-            <wsdl:input name="ping">
-                <soap:body use="literal"/>
-            </wsdl:input>
-            <wsdl:output name="pingResponse">
-                <soap:body use="literal"/>
-            </wsdl:output>
-        </wsdl:operation>
-        <wsdl:operation name="virtual">
-            <soap:operation soapAction="" style="document"/>
-            <wsdl:input name="virtual">
-                <soap:body use="literal"/>
-            </wsdl:input>
-            <wsdl:output name="virtualResponse">
-                <soap:body use="literal"/>
-            </wsdl:output>
-        </wsdl:operation>
-        <wsdl:operation name="process">
-            <soap:operation soapAction="" style="document"/>
-            <wsdl:input name="process">
-                <soap:body use="literal"/>
-            </wsdl:input>
-            <wsdl:output name="processResponse">
-                <soap:body use="literal"/>
-            </wsdl:output>
-        </wsdl:operation>
-        <wsdl:operation name="toStr">
-            <soap:operation soapAction="" style="document"/>
-            <wsdl:input name="toStr">
-                <soap:body use="literal"/>
-            </wsdl:input>
-            <wsdl:output name="toStrResponse">
-                <soap:body use="literal"/>
-            </wsdl:output>
-        </wsdl:operation>
-        <wsdl:operation name="parse4PathParam">
-            <soap:operation soapAction="" style="document"/>
-            <wsdl:input name="parse4PathParam">
-                <soap:body use="literal"/>
-            </wsdl:input>
-            <wsdl:output name="parse4PathParamResponse">
-                <soap:body use="literal"/>
-            </wsdl:output>
-        </wsdl:operation>
-        <wsdl:operation name="parse4">
-            <soap:operation soapAction="" style="document"/>
-            <wsdl:input name="parse4">
-                <soap:body use="literal"/>
-            </wsdl:input>
-            <wsdl:output name="parse4Response">
-                <soap:body use="literal"/>
-            </wsdl:output>
-        </wsdl:operation>
-        <wsdl:operation name="parse">
-            <soap:operation soapAction="" style="document"/>
-            <wsdl:input name="parse">
-                <soap:body use="literal"/>
-            </wsdl:input>
-            <wsdl:output name="parseResponse">
-                <soap:body use="literal"/>
-            </wsdl:output>
-        </wsdl:operation>
-        <wsdl:operation name="parse3">
-            <soap:operation soapAction="" style="document"/>
-            <wsdl:input name="parse3">
-                <soap:body use="literal"/>
-            </wsdl:input>
-            <wsdl:output name="parse3Response">
-                <soap:body use="literal"/>
-            </wsdl:output>
-        </wsdl:operation>
-        <wsdl:operation name="parse4QueryParam">
-            <soap:operation soapAction="" style="document"/>
-            <wsdl:input name="parse4QueryParam">
-                <soap:body use="literal"/>
-            </wsdl:input>
-            <wsdl:output name="parse4QueryParamResponse">
-                <soap:body use="literal"/>
-            </wsdl:output>
-        </wsdl:operation>
-        <wsdl:operation name="parse6">
-            <soap:operation soapAction="" style="document"/>
-            <wsdl:input name="parse6">
-                <soap:body use="literal"/>
-            </wsdl:input>
-            <wsdl:output name="parse6Response">
-                <soap:body use="literal"/>
-            </wsdl:output>
-        </wsdl:operation>
-        <wsdl:operation name="parse5">
-            <soap:operation soapAction="" style="document"/>
-            <wsdl:input name="parse5">
-                <soap:body use="literal"/>
-            </wsdl:input>
-            <wsdl:output name="parse5Response">
-                <soap:body use="literal"/>
-            </wsdl:output>
-        </wsdl:operation>
-        <wsdl:operation name="parse2">
-            <soap:operation soapAction="" style="document"/>
-            <wsdl:input name="parse2">
-                <soap:body use="literal"/>
-            </wsdl:input>
-            <wsdl:output name="parse2Response">
-                <soap:body use="literal"/>
-            </wsdl:output>
-        </wsdl:operation>
-        <wsdl:operation name="notExcludedBecauseof_p_">
-            <soap:operation soapAction="" style="document"/>
-            <wsdl:input name="notExcludedBecauseof_p_">
-                <soap:body use="literal"/>
-            </wsdl:input>
-            <wsdl:output name="notExcludedBecauseof_p_Response">
-                <soap:body use="literal"/>
-            </wsdl:output>
-        </wsdl:operation>
-        <wsdl:operation name="virtual2">
-            <soap:operation soapAction="" style="document"/>
-            <wsdl:input name="virtual2">
-                <soap:body use="literal"/>
-            </wsdl:input>
-            <wsdl:output name="virtual2Response">
-                <soap:body use="literal"/>
-            </wsdl:output>
-        </wsdl:operation>
-    </wsdl:binding>
-    <wsdl:service name="String Parser(version=v1)">
-        <wsdl:port binding="tns:String Parser(version=v1)SoapBinding" name="String Parser(version=v1)PortType">
-            <soap:address location="http://localhost:#####/v1/string/toNumber"/>
-        </wsdl:port>
-    </wsdl:service>
+<?xml version='1.0' encoding='UTF-8'?>
+<wsdl:definitions xmlns:xsd="http://www.w3.org/2001/XMLSchema" xmlns:wsdl="http://schemas.xmlsoap.org/wsdl/" xmlns:tns="http://DefaultNamespace" xmlns:soap="http://schemas.xmlsoap.org/wsdl/soap/" xmlns:ns1="http://schemas.xmlsoap.org/soap/http" name="String Parser(version=v1)" targetNamespace="http://DefaultNamespace">
+    <wsdl:types>
+        <xsd:schema xmlns:xsd="http://www.w3.org/2001/XMLSchema" xmlns:tns="http://internal.service.itest.openl.org" attributeFormDefault="qualified" elementFormDefault="qualified" targetNamespace="http://internal.service.itest.openl.org">
+            <xsd:complexType name="MyType">
+                <xsd:sequence>
+                    <xsd:element minOccurs="0" name="code" type="xsd:int"/>
+                    <xsd:element minOccurs="0" name="status" type="xsd:string"/>
+                </xsd:sequence>
+            </xsd:complexType>
+        </xsd:schema>
+        <xsd:schema xmlns:xsd="http://www.w3.org/2001/XMLSchema" xmlns:tns="http://cxf.apache.org/arrays" attributeFormDefault="qualified" elementFormDefault="qualified" targetNamespace="http://cxf.apache.org/arrays">
+            <xsd:complexType name="ArrayOfArrayOfAnyType">
+                <xsd:sequence>
+                    <xsd:element maxOccurs="unbounded" minOccurs="0" name="ArrayOfAnyType" type="tns:ArrayOfAnyType"/>
+                </xsd:sequence>
+            </xsd:complexType>
+            <xsd:complexType name="ArrayOfAnyType">
+                <xsd:sequence>
+                    <xsd:element maxOccurs="unbounded" minOccurs="0" name="anyType" type="xsd:anyType"/>
+                </xsd:sequence>
+            </xsd:complexType>
+        </xsd:schema>
+        <xsd:schema xmlns:xsd="http://www.w3.org/2001/XMLSchema" xmlns:tns="http://DefaultNamespace" xmlns:ns1="http://beans.generated.openl.org" xmlns:ns0="http://internal.service.itest.openl.org" attributeFormDefault="qualified" elementFormDefault="qualified" targetNamespace="http://DefaultNamespace">
+            <xsd:import namespace="http://internal.service.itest.openl.org"/>
+            <xsd:import namespace="http://beans.generated.openl.org"/>
+            <xsd:complexType name="ArrayOfString">
+                <xsd:sequence>
+                    <xsd:element maxOccurs="unbounded" minOccurs="0" name="string" type="xsd:string"/>
+                </xsd:sequence>
+            </xsd:complexType>
+            <xsd:element name="ping" type="tns:ping"/>
+            <xsd:complexType name="ping">
+                <xsd:sequence>
+                    <xsd:element minOccurs="0" name="input" type="ns0:MyType"/>
+                </xsd:sequence>
+            </xsd:complexType>
+            <xsd:element name="pingResponse" type="tns:pingResponse"/>
+            <xsd:complexType name="pingResponse">
+                <xsd:sequence>
+                    <xsd:element minOccurs="0" name="return" type="ns0:MyType"/>
+                </xsd:sequence>
+            </xsd:complexType>
+            <xsd:element name="process" type="tns:process"/>
+            <xsd:complexType name="process">
+                <xsd:sequence>
+                    <xsd:element minOccurs="0" name="nick" type="xsd:string"/>
+                    <xsd:element name="month" type="xsd:int"/>
+                </xsd:sequence>
+            </xsd:complexType>
+            <xsd:element name="processResponse" type="tns:processResponse"/>
+            <xsd:complexType name="processResponse">
+                <xsd:sequence>
+                    <xsd:element minOccurs="0" name="return" type="ns1:RuleType"/>
+                </xsd:sequence>
+            </xsd:complexType>
+            <xsd:element name="virtual" type="tns:virtual"/>
+            <xsd:complexType name="virtual">
+                <xsd:sequence>
+                    <xsd:element minOccurs="0" name="text" type="xsd:string"/>
+                </xsd:sequence>
+            </xsd:complexType>
+            <xsd:element name="virtualResponse" type="tns:virtualResponse"/>
+            <xsd:complexType name="virtualResponse">
+                <xsd:sequence>
+                    <xsd:element minOccurs="0" name="return" type="xsd:double"/>
+                </xsd:sequence>
+            </xsd:complexType>
+            <xsd:element name="toStr" type="tns:toStr"/>
+            <xsd:complexType name="toStr">
+                <xsd:sequence>
+                    <xsd:element minOccurs="0" name="x" type="ns1:RuleType"/>
+                </xsd:sequence>
+            </xsd:complexType>
+            <xsd:element name="toStrResponse" type="tns:toStrResponse"/>
+            <xsd:complexType name="toStrResponse">
+                <xsd:sequence>
+                    <xsd:element minOccurs="0" name="return" type="xsd:string"/>
+                </xsd:sequence>
+            </xsd:complexType>
+            <xsd:element name="parse4PathParam" type="tns:parse4PathParam"/>
+            <xsd:complexType name="parse4PathParam">
+                <xsd:sequence>
+                    <xsd:element minOccurs="0" name="str" type="xsd:string"/>
+                </xsd:sequence>
+            </xsd:complexType>
+            <xsd:element name="parse4PathParamResponse" type="tns:parse4PathParamResponse"/>
+            <xsd:complexType name="parse4PathParamResponse">
+                <xsd:sequence>
+                    <xsd:element minOccurs="0" name="return" type="xsd:anyType"/>
+                </xsd:sequence>
+            </xsd:complexType>
+            <xsd:element name="parse4" type="tns:parse4"/>
+            <xsd:complexType name="parse4">
+                <xsd:sequence>
+                    <xsd:element minOccurs="0" name="str" type="xsd:string"/>
+                </xsd:sequence>
+            </xsd:complexType>
+            <xsd:element name="parse4Response" type="tns:parse4Response"/>
+            <xsd:complexType name="parse4Response">
+                <xsd:sequence>
+                    <xsd:element minOccurs="0" name="return" type="xsd:anyType"/>
+                </xsd:sequence>
+            </xsd:complexType>
+            <xsd:element name="parse" type="tns:parse"/>
+            <xsd:complexType name="parse">
+                <xsd:sequence>
+                    <xsd:element minOccurs="0" name="str" type="xsd:string"/>
+                </xsd:sequence>
+            </xsd:complexType>
+            <xsd:element name="parseResponse" type="tns:parseResponse"/>
+            <xsd:complexType name="parseResponse">
+                <xsd:sequence>
+                    <xsd:element minOccurs="0" name="return" type="xsd:int"/>
+                </xsd:sequence>
+            </xsd:complexType>
+            <xsd:element name="parse3" type="tns:parse3"/>
+            <xsd:complexType name="parse3">
+                <xsd:sequence>
+                    <xsd:element minOccurs="0" name="str" type="xsd:string"/>
+                </xsd:sequence>
+            </xsd:complexType>
+            <xsd:element name="parse3Response" type="tns:parse3Response"/>
+            <xsd:complexType name="parse3Response">
+                <xsd:sequence>
+                    <xsd:element minOccurs="0" name="return" type="xsd:int"/>
+                </xsd:sequence>
+            </xsd:complexType>
+            <xsd:element name="parse4QueryParam" type="tns:parse4QueryParam"/>
+            <xsd:complexType name="parse4QueryParam">
+                <xsd:sequence>
+                    <xsd:element minOccurs="0" name="str" type="xsd:string"/>
+                </xsd:sequence>
+            </xsd:complexType>
+            <xsd:element name="parse4QueryParamResponse" type="tns:parse4QueryParamResponse"/>
+            <xsd:complexType name="parse4QueryParamResponse">
+                <xsd:sequence>
+                    <xsd:element minOccurs="0" name="return" type="xsd:anyType"/>
+                </xsd:sequence>
+            </xsd:complexType>
+            <xsd:element name="parse6" type="tns:parse6"/>
+            <xsd:complexType name="parse6">
+                <xsd:sequence>
+                    <xsd:element minOccurs="0" name="str" type="xsd:string"/>
+                </xsd:sequence>
+            </xsd:complexType>
+            <xsd:element name="parse6Response" type="tns:parse6Response"/>
+            <xsd:complexType name="parse6Response">
+                <xsd:sequence>
+                    <xsd:element minOccurs="0" name="return" type="xsd:int"/>
+                </xsd:sequence>
+            </xsd:complexType>
+            <xsd:element name="parse5" type="tns:parse5"/>
+            <xsd:complexType name="parse5">
+                <xsd:sequence>
+                    <xsd:element minOccurs="0" name="str" type="xsd:string"/>
+                </xsd:sequence>
+            </xsd:complexType>
+            <xsd:element name="parse5Response" type="tns:parse5Response"/>
+            <xsd:complexType name="parse5Response">
+                <xsd:sequence>
+                    <xsd:element minOccurs="0" name="return" type="xsd:double"/>
+                </xsd:sequence>
+            </xsd:complexType>
+            <xsd:element name="parse2" type="tns:parse2"/>
+            <xsd:complexType name="parse2">
+                <xsd:sequence>
+                    <xsd:element minOccurs="0" name="str" type="xsd:string"/>
+                </xsd:sequence>
+            </xsd:complexType>
+            <xsd:element name="parse2Response" type="tns:parse2Response"/>
+            <xsd:complexType name="parse2Response">
+                <xsd:sequence>
+                    <xsd:element minOccurs="0" name="return" type="xsd:anyType"/>
+                </xsd:sequence>
+            </xsd:complexType>
+            <xsd:element name="notExcludedBecauseof_p_" type="tns:notExcludedBecauseof_p_"/>
+            <xsd:complexType name="notExcludedBecauseof_p_">
+                <xsd:sequence>
+                    <xsd:element minOccurs="0" name="str" type="xsd:string"/>
+                </xsd:sequence>
+            </xsd:complexType>
+            <xsd:element name="notExcludedBecauseof_p_Response" type="tns:notExcludedBecauseof_p_Response"/>
+            <xsd:complexType name="notExcludedBecauseof_p_Response">
+                <xsd:sequence>
+                    <xsd:element name="return" type="xsd:int"/>
+                </xsd:sequence>
+            </xsd:complexType>
+            <xsd:element name="virtual2" type="tns:virtual2"/>
+            <xsd:complexType name="virtual2">
+                <xsd:sequence>
+                    <xsd:element minOccurs="0" name="first" type="xsd:string"/>
+                    <xsd:element minOccurs="0" name="second" type="xsd:string"/>
+                </xsd:sequence>
+            </xsd:complexType>
+            <xsd:element name="virtual2Response" type="tns:virtual2Response"/>
+            <xsd:complexType name="virtual2Response">
+                <xsd:sequence>
+                    <xsd:element minOccurs="0" name="return" type="xsd:double"/>
+                </xsd:sequence>
+            </xsd:complexType>
+        </xsd:schema>
+        <xsd:schema xmlns:xsd="http://www.w3.org/2001/XMLSchema" xmlns:tns="http://beans.generated.openl.org" attributeFormDefault="qualified" elementFormDefault="qualified" targetNamespace="http://beans.generated.openl.org">
+            <xsd:complexType name="RuleType">
+                <xsd:sequence>
+                    <xsd:element minOccurs="0" name="age" type="xsd:double"/>
+                    <xsd:element minOccurs="0" name="name" type="xsd:string"/>
+                </xsd:sequence>
+            </xsd:complexType>
+        </xsd:schema>
+        <xsd:schema xmlns:xsd="http://www.w3.org/2001/XMLSchema" xmlns:tns="http://table.rules.openl.org" attributeFormDefault="qualified" elementFormDefault="qualified" targetNamespace="http://table.rules.openl.org">
+            <xsd:complexType name="Point">
+                <xsd:sequence>
+                    <xsd:element minOccurs="0" name="column" type="xsd:int"/>
+                    <xsd:element minOccurs="0" name="row" type="xsd:int"/>
+                </xsd:sequence>
+            </xsd:complexType>
+        </xsd:schema>
+        <xsd:schema xmlns:xsd="http://www.w3.org/2001/XMLSchema" xmlns:tns="http://calc.rules.openl.org" xmlns:ns1="http://cxf.apache.org/arrays" xmlns:ns0="http://DefaultNamespace" attributeFormDefault="qualified" elementFormDefault="qualified" targetNamespace="http://calc.rules.openl.org">
+            <xsd:import namespace="http://DefaultNamespace"/>
+            <xsd:import namespace="http://cxf.apache.org/arrays"/>
+            <xsd:complexType name="SpreadsheetResult">
+                <xsd:sequence>
+                    <xsd:element minOccurs="0" name="columnNames" type="ns0:ArrayOfString"/>
+                    <xsd:element minOccurs="0" name="results" type="ns1:ArrayOfArrayOfAnyType"/>
+                    <xsd:element minOccurs="0" name="rowNames" type="ns0:ArrayOfString"/>
+                </xsd:sequence>
+            </xsd:complexType>
+        </xsd:schema>
+    </wsdl:types>
+    <wsdl:message name="ping">
+        <wsdl:part element="tns:ping" name="parameters">
+        </wsdl:part>
+    </wsdl:message>
+    <wsdl:message name="parse6Response">
+        <wsdl:part element="tns:parse6Response" name="parameters">
+        </wsdl:part>
+    </wsdl:message>
+    <wsdl:message name="virtual">
+        <wsdl:part element="tns:virtual" name="parameters">
+        </wsdl:part>
+    </wsdl:message>
+    <wsdl:message name="toStrResponse">
+        <wsdl:part element="tns:toStrResponse" name="parameters">
+        </wsdl:part>
+    </wsdl:message>
+    <wsdl:message name="parse4">
+        <wsdl:part element="tns:parse4" name="parameters">
+        </wsdl:part>
+    </wsdl:message>
+    <wsdl:message name="parse3">
+        <wsdl:part element="tns:parse3" name="parameters">
+        </wsdl:part>
+    </wsdl:message>
+    <wsdl:message name="parse6">
+        <wsdl:part element="tns:parse6" name="parameters">
+        </wsdl:part>
+    </wsdl:message>
+    <wsdl:message name="virtual2Response">
+        <wsdl:part element="tns:virtual2Response" name="parameters">
+        </wsdl:part>
+    </wsdl:message>
+    <wsdl:message name="parse5">
+        <wsdl:part element="tns:parse5" name="parameters">
+        </wsdl:part>
+    </wsdl:message>
+    <wsdl:message name="virtualResponse">
+        <wsdl:part element="tns:virtualResponse" name="parameters">
+        </wsdl:part>
+    </wsdl:message>
+    <wsdl:message name="processResponse">
+        <wsdl:part element="tns:processResponse" name="parameters">
+        </wsdl:part>
+    </wsdl:message>
+    <wsdl:message name="parseResponse">
+        <wsdl:part element="tns:parseResponse" name="parameters">
+        </wsdl:part>
+    </wsdl:message>
+    <wsdl:message name="virtual2">
+        <wsdl:part element="tns:virtual2" name="parameters">
+        </wsdl:part>
+    </wsdl:message>
+    <wsdl:message name="parse4PathParamResponse">
+        <wsdl:part element="tns:parse4PathParamResponse" name="parameters">
+        </wsdl:part>
+    </wsdl:message>
+    <wsdl:message name="process">
+        <wsdl:part element="tns:process" name="parameters">
+        </wsdl:part>
+    </wsdl:message>
+    <wsdl:message name="toStr">
+        <wsdl:part element="tns:toStr" name="parameters">
+        </wsdl:part>
+    </wsdl:message>
+    <wsdl:message name="parse2Response">
+        <wsdl:part element="tns:parse2Response" name="parameters">
+        </wsdl:part>
+    </wsdl:message>
+    <wsdl:message name="parse4PathParam">
+        <wsdl:part element="tns:parse4PathParam" name="parameters">
+        </wsdl:part>
+    </wsdl:message>
+    <wsdl:message name="parse">
+        <wsdl:part element="tns:parse" name="parameters">
+        </wsdl:part>
+    </wsdl:message>
+    <wsdl:message name="parse4QueryParam">
+        <wsdl:part element="tns:parse4QueryParam" name="parameters">
+        </wsdl:part>
+    </wsdl:message>
+    <wsdl:message name="parse2">
+        <wsdl:part element="tns:parse2" name="parameters">
+        </wsdl:part>
+    </wsdl:message>
+    <wsdl:message name="parse4Response">
+        <wsdl:part element="tns:parse4Response" name="parameters">
+        </wsdl:part>
+    </wsdl:message>
+    <wsdl:message name="parse4QueryParamResponse">
+        <wsdl:part element="tns:parse4QueryParamResponse" name="parameters">
+        </wsdl:part>
+    </wsdl:message>
+    <wsdl:message name="parse3Response">
+        <wsdl:part element="tns:parse3Response" name="parameters">
+        </wsdl:part>
+    </wsdl:message>
+    <wsdl:message name="notExcludedBecauseof_p_">
+        <wsdl:part element="tns:notExcludedBecauseof_p_" name="parameters">
+        </wsdl:part>
+    </wsdl:message>
+    <wsdl:message name="pingResponse">
+        <wsdl:part element="tns:pingResponse" name="parameters">
+        </wsdl:part>
+    </wsdl:message>
+    <wsdl:message name="parse5Response">
+        <wsdl:part element="tns:parse5Response" name="parameters">
+        </wsdl:part>
+    </wsdl:message>
+    <wsdl:message name="notExcludedBecauseof_p_Response">
+        <wsdl:part element="tns:notExcludedBecauseof_p_Response" name="parameters">
+        </wsdl:part>
+    </wsdl:message>
+    <wsdl:portType name="String Parser(version=v1)PortType">
+        <wsdl:operation name="ping">
+            <wsdl:input message="tns:ping" name="ping">
+            </wsdl:input>
+            <wsdl:output message="tns:pingResponse" name="pingResponse">
+            </wsdl:output>
+        </wsdl:operation>
+        <wsdl:operation name="process">
+            <wsdl:input message="tns:process" name="process">
+            </wsdl:input>
+            <wsdl:output message="tns:processResponse" name="processResponse">
+            </wsdl:output>
+        </wsdl:operation>
+        <wsdl:operation name="virtual">
+            <wsdl:input message="tns:virtual" name="virtual">
+            </wsdl:input>
+            <wsdl:output message="tns:virtualResponse" name="virtualResponse">
+            </wsdl:output>
+        </wsdl:operation>
+        <wsdl:operation name="toStr">
+            <wsdl:input message="tns:toStr" name="toStr">
+            </wsdl:input>
+            <wsdl:output message="tns:toStrResponse" name="toStrResponse">
+            </wsdl:output>
+        </wsdl:operation>
+        <wsdl:operation name="parse4PathParam">
+            <wsdl:input message="tns:parse4PathParam" name="parse4PathParam">
+            </wsdl:input>
+            <wsdl:output message="tns:parse4PathParamResponse" name="parse4PathParamResponse">
+            </wsdl:output>
+        </wsdl:operation>
+        <wsdl:operation name="parse4">
+            <wsdl:input message="tns:parse4" name="parse4">
+            </wsdl:input>
+            <wsdl:output message="tns:parse4Response" name="parse4Response">
+            </wsdl:output>
+        </wsdl:operation>
+        <wsdl:operation name="parse">
+            <wsdl:input message="tns:parse" name="parse">
+            </wsdl:input>
+            <wsdl:output message="tns:parseResponse" name="parseResponse">
+            </wsdl:output>
+        </wsdl:operation>
+        <wsdl:operation name="parse3">
+            <wsdl:input message="tns:parse3" name="parse3">
+            </wsdl:input>
+            <wsdl:output message="tns:parse3Response" name="parse3Response">
+            </wsdl:output>
+        </wsdl:operation>
+        <wsdl:operation name="parse4QueryParam">
+            <wsdl:input message="tns:parse4QueryParam" name="parse4QueryParam">
+            </wsdl:input>
+            <wsdl:output message="tns:parse4QueryParamResponse" name="parse4QueryParamResponse">
+            </wsdl:output>
+        </wsdl:operation>
+        <wsdl:operation name="parse6">
+            <wsdl:input message="tns:parse6" name="parse6">
+            </wsdl:input>
+            <wsdl:output message="tns:parse6Response" name="parse6Response">
+            </wsdl:output>
+        </wsdl:operation>
+        <wsdl:operation name="parse5">
+            <wsdl:input message="tns:parse5" name="parse5">
+            </wsdl:input>
+            <wsdl:output message="tns:parse5Response" name="parse5Response">
+            </wsdl:output>
+        </wsdl:operation>
+        <wsdl:operation name="parse2">
+            <wsdl:input message="tns:parse2" name="parse2">
+            </wsdl:input>
+            <wsdl:output message="tns:parse2Response" name="parse2Response">
+            </wsdl:output>
+        </wsdl:operation>
+        <wsdl:operation name="notExcludedBecauseof_p_">
+            <wsdl:input message="tns:notExcludedBecauseof_p_" name="notExcludedBecauseof_p_">
+            </wsdl:input>
+            <wsdl:output message="tns:notExcludedBecauseof_p_Response" name="notExcludedBecauseof_p_Response">
+            </wsdl:output>
+        </wsdl:operation>
+        <wsdl:operation name="virtual2">
+            <wsdl:input message="tns:virtual2" name="virtual2">
+            </wsdl:input>
+            <wsdl:output message="tns:virtual2Response" name="virtual2Response">
+            </wsdl:output>
+        </wsdl:operation>
+    </wsdl:portType>
+    <wsdl:binding name="String Parser(version=v1)SoapBinding" type="tns:String Parser(version=v1)PortType">
+        <soap:binding style="document" transport="http://schemas.xmlsoap.org/soap/http"/>
+        <wsdl:operation name="ping">
+            <soap:operation soapAction="" style="document"/>
+            <wsdl:input name="ping">
+                <soap:body use="literal"/>
+            </wsdl:input>
+            <wsdl:output name="pingResponse">
+                <soap:body use="literal"/>
+            </wsdl:output>
+        </wsdl:operation>
+        <wsdl:operation name="virtual">
+            <soap:operation soapAction="" style="document"/>
+            <wsdl:input name="virtual">
+                <soap:body use="literal"/>
+            </wsdl:input>
+            <wsdl:output name="virtualResponse">
+                <soap:body use="literal"/>
+            </wsdl:output>
+        </wsdl:operation>
+        <wsdl:operation name="process">
+            <soap:operation soapAction="" style="document"/>
+            <wsdl:input name="process">
+                <soap:body use="literal"/>
+            </wsdl:input>
+            <wsdl:output name="processResponse">
+                <soap:body use="literal"/>
+            </wsdl:output>
+        </wsdl:operation>
+        <wsdl:operation name="toStr">
+            <soap:operation soapAction="" style="document"/>
+            <wsdl:input name="toStr">
+                <soap:body use="literal"/>
+            </wsdl:input>
+            <wsdl:output name="toStrResponse">
+                <soap:body use="literal"/>
+            </wsdl:output>
+        </wsdl:operation>
+        <wsdl:operation name="parse4PathParam">
+            <soap:operation soapAction="" style="document"/>
+            <wsdl:input name="parse4PathParam">
+                <soap:body use="literal"/>
+            </wsdl:input>
+            <wsdl:output name="parse4PathParamResponse">
+                <soap:body use="literal"/>
+            </wsdl:output>
+        </wsdl:operation>
+        <wsdl:operation name="parse4">
+            <soap:operation soapAction="" style="document"/>
+            <wsdl:input name="parse4">
+                <soap:body use="literal"/>
+            </wsdl:input>
+            <wsdl:output name="parse4Response">
+                <soap:body use="literal"/>
+            </wsdl:output>
+        </wsdl:operation>
+        <wsdl:operation name="parse">
+            <soap:operation soapAction="" style="document"/>
+            <wsdl:input name="parse">
+                <soap:body use="literal"/>
+            </wsdl:input>
+            <wsdl:output name="parseResponse">
+                <soap:body use="literal"/>
+            </wsdl:output>
+        </wsdl:operation>
+        <wsdl:operation name="parse3">
+            <soap:operation soapAction="" style="document"/>
+            <wsdl:input name="parse3">
+                <soap:body use="literal"/>
+            </wsdl:input>
+            <wsdl:output name="parse3Response">
+                <soap:body use="literal"/>
+            </wsdl:output>
+        </wsdl:operation>
+        <wsdl:operation name="parse4QueryParam">
+            <soap:operation soapAction="" style="document"/>
+            <wsdl:input name="parse4QueryParam">
+                <soap:body use="literal"/>
+            </wsdl:input>
+            <wsdl:output name="parse4QueryParamResponse">
+                <soap:body use="literal"/>
+            </wsdl:output>
+        </wsdl:operation>
+        <wsdl:operation name="parse6">
+            <soap:operation soapAction="" style="document"/>
+            <wsdl:input name="parse6">
+                <soap:body use="literal"/>
+            </wsdl:input>
+            <wsdl:output name="parse6Response">
+                <soap:body use="literal"/>
+            </wsdl:output>
+        </wsdl:operation>
+        <wsdl:operation name="parse5">
+            <soap:operation soapAction="" style="document"/>
+            <wsdl:input name="parse5">
+                <soap:body use="literal"/>
+            </wsdl:input>
+            <wsdl:output name="parse5Response">
+                <soap:body use="literal"/>
+            </wsdl:output>
+        </wsdl:operation>
+        <wsdl:operation name="parse2">
+            <soap:operation soapAction="" style="document"/>
+            <wsdl:input name="parse2">
+                <soap:body use="literal"/>
+            </wsdl:input>
+            <wsdl:output name="parse2Response">
+                <soap:body use="literal"/>
+            </wsdl:output>
+        </wsdl:operation>
+        <wsdl:operation name="notExcludedBecauseof_p_">
+            <soap:operation soapAction="" style="document"/>
+            <wsdl:input name="notExcludedBecauseof_p_">
+                <soap:body use="literal"/>
+            </wsdl:input>
+            <wsdl:output name="notExcludedBecauseof_p_Response">
+                <soap:body use="literal"/>
+            </wsdl:output>
+        </wsdl:operation>
+        <wsdl:operation name="virtual2">
+            <soap:operation soapAction="" style="document"/>
+            <wsdl:input name="virtual2">
+                <soap:body use="literal"/>
+            </wsdl:input>
+            <wsdl:output name="virtual2Response">
+                <soap:body use="literal"/>
+            </wsdl:output>
+        </wsdl:operation>
+    </wsdl:binding>
+    <wsdl:service name="String Parser(version=v1)">
+        <wsdl:port binding="tns:String Parser(version=v1)SoapBinding" name="String Parser(version=v1)PortType">
+            <soap:address location="http://localhost:#####/v1/string/toNumber"/>
+        </wsdl:port>
+    </wsdl:service>
 </wsdl:definitions>