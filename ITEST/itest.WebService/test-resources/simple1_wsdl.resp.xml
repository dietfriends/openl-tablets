--- conflicted
+++ resolved
@@ -1,930 +1,741 @@
-<?xml version='1.0' encoding='UTF-8'?>
-<wsdl:definitions xmlns:xsd="http://www.w3.org/2001/XMLSchema" xmlns:wsdl="http://schemas.xmlsoap.org/wsdl/"
-                  xmlns:tns="http://DefaultNamespace" xmlns:soap="http://schemas.xmlsoap.org/wsdl/soap/"
-                  xmlns:ns1="http://schemas.xmlsoap.org/soap/http" name="simple1"
-                  targetNamespace="http://DefaultNamespace">
-    <wsdl:types>
-        <xsd:schema xmlns:xsd="http://www.w3.org/2001/XMLSchema" xmlns:tns="http://runtime.openl.org"
-                    attributeFormDefault="qualified" elementFormDefault="qualified"
-                    targetNamespace="http://runtime.openl.org">
-            <xsd:complexType name="IRuntimeContext">
-                <xsd:sequence/>
-            </xsd:complexType>
-        </xsd:schema>
-        <xsd:schema xmlns:xsd="http://www.w3.org/2001/XMLSchema" xmlns:tns="http://variation.rules.openl.org"
-                    xmlns:ns0="http://DefaultNamespace" attributeFormDefault="qualified" elementFormDefault="qualified"
-                    targetNamespace="http://variation.rules.openl.org">
-            <xsd:import namespace="http://DefaultNamespace"/>
-<<<<<<< HEAD
-=======
-            <xsd:complexType name="ArrayOfVariation">
-                <xsd:sequence>
-                    <xsd:element maxOccurs="unbounded" minOccurs="0" name="Variation" type="tns:Variation"/>
-                </xsd:sequence>
-            </xsd:complexType>
-            <xsd:complexType abstract="true" name="Variation">
-                <xsd:sequence>
-                    <xsd:element minOccurs="0" name="variationID" type="xsd:string"/>
-                </xsd:sequence>
-            </xsd:complexType>
->>>>>>> 52d1d447
-            <xsd:complexType name="ArgumentReplacementVariation">
-                <xsd:complexContent>
-                    <xsd:extension base="tns:Variation">
-                        <xsd:sequence>
-                            <xsd:element minOccurs="0" name="updatedArgumentIndex" type="xsd:int"/>
-                            <xsd:element minOccurs="0" name="valueToSet" type="xsd:anyType"/>
-                            <xsd:any maxOccurs="unbounded" minOccurs="0"/>
-                        </xsd:sequence>
-                    </xsd:extension>
-                </xsd:complexContent>
-                <xsd:anyAttribute/>
-            </xsd:complexType>
-<<<<<<< HEAD
-=======
-            <xsd:complexType name="VariationsPack">
-                <xsd:sequence>
-                    <xsd:element minOccurs="0" name="variations" type="tns:ArrayOfVariation"/>
-                </xsd:sequence>
-            </xsd:complexType>
->>>>>>> 52d1d447
-            <xsd:complexType name="DeepCloningVariation">
-                <xsd:complexContent>
-                    <xsd:extension base="tns:Variation">
-                        <xsd:sequence>
-<<<<<<< HEAD
-                            <xsd:element minOccurs="0" name="delegatedVariation" nillable="true" type="tns:Variation"/>
-=======
-                            <xsd:element minOccurs="0" name="delegatedVariation" type="tns:Variation"/>
->>>>>>> 52d1d447
-                            <xsd:any maxOccurs="unbounded" minOccurs="0"/>
-                        </xsd:sequence>
-                    </xsd:extension>
-                </xsd:complexContent>
-                <xsd:anyAttribute/>
-            </xsd:complexType>
-<<<<<<< HEAD
-            <xsd:complexType abstract="true" name="Variation">
-=======
-            <xsd:complexType name="VariationsResult">
->>>>>>> 52d1d447
-                <xsd:sequence>
-                    <xsd:element minOccurs="0" name="data" type="xsd:base64Binary"/>
-                    <xsd:element minOccurs="0" name="variationFailures" type="ns0:string2stringMap"/>
-                    <xsd:element minOccurs="0" name="variationResults" type="ns0:string2anyTypeMap"/>
-                </xsd:sequence>
-            </xsd:complexType>
-<<<<<<< HEAD
-            <xsd:complexType name="JXPathVariation">
-                <xsd:complexContent>
-                    <xsd:extension base="tns:Variation">
-                        <xsd:sequence>
-                            <xsd:element minOccurs="0" name="path" nillable="true" type="xsd:string"/>
-                            <xsd:element minOccurs="0" name="updatedArgumentIndex" type="xsd:int"/>
-                            <xsd:element minOccurs="0" name="valueToSet" nillable="true" type="xsd:anyType"/>
-=======
-            <xsd:complexType name="ComplexVariation">
-                <xsd:complexContent>
-                    <xsd:extension base="tns:Variation">
-                        <xsd:sequence>
-                            <xsd:element minOccurs="0" name="variations" type="tns:ArrayOfVariation"/>
->>>>>>> 52d1d447
-                            <xsd:any maxOccurs="unbounded" minOccurs="0"/>
-                        </xsd:sequence>
-                    </xsd:extension>
-                </xsd:complexContent>
-                <xsd:anyAttribute/>
-            </xsd:complexType>
-<<<<<<< HEAD
-            <xsd:complexType name="ArrayOfVariation">
-                <xsd:sequence>
-                    <xsd:element maxOccurs="unbounded" minOccurs="0" name="Variation" nillable="true" type="tns:Variation"/>
-                </xsd:sequence>
-            </xsd:complexType>
-            <xsd:complexType name="NoVariation">
-                <xsd:complexContent>
-                    <xsd:extension base="tns:Variation">
-                        <xsd:sequence/>
-                    </xsd:extension>
-                </xsd:complexContent>
-            </xsd:complexType>
-            <xsd:complexType name="VariationsPack">
-                <xsd:sequence>
-                    <xsd:element minOccurs="0" name="variations" nillable="true" type="tns:ArrayOfVariation"/>
-                </xsd:sequence>
-            </xsd:complexType>
-            <xsd:complexType name="VariationsResult">
-                <xsd:sequence>
-                    <xsd:element minOccurs="0" name="data" nillable="true" type="xsd:base64Binary"/>
-                    <xsd:element minOccurs="0" name="variationFailures" nillable="true" type="ns0:string2stringMap"/>
-                    <xsd:element minOccurs="0" name="variationResults" nillable="true" type="ns0:string2anyTypeMap"/>
-                </xsd:sequence>
-            </xsd:complexType>
-            <xsd:complexType name="ComplexVariation">
-                <xsd:complexContent>
-                    <xsd:extension base="tns:Variation">
-                        <xsd:sequence>
-                            <xsd:element minOccurs="0" name="variations" nillable="true" type="tns:ArrayOfVariation"/>
-=======
-            <xsd:complexType name="JXPathVariation">
-                <xsd:complexContent>
-                    <xsd:extension base="tns:Variation">
-                        <xsd:sequence>
-                            <xsd:element minOccurs="0" name="path" type="xsd:string"/>
-                            <xsd:element minOccurs="0" name="updatedArgumentIndex" type="xsd:int"/>
-                            <xsd:element minOccurs="0" name="valueToSet" type="xsd:anyType"/>
->>>>>>> 52d1d447
-                            <xsd:any maxOccurs="unbounded" minOccurs="0"/>
-                        </xsd:sequence>
-                    </xsd:extension>
-                </xsd:complexContent>
-                <xsd:anyAttribute/>
-            </xsd:complexType>
-            <xsd:complexType name="NoVariation">
-                <xsd:complexContent>
-                    <xsd:extension base="tns:Variation">
-                        <xsd:sequence/>
-                    </xsd:extension>
-                </xsd:complexContent>
-            </xsd:complexType>
-        </xsd:schema>
-        <xsd:schema xmlns:xsd="http://www.w3.org/2001/XMLSchema" xmlns:tns="http://cxf.apache.org/arrays"
-                    attributeFormDefault="qualified" elementFormDefault="qualified"
-                    targetNamespace="http://cxf.apache.org/arrays">
-            <xsd:complexType name="ArrayOfAnyType">
-                <xsd:sequence>
-                    <xsd:element maxOccurs="unbounded" minOccurs="0" name="anyType" type="xsd:anyType"/>
-                </xsd:sequence>
-            </xsd:complexType>
-            <xsd:complexType name="ArrayOfArrayOfAnyType">
-                <xsd:sequence>
-                    <xsd:element maxOccurs="unbounded" minOccurs="0" name="ArrayOfAnyType" type="tns:ArrayOfAnyType"/>
-                </xsd:sequence>
-            </xsd:complexType>
-        </xsd:schema>
-<<<<<<< HEAD
-        <xsd:schema xmlns:xsd="http://www.w3.org/2001/XMLSchema" xmlns:tns="http://spreadsheetresults.generated.openl.org" attributeFormDefault="qualified" elementFormDefault="qualified" targetNamespace="http://spreadsheetresults.generated.openl.org">
-            <xsd:complexType name="AnySpreadsheetResult">
-                <xsd:sequence>
-                    <xsd:element minOccurs="0" name="value1R10" type="xsd:double"/>
-                    <xsd:element minOccurs="0" name="value1R20" type="xsd:double"/>
-                    <xsd:element minOccurs="0" name="value1R30" type="xsd:double"/>
-                    <xsd:element minOccurs="0" name="value1R40" type="xsd:double"/>
-                    <xsd:element minOccurs="0" name="value2R10" type="xsd:string"/>
-                    <xsd:element minOccurs="0" name="value2R20" type="xsd:string"/>
-                    <xsd:element minOccurs="0" name="value2R30" type="xsd:string"/>
-                    <xsd:element minOccurs="0" name="value2R40" type="xsd:string"/>
-                    <xsd:element minOccurs="0" name="valueR10" type="xsd:double"/>
-                    <xsd:element minOccurs="0" name="valueR20" type="xsd:double"/>
-                    <xsd:element minOccurs="0" name="valueR30" type="xsd:double"/>
-                    <xsd:element minOccurs="0" name="valueR40" type="xsd:double"/>
-                </xsd:sequence>
-            </xsd:complexType>
-=======
-        <xsd:schema xmlns:xsd="http://www.w3.org/2001/XMLSchema"
-                    xmlns:tns="http://spreadsheetresults.generated.openl.org" attributeFormDefault="qualified"
-                    elementFormDefault="qualified" targetNamespace="http://spreadsheetresults.generated.openl.org">
->>>>>>> 52d1d447
-            <xsd:complexType name="Test">
-                <xsd:sequence>
-                    <xsd:element minOccurs="0" name="value1R10" type="xsd:double"/>
-                    <xsd:element minOccurs="0" name="value1R20" type="xsd:double"/>
-                    <xsd:element minOccurs="0" name="value1R30" type="xsd:double"/>
-                    <xsd:element minOccurs="0" name="value1R40" type="xsd:double"/>
-                    <xsd:element minOccurs="0" name="value2R10" type="xsd:string"/>
-                    <xsd:element minOccurs="0" name="value2R20" type="xsd:string"/>
-                    <xsd:element minOccurs="0" name="value2R30" type="xsd:string"/>
-                    <xsd:element minOccurs="0" name="value2R40" type="xsd:string"/>
-                    <xsd:element minOccurs="0" name="valueR10" type="xsd:double"/>
-                    <xsd:element minOccurs="0" name="valueR20" type="xsd:double"/>
-                    <xsd:element minOccurs="0" name="valueR30" type="xsd:double"/>
-                    <xsd:element minOccurs="0" name="valueR40" type="xsd:double"/>
-                </xsd:sequence>
-            </xsd:complexType>
-        </xsd:schema>
-        <xsd:schema xmlns:xsd="http://www.w3.org/2001/XMLSchema" xmlns:tns="http://DefaultNamespace"
-                    xmlns:ns2="http://variation.rules.openl.org"
-                    xmlns:ns1="http://spreadsheetresults.generated.openl.org" xmlns:ns0="http://context.rules.openl.org"
-                    attributeFormDefault="qualified" elementFormDefault="qualified"
-                    targetNamespace="http://DefaultNamespace">
-            <xsd:import namespace="http://context.rules.openl.org"/>
-            <xsd:import namespace="http://spreadsheetresults.generated.openl.org"/>
-            <xsd:import namespace="http://variation.rules.openl.org"/>
-            <xsd:complexType name="string2anyTypeMap">
-                <xsd:sequence>
-                    <xsd:element maxOccurs="unbounded" minOccurs="0" name="entry">
-                        <xsd:complexType>
-                            <xsd:sequence>
-                                <xsd:element name="key" type="xsd:string"/>
-                                <xsd:element minOccurs="0" name="value" type="xsd:anyType"/>
-                            </xsd:sequence>
-                        </xsd:complexType>
-                    </xsd:element>
-                </xsd:sequence>
-            </xsd:complexType>
-            <xsd:complexType name="string2stringMap">
-                <xsd:sequence>
-                    <xsd:element maxOccurs="unbounded" minOccurs="0" name="entry">
-                        <xsd:complexType>
-                            <xsd:sequence>
-                                <xsd:element name="key" type="xsd:string"/>
-                                <xsd:element minOccurs="0" name="value" type="xsd:string"/>
-                            </xsd:sequence>
-                        </xsd:complexType>
-                    </xsd:element>
-                </xsd:sequence>
-            </xsd:complexType>
-            <xsd:complexType name="ArrayOfString">
-                <xsd:sequence>
-                    <xsd:element maxOccurs="unbounded" minOccurs="0" name="string" type="xsd:string"/>
-                </xsd:sequence>
-            </xsd:complexType>
-            <xsd:element name="Hello" type="tns:Hello"/>
-            <xsd:complexType name="Hello">
-                <xsd:sequence>
-                    <xsd:element minOccurs="0" name="runtimeContext" type="ns0:IRulesRuntimeContext"/>
-                    <xsd:element minOccurs="0" name="hour" type="xsd:int"/>
-                </xsd:sequence>
-            </xsd:complexType>
-            <xsd:element name="HelloResponse" type="tns:HelloResponse"/>
-            <xsd:complexType name="HelloResponse">
-                <xsd:sequence>
-                    <xsd:element minOccurs="0" name="return" type="xsd:string"/>
-                </xsd:sequence>
-            </xsd:complexType>
-            <xsd:element name="test" type="tns:test"/>
-            <xsd:complexType name="test">
-                <xsd:sequence>
-                    <xsd:element minOccurs="0" name="runtimeContext" type="ns0:IRulesRuntimeContext"/>
-                    <xsd:element minOccurs="0" name="hour" type="xsd:int"/>
-                </xsd:sequence>
-            </xsd:complexType>
-            <xsd:element name="testResponse" type="tns:testResponse"/>
-            <xsd:complexType name="testResponse">
-                <xsd:sequence>
-                    <xsd:element minOccurs="0" name="return" type="ns1:Test"/>
-                </xsd:sequence>
-            </xsd:complexType>
-            <xsd:element name="test1" type="tns:test1"/>
-            <xsd:complexType name="test1">
-                <xsd:sequence>
-                    <xsd:element minOccurs="0" name="runtimeContext" type="ns0:IRulesRuntimeContext"/>
-                    <xsd:element minOccurs="0" name="hour" type="xsd:int"/>
-                    <xsd:element minOccurs="0" name="variationPack" type="ns2:VariationsPack"/>
-                </xsd:sequence>
-            </xsd:complexType>
-            <xsd:element name="test1Response" type="tns:test1Response"/>
-            <xsd:complexType name="test1Response">
-                <xsd:sequence>
-                    <xsd:element minOccurs="0" name="return" type="ns2:VariationsResult"/>
-                </xsd:sequence>
-            </xsd:complexType>
-            <xsd:element name="Hello1" type="tns:Hello1"/>
-            <xsd:complexType name="Hello1">
-                <xsd:sequence>
-                    <xsd:element minOccurs="0" name="runtimeContext" type="ns0:IRulesRuntimeContext"/>
-                    <xsd:element minOccurs="0" name="hour" type="xsd:int"/>
-                    <xsd:element minOccurs="0" name="variationPack" type="ns2:VariationsPack"/>
-                </xsd:sequence>
-            </xsd:complexType>
-            <xsd:element name="Hello1Response" type="tns:Hello1Response"/>
-            <xsd:complexType name="Hello1Response">
-                <xsd:sequence>
-                    <xsd:element minOccurs="0" name="return" type="ns2:VariationsResult"/>
-                </xsd:sequence>
-            </xsd:complexType>
-        </xsd:schema>
-<<<<<<< HEAD
-        <xsd:schema xmlns:xsd="http://www.w3.org/2001/XMLSchema" xmlns:tns="http://itest.openl.org" attributeFormDefault="qualified" elementFormDefault="qualified" targetNamespace="http://itest.openl.org">
-            <xsd:complexType name="Error">
-                <xsd:sequence>
-                    <xsd:element minOccurs="0" name="message" nillable="true" type="xsd:string"/>
-                </xsd:sequence>
-            </xsd:complexType>
-        </xsd:schema>
-        <xsd:schema xmlns:xsd="http://www.w3.org/2001/XMLSchema" xmlns:tns="http://enumeration.rules.openl.org" attributeFormDefault="qualified" elementFormDefault="qualified" targetNamespace="http://enumeration.rules.openl.org">
-            <xsd:simpleType name="CaProvincesEnum">
-                <xsd:restriction base="xsd:string">
-                    <xsd:enumeration value="AB"/>
-                    <xsd:enumeration value="BC"/>
-                    <xsd:enumeration value="PE"/>
-                    <xsd:enumeration value="MB"/>
-                    <xsd:enumeration value="NB"/>
-                    <xsd:enumeration value="NS"/>
-                    <xsd:enumeration value="NU"/>
-                    <xsd:enumeration value="ON"/>
-                    <xsd:enumeration value="QC"/>
-                    <xsd:enumeration value="SK"/>
-                    <xsd:enumeration value="NL"/>
-                    <xsd:enumeration value="YT"/>
-                    <xsd:enumeration value="NT"/>
-                </xsd:restriction>
-            </xsd:simpleType>
-            <xsd:simpleType name="UsRegionsEnum">
-                <xsd:restriction base="xsd:string">
-                    <xsd:enumeration value="MW"/>
-                    <xsd:enumeration value="NE"/>
-                    <xsd:enumeration value="SE"/>
-                    <xsd:enumeration value="SW"/>
-                    <xsd:enumeration value="W"/>
-                </xsd:restriction>
-            </xsd:simpleType>
-=======
-        <xsd:schema xmlns:xsd="http://www.w3.org/2001/XMLSchema" xmlns:tns="http://enumeration.rules.openl.org"
-                    attributeFormDefault="qualified" elementFormDefault="qualified"
-                    targetNamespace="http://enumeration.rules.openl.org">
->>>>>>> 52d1d447
-            <xsd:simpleType name="UsStatesEnum">
-                <xsd:restriction base="xsd:string">
-                    <xsd:enumeration value="AL"/>
-                    <xsd:enumeration value="AK"/>
-                    <xsd:enumeration value="AZ"/>
-                    <xsd:enumeration value="AR"/>
-                    <xsd:enumeration value="CA"/>
-                    <xsd:enumeration value="CO"/>
-                    <xsd:enumeration value="CT"/>
-                    <xsd:enumeration value="DC"/>
-                    <xsd:enumeration value="DE"/>
-                    <xsd:enumeration value="FL"/>
-                    <xsd:enumeration value="GA"/>
-                    <xsd:enumeration value="HI"/>
-                    <xsd:enumeration value="ID"/>
-                    <xsd:enumeration value="IL"/>
-                    <xsd:enumeration value="IN"/>
-                    <xsd:enumeration value="IA"/>
-                    <xsd:enumeration value="KS"/>
-                    <xsd:enumeration value="KY"/>
-                    <xsd:enumeration value="LA"/>
-                    <xsd:enumeration value="ME"/>
-                    <xsd:enumeration value="MD"/>
-                    <xsd:enumeration value="MA"/>
-                    <xsd:enumeration value="MI"/>
-                    <xsd:enumeration value="MN"/>
-                    <xsd:enumeration value="MS"/>
-                    <xsd:enumeration value="MO"/>
-                    <xsd:enumeration value="MT"/>
-                    <xsd:enumeration value="NE"/>
-                    <xsd:enumeration value="NV"/>
-                    <xsd:enumeration value="NH"/>
-                    <xsd:enumeration value="NJ"/>
-                    <xsd:enumeration value="NM"/>
-                    <xsd:enumeration value="NY"/>
-                    <xsd:enumeration value="NC"/>
-                    <xsd:enumeration value="ND"/>
-                    <xsd:enumeration value="OH"/>
-                    <xsd:enumeration value="OK"/>
-                    <xsd:enumeration value="OR"/>
-                    <xsd:enumeration value="PA"/>
-                    <xsd:enumeration value="PR"/>
-                    <xsd:enumeration value="RI"/>
-                    <xsd:enumeration value="SC"/>
-                    <xsd:enumeration value="SD"/>
-                    <xsd:enumeration value="TN"/>
-                    <xsd:enumeration value="TX"/>
-                    <xsd:enumeration value="UT"/>
-                    <xsd:enumeration value="VT"/>
-                    <xsd:enumeration value="VA"/>
-                    <xsd:enumeration value="WA"/>
-                    <xsd:enumeration value="WV"/>
-                    <xsd:enumeration value="WI"/>
-                    <xsd:enumeration value="WY"/>
-                </xsd:restriction>
-            </xsd:simpleType>
-<<<<<<< HEAD
-            <xsd:simpleType name="CaRegionsEnum">
-                <xsd:restriction base="xsd:string">
-                    <xsd:enumeration value="QC"/>
-                    <xsd:enumeration value="HQ"/>
-=======
-            <xsd:simpleType name="LanguagesEnum">
-                <xsd:restriction base="xsd:string">
-                    <xsd:enumeration value="ALB"/>
-                    <xsd:enumeration value="ARA"/>
-                    <xsd:enumeration value="BEL"/>
-                    <xsd:enumeration value="BUL"/>
-                    <xsd:enumeration value="CAT"/>
-                    <xsd:enumeration value="CHI"/>
-                    <xsd:enumeration value="SCR"/>
-                    <xsd:enumeration value="CZE"/>
-                    <xsd:enumeration value="DAN"/>
-                    <xsd:enumeration value="DUT"/>
-                    <xsd:enumeration value="ENG"/>
-                    <xsd:enumeration value="FIN"/>
-                    <xsd:enumeration value="FRE"/>
-                    <xsd:enumeration value="GER"/>
-                    <xsd:enumeration value="GRE"/>
-                    <xsd:enumeration value="HEB"/>
-                    <xsd:enumeration value="HIN"/>
-                    <xsd:enumeration value="HUN"/>
-                    <xsd:enumeration value="IND"/>
-                    <xsd:enumeration value="GLE"/>
-                    <xsd:enumeration value="ITA"/>
-                    <xsd:enumeration value="JPN"/>
-                    <xsd:enumeration value="LAV"/>
-                    <xsd:enumeration value="LIT"/>
-                    <xsd:enumeration value="MAC"/>
-                    <xsd:enumeration value="MAY"/>
-                    <xsd:enumeration value="MLT"/>
-                    <xsd:enumeration value="NOR"/>
-                    <xsd:enumeration value="POL"/>
-                    <xsd:enumeration value="POR"/>
-                    <xsd:enumeration value="RUM"/>
-                    <xsd:enumeration value="RUS"/>
-                    <xsd:enumeration value="SCC"/>
-                    <xsd:enumeration value="SLO"/>
-                    <xsd:enumeration value="SPA"/>
-                    <xsd:enumeration value="THA"/>
-                    <xsd:enumeration value="TUR"/>
-                    <xsd:enumeration value="UKR"/>
-                    <xsd:enumeration value="VIE"/>
->>>>>>> 52d1d447
-                </xsd:restriction>
-            </xsd:simpleType>
-            <xsd:simpleType name="CountriesEnum">
-                <xsd:restriction base="xsd:string">
-                    <xsd:enumeration value="AL"/>
-                    <xsd:enumeration value="DZ"/>
-                    <xsd:enumeration value="AR"/>
-                    <xsd:enumeration value="AU"/>
-                    <xsd:enumeration value="AT"/>
-                    <xsd:enumeration value="BH"/>
-                    <xsd:enumeration value="BY"/>
-                    <xsd:enumeration value="BE"/>
-                    <xsd:enumeration value="BO"/>
-                    <xsd:enumeration value="BA"/>
-                    <xsd:enumeration value="BR"/>
-                    <xsd:enumeration value="BG"/>
-                    <xsd:enumeration value="CA"/>
-                    <xsd:enumeration value="CL"/>
-                    <xsd:enumeration value="CN"/>
-                    <xsd:enumeration value="CO"/>
-                    <xsd:enumeration value="CR"/>
-                    <xsd:enumeration value="HR"/>
-                    <xsd:enumeration value="CY"/>
-                    <xsd:enumeration value="CZ"/>
-                    <xsd:enumeration value="DK"/>
-                    <xsd:enumeration value="DO"/>
-                    <xsd:enumeration value="EC"/>
-                    <xsd:enumeration value="EG"/>
-                    <xsd:enumeration value="SV"/>
-                    <xsd:enumeration value="EE"/>
-                    <xsd:enumeration value="FI"/>
-                    <xsd:enumeration value="FR"/>
-                    <xsd:enumeration value="DE"/>
-                    <xsd:enumeration value="GR"/>
-                    <xsd:enumeration value="GT"/>
-                    <xsd:enumeration value="HN"/>
-                    <xsd:enumeration value="HK"/>
-                    <xsd:enumeration value="HU"/>
-                    <xsd:enumeration value="IS"/>
-                    <xsd:enumeration value="IN"/>
-                    <xsd:enumeration value="ID"/>
-                    <xsd:enumeration value="IQ"/>
-                    <xsd:enumeration value="IE"/>
-                    <xsd:enumeration value="IL"/>
-                    <xsd:enumeration value="IT"/>
-                    <xsd:enumeration value="JP"/>
-                    <xsd:enumeration value="JO"/>
-                    <xsd:enumeration value="KW"/>
-                    <xsd:enumeration value="LV"/>
-                    <xsd:enumeration value="LB"/>
-                    <xsd:enumeration value="LT"/>
-                    <xsd:enumeration value="LU"/>
-                    <xsd:enumeration value="MK"/>
-                    <xsd:enumeration value="MY"/>
-                    <xsd:enumeration value="MT"/>
-                    <xsd:enumeration value="MX"/>
-                    <xsd:enumeration value="MA"/>
-                    <xsd:enumeration value="NL"/>
-                    <xsd:enumeration value="NZ"/>
-                    <xsd:enumeration value="NI"/>
-                    <xsd:enumeration value="NO"/>
-                    <xsd:enumeration value="OM"/>
-                    <xsd:enumeration value="PA"/>
-                    <xsd:enumeration value="PY"/>
-                    <xsd:enumeration value="PE"/>
-                    <xsd:enumeration value="PH"/>
-                    <xsd:enumeration value="PL"/>
-                    <xsd:enumeration value="PT"/>
-                    <xsd:enumeration value="PR"/>
-                    <xsd:enumeration value="QA"/>
-                    <xsd:enumeration value="RO"/>
-                    <xsd:enumeration value="RU"/>
-                    <xsd:enumeration value="SA"/>
-                    <xsd:enumeration value="CS"/>
-                    <xsd:enumeration value="SG"/>
-                    <xsd:enumeration value="SK"/>
-                    <xsd:enumeration value="SI"/>
-                    <xsd:enumeration value="ZA"/>
-                    <xsd:enumeration value="ES"/>
-                    <xsd:enumeration value="SD"/>
-                    <xsd:enumeration value="SE"/>
-                    <xsd:enumeration value="CH"/>
-                    <xsd:enumeration value="SY"/>
-                    <xsd:enumeration value="TW"/>
-                    <xsd:enumeration value="TH"/>
-                    <xsd:enumeration value="TN"/>
-                    <xsd:enumeration value="TR"/>
-                    <xsd:enumeration value="UA"/>
-                    <xsd:enumeration value="AE"/>
-                    <xsd:enumeration value="GB"/>
-                    <xsd:enumeration value="US"/>
-                    <xsd:enumeration value="UY"/>
-                    <xsd:enumeration value="VE"/>
-                    <xsd:enumeration value="VN"/>
-                    <xsd:enumeration value="YE"/>
-                </xsd:restriction>
-            </xsd:simpleType>
-<<<<<<< HEAD
-            <xsd:simpleType name="RegionsEnum">
-                <xsd:restriction base="xsd:string">
-                    <xsd:enumeration value="NCSA"/>
-                    <xsd:enumeration value="EU"/>
-                    <xsd:enumeration value="EMEA"/>
-                    <xsd:enumeration value="APJ"/>
-=======
-            <xsd:simpleType name="UsRegionsEnum">
-                <xsd:restriction base="xsd:string">
-                    <xsd:enumeration value="MW"/>
-                    <xsd:enumeration value="NE"/>
-                    <xsd:enumeration value="SE"/>
-                    <xsd:enumeration value="SW"/>
-                    <xsd:enumeration value="W"/>
->>>>>>> 52d1d447
-                </xsd:restriction>
-            </xsd:simpleType>
-            <xsd:simpleType name="CurrenciesEnum">
-                <xsd:restriction base="xsd:string">
-                    <xsd:enumeration value="ALL"/>
-                    <xsd:enumeration value="DZD"/>
-                    <xsd:enumeration value="ARS"/>
-                    <xsd:enumeration value="AUD"/>
-                    <xsd:enumeration value="BHD"/>
-                    <xsd:enumeration value="BYR"/>
-                    <xsd:enumeration value="BOB"/>
-                    <xsd:enumeration value="BAM"/>
-                    <xsd:enumeration value="BRL"/>
-                    <xsd:enumeration value="CAD"/>
-                    <xsd:enumeration value="CLP"/>
-                    <xsd:enumeration value="CNY"/>
-                    <xsd:enumeration value="COP"/>
-                    <xsd:enumeration value="CRC"/>
-                    <xsd:enumeration value="HRK"/>
-                    <xsd:enumeration value="CZK"/>
-                    <xsd:enumeration value="DKK"/>
-                    <xsd:enumeration value="DOP"/>
-                    <xsd:enumeration value="EGP"/>
-                    <xsd:enumeration value="EUR"/>
-                    <xsd:enumeration value="GTQ"/>
-                    <xsd:enumeration value="HNL"/>
-                    <xsd:enumeration value="HKD"/>
-                    <xsd:enumeration value="HUF"/>
-                    <xsd:enumeration value="ISK"/>
-                    <xsd:enumeration value="INR"/>
-                    <xsd:enumeration value="IDR"/>
-                    <xsd:enumeration value="IQD"/>
-                    <xsd:enumeration value="ILS"/>
-                    <xsd:enumeration value="JPY"/>
-                    <xsd:enumeration value="JOD"/>
-                    <xsd:enumeration value="KWD"/>
-                    <xsd:enumeration value="LVL"/>
-                    <xsd:enumeration value="LBP"/>
-                    <xsd:enumeration value="LTL"/>
-                    <xsd:enumeration value="MKD"/>
-                    <xsd:enumeration value="MYR"/>
-                    <xsd:enumeration value="MXN"/>
-                    <xsd:enumeration value="MAD"/>
-                    <xsd:enumeration value="NZD"/>
-                    <xsd:enumeration value="NIO"/>
-                    <xsd:enumeration value="NOK"/>
-                    <xsd:enumeration value="OMR"/>
-                    <xsd:enumeration value="PAB"/>
-                    <xsd:enumeration value="PYG"/>
-                    <xsd:enumeration value="PEN"/>
-                    <xsd:enumeration value="PHP"/>
-                    <xsd:enumeration value="PLN"/>
-                    <xsd:enumeration value="QAR"/>
-                    <xsd:enumeration value="RON"/>
-                    <xsd:enumeration value="RUB"/>
-                    <xsd:enumeration value="SAR"/>
-                    <xsd:enumeration value="RSD"/>
-                    <xsd:enumeration value="SGD"/>
-                    <xsd:enumeration value="ZAR"/>
-                    <xsd:enumeration value="SDG"/>
-                    <xsd:enumeration value="SEK"/>
-                    <xsd:enumeration value="CHF"/>
-                    <xsd:enumeration value="SYP"/>
-                    <xsd:enumeration value="TWD"/>
-                    <xsd:enumeration value="TND"/>
-                    <xsd:enumeration value="TRY"/>
-                    <xsd:enumeration value="UAH"/>
-                    <xsd:enumeration value="AED"/>
-                    <xsd:enumeration value="GBP"/>
-                    <xsd:enumeration value="USD"/>
-                    <xsd:enumeration value="UYU"/>
-                    <xsd:enumeration value="VEF"/>
-                    <xsd:enumeration value="VND"/>
-                    <xsd:enumeration value="YER"/>
-                </xsd:restriction>
-            </xsd:simpleType>
-<<<<<<< HEAD
-            <xsd:simpleType name="LanguagesEnum">
-                <xsd:restriction base="xsd:string">
-                    <xsd:enumeration value="ALB"/>
-                    <xsd:enumeration value="ARA"/>
-                    <xsd:enumeration value="BEL"/>
-                    <xsd:enumeration value="BUL"/>
-                    <xsd:enumeration value="CAT"/>
-                    <xsd:enumeration value="CHI"/>
-                    <xsd:enumeration value="SCR"/>
-                    <xsd:enumeration value="CZE"/>
-                    <xsd:enumeration value="DAN"/>
-                    <xsd:enumeration value="DUT"/>
-                    <xsd:enumeration value="ENG"/>
-                    <xsd:enumeration value="FIN"/>
-                    <xsd:enumeration value="FRE"/>
-                    <xsd:enumeration value="GER"/>
-                    <xsd:enumeration value="GRE"/>
-                    <xsd:enumeration value="HEB"/>
-                    <xsd:enumeration value="HIN"/>
-                    <xsd:enumeration value="HUN"/>
-                    <xsd:enumeration value="IND"/>
-                    <xsd:enumeration value="GLE"/>
-                    <xsd:enumeration value="ITA"/>
-                    <xsd:enumeration value="JPN"/>
-                    <xsd:enumeration value="LAV"/>
-                    <xsd:enumeration value="LIT"/>
-                    <xsd:enumeration value="MAC"/>
-                    <xsd:enumeration value="MAY"/>
-                    <xsd:enumeration value="MLT"/>
-                    <xsd:enumeration value="NOR"/>
-                    <xsd:enumeration value="POL"/>
-                    <xsd:enumeration value="POR"/>
-                    <xsd:enumeration value="RUM"/>
-                    <xsd:enumeration value="RUS"/>
-                    <xsd:enumeration value="SCC"/>
-                    <xsd:enumeration value="SLO"/>
-                    <xsd:enumeration value="SPA"/>
-                    <xsd:enumeration value="THA"/>
-                    <xsd:enumeration value="TUR"/>
-                    <xsd:enumeration value="UKR"/>
-                    <xsd:enumeration value="VIE"/>
-                </xsd:restriction>
-            </xsd:simpleType>
-=======
-            <xsd:simpleType name="RegionsEnum">
-                <xsd:restriction base="xsd:string">
-                    <xsd:enumeration value="NCSA"/>
-                    <xsd:enumeration value="EU"/>
-                    <xsd:enumeration value="EMEA"/>
-                    <xsd:enumeration value="APJ"/>
-                </xsd:restriction>
-            </xsd:simpleType>
-            <xsd:simpleType name="CaRegionsEnum">
-                <xsd:restriction base="xsd:string">
-                    <xsd:enumeration value="QC"/>
-                    <xsd:enumeration value="HQ"/>
-                </xsd:restriction>
-            </xsd:simpleType>
-            <xsd:simpleType name="CaProvincesEnum">
-                <xsd:restriction base="xsd:string">
-                    <xsd:enumeration value="AB"/>
-                    <xsd:enumeration value="BC"/>
-                    <xsd:enumeration value="PE"/>
-                    <xsd:enumeration value="MB"/>
-                    <xsd:enumeration value="NB"/>
-                    <xsd:enumeration value="NS"/>
-                    <xsd:enumeration value="NU"/>
-                    <xsd:enumeration value="ON"/>
-                    <xsd:enumeration value="QC"/>
-                    <xsd:enumeration value="SK"/>
-                    <xsd:enumeration value="NL"/>
-                    <xsd:enumeration value="YT"/>
-                    <xsd:enumeration value="NT"/>
-                </xsd:restriction>
-            </xsd:simpleType>
-        </xsd:schema>
-        <xsd:schema xmlns:xsd="http://www.w3.org/2001/XMLSchema" xmlns:tns="http://table.rules.openl.org"
-                    attributeFormDefault="qualified" elementFormDefault="qualified"
-                    targetNamespace="http://table.rules.openl.org">
-            <xsd:complexType name="Point">
-                <xsd:sequence>
-                    <xsd:element minOccurs="0" name="column" type="xsd:int"/>
-                    <xsd:element minOccurs="0" name="row" type="xsd:int"/>
-                </xsd:sequence>
-            </xsd:complexType>
->>>>>>> 52d1d447
-        </xsd:schema>
-        <xsd:schema xmlns:xsd="http://www.w3.org/2001/XMLSchema" xmlns:tns="http://itest.openl.org"
-                    attributeFormDefault="qualified" elementFormDefault="qualified"
-                    targetNamespace="http://itest.openl.org">
-            <xsd:complexType name="Error">
-                <xsd:sequence>
-                    <xsd:element minOccurs="0" name="message" type="xsd:string"/>
-                </xsd:sequence>
-            </xsd:complexType>
-        </xsd:schema>
-        <xsd:schema xmlns:xsd="http://www.w3.org/2001/XMLSchema" xmlns:tns="http://calc.rules.openl.org"
-                    xmlns:ns1="http://cxf.apache.org/arrays" xmlns:ns0="http://DefaultNamespace"
-                    attributeFormDefault="qualified" elementFormDefault="qualified"
-                    targetNamespace="http://calc.rules.openl.org">
-            <xsd:import namespace="http://DefaultNamespace"/>
-            <xsd:import namespace="http://cxf.apache.org/arrays"/>
-            <xsd:complexType name="SpreadsheetResult">
-                <xsd:sequence>
-                    <xsd:element minOccurs="0" name="columnNames" type="ns0:ArrayOfString"/>
-                    <xsd:element minOccurs="0" name="results" type="ns1:ArrayOfArrayOfAnyType"/>
-                    <xsd:element minOccurs="0" name="rowNames" type="ns0:ArrayOfString"/>
-                </xsd:sequence>
-            </xsd:complexType>
-        </xsd:schema>
-        <xsd:schema xmlns:xsd="http://www.w3.org/2001/XMLSchema"
-                    xmlns:tns="http://convertor2.result.calculation.rules.openl.org" attributeFormDefault="qualified"
-                    elementFormDefault="qualified"
-                    targetNamespace="http://convertor2.result.calculation.rules.openl.org">
-            <xsd:complexType name="CodeStep">
-                <xsd:complexContent>
-                    <xsd:extension base="tns:CalculationStep">
-                        <xsd:sequence>
-                            <xsd:element minOccurs="0" name="code" type="xsd:string"/>
-                            <xsd:element minOccurs="0" name="value" type="xsd:double"/>
-                        </xsd:sequence>
-                    </xsd:extension>
-                </xsd:complexContent>
-            </xsd:complexType>
-            <xsd:complexType name="CompoundStep">
-                <xsd:complexContent>
-                    <xsd:extension base="tns:CodeStep">
-                        <xsd:sequence>
-<<<<<<< HEAD
-                            <xsd:element minOccurs="0" name="id" nillable="true" type="xsd:string"/>
-                            <xsd:element minOccurs="0" name="steps" nillable="true" type="tns:ArrayOfCalculationStep"/>
-=======
-                            <xsd:element minOccurs="0" name="id" type="xsd:string"/>
-                            <xsd:element minOccurs="0" name="steps" type="tns:ArrayOfCalculationStep"/>
->>>>>>> 52d1d447
-                        </xsd:sequence>
-                    </xsd:extension>
-                </xsd:complexContent>
-            </xsd:complexType>
-<<<<<<< HEAD
-            <xsd:complexType name="CodeStep">
-=======
-            <xsd:complexType name="SimpleStep">
->>>>>>> 52d1d447
-                <xsd:complexContent>
-                    <xsd:extension base="tns:CalculationStep">
-                        <xsd:sequence>
-<<<<<<< HEAD
-                            <xsd:element minOccurs="0" name="code" nillable="true" type="xsd:string"/>
-                            <xsd:element minOccurs="0" name="value" nillable="true" type="xsd:double"/>
-=======
-                            <xsd:element minOccurs="0" name="text" type="xsd:string"/>
->>>>>>> 52d1d447
-                        </xsd:sequence>
-                    </xsd:extension>
-                </xsd:complexContent>
-            </xsd:complexType>
-            <xsd:complexType name="ArrayOfCalculationStep">
-                <xsd:sequence>
-                    <xsd:element maxOccurs="unbounded" minOccurs="0" name="CalculationStep" type="tns:CalculationStep"/>
-                </xsd:sequence>
-            </xsd:complexType>
-            <xsd:complexType name="CalculationStep">
-                <xsd:sequence>
-                    <xsd:element minOccurs="0" name="formula" type="xsd:double"/>
-                    <xsd:element minOccurs="0" name="stepName" type="xsd:string"/>
-                </xsd:sequence>
-            </xsd:complexType>
-        </xsd:schema>
-        <xsd:schema xmlns:xsd="http://www.w3.org/2001/XMLSchema" xmlns:tns="http://context.rules.openl.org"
-                    xmlns:ns1="http://enumeration.rules.openl.org" xmlns:ns0="http://runtime.openl.org"
-                    attributeFormDefault="qualified" elementFormDefault="qualified"
-                    targetNamespace="http://context.rules.openl.org">
-            <xsd:import namespace="http://enumeration.rules.openl.org"/>
-            <xsd:import namespace="http://runtime.openl.org"/>
-            <xsd:complexType name="IRulesRuntimeContext">
-                <xsd:complexContent>
-                    <xsd:extension base="ns0:IRuntimeContext">
-                        <xsd:sequence>
-                            <xsd:element minOccurs="0" name="caProvince" type="ns1:CaProvincesEnum"/>
-                            <xsd:element minOccurs="0" name="caRegion" type="ns1:CaRegionsEnum"/>
-                            <xsd:element minOccurs="0" name="country" type="ns1:CountriesEnum"/>
-                            <xsd:element minOccurs="0" name="currency" type="ns1:CurrenciesEnum"/>
-                            <xsd:element minOccurs="0" name="currentDate" type="xsd:dateTime"/>
-                            <xsd:element minOccurs="0" name="lang" type="ns1:LanguagesEnum"/>
-                            <xsd:element minOccurs="0" name="lob" type="xsd:string"/>
-                            <xsd:element minOccurs="0" name="nature" type="xsd:string"/>
-                            <xsd:element minOccurs="0" name="region" type="ns1:RegionsEnum"/>
-                            <xsd:element minOccurs="0" name="requestDate" type="xsd:dateTime"/>
-                            <xsd:element minOccurs="0" name="usRegion" type="ns1:UsRegionsEnum"/>
-                            <xsd:element minOccurs="0" name="usState" type="ns1:UsStatesEnum"/>
-                        </xsd:sequence>
-                    </xsd:extension>
-                </xsd:complexContent>
-            </xsd:complexType>
-        </xsd:schema>
-    </wsdl:types>
-    <wsdl:message name="HelloResponse">
-        <wsdl:part element="tns:HelloResponse" name="parameters">
-        </wsdl:part>
-    </wsdl:message>
-    <wsdl:message name="Hello">
-        <wsdl:part element="tns:Hello" name="parameters">
-        </wsdl:part>
-    </wsdl:message>
-    <wsdl:message name="test">
-        <wsdl:part element="tns:test" name="parameters">
-        </wsdl:part>
-    </wsdl:message>
-    <wsdl:message name="Hello1Response">
-        <wsdl:part element="tns:Hello1Response" name="parameters">
-        </wsdl:part>
-    </wsdl:message>
-    <wsdl:message name="test1Response">
-        <wsdl:part element="tns:test1Response" name="parameters">
-        </wsdl:part>
-    </wsdl:message>
-    <wsdl:message name="Hello1">
-        <wsdl:part element="tns:Hello1" name="parameters">
-        </wsdl:part>
-    </wsdl:message>
-    <wsdl:message name="test1">
-        <wsdl:part element="tns:test1" name="parameters">
-        </wsdl:part>
-    </wsdl:message>
-    <wsdl:message name="testResponse">
-        <wsdl:part element="tns:testResponse" name="parameters">
-        </wsdl:part>
-    </wsdl:message>
-    <wsdl:portType name="simple1PortType">
-        <wsdl:operation name="Hello">
-            <wsdl:input message="tns:Hello" name="Hello">
-            </wsdl:input>
-            <wsdl:output message="tns:HelloResponse" name="HelloResponse">
-            </wsdl:output>
-        </wsdl:operation>
-        <wsdl:operation name="test">
-            <wsdl:input message="tns:test" name="test">
-            </wsdl:input>
-            <wsdl:output message="tns:testResponse" name="testResponse">
-            </wsdl:output>
-        </wsdl:operation>
-        <wsdl:operation name="test1">
-            <wsdl:input message="tns:test1" name="test1">
-            </wsdl:input>
-            <wsdl:output message="tns:test1Response" name="test1Response">
-            </wsdl:output>
-        </wsdl:operation>
-        <wsdl:operation name="Hello1">
-            <wsdl:input message="tns:Hello1" name="Hello1">
-            </wsdl:input>
-            <wsdl:output message="tns:Hello1Response" name="Hello1Response">
-            </wsdl:output>
-        </wsdl:operation>
-    </wsdl:portType>
-    <wsdl:binding name="simple1SoapBinding" type="tns:simple1PortType">
-        <soap:binding style="document" transport="http://schemas.xmlsoap.org/soap/http"/>
-        <wsdl:operation name="Hello">
-            <soap:operation soapAction="" style="document"/>
-            <wsdl:input name="Hello">
-                <soap:body use="literal"/>
-            </wsdl:input>
-            <wsdl:output name="HelloResponse">
-                <soap:body use="literal"/>
-            </wsdl:output>
-        </wsdl:operation>
-        <wsdl:operation name="test">
-            <soap:operation soapAction="" style="document"/>
-            <wsdl:input name="test">
-                <soap:body use="literal"/>
-            </wsdl:input>
-            <wsdl:output name="testResponse">
-                <soap:body use="literal"/>
-            </wsdl:output>
-        </wsdl:operation>
-        <wsdl:operation name="test1">
-            <soap:operation soapAction="" style="document"/>
-            <wsdl:input name="test1">
-                <soap:body use="literal"/>
-            </wsdl:input>
-            <wsdl:output name="test1Response">
-                <soap:body use="literal"/>
-            </wsdl:output>
-        </wsdl:operation>
-        <wsdl:operation name="Hello1">
-            <soap:operation soapAction="" style="document"/>
-            <wsdl:input name="Hello1">
-                <soap:body use="literal"/>
-            </wsdl:input>
-            <wsdl:output name="Hello1Response">
-                <soap:body use="literal"/>
-            </wsdl:output>
-        </wsdl:operation>
-    </wsdl:binding>
-    <wsdl:service name="simple1">
-        <wsdl:port binding="tns:simple1SoapBinding" name="simple1PortType">
-            <soap:address location="http://localhost:#####/deployment1/simple1"/>
-        </wsdl:port>
-    </wsdl:service>
+<?xml version='1.0' encoding='UTF-8'?>
+<wsdl:definitions xmlns:xsd="http://www.w3.org/2001/XMLSchema" xmlns:wsdl="http://schemas.xmlsoap.org/wsdl/"
+                  xmlns:tns="http://DefaultNamespace" xmlns:soap="http://schemas.xmlsoap.org/wsdl/soap/"
+                  xmlns:ns1="http://schemas.xmlsoap.org/soap/http" name="simple1"
+                  targetNamespace="http://DefaultNamespace">
+    <wsdl:types>
+        <xsd:schema xmlns:xsd="http://www.w3.org/2001/XMLSchema" xmlns:tns="http://runtime.openl.org"
+                    attributeFormDefault="qualified" elementFormDefault="qualified"
+                    targetNamespace="http://runtime.openl.org">
+            <xsd:complexType name="IRuntimeContext">
+                <xsd:sequence/>
+            </xsd:complexType>
+        </xsd:schema>
+        <xsd:schema xmlns:xsd="http://www.w3.org/2001/XMLSchema" xmlns:tns="http://variation.rules.openl.org"
+                    xmlns:ns0="http://DefaultNamespace" attributeFormDefault="qualified" elementFormDefault="qualified"
+                    targetNamespace="http://variation.rules.openl.org">
+            <xsd:import namespace="http://DefaultNamespace"/>
+            <xsd:complexType name="ArrayOfVariation">
+                <xsd:sequence>
+                    <xsd:element maxOccurs="unbounded" minOccurs="0" name="Variation" type="tns:Variation"/>
+                </xsd:sequence>
+            </xsd:complexType>
+            <xsd:complexType abstract="true" name="Variation">
+                <xsd:sequence>
+                    <xsd:element minOccurs="0" name="variationID" type="xsd:string"/>
+                </xsd:sequence>
+            </xsd:complexType>
+            <xsd:complexType name="ArgumentReplacementVariation">
+                <xsd:complexContent>
+                    <xsd:extension base="tns:Variation">
+                        <xsd:sequence>
+                            <xsd:element minOccurs="0" name="updatedArgumentIndex" type="xsd:int"/>
+                            <xsd:element minOccurs="0" name="valueToSet" type="xsd:anyType"/>
+                            <xsd:any maxOccurs="unbounded" minOccurs="0"/>
+                        </xsd:sequence>
+                    </xsd:extension>
+                </xsd:complexContent>
+                <xsd:anyAttribute/>
+            </xsd:complexType>
+            <xsd:complexType name="VariationsPack">
+                <xsd:sequence>
+                    <xsd:element minOccurs="0" name="variations" type="tns:ArrayOfVariation"/>
+                </xsd:sequence>
+            </xsd:complexType>
+            <xsd:complexType name="DeepCloningVariation">
+                <xsd:complexContent>
+                    <xsd:extension base="tns:Variation">
+                        <xsd:sequence>
+                            <xsd:element minOccurs="0" name="delegatedVariation" type="tns:Variation"/>
+                            <xsd:any maxOccurs="unbounded" minOccurs="0"/>
+                        </xsd:sequence>
+                    </xsd:extension>
+                </xsd:complexContent>
+                <xsd:anyAttribute/>
+            </xsd:complexType>
+            <xsd:complexType name="VariationsResult">
+                <xsd:sequence>
+                    <xsd:element minOccurs="0" name="data" type="xsd:base64Binary"/>
+                    <xsd:element minOccurs="0" name="variationFailures" type="ns0:string2stringMap"/>
+                    <xsd:element minOccurs="0" name="variationResults" type="ns0:string2anyTypeMap"/>
+                </xsd:sequence>
+            </xsd:complexType>
+            <xsd:complexType name="ComplexVariation">
+                <xsd:complexContent>
+                    <xsd:extension base="tns:Variation">
+                        <xsd:sequence>
+                            <xsd:element minOccurs="0" name="variations" type="tns:ArrayOfVariation"/>
+                            <xsd:any maxOccurs="unbounded" minOccurs="0"/>
+                        </xsd:sequence>
+                    </xsd:extension>
+                </xsd:complexContent>
+                <xsd:anyAttribute/>
+            </xsd:complexType>
+            <xsd:complexType name="JXPathVariation">
+                <xsd:complexContent>
+                    <xsd:extension base="tns:Variation">
+                        <xsd:sequence>
+                            <xsd:element minOccurs="0" name="path" type="xsd:string"/>
+                            <xsd:element minOccurs="0" name="updatedArgumentIndex" type="xsd:int"/>
+                            <xsd:element minOccurs="0" name="valueToSet" type="xsd:anyType"/>
+                            <xsd:any maxOccurs="unbounded" minOccurs="0"/>
+                        </xsd:sequence>
+                    </xsd:extension>
+                </xsd:complexContent>
+                <xsd:anyAttribute/>
+            </xsd:complexType>
+            <xsd:complexType name="NoVariation">
+                <xsd:complexContent>
+                    <xsd:extension base="tns:Variation">
+                        <xsd:sequence/>
+                    </xsd:extension>
+                </xsd:complexContent>
+            </xsd:complexType>
+        </xsd:schema>
+        <xsd:schema xmlns:xsd="http://www.w3.org/2001/XMLSchema" xmlns:tns="http://cxf.apache.org/arrays"
+                    attributeFormDefault="qualified" elementFormDefault="qualified"
+                    targetNamespace="http://cxf.apache.org/arrays">
+            <xsd:complexType name="ArrayOfAnyType">
+                <xsd:sequence>
+                    <xsd:element maxOccurs="unbounded" minOccurs="0" name="anyType" type="xsd:anyType"/>
+                </xsd:sequence>
+            </xsd:complexType>
+            <xsd:complexType name="ArrayOfArrayOfAnyType">
+                <xsd:sequence>
+                    <xsd:element maxOccurs="unbounded" minOccurs="0" name="ArrayOfAnyType" type="tns:ArrayOfAnyType"/>
+                </xsd:sequence>
+            </xsd:complexType>
+        </xsd:schema>
+        <xsd:schema xmlns:xsd="http://www.w3.org/2001/XMLSchema"
+                    xmlns:tns="http://spreadsheetresults.generated.openl.org" attributeFormDefault="qualified"
+                    elementFormDefault="qualified" targetNamespace="http://spreadsheetresults.generated.openl.org">
+            <xsd:complexType name="Test">
+                <xsd:sequence>
+                    <xsd:element minOccurs="0" name="value1R10" type="xsd:double"/>
+                    <xsd:element minOccurs="0" name="value1R20" type="xsd:double"/>
+                    <xsd:element minOccurs="0" name="value1R30" type="xsd:double"/>
+                    <xsd:element minOccurs="0" name="value1R40" type="xsd:double"/>
+                    <xsd:element minOccurs="0" name="value2R10" type="xsd:string"/>
+                    <xsd:element minOccurs="0" name="value2R20" type="xsd:string"/>
+                    <xsd:element minOccurs="0" name="value2R30" type="xsd:string"/>
+                    <xsd:element minOccurs="0" name="value2R40" type="xsd:string"/>
+                    <xsd:element minOccurs="0" name="valueR10" type="xsd:double"/>
+                    <xsd:element minOccurs="0" name="valueR20" type="xsd:double"/>
+                    <xsd:element minOccurs="0" name="valueR30" type="xsd:double"/>
+                    <xsd:element minOccurs="0" name="valueR40" type="xsd:double"/>
+                </xsd:sequence>
+            </xsd:complexType>
+        </xsd:schema>
+        <xsd:schema xmlns:xsd="http://www.w3.org/2001/XMLSchema" xmlns:tns="http://DefaultNamespace"
+                    xmlns:ns2="http://variation.rules.openl.org"
+                    xmlns:ns1="http://spreadsheetresults.generated.openl.org" xmlns:ns0="http://context.rules.openl.org"
+                    attributeFormDefault="qualified" elementFormDefault="qualified"
+                    targetNamespace="http://DefaultNamespace">
+            <xsd:import namespace="http://context.rules.openl.org"/>
+            <xsd:import namespace="http://spreadsheetresults.generated.openl.org"/>
+            <xsd:import namespace="http://variation.rules.openl.org"/>
+            <xsd:complexType name="string2anyTypeMap">
+                <xsd:sequence>
+                    <xsd:element maxOccurs="unbounded" minOccurs="0" name="entry">
+                        <xsd:complexType>
+                            <xsd:sequence>
+                                <xsd:element name="key" type="xsd:string"/>
+                                <xsd:element minOccurs="0" name="value" type="xsd:anyType"/>
+                            </xsd:sequence>
+                        </xsd:complexType>
+                    </xsd:element>
+                </xsd:sequence>
+            </xsd:complexType>
+            <xsd:complexType name="string2stringMap">
+                <xsd:sequence>
+                    <xsd:element maxOccurs="unbounded" minOccurs="0" name="entry">
+                        <xsd:complexType>
+                            <xsd:sequence>
+                                <xsd:element name="key" type="xsd:string"/>
+                                <xsd:element minOccurs="0" name="value" type="xsd:string"/>
+                            </xsd:sequence>
+                        </xsd:complexType>
+                    </xsd:element>
+                </xsd:sequence>
+            </xsd:complexType>
+            <xsd:complexType name="ArrayOfString">
+                <xsd:sequence>
+                    <xsd:element maxOccurs="unbounded" minOccurs="0" name="string" type="xsd:string"/>
+                </xsd:sequence>
+            </xsd:complexType>
+            <xsd:element name="Hello" type="tns:Hello"/>
+            <xsd:complexType name="Hello">
+                <xsd:sequence>
+                    <xsd:element minOccurs="0" name="runtimeContext" type="ns0:IRulesRuntimeContext"/>
+                    <xsd:element minOccurs="0" name="hour" type="xsd:int"/>
+                </xsd:sequence>
+            </xsd:complexType>
+            <xsd:element name="HelloResponse" type="tns:HelloResponse"/>
+            <xsd:complexType name="HelloResponse">
+                <xsd:sequence>
+                    <xsd:element minOccurs="0" name="return" type="xsd:string"/>
+                </xsd:sequence>
+            </xsd:complexType>
+            <xsd:element name="test" type="tns:test"/>
+            <xsd:complexType name="test">
+                <xsd:sequence>
+                    <xsd:element minOccurs="0" name="runtimeContext" type="ns0:IRulesRuntimeContext"/>
+                    <xsd:element minOccurs="0" name="hour" type="xsd:int"/>
+                </xsd:sequence>
+            </xsd:complexType>
+            <xsd:element name="testResponse" type="tns:testResponse"/>
+            <xsd:complexType name="testResponse">
+                <xsd:sequence>
+                    <xsd:element minOccurs="0" name="return" type="ns1:Test"/>
+                </xsd:sequence>
+            </xsd:complexType>
+            <xsd:element name="test1" type="tns:test1"/>
+            <xsd:complexType name="test1">
+                <xsd:sequence>
+                    <xsd:element minOccurs="0" name="runtimeContext" type="ns0:IRulesRuntimeContext"/>
+                    <xsd:element minOccurs="0" name="hour" type="xsd:int"/>
+                    <xsd:element minOccurs="0" name="variationPack" type="ns2:VariationsPack"/>
+                </xsd:sequence>
+            </xsd:complexType>
+            <xsd:element name="test1Response" type="tns:test1Response"/>
+            <xsd:complexType name="test1Response">
+                <xsd:sequence>
+                    <xsd:element minOccurs="0" name="return" type="ns2:VariationsResult"/>
+                </xsd:sequence>
+            </xsd:complexType>
+            <xsd:element name="Hello1" type="tns:Hello1"/>
+            <xsd:complexType name="Hello1">
+                <xsd:sequence>
+                    <xsd:element minOccurs="0" name="runtimeContext" type="ns0:IRulesRuntimeContext"/>
+                    <xsd:element minOccurs="0" name="hour" type="xsd:int"/>
+                    <xsd:element minOccurs="0" name="variationPack" type="ns2:VariationsPack"/>
+                </xsd:sequence>
+            </xsd:complexType>
+            <xsd:element name="Hello1Response" type="tns:Hello1Response"/>
+            <xsd:complexType name="Hello1Response">
+                <xsd:sequence>
+                    <xsd:element minOccurs="0" name="return" type="ns2:VariationsResult"/>
+                </xsd:sequence>
+            </xsd:complexType>
+        </xsd:schema>
+        <xsd:schema xmlns:xsd="http://www.w3.org/2001/XMLSchema" xmlns:tns="http://enumeration.rules.openl.org"
+                    attributeFormDefault="qualified" elementFormDefault="qualified"
+                    targetNamespace="http://enumeration.rules.openl.org">
+            <xsd:simpleType name="UsStatesEnum">
+                <xsd:restriction base="xsd:string">
+                    <xsd:enumeration value="AL"/>
+                    <xsd:enumeration value="AK"/>
+                    <xsd:enumeration value="AZ"/>
+                    <xsd:enumeration value="AR"/>
+                    <xsd:enumeration value="CA"/>
+                    <xsd:enumeration value="CO"/>
+                    <xsd:enumeration value="CT"/>
+                    <xsd:enumeration value="DC"/>
+                    <xsd:enumeration value="DE"/>
+                    <xsd:enumeration value="FL"/>
+                    <xsd:enumeration value="GA"/>
+                    <xsd:enumeration value="HI"/>
+                    <xsd:enumeration value="ID"/>
+                    <xsd:enumeration value="IL"/>
+                    <xsd:enumeration value="IN"/>
+                    <xsd:enumeration value="IA"/>
+                    <xsd:enumeration value="KS"/>
+                    <xsd:enumeration value="KY"/>
+                    <xsd:enumeration value="LA"/>
+                    <xsd:enumeration value="ME"/>
+                    <xsd:enumeration value="MD"/>
+                    <xsd:enumeration value="MA"/>
+                    <xsd:enumeration value="MI"/>
+                    <xsd:enumeration value="MN"/>
+                    <xsd:enumeration value="MS"/>
+                    <xsd:enumeration value="MO"/>
+                    <xsd:enumeration value="MT"/>
+                    <xsd:enumeration value="NE"/>
+                    <xsd:enumeration value="NV"/>
+                    <xsd:enumeration value="NH"/>
+                    <xsd:enumeration value="NJ"/>
+                    <xsd:enumeration value="NM"/>
+                    <xsd:enumeration value="NY"/>
+                    <xsd:enumeration value="NC"/>
+                    <xsd:enumeration value="ND"/>
+                    <xsd:enumeration value="OH"/>
+                    <xsd:enumeration value="OK"/>
+                    <xsd:enumeration value="OR"/>
+                    <xsd:enumeration value="PA"/>
+                    <xsd:enumeration value="PR"/>
+                    <xsd:enumeration value="RI"/>
+                    <xsd:enumeration value="SC"/>
+                    <xsd:enumeration value="SD"/>
+                    <xsd:enumeration value="TN"/>
+                    <xsd:enumeration value="TX"/>
+                    <xsd:enumeration value="UT"/>
+                    <xsd:enumeration value="VT"/>
+                    <xsd:enumeration value="VA"/>
+                    <xsd:enumeration value="WA"/>
+                    <xsd:enumeration value="WV"/>
+                    <xsd:enumeration value="WI"/>
+                    <xsd:enumeration value="WY"/>
+                </xsd:restriction>
+            </xsd:simpleType>
+            <xsd:simpleType name="LanguagesEnum">
+                <xsd:restriction base="xsd:string">
+                    <xsd:enumeration value="ALB"/>
+                    <xsd:enumeration value="ARA"/>
+                    <xsd:enumeration value="BEL"/>
+                    <xsd:enumeration value="BUL"/>
+                    <xsd:enumeration value="CAT"/>
+                    <xsd:enumeration value="CHI"/>
+                    <xsd:enumeration value="SCR"/>
+                    <xsd:enumeration value="CZE"/>
+                    <xsd:enumeration value="DAN"/>
+                    <xsd:enumeration value="DUT"/>
+                    <xsd:enumeration value="ENG"/>
+                    <xsd:enumeration value="FIN"/>
+                    <xsd:enumeration value="FRE"/>
+                    <xsd:enumeration value="GER"/>
+                    <xsd:enumeration value="GRE"/>
+                    <xsd:enumeration value="HEB"/>
+                    <xsd:enumeration value="HIN"/>
+                    <xsd:enumeration value="HUN"/>
+                    <xsd:enumeration value="IND"/>
+                    <xsd:enumeration value="GLE"/>
+                    <xsd:enumeration value="ITA"/>
+                    <xsd:enumeration value="JPN"/>
+                    <xsd:enumeration value="LAV"/>
+                    <xsd:enumeration value="LIT"/>
+                    <xsd:enumeration value="MAC"/>
+                    <xsd:enumeration value="MAY"/>
+                    <xsd:enumeration value="MLT"/>
+                    <xsd:enumeration value="NOR"/>
+                    <xsd:enumeration value="POL"/>
+                    <xsd:enumeration value="POR"/>
+                    <xsd:enumeration value="RUM"/>
+                    <xsd:enumeration value="RUS"/>
+                    <xsd:enumeration value="SCC"/>
+                    <xsd:enumeration value="SLO"/>
+                    <xsd:enumeration value="SPA"/>
+                    <xsd:enumeration value="THA"/>
+                    <xsd:enumeration value="TUR"/>
+                    <xsd:enumeration value="UKR"/>
+                    <xsd:enumeration value="VIE"/>
+                </xsd:restriction>
+            </xsd:simpleType>
+            <xsd:simpleType name="CountriesEnum">
+                <xsd:restriction base="xsd:string">
+                    <xsd:enumeration value="AL"/>
+                    <xsd:enumeration value="DZ"/>
+                    <xsd:enumeration value="AR"/>
+                    <xsd:enumeration value="AU"/>
+                    <xsd:enumeration value="AT"/>
+                    <xsd:enumeration value="BH"/>
+                    <xsd:enumeration value="BY"/>
+                    <xsd:enumeration value="BE"/>
+                    <xsd:enumeration value="BO"/>
+                    <xsd:enumeration value="BA"/>
+                    <xsd:enumeration value="BR"/>
+                    <xsd:enumeration value="BG"/>
+                    <xsd:enumeration value="CA"/>
+                    <xsd:enumeration value="CL"/>
+                    <xsd:enumeration value="CN"/>
+                    <xsd:enumeration value="CO"/>
+                    <xsd:enumeration value="CR"/>
+                    <xsd:enumeration value="HR"/>
+                    <xsd:enumeration value="CY"/>
+                    <xsd:enumeration value="CZ"/>
+                    <xsd:enumeration value="DK"/>
+                    <xsd:enumeration value="DO"/>
+                    <xsd:enumeration value="EC"/>
+                    <xsd:enumeration value="EG"/>
+                    <xsd:enumeration value="SV"/>
+                    <xsd:enumeration value="EE"/>
+                    <xsd:enumeration value="FI"/>
+                    <xsd:enumeration value="FR"/>
+                    <xsd:enumeration value="DE"/>
+                    <xsd:enumeration value="GR"/>
+                    <xsd:enumeration value="GT"/>
+                    <xsd:enumeration value="HN"/>
+                    <xsd:enumeration value="HK"/>
+                    <xsd:enumeration value="HU"/>
+                    <xsd:enumeration value="IS"/>
+                    <xsd:enumeration value="IN"/>
+                    <xsd:enumeration value="ID"/>
+                    <xsd:enumeration value="IQ"/>
+                    <xsd:enumeration value="IE"/>
+                    <xsd:enumeration value="IL"/>
+                    <xsd:enumeration value="IT"/>
+                    <xsd:enumeration value="JP"/>
+                    <xsd:enumeration value="JO"/>
+                    <xsd:enumeration value="KW"/>
+                    <xsd:enumeration value="LV"/>
+                    <xsd:enumeration value="LB"/>
+                    <xsd:enumeration value="LT"/>
+                    <xsd:enumeration value="LU"/>
+                    <xsd:enumeration value="MK"/>
+                    <xsd:enumeration value="MY"/>
+                    <xsd:enumeration value="MT"/>
+                    <xsd:enumeration value="MX"/>
+                    <xsd:enumeration value="MA"/>
+                    <xsd:enumeration value="NL"/>
+                    <xsd:enumeration value="NZ"/>
+                    <xsd:enumeration value="NI"/>
+                    <xsd:enumeration value="NO"/>
+                    <xsd:enumeration value="OM"/>
+                    <xsd:enumeration value="PA"/>
+                    <xsd:enumeration value="PY"/>
+                    <xsd:enumeration value="PE"/>
+                    <xsd:enumeration value="PH"/>
+                    <xsd:enumeration value="PL"/>
+                    <xsd:enumeration value="PT"/>
+                    <xsd:enumeration value="PR"/>
+                    <xsd:enumeration value="QA"/>
+                    <xsd:enumeration value="RO"/>
+                    <xsd:enumeration value="RU"/>
+                    <xsd:enumeration value="SA"/>
+                    <xsd:enumeration value="CS"/>
+                    <xsd:enumeration value="SG"/>
+                    <xsd:enumeration value="SK"/>
+                    <xsd:enumeration value="SI"/>
+                    <xsd:enumeration value="ZA"/>
+                    <xsd:enumeration value="ES"/>
+                    <xsd:enumeration value="SD"/>
+                    <xsd:enumeration value="SE"/>
+                    <xsd:enumeration value="CH"/>
+                    <xsd:enumeration value="SY"/>
+                    <xsd:enumeration value="TW"/>
+                    <xsd:enumeration value="TH"/>
+                    <xsd:enumeration value="TN"/>
+                    <xsd:enumeration value="TR"/>
+                    <xsd:enumeration value="UA"/>
+                    <xsd:enumeration value="AE"/>
+                    <xsd:enumeration value="GB"/>
+                    <xsd:enumeration value="US"/>
+                    <xsd:enumeration value="UY"/>
+                    <xsd:enumeration value="VE"/>
+                    <xsd:enumeration value="VN"/>
+                    <xsd:enumeration value="YE"/>
+                </xsd:restriction>
+            </xsd:simpleType>
+            <xsd:simpleType name="UsRegionsEnum">
+                <xsd:restriction base="xsd:string">
+                    <xsd:enumeration value="MW"/>
+                    <xsd:enumeration value="NE"/>
+                    <xsd:enumeration value="SE"/>
+                    <xsd:enumeration value="SW"/>
+                    <xsd:enumeration value="W"/>
+                </xsd:restriction>
+            </xsd:simpleType>
+            <xsd:simpleType name="CurrenciesEnum">
+                <xsd:restriction base="xsd:string">
+                    <xsd:enumeration value="ALL"/>
+                    <xsd:enumeration value="DZD"/>
+                    <xsd:enumeration value="ARS"/>
+                    <xsd:enumeration value="AUD"/>
+                    <xsd:enumeration value="BHD"/>
+                    <xsd:enumeration value="BYR"/>
+                    <xsd:enumeration value="BOB"/>
+                    <xsd:enumeration value="BAM"/>
+                    <xsd:enumeration value="BRL"/>
+                    <xsd:enumeration value="CAD"/>
+                    <xsd:enumeration value="CLP"/>
+                    <xsd:enumeration value="CNY"/>
+                    <xsd:enumeration value="COP"/>
+                    <xsd:enumeration value="CRC"/>
+                    <xsd:enumeration value="HRK"/>
+                    <xsd:enumeration value="CZK"/>
+                    <xsd:enumeration value="DKK"/>
+                    <xsd:enumeration value="DOP"/>
+                    <xsd:enumeration value="EGP"/>
+                    <xsd:enumeration value="EUR"/>
+                    <xsd:enumeration value="GTQ"/>
+                    <xsd:enumeration value="HNL"/>
+                    <xsd:enumeration value="HKD"/>
+                    <xsd:enumeration value="HUF"/>
+                    <xsd:enumeration value="ISK"/>
+                    <xsd:enumeration value="INR"/>
+                    <xsd:enumeration value="IDR"/>
+                    <xsd:enumeration value="IQD"/>
+                    <xsd:enumeration value="ILS"/>
+                    <xsd:enumeration value="JPY"/>
+                    <xsd:enumeration value="JOD"/>
+                    <xsd:enumeration value="KWD"/>
+                    <xsd:enumeration value="LVL"/>
+                    <xsd:enumeration value="LBP"/>
+                    <xsd:enumeration value="LTL"/>
+                    <xsd:enumeration value="MKD"/>
+                    <xsd:enumeration value="MYR"/>
+                    <xsd:enumeration value="MXN"/>
+                    <xsd:enumeration value="MAD"/>
+                    <xsd:enumeration value="NZD"/>
+                    <xsd:enumeration value="NIO"/>
+                    <xsd:enumeration value="NOK"/>
+                    <xsd:enumeration value="OMR"/>
+                    <xsd:enumeration value="PAB"/>
+                    <xsd:enumeration value="PYG"/>
+                    <xsd:enumeration value="PEN"/>
+                    <xsd:enumeration value="PHP"/>
+                    <xsd:enumeration value="PLN"/>
+                    <xsd:enumeration value="QAR"/>
+                    <xsd:enumeration value="RON"/>
+                    <xsd:enumeration value="RUB"/>
+                    <xsd:enumeration value="SAR"/>
+                    <xsd:enumeration value="RSD"/>
+                    <xsd:enumeration value="SGD"/>
+                    <xsd:enumeration value="ZAR"/>
+                    <xsd:enumeration value="SDG"/>
+                    <xsd:enumeration value="SEK"/>
+                    <xsd:enumeration value="CHF"/>
+                    <xsd:enumeration value="SYP"/>
+                    <xsd:enumeration value="TWD"/>
+                    <xsd:enumeration value="TND"/>
+                    <xsd:enumeration value="TRY"/>
+                    <xsd:enumeration value="UAH"/>
+                    <xsd:enumeration value="AED"/>
+                    <xsd:enumeration value="GBP"/>
+                    <xsd:enumeration value="USD"/>
+                    <xsd:enumeration value="UYU"/>
+                    <xsd:enumeration value="VEF"/>
+                    <xsd:enumeration value="VND"/>
+                    <xsd:enumeration value="YER"/>
+                </xsd:restriction>
+            </xsd:simpleType>
+            <xsd:simpleType name="RegionsEnum">
+                <xsd:restriction base="xsd:string">
+                    <xsd:enumeration value="NCSA"/>
+                    <xsd:enumeration value="EU"/>
+                    <xsd:enumeration value="EMEA"/>
+                    <xsd:enumeration value="APJ"/>
+                </xsd:restriction>
+            </xsd:simpleType>
+            <xsd:simpleType name="CaRegionsEnum">
+                <xsd:restriction base="xsd:string">
+                    <xsd:enumeration value="QC"/>
+                    <xsd:enumeration value="HQ"/>
+                </xsd:restriction>
+            </xsd:simpleType>
+            <xsd:simpleType name="CaProvincesEnum">
+                <xsd:restriction base="xsd:string">
+                    <xsd:enumeration value="AB"/>
+                    <xsd:enumeration value="BC"/>
+                    <xsd:enumeration value="PE"/>
+                    <xsd:enumeration value="MB"/>
+                    <xsd:enumeration value="NB"/>
+                    <xsd:enumeration value="NS"/>
+                    <xsd:enumeration value="NU"/>
+                    <xsd:enumeration value="ON"/>
+                    <xsd:enumeration value="QC"/>
+                    <xsd:enumeration value="SK"/>
+                    <xsd:enumeration value="NL"/>
+                    <xsd:enumeration value="YT"/>
+                    <xsd:enumeration value="NT"/>
+                </xsd:restriction>
+            </xsd:simpleType>
+        </xsd:schema>
+        <xsd:schema xmlns:xsd="http://www.w3.org/2001/XMLSchema" xmlns:tns="http://table.rules.openl.org"
+                    attributeFormDefault="qualified" elementFormDefault="qualified"
+                    targetNamespace="http://table.rules.openl.org">
+            <xsd:complexType name="Point">
+                <xsd:sequence>
+                    <xsd:element minOccurs="0" name="column" type="xsd:int"/>
+                    <xsd:element minOccurs="0" name="row" type="xsd:int"/>
+                </xsd:sequence>
+            </xsd:complexType>
+        </xsd:schema>
+        <xsd:schema xmlns:xsd="http://www.w3.org/2001/XMLSchema" xmlns:tns="http://itest.openl.org"
+                    attributeFormDefault="qualified" elementFormDefault="qualified"
+                    targetNamespace="http://itest.openl.org">
+            <xsd:complexType name="Error">
+                <xsd:sequence>
+                    <xsd:element minOccurs="0" name="message" type="xsd:string"/>
+                </xsd:sequence>
+            </xsd:complexType>
+        </xsd:schema>
+        <xsd:schema xmlns:xsd="http://www.w3.org/2001/XMLSchema" xmlns:tns="http://calc.rules.openl.org"
+                    xmlns:ns1="http://cxf.apache.org/arrays" xmlns:ns0="http://DefaultNamespace"
+                    attributeFormDefault="qualified" elementFormDefault="qualified"
+                    targetNamespace="http://calc.rules.openl.org">
+            <xsd:import namespace="http://DefaultNamespace"/>
+            <xsd:import namespace="http://cxf.apache.org/arrays"/>
+            <xsd:complexType name="SpreadsheetResult">
+                <xsd:sequence>
+                    <xsd:element minOccurs="0" name="columnNames" type="ns0:ArrayOfString"/>
+                    <xsd:element minOccurs="0" name="results" type="ns1:ArrayOfArrayOfAnyType"/>
+                    <xsd:element minOccurs="0" name="rowNames" type="ns0:ArrayOfString"/>
+                </xsd:sequence>
+            </xsd:complexType>
+        </xsd:schema>
+        <xsd:schema xmlns:xsd="http://www.w3.org/2001/XMLSchema"
+                    xmlns:tns="http://convertor2.result.calculation.rules.openl.org" attributeFormDefault="qualified"
+                    elementFormDefault="qualified"
+                    targetNamespace="http://convertor2.result.calculation.rules.openl.org">
+            <xsd:complexType name="CodeStep">
+                <xsd:complexContent>
+                    <xsd:extension base="tns:CalculationStep">
+                        <xsd:sequence>
+                            <xsd:element minOccurs="0" name="code" type="xsd:string"/>
+                            <xsd:element minOccurs="0" name="value" type="xsd:double"/>
+                        </xsd:sequence>
+                    </xsd:extension>
+                </xsd:complexContent>
+            </xsd:complexType>
+            <xsd:complexType name="CompoundStep">
+                <xsd:complexContent>
+                    <xsd:extension base="tns:CodeStep">
+                        <xsd:sequence>
+                            <xsd:element minOccurs="0" name="id" type="xsd:string"/>
+                            <xsd:element minOccurs="0" name="steps" type="tns:ArrayOfCalculationStep"/>
+                        </xsd:sequence>
+                    </xsd:extension>
+                </xsd:complexContent>
+            </xsd:complexType>
+            <xsd:complexType name="SimpleStep">
+                <xsd:complexContent>
+                    <xsd:extension base="tns:CodeStep">
+                        <xsd:sequence>
+                            <xsd:element minOccurs="0" name="text" type="xsd:string"/>
+                        </xsd:sequence>
+                    </xsd:extension>
+                </xsd:complexContent>
+            </xsd:complexType>
+            <xsd:complexType name="ArrayOfCalculationStep">
+                <xsd:sequence>
+                    <xsd:element maxOccurs="unbounded" minOccurs="0" name="CalculationStep" type="tns:CalculationStep"/>
+                </xsd:sequence>
+            </xsd:complexType>
+            <xsd:complexType name="CalculationStep">
+                <xsd:sequence>
+                    <xsd:element minOccurs="0" name="formula" type="xsd:double"/>
+                    <xsd:element minOccurs="0" name="stepName" type="xsd:string"/>
+                </xsd:sequence>
+            </xsd:complexType>
+        </xsd:schema>
+        <xsd:schema xmlns:xsd="http://www.w3.org/2001/XMLSchema" xmlns:tns="http://context.rules.openl.org"
+                    xmlns:ns1="http://enumeration.rules.openl.org" xmlns:ns0="http://runtime.openl.org"
+                    attributeFormDefault="qualified" elementFormDefault="qualified"
+                    targetNamespace="http://context.rules.openl.org">
+            <xsd:import namespace="http://enumeration.rules.openl.org"/>
+            <xsd:import namespace="http://runtime.openl.org"/>
+            <xsd:complexType name="IRulesRuntimeContext">
+                <xsd:complexContent>
+                    <xsd:extension base="ns0:IRuntimeContext">
+                        <xsd:sequence>
+                            <xsd:element minOccurs="0" name="caProvince" type="ns1:CaProvincesEnum"/>
+                            <xsd:element minOccurs="0" name="caRegion" type="ns1:CaRegionsEnum"/>
+                            <xsd:element minOccurs="0" name="country" type="ns1:CountriesEnum"/>
+                            <xsd:element minOccurs="0" name="currency" type="ns1:CurrenciesEnum"/>
+                            <xsd:element minOccurs="0" name="currentDate" type="xsd:dateTime"/>
+                            <xsd:element minOccurs="0" name="lang" type="ns1:LanguagesEnum"/>
+                            <xsd:element minOccurs="0" name="lob" type="xsd:string"/>
+                            <xsd:element minOccurs="0" name="nature" type="xsd:string"/>
+                            <xsd:element minOccurs="0" name="region" type="ns1:RegionsEnum"/>
+                            <xsd:element minOccurs="0" name="requestDate" type="xsd:dateTime"/>
+                            <xsd:element minOccurs="0" name="usRegion" type="ns1:UsRegionsEnum"/>
+                            <xsd:element minOccurs="0" name="usState" type="ns1:UsStatesEnum"/>
+                        </xsd:sequence>
+                    </xsd:extension>
+                </xsd:complexContent>
+            </xsd:complexType>
+        </xsd:schema>
+    </wsdl:types>
+    <wsdl:message name="HelloResponse">
+        <wsdl:part element="tns:HelloResponse" name="parameters">
+        </wsdl:part>
+    </wsdl:message>
+    <wsdl:message name="Hello">
+        <wsdl:part element="tns:Hello" name="parameters">
+        </wsdl:part>
+    </wsdl:message>
+    <wsdl:message name="test">
+        <wsdl:part element="tns:test" name="parameters">
+        </wsdl:part>
+    </wsdl:message>
+    <wsdl:message name="Hello1Response">
+        <wsdl:part element="tns:Hello1Response" name="parameters">
+        </wsdl:part>
+    </wsdl:message>
+    <wsdl:message name="test1Response">
+        <wsdl:part element="tns:test1Response" name="parameters">
+        </wsdl:part>
+    </wsdl:message>
+    <wsdl:message name="Hello1">
+        <wsdl:part element="tns:Hello1" name="parameters">
+        </wsdl:part>
+    </wsdl:message>
+    <wsdl:message name="test1">
+        <wsdl:part element="tns:test1" name="parameters">
+        </wsdl:part>
+    </wsdl:message>
+    <wsdl:message name="testResponse">
+        <wsdl:part element="tns:testResponse" name="parameters">
+        </wsdl:part>
+    </wsdl:message>
+    <wsdl:portType name="simple1PortType">
+        <wsdl:operation name="Hello">
+            <wsdl:input message="tns:Hello" name="Hello">
+            </wsdl:input>
+            <wsdl:output message="tns:HelloResponse" name="HelloResponse">
+            </wsdl:output>
+        </wsdl:operation>
+        <wsdl:operation name="test">
+            <wsdl:input message="tns:test" name="test">
+            </wsdl:input>
+            <wsdl:output message="tns:testResponse" name="testResponse">
+            </wsdl:output>
+        </wsdl:operation>
+        <wsdl:operation name="test1">
+            <wsdl:input message="tns:test1" name="test1">
+            </wsdl:input>
+            <wsdl:output message="tns:test1Response" name="test1Response">
+            </wsdl:output>
+        </wsdl:operation>
+        <wsdl:operation name="Hello1">
+            <wsdl:input message="tns:Hello1" name="Hello1">
+            </wsdl:input>
+            <wsdl:output message="tns:Hello1Response" name="Hello1Response">
+            </wsdl:output>
+        </wsdl:operation>
+    </wsdl:portType>
+    <wsdl:binding name="simple1SoapBinding" type="tns:simple1PortType">
+        <soap:binding style="document" transport="http://schemas.xmlsoap.org/soap/http"/>
+        <wsdl:operation name="Hello">
+            <soap:operation soapAction="" style="document"/>
+            <wsdl:input name="Hello">
+                <soap:body use="literal"/>
+            </wsdl:input>
+            <wsdl:output name="HelloResponse">
+                <soap:body use="literal"/>
+            </wsdl:output>
+        </wsdl:operation>
+        <wsdl:operation name="test">
+            <soap:operation soapAction="" style="document"/>
+            <wsdl:input name="test">
+                <soap:body use="literal"/>
+            </wsdl:input>
+            <wsdl:output name="testResponse">
+                <soap:body use="literal"/>
+            </wsdl:output>
+        </wsdl:operation>
+        <wsdl:operation name="test1">
+            <soap:operation soapAction="" style="document"/>
+            <wsdl:input name="test1">
+                <soap:body use="literal"/>
+            </wsdl:input>
+            <wsdl:output name="test1Response">
+                <soap:body use="literal"/>
+            </wsdl:output>
+        </wsdl:operation>
+        <wsdl:operation name="Hello1">
+            <soap:operation soapAction="" style="document"/>
+            <wsdl:input name="Hello1">
+                <soap:body use="literal"/>
+            </wsdl:input>
+            <wsdl:output name="Hello1Response">
+                <soap:body use="literal"/>
+            </wsdl:output>
+        </wsdl:operation>
+    </wsdl:binding>
+    <wsdl:service name="simple1">
+        <wsdl:port binding="tns:simple1SoapBinding" name="simple1PortType">
+            <soap:address location="http://localhost:#####/deployment1/simple1"/>
+        </wsdl:port>
+    </wsdl:service>
 </wsdl:definitions>