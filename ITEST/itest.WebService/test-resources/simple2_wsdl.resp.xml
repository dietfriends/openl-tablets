--- conflicted
+++ resolved
@@ -1,866 +1,678 @@
-<?xml version='1.0' encoding='UTF-8'?>
-<wsdl:definitions xmlns:xsd="http://www.w3.org/2001/XMLSchema" xmlns:wsdl="http://schemas.xmlsoap.org/wsdl/" xmlns:tns="http://DefaultNamespace" xmlns:soap="http://schemas.xmlsoap.org/wsdl/soap/" xmlns:ns1="http://schemas.xmlsoap.org/soap/http" name="simple2" targetNamespace="http://DefaultNamespace">
-    <wsdl:types>
-        <xsd:schema xmlns:xsd="http://www.w3.org/2001/XMLSchema" xmlns:tns="http://runtime.openl.org" attributeFormDefault="qualified" elementFormDefault="qualified" targetNamespace="http://runtime.openl.org">
-            <xsd:complexType name="IRuntimeContext">
-                <xsd:sequence/>
-            </xsd:complexType>
-        </xsd:schema>
-        <xsd:schema xmlns:xsd="http://www.w3.org/2001/XMLSchema" xmlns:tns="http://spreadsheetresults.generated.openl.org" xmlns:ns0="http://DefaultNamespace" attributeFormDefault="qualified" elementFormDefault="qualified" targetNamespace="http://spreadsheetresults.generated.openl.org">
-            <xsd:import namespace="http://DefaultNamespace"/>
-<<<<<<< HEAD
-            <xsd:complexType name="SprIfNode">
-                <xsd:sequence>
-                    <xsd:element minOccurs="0" name="step1" type="tns:AnySpreadsheetResult"/>
-                </xsd:sequence>
-            </xsd:complexType>
-            <xsd:complexType name="SprTwoTwo1">
-                <xsd:sequence>
-                    <xsd:element minOccurs="0" name="step1" type="xsd:int"/>
-                </xsd:sequence>
-            </xsd:complexType>
-            <xsd:complexType name="HiddenCalc">
-                <xsd:sequence>
-                    <xsd:element minOccurs="0" name="step1" type="xsd:string"/>
-                </xsd:sequence>
-            </xsd:complexType>
-            <xsd:complexType name="ArrayOfSprOneOne">
-                <xsd:sequence>
-                    <xsd:element maxOccurs="unbounded" minOccurs="0" name="SprOneOne" nillable="true" type="tns:SprOneOne"/>
-                </xsd:sequence>
-            </xsd:complexType>
-            <xsd:complexType name="SprOneOneNoAsterisk">
-                <xsd:sequence>
-                    <xsd:element minOccurs="0" name="step1" type="xsd:int"/>
-                </xsd:sequence>
-            </xsd:complexType>
-            <xsd:complexType name="SprWithEmptyColumn">
-                <xsd:sequence>
-                    <xsd:element minOccurs="0" name="_" type="xsd:int"/>
-                    <xsd:element minOccurs="0" name="values" type="xsd:int"/>
-                </xsd:sequence>
-            </xsd:complexType>
-            <xsd:complexType name="AnySpreadsheetResult">
-                <xsd:sequence>
-                    <xsd:element minOccurs="0" name="columnNames" type="ns0:ArrayOfString"/>
-                    <xsd:element minOccurs="0" name="fieldNames" type="ns0:ArrayOfArrayOfString"/>
-                    <xsd:element minOccurs="0" name="formula2Step3" type="xsd:int"/>
-                    <xsd:element minOccurs="0" name="formula2Step4" type="xsd:int"/>
-                    <xsd:element minOccurs="0" name="formulaStep1" type="xsd:int"/>
-                    <xsd:element minOccurs="0" name="formulaStep2" type="xsd:int"/>
-                    <xsd:element minOccurs="0" name="moreValuesStep1" type="xsd:int"/>
-                    <xsd:element minOccurs="0" name="moreValuesStep2" type="xsd:int"/>
-                    <xsd:element minOccurs="0" name="rowNames" type="ns0:ArrayOfString"/>
-                    <xsd:element minOccurs="0" name="Step1" type="xsd:int"/>
-                    <xsd:element minOccurs="0" name="step1MoreValues" type="xsd:int"/>
-                    <xsd:element minOccurs="0" name="step1Values" type="xsd:int"/>
-                    <xsd:element minOccurs="0" name="step2MoreValues" type="xsd:int"/>
-                    <xsd:element minOccurs="0" name="step2Values" type="xsd:int"/>
-                    <xsd:element minOccurs="0" name="step2Values1" type="xsd:int"/>
-                    <xsd:element minOccurs="0" name="values" type="xsd:int"/>
-                    <xsd:element minOccurs="0" name="values1Step2" type="xsd:int"/>
-                    <xsd:element minOccurs="0" name="values2Step3" type="xsd:int"/>
-                    <xsd:element minOccurs="0" name="values2Step4" type="xsd:int"/>
-                    <xsd:element minOccurs="0" name="valuesStep1" type="xsd:anyType"/>
-                    <xsd:element minOccurs="0" name="valuesStep2" type="xsd:int"/>
-                </xsd:sequence>
-            </xsd:complexType>
-            <xsd:complexType name="SprWithEmptyRow">
-                <xsd:sequence>
-                    <xsd:element minOccurs="0" name="_" type="xsd:int"/>
-                </xsd:sequence>
-            </xsd:complexType>
-            <xsd:complexType name="SprTwoTwo">
-                <xsd:sequence>
-                    <xsd:element minOccurs="0" name="formula2Step3" type="xsd:int"/>
-                    <xsd:element minOccurs="0" name="formula2Step4" type="xsd:int"/>
-                    <xsd:element minOccurs="0" name="formulaStep1" type="xsd:int"/>
-                    <xsd:element minOccurs="0" name="formulaStep2" type="xsd:int"/>
-                    <xsd:element minOccurs="0" name="values2Step3" type="xsd:int"/>
-                    <xsd:element minOccurs="0" name="values2Step4" type="xsd:int"/>
-                    <xsd:element minOccurs="0" name="valuesStep1" type="xsd:int"/>
-                    <xsd:element minOccurs="0" name="valuesStep2" type="xsd:int"/>
-                </xsd:sequence>
-            </xsd:complexType>
-            <xsd:complexType name="SprOneOne">
-                <xsd:sequence>
-                    <xsd:element minOccurs="0" name="step1" type="xsd:int"/>
-=======
-            <xsd:complexType name="ArrayOfSprOneOne">
-                <xsd:sequence>
-                    <xsd:element maxOccurs="unbounded" minOccurs="0" name="SprOneOne" type="tns:SprOneOne"/>
->>>>>>> 52d1d447
-                </xsd:sequence>
-            </xsd:complexType>
-            <xsd:complexType name="SprOneRow">
-                <xsd:sequence>
-                    <xsd:element minOccurs="0" name="moreValues" type="xsd:int"/>
-                    <xsd:element minOccurs="0" name="values" type="xsd:int"/>
-                    <xsd:element minOccurs="0" name="values1" type="xsd:int"/>
-                </xsd:sequence>
-            </xsd:complexType>
-            <xsd:complexType name="SprTwoTwo1">
-                <xsd:sequence>
-                    <xsd:element minOccurs="0" name="step1" type="xsd:int"/>
-                </xsd:sequence>
-            </xsd:complexType>
-            <xsd:complexType name="ArrayOfAnySpreadsheetResult">
-                <xsd:sequence>
-                    <xsd:element maxOccurs="unbounded" minOccurs="0" name="AnySpreadsheetResult" nillable="true" type="tns:AnySpreadsheetResult"/>
-                </xsd:sequence>
-            </xsd:complexType>
-            <xsd:complexType name="SprTwoTwo2">
-                <xsd:sequence>
-                    <xsd:element minOccurs="0" name="columnNames" type="ns0:ArrayOfString"/>
-                    <xsd:element minOccurs="0" name="fieldNames" type="ns0:ArrayOfArrayOfString"/>
-                    <xsd:element minOccurs="0" name="formulaStep1" type="xsd:int"/>
-                    <xsd:element minOccurs="0" name="formulaStep2" type="xsd:int"/>
-                    <xsd:element minOccurs="0" name="rowNames" type="ns0:ArrayOfString"/>
-                    <xsd:element minOccurs="0" name="valuesStep1" type="xsd:int"/>
-                    <xsd:element minOccurs="0" name="valuesStep2" type="xsd:int"/>
-                </xsd:sequence>
-            </xsd:complexType>
-            <xsd:complexType name="SprOneColumn">
-                <xsd:sequence>
-                    <xsd:element minOccurs="0" name="moreValues" type="xsd:int"/>
-                    <xsd:element minOccurs="0" name="values" type="xsd:int"/>
-                    <xsd:element minOccurs="0" name="values1" type="xsd:int"/>
-                </xsd:sequence>
-            </xsd:complexType>
-            <xsd:complexType name="SprOneColumn">
-                <xsd:sequence>
-                    <xsd:element minOccurs="0" name="moreValues" type="xsd:int"/>
-                    <xsd:element minOccurs="0" name="values" type="xsd:int"/>
-                    <xsd:element minOccurs="0" name="values1" type="xsd:int"/>
-                </xsd:sequence>
-            </xsd:complexType>
-            <xsd:complexType name="SprOneRow">
-                <xsd:sequence>
-                    <xsd:element minOccurs="0" name="moreValues" type="xsd:int"/>
-                    <xsd:element minOccurs="0" name="values" type="xsd:int"/>
-                    <xsd:element minOccurs="0" name="values1" type="xsd:int"/>
-                </xsd:sequence>
-            </xsd:complexType>
-            <xsd:complexType name="Calc">
-                <xsd:sequence>
-                    <xsd:element minOccurs="0" name="step1" type="tns:SprOneRow"/>
-                </xsd:sequence>
-            </xsd:complexType>
-            <xsd:complexType name="SprWithEmptyColumn">
-                <xsd:sequence>
-                    <xsd:element minOccurs="0" name="_" type="xsd:int"/>
-                    <xsd:element minOccurs="0" name="values" type="xsd:int"/>
-                </xsd:sequence>
-            </xsd:complexType>
-            <xsd:complexType name="SprIfNode">
-                <xsd:sequence>
-                    <xsd:element minOccurs="0" name="step1" type="xsd:anyType"/>
-                </xsd:sequence>
-            </xsd:complexType>
-            <xsd:complexType name="SprOneOne">
-                <xsd:sequence>
-                    <xsd:element minOccurs="0" name="step1" type="xsd:int"/>
-                </xsd:sequence>
-            </xsd:complexType>
-            <xsd:complexType name="SprOneOneNoAsterisk">
-                <xsd:sequence>
-                    <xsd:element minOccurs="0" name="step1" type="xsd:int"/>
-                </xsd:sequence>
-            </xsd:complexType>
-        </xsd:schema>
-        <xsd:schema xmlns:xsd="http://www.w3.org/2001/XMLSchema" xmlns:tns="http://cxf.apache.org/arrays" attributeFormDefault="qualified" elementFormDefault="qualified" targetNamespace="http://cxf.apache.org/arrays">
-            <xsd:complexType name="ArrayOfAnyType">
-                <xsd:sequence>
-                    <xsd:element maxOccurs="unbounded" minOccurs="0" name="anyType" type="xsd:anyType"/>
-                </xsd:sequence>
-            </xsd:complexType>
-            <xsd:complexType name="ArrayOfArrayOfAnyType">
-                <xsd:sequence>
-                    <xsd:element maxOccurs="unbounded" minOccurs="0" name="ArrayOfAnyType" type="tns:ArrayOfAnyType"/>
-                </xsd:sequence>
-            </xsd:complexType>
-        </xsd:schema>
-        <xsd:schema xmlns:xsd="http://www.w3.org/2001/XMLSchema" xmlns:tns="http://DefaultNamespace" xmlns:ns1="http://spreadsheetresults.generated.openl.org" xmlns:ns0="http://context.rules.openl.org" attributeFormDefault="qualified" elementFormDefault="qualified" targetNamespace="http://DefaultNamespace">
-            <xsd:import namespace="http://context.rules.openl.org"/>
-            <xsd:import namespace="http://spreadsheetresults.generated.openl.org"/>
-<<<<<<< HEAD
-            <xsd:complexType name="ArrayOfArrayOfString">
-                <xsd:sequence>
-                    <xsd:element maxOccurs="unbounded" minOccurs="0" name="ArrayOfString" nillable="true" type="tns:ArrayOfString"/>
-                </xsd:sequence>
-            </xsd:complexType>
-            <xsd:complexType name="ArrayOfString">
-=======
-            <xsd:import namespace="http://cxf.apache.org/arrays"/>
-            <xsd:complexType name="ArrayOfInt">
->>>>>>> 52d1d447
-                <xsd:sequence>
-                    <xsd:element maxOccurs="unbounded" minOccurs="0" name="int" type="xsd:int"/>
-                </xsd:sequence>
-            </xsd:complexType>
-            <xsd:complexType name="ArrayOfString">
-                <xsd:sequence>
-                    <xsd:element maxOccurs="unbounded" minOccurs="0" name="string" type="xsd:string"/>
-                </xsd:sequence>
-            </xsd:complexType>
-<<<<<<< HEAD
-=======
-            <xsd:complexType name="ArrayOfArrayOfString">
-                <xsd:sequence>
-                    <xsd:element maxOccurs="unbounded" minOccurs="0" name="ArrayOfString" type="tns:ArrayOfString"/>
-                </xsd:sequence>
-            </xsd:complexType>
->>>>>>> 52d1d447
-            <xsd:element name="dtRetSpr" type="tns:dtRetSpr"/>
-            <xsd:complexType name="dtRetSpr">
-                <xsd:sequence>
-                    <xsd:element minOccurs="0" name="runtimeContext" type="ns0:IRulesRuntimeContext"/>
-                    <xsd:element minOccurs="0" name="v" type="xsd:int"/>
-                </xsd:sequence>
-            </xsd:complexType>
-            <xsd:element name="dtRetSprResponse" type="tns:dtRetSprResponse"/>
-            <xsd:complexType name="dtRetSprResponse">
-                <xsd:sequence>
-<<<<<<< HEAD
-                    <xsd:element minOccurs="0" name="return" type="ns1:AnySpreadsheetResult"/>
-=======
-                    <xsd:element minOccurs="0" name="return" type="xsd:anyType"/>
->>>>>>> 52d1d447
-                </xsd:sequence>
-            </xsd:complexType>
-            <xsd:element name="calc" type="tns:calc"/>
-            <xsd:complexType name="calc">
-                <xsd:sequence>
-                    <xsd:element minOccurs="0" name="runtimeContext" type="ns0:IRulesRuntimeContext"/>
-                    <xsd:element minOccurs="0" name="a" type="xsd:int"/>
-                </xsd:sequence>
-            </xsd:complexType>
-            <xsd:element name="calcResponse" type="tns:calcResponse"/>
-            <xsd:complexType name="calcResponse">
-                <xsd:sequence>
-                    <xsd:element minOccurs="0" name="return" type="ns1:Calc"/>
-                </xsd:sequence>
-            </xsd:complexType>
-            <xsd:element name="dtRetSpr2" type="tns:dtRetSpr2"/>
-            <xsd:complexType name="dtRetSpr2">
-                <xsd:sequence>
-                    <xsd:element minOccurs="0" name="runtimeContext" type="ns0:IRulesRuntimeContext"/>
-                    <xsd:element name="v" nillable="true" type="tns:ArrayOfInt"/>
-                </xsd:sequence>
-            </xsd:complexType>
-            <xsd:element name="dtRetSpr2Response" type="tns:dtRetSpr2Response"/>
-            <xsd:complexType name="dtRetSpr2Response">
-                <xsd:sequence>
-                    <xsd:element name="return" nillable="true" type="ns1:ArrayOfAnySpreadsheetResult"/>
-                </xsd:sequence>
-            </xsd:complexType>
-            <xsd:element name="sprIfNode" type="tns:sprIfNode"/>
-            <xsd:complexType name="sprIfNode">
-                <xsd:sequence>
-                    <xsd:element minOccurs="0" name="runtimeContext" type="ns0:IRulesRuntimeContext"/>
-                    <xsd:element minOccurs="0" name="myVar" type="xsd:int"/>
-                </xsd:sequence>
-            </xsd:complexType>
-            <xsd:element name="sprIfNodeResponse" type="tns:sprIfNodeResponse"/>
-            <xsd:complexType name="sprIfNodeResponse">
-                <xsd:sequence>
-                    <xsd:element minOccurs="0" name="return" type="ns1:SprIfNode"/>
-                </xsd:sequence>
-            </xsd:complexType>
-            <xsd:element name="dtRetSpr3" type="tns:dtRetSpr3"/>
-            <xsd:complexType name="dtRetSpr3">
-                <xsd:sequence>
-                    <xsd:element minOccurs="0" name="runtimeContext" type="ns0:IRulesRuntimeContext"/>
-                    <xsd:element name="v" nillable="true" type="tns:ArrayOfInt"/>
-                </xsd:sequence>
-            </xsd:complexType>
-            <xsd:element name="dtRetSpr3Response" type="tns:dtRetSpr3Response"/>
-            <xsd:complexType name="dtRetSpr3Response">
-                <xsd:sequence>
-                    <xsd:element name="return" nillable="true" type="ns1:ArrayOfSprOneOne"/>
-                </xsd:sequence>
-            </xsd:complexType>
-        </xsd:schema>
-        <xsd:schema xmlns:xsd="http://www.w3.org/2001/XMLSchema" xmlns:tns="http://itest.openl.org" attributeFormDefault="qualified" elementFormDefault="qualified" targetNamespace="http://itest.openl.org">
-            <xsd:complexType name="Error">
-                <xsd:sequence>
-                    <xsd:element minOccurs="0" name="message" nillable="true" type="xsd:string"/>
-                </xsd:sequence>
-            </xsd:complexType>
-        </xsd:schema>
-        <xsd:schema xmlns:xsd="http://www.w3.org/2001/XMLSchema" xmlns:tns="http://enumeration.rules.openl.org" attributeFormDefault="qualified" elementFormDefault="qualified" targetNamespace="http://enumeration.rules.openl.org">
-<<<<<<< HEAD
-            <xsd:simpleType name="CaProvincesEnum">
-                <xsd:restriction base="xsd:string">
-                    <xsd:enumeration value="AB"/>
-                    <xsd:enumeration value="BC"/>
-                    <xsd:enumeration value="PE"/>
-                    <xsd:enumeration value="MB"/>
-                    <xsd:enumeration value="NB"/>
-                    <xsd:enumeration value="NS"/>
-                    <xsd:enumeration value="NU"/>
-                    <xsd:enumeration value="ON"/>
-                    <xsd:enumeration value="QC"/>
-                    <xsd:enumeration value="SK"/>
-                    <xsd:enumeration value="NL"/>
-                    <xsd:enumeration value="YT"/>
-                    <xsd:enumeration value="NT"/>
-                </xsd:restriction>
-            </xsd:simpleType>
-            <xsd:simpleType name="UsRegionsEnum">
-                <xsd:restriction base="xsd:string">
-                    <xsd:enumeration value="MW"/>
-                    <xsd:enumeration value="NE"/>
-                    <xsd:enumeration value="SE"/>
-                    <xsd:enumeration value="SW"/>
-                    <xsd:enumeration value="W"/>
-                </xsd:restriction>
-            </xsd:simpleType>
-=======
->>>>>>> 52d1d447
-            <xsd:simpleType name="UsStatesEnum">
-                <xsd:restriction base="xsd:string">
-                    <xsd:enumeration value="AL"/>
-                    <xsd:enumeration value="AK"/>
-                    <xsd:enumeration value="AZ"/>
-                    <xsd:enumeration value="AR"/>
-                    <xsd:enumeration value="CA"/>
-                    <xsd:enumeration value="CO"/>
-                    <xsd:enumeration value="CT"/>
-                    <xsd:enumeration value="DC"/>
-                    <xsd:enumeration value="DE"/>
-                    <xsd:enumeration value="FL"/>
-                    <xsd:enumeration value="GA"/>
-                    <xsd:enumeration value="HI"/>
-                    <xsd:enumeration value="ID"/>
-                    <xsd:enumeration value="IL"/>
-                    <xsd:enumeration value="IN"/>
-                    <xsd:enumeration value="IA"/>
-                    <xsd:enumeration value="KS"/>
-                    <xsd:enumeration value="KY"/>
-                    <xsd:enumeration value="LA"/>
-                    <xsd:enumeration value="ME"/>
-                    <xsd:enumeration value="MD"/>
-                    <xsd:enumeration value="MA"/>
-                    <xsd:enumeration value="MI"/>
-                    <xsd:enumeration value="MN"/>
-                    <xsd:enumeration value="MS"/>
-                    <xsd:enumeration value="MO"/>
-                    <xsd:enumeration value="MT"/>
-                    <xsd:enumeration value="NE"/>
-                    <xsd:enumeration value="NV"/>
-                    <xsd:enumeration value="NH"/>
-                    <xsd:enumeration value="NJ"/>
-                    <xsd:enumeration value="NM"/>
-                    <xsd:enumeration value="NY"/>
-                    <xsd:enumeration value="NC"/>
-                    <xsd:enumeration value="ND"/>
-                    <xsd:enumeration value="OH"/>
-                    <xsd:enumeration value="OK"/>
-                    <xsd:enumeration value="OR"/>
-                    <xsd:enumeration value="PA"/>
-                    <xsd:enumeration value="PR"/>
-                    <xsd:enumeration value="RI"/>
-                    <xsd:enumeration value="SC"/>
-                    <xsd:enumeration value="SD"/>
-                    <xsd:enumeration value="TN"/>
-                    <xsd:enumeration value="TX"/>
-                    <xsd:enumeration value="UT"/>
-                    <xsd:enumeration value="VT"/>
-                    <xsd:enumeration value="VA"/>
-                    <xsd:enumeration value="WA"/>
-                    <xsd:enumeration value="WV"/>
-                    <xsd:enumeration value="WI"/>
-                    <xsd:enumeration value="WY"/>
-                </xsd:restriction>
-            </xsd:simpleType>
-<<<<<<< HEAD
-            <xsd:simpleType name="CaRegionsEnum">
-                <xsd:restriction base="xsd:string">
-                    <xsd:enumeration value="QC"/>
-                    <xsd:enumeration value="HQ"/>
-=======
-            <xsd:simpleType name="LanguagesEnum">
-                <xsd:restriction base="xsd:string">
-                    <xsd:enumeration value="ALB"/>
-                    <xsd:enumeration value="ARA"/>
-                    <xsd:enumeration value="BEL"/>
-                    <xsd:enumeration value="BUL"/>
-                    <xsd:enumeration value="CAT"/>
-                    <xsd:enumeration value="CHI"/>
-                    <xsd:enumeration value="SCR"/>
-                    <xsd:enumeration value="CZE"/>
-                    <xsd:enumeration value="DAN"/>
-                    <xsd:enumeration value="DUT"/>
-                    <xsd:enumeration value="ENG"/>
-                    <xsd:enumeration value="FIN"/>
-                    <xsd:enumeration value="FRE"/>
-                    <xsd:enumeration value="GER"/>
-                    <xsd:enumeration value="GRE"/>
-                    <xsd:enumeration value="HEB"/>
-                    <xsd:enumeration value="HIN"/>
-                    <xsd:enumeration value="HUN"/>
-                    <xsd:enumeration value="IND"/>
-                    <xsd:enumeration value="GLE"/>
-                    <xsd:enumeration value="ITA"/>
-                    <xsd:enumeration value="JPN"/>
-                    <xsd:enumeration value="LAV"/>
-                    <xsd:enumeration value="LIT"/>
-                    <xsd:enumeration value="MAC"/>
-                    <xsd:enumeration value="MAY"/>
-                    <xsd:enumeration value="MLT"/>
-                    <xsd:enumeration value="NOR"/>
-                    <xsd:enumeration value="POL"/>
-                    <xsd:enumeration value="POR"/>
-                    <xsd:enumeration value="RUM"/>
-                    <xsd:enumeration value="RUS"/>
-                    <xsd:enumeration value="SCC"/>
-                    <xsd:enumeration value="SLO"/>
-                    <xsd:enumeration value="SPA"/>
-                    <xsd:enumeration value="THA"/>
-                    <xsd:enumeration value="TUR"/>
-                    <xsd:enumeration value="UKR"/>
-                    <xsd:enumeration value="VIE"/>
->>>>>>> 52d1d447
-                </xsd:restriction>
-            </xsd:simpleType>
-            <xsd:simpleType name="CountriesEnum">
-                <xsd:restriction base="xsd:string">
-                    <xsd:enumeration value="AL"/>
-                    <xsd:enumeration value="DZ"/>
-                    <xsd:enumeration value="AR"/>
-                    <xsd:enumeration value="AU"/>
-                    <xsd:enumeration value="AT"/>
-                    <xsd:enumeration value="BH"/>
-                    <xsd:enumeration value="BY"/>
-                    <xsd:enumeration value="BE"/>
-                    <xsd:enumeration value="BO"/>
-                    <xsd:enumeration value="BA"/>
-                    <xsd:enumeration value="BR"/>
-                    <xsd:enumeration value="BG"/>
-                    <xsd:enumeration value="CA"/>
-                    <xsd:enumeration value="CL"/>
-                    <xsd:enumeration value="CN"/>
-                    <xsd:enumeration value="CO"/>
-                    <xsd:enumeration value="CR"/>
-                    <xsd:enumeration value="HR"/>
-                    <xsd:enumeration value="CY"/>
-                    <xsd:enumeration value="CZ"/>
-                    <xsd:enumeration value="DK"/>
-                    <xsd:enumeration value="DO"/>
-                    <xsd:enumeration value="EC"/>
-                    <xsd:enumeration value="EG"/>
-                    <xsd:enumeration value="SV"/>
-                    <xsd:enumeration value="EE"/>
-                    <xsd:enumeration value="FI"/>
-                    <xsd:enumeration value="FR"/>
-                    <xsd:enumeration value="DE"/>
-                    <xsd:enumeration value="GR"/>
-                    <xsd:enumeration value="GT"/>
-                    <xsd:enumeration value="HN"/>
-                    <xsd:enumeration value="HK"/>
-                    <xsd:enumeration value="HU"/>
-                    <xsd:enumeration value="IS"/>
-                    <xsd:enumeration value="IN"/>
-                    <xsd:enumeration value="ID"/>
-                    <xsd:enumeration value="IQ"/>
-                    <xsd:enumeration value="IE"/>
-                    <xsd:enumeration value="IL"/>
-                    <xsd:enumeration value="IT"/>
-                    <xsd:enumeration value="JP"/>
-                    <xsd:enumeration value="JO"/>
-                    <xsd:enumeration value="KW"/>
-                    <xsd:enumeration value="LV"/>
-                    <xsd:enumeration value="LB"/>
-                    <xsd:enumeration value="LT"/>
-                    <xsd:enumeration value="LU"/>
-                    <xsd:enumeration value="MK"/>
-                    <xsd:enumeration value="MY"/>
-                    <xsd:enumeration value="MT"/>
-                    <xsd:enumeration value="MX"/>
-                    <xsd:enumeration value="MA"/>
-                    <xsd:enumeration value="NL"/>
-                    <xsd:enumeration value="NZ"/>
-                    <xsd:enumeration value="NI"/>
-                    <xsd:enumeration value="NO"/>
-                    <xsd:enumeration value="OM"/>
-                    <xsd:enumeration value="PA"/>
-                    <xsd:enumeration value="PY"/>
-                    <xsd:enumeration value="PE"/>
-                    <xsd:enumeration value="PH"/>
-                    <xsd:enumeration value="PL"/>
-                    <xsd:enumeration value="PT"/>
-                    <xsd:enumeration value="PR"/>
-                    <xsd:enumeration value="QA"/>
-                    <xsd:enumeration value="RO"/>
-                    <xsd:enumeration value="RU"/>
-                    <xsd:enumeration value="SA"/>
-                    <xsd:enumeration value="CS"/>
-                    <xsd:enumeration value="SG"/>
-                    <xsd:enumeration value="SK"/>
-                    <xsd:enumeration value="SI"/>
-                    <xsd:enumeration value="ZA"/>
-                    <xsd:enumeration value="ES"/>
-                    <xsd:enumeration value="SD"/>
-                    <xsd:enumeration value="SE"/>
-                    <xsd:enumeration value="CH"/>
-                    <xsd:enumeration value="SY"/>
-                    <xsd:enumeration value="TW"/>
-                    <xsd:enumeration value="TH"/>
-                    <xsd:enumeration value="TN"/>
-                    <xsd:enumeration value="TR"/>
-                    <xsd:enumeration value="UA"/>
-                    <xsd:enumeration value="AE"/>
-                    <xsd:enumeration value="GB"/>
-                    <xsd:enumeration value="US"/>
-                    <xsd:enumeration value="UY"/>
-                    <xsd:enumeration value="VE"/>
-                    <xsd:enumeration value="VN"/>
-                    <xsd:enumeration value="YE"/>
-                </xsd:restriction>
-            </xsd:simpleType>
-<<<<<<< HEAD
-            <xsd:simpleType name="RegionsEnum">
-                <xsd:restriction base="xsd:string">
-                    <xsd:enumeration value="NCSA"/>
-                    <xsd:enumeration value="EU"/>
-                    <xsd:enumeration value="EMEA"/>
-                    <xsd:enumeration value="APJ"/>
-=======
-            <xsd:simpleType name="UsRegionsEnum">
-                <xsd:restriction base="xsd:string">
-                    <xsd:enumeration value="MW"/>
-                    <xsd:enumeration value="NE"/>
-                    <xsd:enumeration value="SE"/>
-                    <xsd:enumeration value="SW"/>
-                    <xsd:enumeration value="W"/>
->>>>>>> 52d1d447
-                </xsd:restriction>
-            </xsd:simpleType>
-            <xsd:simpleType name="CurrenciesEnum">
-                <xsd:restriction base="xsd:string">
-                    <xsd:enumeration value="ALL"/>
-                    <xsd:enumeration value="DZD"/>
-                    <xsd:enumeration value="ARS"/>
-                    <xsd:enumeration value="AUD"/>
-                    <xsd:enumeration value="BHD"/>
-                    <xsd:enumeration value="BYR"/>
-                    <xsd:enumeration value="BOB"/>
-                    <xsd:enumeration value="BAM"/>
-                    <xsd:enumeration value="BRL"/>
-                    <xsd:enumeration value="CAD"/>
-                    <xsd:enumeration value="CLP"/>
-                    <xsd:enumeration value="CNY"/>
-                    <xsd:enumeration value="COP"/>
-                    <xsd:enumeration value="CRC"/>
-                    <xsd:enumeration value="HRK"/>
-                    <xsd:enumeration value="CZK"/>
-                    <xsd:enumeration value="DKK"/>
-                    <xsd:enumeration value="DOP"/>
-                    <xsd:enumeration value="EGP"/>
-                    <xsd:enumeration value="EUR"/>
-                    <xsd:enumeration value="GTQ"/>
-                    <xsd:enumeration value="HNL"/>
-                    <xsd:enumeration value="HKD"/>
-                    <xsd:enumeration value="HUF"/>
-                    <xsd:enumeration value="ISK"/>
-                    <xsd:enumeration value="INR"/>
-                    <xsd:enumeration value="IDR"/>
-                    <xsd:enumeration value="IQD"/>
-                    <xsd:enumeration value="ILS"/>
-                    <xsd:enumeration value="JPY"/>
-                    <xsd:enumeration value="JOD"/>
-                    <xsd:enumeration value="KWD"/>
-                    <xsd:enumeration value="LVL"/>
-                    <xsd:enumeration value="LBP"/>
-                    <xsd:enumeration value="LTL"/>
-                    <xsd:enumeration value="MKD"/>
-                    <xsd:enumeration value="MYR"/>
-                    <xsd:enumeration value="MXN"/>
-                    <xsd:enumeration value="MAD"/>
-                    <xsd:enumeration value="NZD"/>
-                    <xsd:enumeration value="NIO"/>
-                    <xsd:enumeration value="NOK"/>
-                    <xsd:enumeration value="OMR"/>
-                    <xsd:enumeration value="PAB"/>
-                    <xsd:enumeration value="PYG"/>
-                    <xsd:enumeration value="PEN"/>
-                    <xsd:enumeration value="PHP"/>
-                    <xsd:enumeration value="PLN"/>
-                    <xsd:enumeration value="QAR"/>
-                    <xsd:enumeration value="RON"/>
-                    <xsd:enumeration value="RUB"/>
-                    <xsd:enumeration value="SAR"/>
-                    <xsd:enumeration value="RSD"/>
-                    <xsd:enumeration value="SGD"/>
-                    <xsd:enumeration value="ZAR"/>
-                    <xsd:enumeration value="SDG"/>
-                    <xsd:enumeration value="SEK"/>
-                    <xsd:enumeration value="CHF"/>
-                    <xsd:enumeration value="SYP"/>
-                    <xsd:enumeration value="TWD"/>
-                    <xsd:enumeration value="TND"/>
-                    <xsd:enumeration value="TRY"/>
-                    <xsd:enumeration value="UAH"/>
-                    <xsd:enumeration value="AED"/>
-                    <xsd:enumeration value="GBP"/>
-                    <xsd:enumeration value="USD"/>
-                    <xsd:enumeration value="UYU"/>
-                    <xsd:enumeration value="VEF"/>
-                    <xsd:enumeration value="VND"/>
-                    <xsd:enumeration value="YER"/>
-                </xsd:restriction>
-            </xsd:simpleType>
-<<<<<<< HEAD
-            <xsd:simpleType name="LanguagesEnum">
-                <xsd:restriction base="xsd:string">
-                    <xsd:enumeration value="ALB"/>
-                    <xsd:enumeration value="ARA"/>
-                    <xsd:enumeration value="BEL"/>
-                    <xsd:enumeration value="BUL"/>
-                    <xsd:enumeration value="CAT"/>
-                    <xsd:enumeration value="CHI"/>
-                    <xsd:enumeration value="SCR"/>
-                    <xsd:enumeration value="CZE"/>
-                    <xsd:enumeration value="DAN"/>
-                    <xsd:enumeration value="DUT"/>
-                    <xsd:enumeration value="ENG"/>
-                    <xsd:enumeration value="FIN"/>
-                    <xsd:enumeration value="FRE"/>
-                    <xsd:enumeration value="GER"/>
-                    <xsd:enumeration value="GRE"/>
-                    <xsd:enumeration value="HEB"/>
-                    <xsd:enumeration value="HIN"/>
-                    <xsd:enumeration value="HUN"/>
-                    <xsd:enumeration value="IND"/>
-                    <xsd:enumeration value="GLE"/>
-                    <xsd:enumeration value="ITA"/>
-                    <xsd:enumeration value="JPN"/>
-                    <xsd:enumeration value="LAV"/>
-                    <xsd:enumeration value="LIT"/>
-                    <xsd:enumeration value="MAC"/>
-                    <xsd:enumeration value="MAY"/>
-                    <xsd:enumeration value="MLT"/>
-                    <xsd:enumeration value="NOR"/>
-                    <xsd:enumeration value="POL"/>
-                    <xsd:enumeration value="POR"/>
-                    <xsd:enumeration value="RUM"/>
-                    <xsd:enumeration value="RUS"/>
-                    <xsd:enumeration value="SCC"/>
-                    <xsd:enumeration value="SLO"/>
-                    <xsd:enumeration value="SPA"/>
-                    <xsd:enumeration value="THA"/>
-                    <xsd:enumeration value="TUR"/>
-                    <xsd:enumeration value="UKR"/>
-                    <xsd:enumeration value="VIE"/>
-=======
-            <xsd:simpleType name="RegionsEnum">
-                <xsd:restriction base="xsd:string">
-                    <xsd:enumeration value="NCSA"/>
-                    <xsd:enumeration value="EU"/>
-                    <xsd:enumeration value="EMEA"/>
-                    <xsd:enumeration value="APJ"/>
-                </xsd:restriction>
-            </xsd:simpleType>
-            <xsd:simpleType name="CaRegionsEnum">
-                <xsd:restriction base="xsd:string">
-                    <xsd:enumeration value="QC"/>
-                    <xsd:enumeration value="HQ"/>
-                </xsd:restriction>
-            </xsd:simpleType>
-            <xsd:simpleType name="CaProvincesEnum">
-                <xsd:restriction base="xsd:string">
-                    <xsd:enumeration value="AB"/>
-                    <xsd:enumeration value="BC"/>
-                    <xsd:enumeration value="PE"/>
-                    <xsd:enumeration value="MB"/>
-                    <xsd:enumeration value="NB"/>
-                    <xsd:enumeration value="NS"/>
-                    <xsd:enumeration value="NU"/>
-                    <xsd:enumeration value="ON"/>
-                    <xsd:enumeration value="QC"/>
-                    <xsd:enumeration value="SK"/>
-                    <xsd:enumeration value="NL"/>
-                    <xsd:enumeration value="YT"/>
-                    <xsd:enumeration value="NT"/>
->>>>>>> 52d1d447
-                </xsd:restriction>
-            </xsd:simpleType>
-        </xsd:schema>
-        <xsd:schema xmlns:xsd="http://www.w3.org/2001/XMLSchema" xmlns:tns="http://table.rules.openl.org" attributeFormDefault="qualified" elementFormDefault="qualified" targetNamespace="http://table.rules.openl.org">
-            <xsd:complexType name="Point">
-                <xsd:sequence>
-                    <xsd:element minOccurs="0" name="column" type="xsd:int"/>
-                    <xsd:element minOccurs="0" name="row" type="xsd:int"/>
-                </xsd:sequence>
-            </xsd:complexType>
-        </xsd:schema>
-        <xsd:schema xmlns:xsd="http://www.w3.org/2001/XMLSchema" xmlns:tns="http://itest.openl.org" attributeFormDefault="qualified" elementFormDefault="qualified" targetNamespace="http://itest.openl.org">
-            <xsd:complexType name="Error">
-                <xsd:sequence>
-                    <xsd:element minOccurs="0" name="message" type="xsd:string"/>
-                </xsd:sequence>
-            </xsd:complexType>
-        </xsd:schema>
-        <xsd:schema xmlns:xsd="http://www.w3.org/2001/XMLSchema" xmlns:tns="http://calc.rules.openl.org" xmlns:ns1="http://cxf.apache.org/arrays" xmlns:ns0="http://DefaultNamespace" attributeFormDefault="qualified" elementFormDefault="qualified" targetNamespace="http://calc.rules.openl.org">
-            <xsd:import namespace="http://DefaultNamespace"/>
-            <xsd:import namespace="http://cxf.apache.org/arrays"/>
-            <xsd:complexType name="SpreadsheetResult">
-                <xsd:sequence>
-                    <xsd:element minOccurs="0" name="columnNames" type="ns0:ArrayOfString"/>
-                    <xsd:element minOccurs="0" name="results" type="ns1:ArrayOfArrayOfAnyType"/>
-                    <xsd:element minOccurs="0" name="rowNames" type="ns0:ArrayOfString"/>
-                </xsd:sequence>
-            </xsd:complexType>
-        </xsd:schema>
-        <xsd:schema xmlns:xsd="http://www.w3.org/2001/XMLSchema" xmlns:tns="http://context.rules.openl.org" xmlns:ns1="http://enumeration.rules.openl.org" xmlns:ns0="http://runtime.openl.org" attributeFormDefault="qualified" elementFormDefault="qualified" targetNamespace="http://context.rules.openl.org">
-            <xsd:import namespace="http://enumeration.rules.openl.org"/>
-            <xsd:import namespace="http://runtime.openl.org"/>
-            <xsd:complexType name="IRulesRuntimeContext">
-                <xsd:complexContent>
-                    <xsd:extension base="ns0:IRuntimeContext">
-                        <xsd:sequence>
-                            <xsd:element minOccurs="0" name="caProvince" type="ns1:CaProvincesEnum"/>
-                            <xsd:element minOccurs="0" name="caRegion" type="ns1:CaRegionsEnum"/>
-                            <xsd:element minOccurs="0" name="country" type="ns1:CountriesEnum"/>
-                            <xsd:element minOccurs="0" name="currency" type="ns1:CurrenciesEnum"/>
-                            <xsd:element minOccurs="0" name="currentDate" type="xsd:dateTime"/>
-                            <xsd:element minOccurs="0" name="lang" type="ns1:LanguagesEnum"/>
-                            <xsd:element minOccurs="0" name="lob" type="xsd:string"/>
-                            <xsd:element minOccurs="0" name="nature" type="xsd:string"/>
-                            <xsd:element minOccurs="0" name="region" type="ns1:RegionsEnum"/>
-                            <xsd:element minOccurs="0" name="requestDate" type="xsd:dateTime"/>
-                            <xsd:element minOccurs="0" name="usRegion" type="ns1:UsRegionsEnum"/>
-                            <xsd:element minOccurs="0" name="usState" type="ns1:UsStatesEnum"/>
-                        </xsd:sequence>
-                    </xsd:extension>
-                </xsd:complexContent>
-            </xsd:complexType>
-        </xsd:schema>
-    </wsdl:types>
-    <wsdl:message name="sprIfNodeResponse">
-        <wsdl:part element="tns:sprIfNodeResponse" name="parameters">
-        </wsdl:part>
-    </wsdl:message>
-    <wsdl:message name="dtRetSprResponse">
-        <wsdl:part element="tns:dtRetSprResponse" name="parameters">
-        </wsdl:part>
-    </wsdl:message>
-    <wsdl:message name="dtRetSpr">
-        <wsdl:part element="tns:dtRetSpr" name="parameters">
-        </wsdl:part>
-    </wsdl:message>
-    <wsdl:message name="dtRetSpr2Response">
-        <wsdl:part element="tns:dtRetSpr2Response" name="parameters">
-        </wsdl:part>
-    </wsdl:message>
-    <wsdl:message name="calc">
-        <wsdl:part element="tns:calc" name="parameters">
-        </wsdl:part>
-    </wsdl:message>
-    <wsdl:message name="calcResponse">
-        <wsdl:part element="tns:calcResponse" name="parameters">
-        </wsdl:part>
-    </wsdl:message>
-    <wsdl:message name="dtRetSpr2">
-        <wsdl:part element="tns:dtRetSpr2" name="parameters">
-        </wsdl:part>
-    </wsdl:message>
-    <wsdl:message name="sprIfNode">
-        <wsdl:part element="tns:sprIfNode" name="parameters">
-        </wsdl:part>
-    </wsdl:message>
-    <wsdl:message name="dtRetSpr3">
-        <wsdl:part element="tns:dtRetSpr3" name="parameters">
-        </wsdl:part>
-    </wsdl:message>
-    <wsdl:message name="dtRetSpr3Response">
-        <wsdl:part element="tns:dtRetSpr3Response" name="parameters">
-        </wsdl:part>
-    </wsdl:message>
-    <wsdl:portType name="simple2PortType">
-        <wsdl:operation name="dtRetSpr">
-            <wsdl:input message="tns:dtRetSpr" name="dtRetSpr">
-            </wsdl:input>
-            <wsdl:output message="tns:dtRetSprResponse" name="dtRetSprResponse">
-            </wsdl:output>
-        </wsdl:operation>
-        <wsdl:operation name="calc">
-            <wsdl:input message="tns:calc" name="calc">
-            </wsdl:input>
-            <wsdl:output message="tns:calcResponse" name="calcResponse">
-            </wsdl:output>
-        </wsdl:operation>
-        <wsdl:operation name="dtRetSpr2">
-            <wsdl:input message="tns:dtRetSpr2" name="dtRetSpr2">
-            </wsdl:input>
-            <wsdl:output message="tns:dtRetSpr2Response" name="dtRetSpr2Response">
-            </wsdl:output>
-        </wsdl:operation>
-        <wsdl:operation name="sprIfNode">
-            <wsdl:input message="tns:sprIfNode" name="sprIfNode">
-            </wsdl:input>
-            <wsdl:output message="tns:sprIfNodeResponse" name="sprIfNodeResponse">
-            </wsdl:output>
-        </wsdl:operation>
-        <wsdl:operation name="dtRetSpr3">
-            <wsdl:input message="tns:dtRetSpr3" name="dtRetSpr3">
-            </wsdl:input>
-            <wsdl:output message="tns:dtRetSpr3Response" name="dtRetSpr3Response">
-            </wsdl:output>
-        </wsdl:operation>
-    </wsdl:portType>
-    <wsdl:binding name="simple2SoapBinding" type="tns:simple2PortType">
-        <soap:binding style="document" transport="http://schemas.xmlsoap.org/soap/http"/>
-        <wsdl:operation name="dtRetSpr">
-            <soap:operation soapAction="" style="document"/>
-            <wsdl:input name="dtRetSpr">
-                <soap:body use="literal"/>
-            </wsdl:input>
-            <wsdl:output name="dtRetSprResponse">
-                <soap:body use="literal"/>
-            </wsdl:output>
-        </wsdl:operation>
-        <wsdl:operation name="calc">
-            <soap:operation soapAction="" style="document"/>
-            <wsdl:input name="calc">
-                <soap:body use="literal"/>
-            </wsdl:input>
-            <wsdl:output name="calcResponse">
-                <soap:body use="literal"/>
-            </wsdl:output>
-        </wsdl:operation>
-        <wsdl:operation name="dtRetSpr2">
-            <soap:operation soapAction="" style="document"/>
-            <wsdl:input name="dtRetSpr2">
-                <soap:body use="literal"/>
-            </wsdl:input>
-            <wsdl:output name="dtRetSpr2Response">
-                <soap:body use="literal"/>
-            </wsdl:output>
-        </wsdl:operation>
-        <wsdl:operation name="sprIfNode">
-            <soap:operation soapAction="" style="document"/>
-            <wsdl:input name="sprIfNode">
-                <soap:body use="literal"/>
-            </wsdl:input>
-            <wsdl:output name="sprIfNodeResponse">
-                <soap:body use="literal"/>
-            </wsdl:output>
-        </wsdl:operation>
-        <wsdl:operation name="dtRetSpr3">
-            <soap:operation soapAction="" style="document"/>
-            <wsdl:input name="dtRetSpr3">
-                <soap:body use="literal"/>
-            </wsdl:input>
-            <wsdl:output name="dtRetSpr3Response">
-                <soap:body use="literal"/>
-            </wsdl:output>
-        </wsdl:operation>
-    </wsdl:binding>
-    <wsdl:service name="simple2">
-        <wsdl:port binding="tns:simple2SoapBinding" name="simple2PortType">
-            <soap:address location="http://localhost:#####/deployment2/simple2"/>
-        </wsdl:port>
-    </wsdl:service>
+<?xml version='1.0' encoding='UTF-8'?>
+<wsdl:definitions xmlns:xsd="http://www.w3.org/2001/XMLSchema" xmlns:wsdl="http://schemas.xmlsoap.org/wsdl/" xmlns:tns="http://DefaultNamespace" xmlns:soap="http://schemas.xmlsoap.org/wsdl/soap/" xmlns:ns1="http://schemas.xmlsoap.org/soap/http" name="simple2" targetNamespace="http://DefaultNamespace">
+    <wsdl:types>
+        <xsd:schema xmlns:xsd="http://www.w3.org/2001/XMLSchema" xmlns:tns="http://runtime.openl.org" attributeFormDefault="qualified" elementFormDefault="qualified" targetNamespace="http://runtime.openl.org">
+            <xsd:complexType name="IRuntimeContext">
+                <xsd:sequence/>
+            </xsd:complexType>
+        </xsd:schema>
+        <xsd:schema xmlns:xsd="http://www.w3.org/2001/XMLSchema" xmlns:tns="http://spreadsheetresults.generated.openl.org" xmlns:ns0="http://DefaultNamespace" attributeFormDefault="qualified" elementFormDefault="qualified" targetNamespace="http://spreadsheetresults.generated.openl.org">
+            <xsd:import namespace="http://DefaultNamespace"/>
+            <xsd:complexType name="ArrayOfSprOneOne">
+                <xsd:sequence>
+                    <xsd:element maxOccurs="unbounded" minOccurs="0" name="SprOneOne" type="tns:SprOneOne"/>
+                </xsd:sequence>
+            </xsd:complexType>
+            <xsd:complexType name="HiddenCalc">
+                <xsd:sequence>
+                    <xsd:element minOccurs="0" name="step1" type="xsd:string"/>
+                </xsd:sequence>
+            </xsd:complexType>
+            <xsd:complexType name="SprTwoTwo1">
+                <xsd:sequence>
+                    <xsd:element minOccurs="0" name="step1" type="xsd:int"/>
+                </xsd:sequence>
+            </xsd:complexType>
+            <xsd:complexType name="SprTwoTwo2">
+                <xsd:sequence>
+                    <xsd:element minOccurs="0" name="columnNames" type="ns0:ArrayOfString"/>
+                    <xsd:element minOccurs="0" name="fieldNames" type="ns0:ArrayOfArrayOfString"/>
+                    <xsd:element minOccurs="0" name="formulaStep1" type="xsd:int"/>
+                    <xsd:element minOccurs="0" name="formulaStep2" type="xsd:int"/>
+                    <xsd:element minOccurs="0" name="rowNames" type="ns0:ArrayOfString"/>
+                    <xsd:element minOccurs="0" name="valuesStep1" type="xsd:int"/>
+                    <xsd:element minOccurs="0" name="valuesStep2" type="xsd:int"/>
+                </xsd:sequence>
+            </xsd:complexType>
+            <xsd:complexType name="SprTwoTwo">
+                <xsd:sequence>
+                    <xsd:element minOccurs="0" name="formula2Step3" type="xsd:int"/>
+                    <xsd:element minOccurs="0" name="formula2Step4" type="xsd:int"/>
+                    <xsd:element minOccurs="0" name="formulaStep1" type="xsd:int"/>
+                    <xsd:element minOccurs="0" name="formulaStep2" type="xsd:int"/>
+                    <xsd:element minOccurs="0" name="values2Step3" type="xsd:int"/>
+                    <xsd:element minOccurs="0" name="values2Step4" type="xsd:int"/>
+                    <xsd:element minOccurs="0" name="valuesStep1" type="xsd:int"/>
+                    <xsd:element minOccurs="0" name="valuesStep2" type="xsd:int"/>
+                </xsd:sequence>
+            </xsd:complexType>
+            <xsd:complexType name="SprWithEmptyRow">
+                <xsd:sequence>
+                    <xsd:element minOccurs="0" name="_" type="xsd:int"/>
+                </xsd:sequence>
+            </xsd:complexType>
+            <xsd:complexType name="SprOneColumn">
+                <xsd:sequence>
+                    <xsd:element minOccurs="0" name="moreValues" type="xsd:int"/>
+                    <xsd:element minOccurs="0" name="values" type="xsd:int"/>
+                    <xsd:element minOccurs="0" name="values1" type="xsd:int"/>
+                </xsd:sequence>
+            </xsd:complexType>
+            <xsd:complexType name="SprOneRow">
+                <xsd:sequence>
+                    <xsd:element minOccurs="0" name="moreValues" type="xsd:int"/>
+                    <xsd:element minOccurs="0" name="values" type="xsd:int"/>
+                    <xsd:element minOccurs="0" name="values1" type="xsd:int"/>
+                </xsd:sequence>
+            </xsd:complexType>
+            <xsd:complexType name="Calc">
+                <xsd:sequence>
+                    <xsd:element minOccurs="0" name="step1" type="tns:SprOneRow"/>
+                </xsd:sequence>
+            </xsd:complexType>
+            <xsd:complexType name="SprWithEmptyColumn">
+                <xsd:sequence>
+                    <xsd:element minOccurs="0" name="_" type="xsd:int"/>
+                    <xsd:element minOccurs="0" name="values" type="xsd:int"/>
+                </xsd:sequence>
+            </xsd:complexType>
+            <xsd:complexType name="SprIfNode">
+                <xsd:sequence>
+                    <xsd:element minOccurs="0" name="step1" type="xsd:anyType"/>
+                </xsd:sequence>
+            </xsd:complexType>
+            <xsd:complexType name="SprOneOne">
+                <xsd:sequence>
+                    <xsd:element minOccurs="0" name="step1" type="xsd:int"/>
+                </xsd:sequence>
+            </xsd:complexType>
+            <xsd:complexType name="SprOneOneNoAsterisk">
+                <xsd:sequence>
+                    <xsd:element minOccurs="0" name="step1" type="xsd:int"/>
+                </xsd:sequence>
+            </xsd:complexType>
+        </xsd:schema>
+        <xsd:schema xmlns:xsd="http://www.w3.org/2001/XMLSchema" xmlns:tns="http://cxf.apache.org/arrays" attributeFormDefault="qualified" elementFormDefault="qualified" targetNamespace="http://cxf.apache.org/arrays">
+            <xsd:complexType name="ArrayOfAnyType">
+                <xsd:sequence>
+                    <xsd:element maxOccurs="unbounded" minOccurs="0" name="anyType" type="xsd:anyType"/>
+                </xsd:sequence>
+            </xsd:complexType>
+            <xsd:complexType name="ArrayOfArrayOfAnyType">
+                <xsd:sequence>
+                    <xsd:element maxOccurs="unbounded" minOccurs="0" name="ArrayOfAnyType" type="tns:ArrayOfAnyType"/>
+                </xsd:sequence>
+            </xsd:complexType>
+        </xsd:schema>
+        <xsd:schema xmlns:xsd="http://www.w3.org/2001/XMLSchema" xmlns:tns="http://DefaultNamespace" xmlns:ns2="http://cxf.apache.org/arrays" xmlns:ns1="http://spreadsheetresults.generated.openl.org" xmlns:ns0="http://context.rules.openl.org" attributeFormDefault="qualified" elementFormDefault="qualified" targetNamespace="http://DefaultNamespace">
+            <xsd:import namespace="http://context.rules.openl.org"/>
+            <xsd:import namespace="http://spreadsheetresults.generated.openl.org"/>
+            <xsd:import namespace="http://cxf.apache.org/arrays"/>
+            <xsd:complexType name="ArrayOfInt">
+                <xsd:sequence>
+                    <xsd:element maxOccurs="unbounded" minOccurs="0" name="int" type="xsd:int"/>
+                </xsd:sequence>
+            </xsd:complexType>
+            <xsd:complexType name="ArrayOfString">
+                <xsd:sequence>
+                    <xsd:element maxOccurs="unbounded" minOccurs="0" name="string" type="xsd:string"/>
+                </xsd:sequence>
+            </xsd:complexType>
+            <xsd:complexType name="ArrayOfArrayOfString">
+                <xsd:sequence>
+                    <xsd:element maxOccurs="unbounded" minOccurs="0" name="ArrayOfString" type="tns:ArrayOfString"/>
+                </xsd:sequence>
+            </xsd:complexType>
+            <xsd:element name="dtRetSpr" type="tns:dtRetSpr"/>
+            <xsd:complexType name="dtRetSpr">
+                <xsd:sequence>
+                    <xsd:element minOccurs="0" name="runtimeContext" type="ns0:IRulesRuntimeContext"/>
+                    <xsd:element minOccurs="0" name="v" type="xsd:int"/>
+                </xsd:sequence>
+            </xsd:complexType>
+            <xsd:element name="dtRetSprResponse" type="tns:dtRetSprResponse"/>
+            <xsd:complexType name="dtRetSprResponse">
+                <xsd:sequence>
+                    <xsd:element minOccurs="0" name="return" type="xsd:anyType"/>
+                </xsd:sequence>
+            </xsd:complexType>
+            <xsd:element name="calc" type="tns:calc"/>
+            <xsd:complexType name="calc">
+                <xsd:sequence>
+                    <xsd:element minOccurs="0" name="runtimeContext" type="ns0:IRulesRuntimeContext"/>
+                    <xsd:element minOccurs="0" name="a" type="xsd:int"/>
+                </xsd:sequence>
+            </xsd:complexType>
+            <xsd:element name="calcResponse" type="tns:calcResponse"/>
+            <xsd:complexType name="calcResponse">
+                <xsd:sequence>
+                    <xsd:element minOccurs="0" name="return" type="ns1:Calc"/>
+                </xsd:sequence>
+            </xsd:complexType>
+            <xsd:element name="dtRetSpr2" type="tns:dtRetSpr2"/>
+            <xsd:complexType name="dtRetSpr2">
+                <xsd:sequence>
+                    <xsd:element minOccurs="0" name="runtimeContext" type="ns0:IRulesRuntimeContext"/>
+                    <xsd:element name="v" nillable="true" type="tns:ArrayOfInt"/>
+                </xsd:sequence>
+            </xsd:complexType>
+            <xsd:element name="dtRetSpr2Response" type="tns:dtRetSpr2Response"/>
+            <xsd:complexType name="dtRetSpr2Response">
+                <xsd:sequence>
+                    <xsd:element name="return" nillable="true" type="ns2:ArrayOfAnyType"/>
+                </xsd:sequence>
+            </xsd:complexType>
+            <xsd:element name="sprIfNode" type="tns:sprIfNode"/>
+            <xsd:complexType name="sprIfNode">
+                <xsd:sequence>
+                    <xsd:element minOccurs="0" name="runtimeContext" type="ns0:IRulesRuntimeContext"/>
+                    <xsd:element minOccurs="0" name="myVar" type="xsd:int"/>
+                </xsd:sequence>
+            </xsd:complexType>
+            <xsd:element name="sprIfNodeResponse" type="tns:sprIfNodeResponse"/>
+            <xsd:complexType name="sprIfNodeResponse">
+                <xsd:sequence>
+                    <xsd:element minOccurs="0" name="return" type="ns1:SprIfNode"/>
+                </xsd:sequence>
+            </xsd:complexType>
+            <xsd:element name="dtRetSpr3" type="tns:dtRetSpr3"/>
+            <xsd:complexType name="dtRetSpr3">
+                <xsd:sequence>
+                    <xsd:element minOccurs="0" name="runtimeContext" type="ns0:IRulesRuntimeContext"/>
+                    <xsd:element name="v" nillable="true" type="tns:ArrayOfInt"/>
+                </xsd:sequence>
+            </xsd:complexType>
+            <xsd:element name="dtRetSpr3Response" type="tns:dtRetSpr3Response"/>
+            <xsd:complexType name="dtRetSpr3Response">
+                <xsd:sequence>
+                    <xsd:element name="return" nillable="true" type="ns1:ArrayOfSprOneOne"/>
+                </xsd:sequence>
+            </xsd:complexType>
+        </xsd:schema>
+        <xsd:schema xmlns:xsd="http://www.w3.org/2001/XMLSchema" xmlns:tns="http://enumeration.rules.openl.org" attributeFormDefault="qualified" elementFormDefault="qualified" targetNamespace="http://enumeration.rules.openl.org">
+            <xsd:simpleType name="UsStatesEnum">
+                <xsd:restriction base="xsd:string">
+                    <xsd:enumeration value="AL"/>
+                    <xsd:enumeration value="AK"/>
+                    <xsd:enumeration value="AZ"/>
+                    <xsd:enumeration value="AR"/>
+                    <xsd:enumeration value="CA"/>
+                    <xsd:enumeration value="CO"/>
+                    <xsd:enumeration value="CT"/>
+                    <xsd:enumeration value="DC"/>
+                    <xsd:enumeration value="DE"/>
+                    <xsd:enumeration value="FL"/>
+                    <xsd:enumeration value="GA"/>
+                    <xsd:enumeration value="HI"/>
+                    <xsd:enumeration value="ID"/>
+                    <xsd:enumeration value="IL"/>
+                    <xsd:enumeration value="IN"/>
+                    <xsd:enumeration value="IA"/>
+                    <xsd:enumeration value="KS"/>
+                    <xsd:enumeration value="KY"/>
+                    <xsd:enumeration value="LA"/>
+                    <xsd:enumeration value="ME"/>
+                    <xsd:enumeration value="MD"/>
+                    <xsd:enumeration value="MA"/>
+                    <xsd:enumeration value="MI"/>
+                    <xsd:enumeration value="MN"/>
+                    <xsd:enumeration value="MS"/>
+                    <xsd:enumeration value="MO"/>
+                    <xsd:enumeration value="MT"/>
+                    <xsd:enumeration value="NE"/>
+                    <xsd:enumeration value="NV"/>
+                    <xsd:enumeration value="NH"/>
+                    <xsd:enumeration value="NJ"/>
+                    <xsd:enumeration value="NM"/>
+                    <xsd:enumeration value="NY"/>
+                    <xsd:enumeration value="NC"/>
+                    <xsd:enumeration value="ND"/>
+                    <xsd:enumeration value="OH"/>
+                    <xsd:enumeration value="OK"/>
+                    <xsd:enumeration value="OR"/>
+                    <xsd:enumeration value="PA"/>
+                    <xsd:enumeration value="PR"/>
+                    <xsd:enumeration value="RI"/>
+                    <xsd:enumeration value="SC"/>
+                    <xsd:enumeration value="SD"/>
+                    <xsd:enumeration value="TN"/>
+                    <xsd:enumeration value="TX"/>
+                    <xsd:enumeration value="UT"/>
+                    <xsd:enumeration value="VT"/>
+                    <xsd:enumeration value="VA"/>
+                    <xsd:enumeration value="WA"/>
+                    <xsd:enumeration value="WV"/>
+                    <xsd:enumeration value="WI"/>
+                    <xsd:enumeration value="WY"/>
+                </xsd:restriction>
+            </xsd:simpleType>
+            <xsd:simpleType name="LanguagesEnum">
+                <xsd:restriction base="xsd:string">
+                    <xsd:enumeration value="ALB"/>
+                    <xsd:enumeration value="ARA"/>
+                    <xsd:enumeration value="BEL"/>
+                    <xsd:enumeration value="BUL"/>
+                    <xsd:enumeration value="CAT"/>
+                    <xsd:enumeration value="CHI"/>
+                    <xsd:enumeration value="SCR"/>
+                    <xsd:enumeration value="CZE"/>
+                    <xsd:enumeration value="DAN"/>
+                    <xsd:enumeration value="DUT"/>
+                    <xsd:enumeration value="ENG"/>
+                    <xsd:enumeration value="FIN"/>
+                    <xsd:enumeration value="FRE"/>
+                    <xsd:enumeration value="GER"/>
+                    <xsd:enumeration value="GRE"/>
+                    <xsd:enumeration value="HEB"/>
+                    <xsd:enumeration value="HIN"/>
+                    <xsd:enumeration value="HUN"/>
+                    <xsd:enumeration value="IND"/>
+                    <xsd:enumeration value="GLE"/>
+                    <xsd:enumeration value="ITA"/>
+                    <xsd:enumeration value="JPN"/>
+                    <xsd:enumeration value="LAV"/>
+                    <xsd:enumeration value="LIT"/>
+                    <xsd:enumeration value="MAC"/>
+                    <xsd:enumeration value="MAY"/>
+                    <xsd:enumeration value="MLT"/>
+                    <xsd:enumeration value="NOR"/>
+                    <xsd:enumeration value="POL"/>
+                    <xsd:enumeration value="POR"/>
+                    <xsd:enumeration value="RUM"/>
+                    <xsd:enumeration value="RUS"/>
+                    <xsd:enumeration value="SCC"/>
+                    <xsd:enumeration value="SLO"/>
+                    <xsd:enumeration value="SPA"/>
+                    <xsd:enumeration value="THA"/>
+                    <xsd:enumeration value="TUR"/>
+                    <xsd:enumeration value="UKR"/>
+                    <xsd:enumeration value="VIE"/>
+                </xsd:restriction>
+            </xsd:simpleType>
+            <xsd:simpleType name="CountriesEnum">
+                <xsd:restriction base="xsd:string">
+                    <xsd:enumeration value="AL"/>
+                    <xsd:enumeration value="DZ"/>
+                    <xsd:enumeration value="AR"/>
+                    <xsd:enumeration value="AU"/>
+                    <xsd:enumeration value="AT"/>
+                    <xsd:enumeration value="BH"/>
+                    <xsd:enumeration value="BY"/>
+                    <xsd:enumeration value="BE"/>
+                    <xsd:enumeration value="BO"/>
+                    <xsd:enumeration value="BA"/>
+                    <xsd:enumeration value="BR"/>
+                    <xsd:enumeration value="BG"/>
+                    <xsd:enumeration value="CA"/>
+                    <xsd:enumeration value="CL"/>
+                    <xsd:enumeration value="CN"/>
+                    <xsd:enumeration value="CO"/>
+                    <xsd:enumeration value="CR"/>
+                    <xsd:enumeration value="HR"/>
+                    <xsd:enumeration value="CY"/>
+                    <xsd:enumeration value="CZ"/>
+                    <xsd:enumeration value="DK"/>
+                    <xsd:enumeration value="DO"/>
+                    <xsd:enumeration value="EC"/>
+                    <xsd:enumeration value="EG"/>
+                    <xsd:enumeration value="SV"/>
+                    <xsd:enumeration value="EE"/>
+                    <xsd:enumeration value="FI"/>
+                    <xsd:enumeration value="FR"/>
+                    <xsd:enumeration value="DE"/>
+                    <xsd:enumeration value="GR"/>
+                    <xsd:enumeration value="GT"/>
+                    <xsd:enumeration value="HN"/>
+                    <xsd:enumeration value="HK"/>
+                    <xsd:enumeration value="HU"/>
+                    <xsd:enumeration value="IS"/>
+                    <xsd:enumeration value="IN"/>
+                    <xsd:enumeration value="ID"/>
+                    <xsd:enumeration value="IQ"/>
+                    <xsd:enumeration value="IE"/>
+                    <xsd:enumeration value="IL"/>
+                    <xsd:enumeration value="IT"/>
+                    <xsd:enumeration value="JP"/>
+                    <xsd:enumeration value="JO"/>
+                    <xsd:enumeration value="KW"/>
+                    <xsd:enumeration value="LV"/>
+                    <xsd:enumeration value="LB"/>
+                    <xsd:enumeration value="LT"/>
+                    <xsd:enumeration value="LU"/>
+                    <xsd:enumeration value="MK"/>
+                    <xsd:enumeration value="MY"/>
+                    <xsd:enumeration value="MT"/>
+                    <xsd:enumeration value="MX"/>
+                    <xsd:enumeration value="MA"/>
+                    <xsd:enumeration value="NL"/>
+                    <xsd:enumeration value="NZ"/>
+                    <xsd:enumeration value="NI"/>
+                    <xsd:enumeration value="NO"/>
+                    <xsd:enumeration value="OM"/>
+                    <xsd:enumeration value="PA"/>
+                    <xsd:enumeration value="PY"/>
+                    <xsd:enumeration value="PE"/>
+                    <xsd:enumeration value="PH"/>
+                    <xsd:enumeration value="PL"/>
+                    <xsd:enumeration value="PT"/>
+                    <xsd:enumeration value="PR"/>
+                    <xsd:enumeration value="QA"/>
+                    <xsd:enumeration value="RO"/>
+                    <xsd:enumeration value="RU"/>
+                    <xsd:enumeration value="SA"/>
+                    <xsd:enumeration value="CS"/>
+                    <xsd:enumeration value="SG"/>
+                    <xsd:enumeration value="SK"/>
+                    <xsd:enumeration value="SI"/>
+                    <xsd:enumeration value="ZA"/>
+                    <xsd:enumeration value="ES"/>
+                    <xsd:enumeration value="SD"/>
+                    <xsd:enumeration value="SE"/>
+                    <xsd:enumeration value="CH"/>
+                    <xsd:enumeration value="SY"/>
+                    <xsd:enumeration value="TW"/>
+                    <xsd:enumeration value="TH"/>
+                    <xsd:enumeration value="TN"/>
+                    <xsd:enumeration value="TR"/>
+                    <xsd:enumeration value="UA"/>
+                    <xsd:enumeration value="AE"/>
+                    <xsd:enumeration value="GB"/>
+                    <xsd:enumeration value="US"/>
+                    <xsd:enumeration value="UY"/>
+                    <xsd:enumeration value="VE"/>
+                    <xsd:enumeration value="VN"/>
+                    <xsd:enumeration value="YE"/>
+                </xsd:restriction>
+            </xsd:simpleType>
+            <xsd:simpleType name="UsRegionsEnum">
+                <xsd:restriction base="xsd:string">
+                    <xsd:enumeration value="MW"/>
+                    <xsd:enumeration value="NE"/>
+                    <xsd:enumeration value="SE"/>
+                    <xsd:enumeration value="SW"/>
+                    <xsd:enumeration value="W"/>
+                </xsd:restriction>
+            </xsd:simpleType>
+            <xsd:simpleType name="CurrenciesEnum">
+                <xsd:restriction base="xsd:string">
+                    <xsd:enumeration value="ALL"/>
+                    <xsd:enumeration value="DZD"/>
+                    <xsd:enumeration value="ARS"/>
+                    <xsd:enumeration value="AUD"/>
+                    <xsd:enumeration value="BHD"/>
+                    <xsd:enumeration value="BYR"/>
+                    <xsd:enumeration value="BOB"/>
+                    <xsd:enumeration value="BAM"/>
+                    <xsd:enumeration value="BRL"/>
+                    <xsd:enumeration value="CAD"/>
+                    <xsd:enumeration value="CLP"/>
+                    <xsd:enumeration value="CNY"/>
+                    <xsd:enumeration value="COP"/>
+                    <xsd:enumeration value="CRC"/>
+                    <xsd:enumeration value="HRK"/>
+                    <xsd:enumeration value="CZK"/>
+                    <xsd:enumeration value="DKK"/>
+                    <xsd:enumeration value="DOP"/>
+                    <xsd:enumeration value="EGP"/>
+                    <xsd:enumeration value="EUR"/>
+                    <xsd:enumeration value="GTQ"/>
+                    <xsd:enumeration value="HNL"/>
+                    <xsd:enumeration value="HKD"/>
+                    <xsd:enumeration value="HUF"/>
+                    <xsd:enumeration value="ISK"/>
+                    <xsd:enumeration value="INR"/>
+                    <xsd:enumeration value="IDR"/>
+                    <xsd:enumeration value="IQD"/>
+                    <xsd:enumeration value="ILS"/>
+                    <xsd:enumeration value="JPY"/>
+                    <xsd:enumeration value="JOD"/>
+                    <xsd:enumeration value="KWD"/>
+                    <xsd:enumeration value="LVL"/>
+                    <xsd:enumeration value="LBP"/>
+                    <xsd:enumeration value="LTL"/>
+                    <xsd:enumeration value="MKD"/>
+                    <xsd:enumeration value="MYR"/>
+                    <xsd:enumeration value="MXN"/>
+                    <xsd:enumeration value="MAD"/>
+                    <xsd:enumeration value="NZD"/>
+                    <xsd:enumeration value="NIO"/>
+                    <xsd:enumeration value="NOK"/>
+                    <xsd:enumeration value="OMR"/>
+                    <xsd:enumeration value="PAB"/>
+                    <xsd:enumeration value="PYG"/>
+                    <xsd:enumeration value="PEN"/>
+                    <xsd:enumeration value="PHP"/>
+                    <xsd:enumeration value="PLN"/>
+                    <xsd:enumeration value="QAR"/>
+                    <xsd:enumeration value="RON"/>
+                    <xsd:enumeration value="RUB"/>
+                    <xsd:enumeration value="SAR"/>
+                    <xsd:enumeration value="RSD"/>
+                    <xsd:enumeration value="SGD"/>
+                    <xsd:enumeration value="ZAR"/>
+                    <xsd:enumeration value="SDG"/>
+                    <xsd:enumeration value="SEK"/>
+                    <xsd:enumeration value="CHF"/>
+                    <xsd:enumeration value="SYP"/>
+                    <xsd:enumeration value="TWD"/>
+                    <xsd:enumeration value="TND"/>
+                    <xsd:enumeration value="TRY"/>
+                    <xsd:enumeration value="UAH"/>
+                    <xsd:enumeration value="AED"/>
+                    <xsd:enumeration value="GBP"/>
+                    <xsd:enumeration value="USD"/>
+                    <xsd:enumeration value="UYU"/>
+                    <xsd:enumeration value="VEF"/>
+                    <xsd:enumeration value="VND"/>
+                    <xsd:enumeration value="YER"/>
+                </xsd:restriction>
+            </xsd:simpleType>
+            <xsd:simpleType name="RegionsEnum">
+                <xsd:restriction base="xsd:string">
+                    <xsd:enumeration value="NCSA"/>
+                    <xsd:enumeration value="EU"/>
+                    <xsd:enumeration value="EMEA"/>
+                    <xsd:enumeration value="APJ"/>
+                </xsd:restriction>
+            </xsd:simpleType>
+            <xsd:simpleType name="CaRegionsEnum">
+                <xsd:restriction base="xsd:string">
+                    <xsd:enumeration value="QC"/>
+                    <xsd:enumeration value="HQ"/>
+                </xsd:restriction>
+            </xsd:simpleType>
+            <xsd:simpleType name="CaProvincesEnum">
+                <xsd:restriction base="xsd:string">
+                    <xsd:enumeration value="AB"/>
+                    <xsd:enumeration value="BC"/>
+                    <xsd:enumeration value="PE"/>
+                    <xsd:enumeration value="MB"/>
+                    <xsd:enumeration value="NB"/>
+                    <xsd:enumeration value="NS"/>
+                    <xsd:enumeration value="NU"/>
+                    <xsd:enumeration value="ON"/>
+                    <xsd:enumeration value="QC"/>
+                    <xsd:enumeration value="SK"/>
+                    <xsd:enumeration value="NL"/>
+                    <xsd:enumeration value="YT"/>
+                    <xsd:enumeration value="NT"/>
+                </xsd:restriction>
+            </xsd:simpleType>
+        </xsd:schema>
+        <xsd:schema xmlns:xsd="http://www.w3.org/2001/XMLSchema" xmlns:tns="http://table.rules.openl.org" attributeFormDefault="qualified" elementFormDefault="qualified" targetNamespace="http://table.rules.openl.org">
+            <xsd:complexType name="Point">
+                <xsd:sequence>
+                    <xsd:element minOccurs="0" name="column" type="xsd:int"/>
+                    <xsd:element minOccurs="0" name="row" type="xsd:int"/>
+                </xsd:sequence>
+            </xsd:complexType>
+        </xsd:schema>
+        <xsd:schema xmlns:xsd="http://www.w3.org/2001/XMLSchema" xmlns:tns="http://itest.openl.org" attributeFormDefault="qualified" elementFormDefault="qualified" targetNamespace="http://itest.openl.org">
+            <xsd:complexType name="Error">
+                <xsd:sequence>
+                    <xsd:element minOccurs="0" name="message" type="xsd:string"/>
+                </xsd:sequence>
+            </xsd:complexType>
+        </xsd:schema>
+        <xsd:schema xmlns:xsd="http://www.w3.org/2001/XMLSchema" xmlns:tns="http://calc.rules.openl.org" xmlns:ns1="http://cxf.apache.org/arrays" xmlns:ns0="http://DefaultNamespace" attributeFormDefault="qualified" elementFormDefault="qualified" targetNamespace="http://calc.rules.openl.org">
+            <xsd:import namespace="http://DefaultNamespace"/>
+            <xsd:import namespace="http://cxf.apache.org/arrays"/>
+            <xsd:complexType name="SpreadsheetResult">
+                <xsd:sequence>
+                    <xsd:element minOccurs="0" name="columnNames" type="ns0:ArrayOfString"/>
+                    <xsd:element minOccurs="0" name="results" type="ns1:ArrayOfArrayOfAnyType"/>
+                    <xsd:element minOccurs="0" name="rowNames" type="ns0:ArrayOfString"/>
+                </xsd:sequence>
+            </xsd:complexType>
+        </xsd:schema>
+        <xsd:schema xmlns:xsd="http://www.w3.org/2001/XMLSchema" xmlns:tns="http://context.rules.openl.org" xmlns:ns1="http://enumeration.rules.openl.org" xmlns:ns0="http://runtime.openl.org" attributeFormDefault="qualified" elementFormDefault="qualified" targetNamespace="http://context.rules.openl.org">
+            <xsd:import namespace="http://enumeration.rules.openl.org"/>
+            <xsd:import namespace="http://runtime.openl.org"/>
+            <xsd:complexType name="IRulesRuntimeContext">
+                <xsd:complexContent>
+                    <xsd:extension base="ns0:IRuntimeContext">
+                        <xsd:sequence>
+                            <xsd:element minOccurs="0" name="caProvince" type="ns1:CaProvincesEnum"/>
+                            <xsd:element minOccurs="0" name="caRegion" type="ns1:CaRegionsEnum"/>
+                            <xsd:element minOccurs="0" name="country" type="ns1:CountriesEnum"/>
+                            <xsd:element minOccurs="0" name="currency" type="ns1:CurrenciesEnum"/>
+                            <xsd:element minOccurs="0" name="currentDate" type="xsd:dateTime"/>
+                            <xsd:element minOccurs="0" name="lang" type="ns1:LanguagesEnum"/>
+                            <xsd:element minOccurs="0" name="lob" type="xsd:string"/>
+                            <xsd:element minOccurs="0" name="nature" type="xsd:string"/>
+                            <xsd:element minOccurs="0" name="region" type="ns1:RegionsEnum"/>
+                            <xsd:element minOccurs="0" name="requestDate" type="xsd:dateTime"/>
+                            <xsd:element minOccurs="0" name="usRegion" type="ns1:UsRegionsEnum"/>
+                            <xsd:element minOccurs="0" name="usState" type="ns1:UsStatesEnum"/>
+                        </xsd:sequence>
+                    </xsd:extension>
+                </xsd:complexContent>
+            </xsd:complexType>
+        </xsd:schema>
+    </wsdl:types>
+    <wsdl:message name="sprIfNodeResponse">
+        <wsdl:part element="tns:sprIfNodeResponse" name="parameters">
+        </wsdl:part>
+    </wsdl:message>
+    <wsdl:message name="dtRetSprResponse">
+        <wsdl:part element="tns:dtRetSprResponse" name="parameters">
+        </wsdl:part>
+    </wsdl:message>
+    <wsdl:message name="dtRetSpr">
+        <wsdl:part element="tns:dtRetSpr" name="parameters">
+        </wsdl:part>
+    </wsdl:message>
+    <wsdl:message name="dtRetSpr2Response">
+        <wsdl:part element="tns:dtRetSpr2Response" name="parameters">
+        </wsdl:part>
+    </wsdl:message>
+    <wsdl:message name="calc">
+        <wsdl:part element="tns:calc" name="parameters">
+        </wsdl:part>
+    </wsdl:message>
+    <wsdl:message name="calcResponse">
+        <wsdl:part element="tns:calcResponse" name="parameters">
+        </wsdl:part>
+    </wsdl:message>
+    <wsdl:message name="dtRetSpr2">
+        <wsdl:part element="tns:dtRetSpr2" name="parameters">
+        </wsdl:part>
+    </wsdl:message>
+    <wsdl:message name="sprIfNode">
+        <wsdl:part element="tns:sprIfNode" name="parameters">
+        </wsdl:part>
+    </wsdl:message>
+    <wsdl:message name="dtRetSpr3">
+        <wsdl:part element="tns:dtRetSpr3" name="parameters">
+        </wsdl:part>
+    </wsdl:message>
+    <wsdl:message name="dtRetSpr3Response">
+        <wsdl:part element="tns:dtRetSpr3Response" name="parameters">
+        </wsdl:part>
+    </wsdl:message>
+    <wsdl:portType name="simple2PortType">
+        <wsdl:operation name="dtRetSpr">
+            <wsdl:input message="tns:dtRetSpr" name="dtRetSpr">
+            </wsdl:input>
+            <wsdl:output message="tns:dtRetSprResponse" name="dtRetSprResponse">
+            </wsdl:output>
+        </wsdl:operation>
+        <wsdl:operation name="calc">
+            <wsdl:input message="tns:calc" name="calc">
+            </wsdl:input>
+            <wsdl:output message="tns:calcResponse" name="calcResponse">
+            </wsdl:output>
+        </wsdl:operation>
+        <wsdl:operation name="dtRetSpr2">
+            <wsdl:input message="tns:dtRetSpr2" name="dtRetSpr2">
+            </wsdl:input>
+            <wsdl:output message="tns:dtRetSpr2Response" name="dtRetSpr2Response">
+            </wsdl:output>
+        </wsdl:operation>
+        <wsdl:operation name="sprIfNode">
+            <wsdl:input message="tns:sprIfNode" name="sprIfNode">
+            </wsdl:input>
+            <wsdl:output message="tns:sprIfNodeResponse" name="sprIfNodeResponse">
+            </wsdl:output>
+        </wsdl:operation>
+        <wsdl:operation name="dtRetSpr3">
+            <wsdl:input message="tns:dtRetSpr3" name="dtRetSpr3">
+            </wsdl:input>
+            <wsdl:output message="tns:dtRetSpr3Response" name="dtRetSpr3Response">
+            </wsdl:output>
+        </wsdl:operation>
+    </wsdl:portType>
+    <wsdl:binding name="simple2SoapBinding" type="tns:simple2PortType">
+        <soap:binding style="document" transport="http://schemas.xmlsoap.org/soap/http"/>
+        <wsdl:operation name="dtRetSpr">
+            <soap:operation soapAction="" style="document"/>
+            <wsdl:input name="dtRetSpr">
+                <soap:body use="literal"/>
+            </wsdl:input>
+            <wsdl:output name="dtRetSprResponse">
+                <soap:body use="literal"/>
+            </wsdl:output>
+        </wsdl:operation>
+        <wsdl:operation name="calc">
+            <soap:operation soapAction="" style="document"/>
+            <wsdl:input name="calc">
+                <soap:body use="literal"/>
+            </wsdl:input>
+            <wsdl:output name="calcResponse">
+                <soap:body use="literal"/>
+            </wsdl:output>
+        </wsdl:operation>
+        <wsdl:operation name="dtRetSpr2">
+            <soap:operation soapAction="" style="document"/>
+            <wsdl:input name="dtRetSpr2">
+                <soap:body use="literal"/>
+            </wsdl:input>
+            <wsdl:output name="dtRetSpr2Response">
+                <soap:body use="literal"/>
+            </wsdl:output>
+        </wsdl:operation>
+        <wsdl:operation name="sprIfNode">
+            <soap:operation soapAction="" style="document"/>
+            <wsdl:input name="sprIfNode">
+                <soap:body use="literal"/>
+            </wsdl:input>
+            <wsdl:output name="sprIfNodeResponse">
+                <soap:body use="literal"/>
+            </wsdl:output>
+        </wsdl:operation>
+        <wsdl:operation name="dtRetSpr3">
+            <soap:operation soapAction="" style="document"/>
+            <wsdl:input name="dtRetSpr3">
+                <soap:body use="literal"/>
+            </wsdl:input>
+            <wsdl:output name="dtRetSpr3Response">
+                <soap:body use="literal"/>
+            </wsdl:output>
+        </wsdl:operation>
+    </wsdl:binding>
+    <wsdl:service name="simple2">
+        <wsdl:port binding="tns:simple2SoapBinding" name="simple2PortType">
+            <soap:address location="http://localhost:#####/deployment2/simple2"/>
+        </wsdl:port>
+    </wsdl:service>
 </wsdl:definitions>