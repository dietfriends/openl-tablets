<?xml version="1.0" encoding="UTF-8"?><project xmlns="http://maven.apache.org/POM/4.0.0" xmlns:xsi="http://www.w3.org/2001/XMLSchema-instance" xsi:schemaLocation="http://maven.apache.org/POM/4.0.0 http://maven.apache.org/maven-v4_0_0.xsd">
    <modelVersion>4.0.0</modelVersion>
    <parent>
        <groupId>org.openl.rules.demo</groupId>
        <artifactId>org.openl.rules.demo-pom</artifactId>
<<<<<<< HEAD
        <version>5.16.0.1-SNAPSHOT</version>
=======
        <version>5.16.0-SNAPSHOT</version>
>>>>>>> 6f9e444f
        <relativePath>../pom.xml</relativePath>
    </parent>
    <artifactId>org.openl.rules.demo.webservice</artifactId>
    <packaging>war</packaging>
    <name>OpenL Tablets - DEMO - Web Services</name>
    <description>Web Services for OpenL Tablets demo application</description>
    <url>http://openl-tablets.sf.net/</url>
    <properties>
        <war.name>webservice</war.name>
    </properties>
    <build>
        <plugins>
            <plugin>
                <groupId>org.apache.maven.plugins</groupId>
                <artifactId>maven-war-plugin</artifactId>
                <configuration>
                    <attachClasses>true</attachClasses>
                    <warName>${war.name}</warName>
                    <packagingExcludes />
                    <dependentWarExcludes />
                    <webResources>
                        <resource>
                            <directory>war-specific-conf</directory>
                        </resource>
                    </webResources>
                </configuration>
            </plugin>
        </plugins>
    </build>
    <dependencies>
        <!-- OpenL Tablets WebServices dependency -->
        <dependency>
            <groupId>org.openl.rules</groupId>
            <artifactId>org.openl.rules.ruleservice.ws</artifactId>
            <version>${project.version}</version>
            <type>war</type>
            <scope>runtime</scope>
        </dependency>
    </dependencies>
</project>
<|MERGE_RESOLUTION|>--- conflicted
+++ resolved
@@ -1,50 +1,46 @@
-<?xml version="1.0" encoding="UTF-8"?><project xmlns="http://maven.apache.org/POM/4.0.0" xmlns:xsi="http://www.w3.org/2001/XMLSchema-instance" xsi:schemaLocation="http://maven.apache.org/POM/4.0.0 http://maven.apache.org/maven-v4_0_0.xsd">
-    <modelVersion>4.0.0</modelVersion>
-    <parent>
-        <groupId>org.openl.rules.demo</groupId>
-        <artifactId>org.openl.rules.demo-pom</artifactId>
-<<<<<<< HEAD
-        <version>5.16.0.1-SNAPSHOT</version>
-=======
-        <version>5.16.0-SNAPSHOT</version>
->>>>>>> 6f9e444f
-        <relativePath>../pom.xml</relativePath>
-    </parent>
-    <artifactId>org.openl.rules.demo.webservice</artifactId>
-    <packaging>war</packaging>
-    <name>OpenL Tablets - DEMO - Web Services</name>
-    <description>Web Services for OpenL Tablets demo application</description>
-    <url>http://openl-tablets.sf.net/</url>
-    <properties>
-        <war.name>webservice</war.name>
-    </properties>
-    <build>
-        <plugins>
-            <plugin>
-                <groupId>org.apache.maven.plugins</groupId>
-                <artifactId>maven-war-plugin</artifactId>
-                <configuration>
-                    <attachClasses>true</attachClasses>
-                    <warName>${war.name}</warName>
-                    <packagingExcludes />
-                    <dependentWarExcludes />
-                    <webResources>
-                        <resource>
-                            <directory>war-specific-conf</directory>
-                        </resource>
-                    </webResources>
-                </configuration>
-            </plugin>
-        </plugins>
-    </build>
-    <dependencies>
-        <!-- OpenL Tablets WebServices dependency -->
-        <dependency>
-            <groupId>org.openl.rules</groupId>
-            <artifactId>org.openl.rules.ruleservice.ws</artifactId>
-            <version>${project.version}</version>
-            <type>war</type>
-            <scope>runtime</scope>
-        </dependency>
-    </dependencies>
-</project>
+<?xml version="1.0" encoding="UTF-8"?><project xmlns="http://maven.apache.org/POM/4.0.0" xmlns:xsi="http://www.w3.org/2001/XMLSchema-instance" xsi:schemaLocation="http://maven.apache.org/POM/4.0.0 http://maven.apache.org/maven-v4_0_0.xsd">
+    <modelVersion>4.0.0</modelVersion>
+    <parent>
+        <groupId>org.openl.rules.demo</groupId>
+        <artifactId>org.openl.rules.demo-pom</artifactId>
+        <version>5.16.0-SNAPSHOT</version>
+        <relativePath>../pom.xml</relativePath>
+    </parent>
+    <artifactId>org.openl.rules.demo.webservice</artifactId>
+    <packaging>war</packaging>
+    <name>OpenL Tablets - DEMO - Web Services</name>
+    <description>Web Services for OpenL Tablets demo application</description>
+    <url>http://openl-tablets.sf.net/</url>
+    <properties>
+        <war.name>webservice</war.name>
+    </properties>
+    <build>
+        <plugins>
+            <plugin>
+                <groupId>org.apache.maven.plugins</groupId>
+                <artifactId>maven-war-plugin</artifactId>
+                <configuration>
+                    <attachClasses>true</attachClasses>
+                    <warName>${war.name}</warName>
+                    <packagingExcludes />
+                    <dependentWarExcludes />
+                    <webResources>
+                        <resource>
+                            <directory>war-specific-conf</directory>
+                        </resource>
+                    </webResources>
+                </configuration>
+            </plugin>
+        </plugins>
+    </build>
+    <dependencies>
+        <!-- OpenL Tablets WebServices dependency -->
+        <dependency>
+            <groupId>org.openl.rules</groupId>
+            <artifactId>org.openl.rules.ruleservice.ws</artifactId>
+            <version>${project.version}</version>
+            <type>war</type>
+            <scope>runtime</scope>
+        </dependency>
+    </dependencies>
+</project>