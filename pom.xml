<!-- This file is for releasing OpenL version wIth maven-release-plugin -->

<project xmlns="http://maven.apache.org/POM/4.0.0" xmlns:xsi="http://www.w3.org/2001/XMLSchema-instance" xsi:schemaLocation="http://maven.apache.org/POM/4.0.0 http://maven.apache.org/maven-v4_0_0.xsd">
    <modelVersion>4.0.0</modelVersion>
    <groupId>org.openl.rules</groupId>
    <artifactId>openl-tablets</artifactId>
    <packaging>pom</packaging>
    <version>5.13.1-SNAPSHOT</version>
    <name>OpenL Tablets - General POM</name>
    <url>http://openl-tablets.sourceforge.net</url>
    <description>OpenL Tablets rules engine and related frameworks</description>
    <licenses>
        <license>
            <name>GNU Lesser General Public License</name>
            <url>http://www.gnu.org/licenses/lgpl.html</url>
            <distribution>repo</distribution>
        </license>
    </licenses>

    <developers>
        <developer>
            <id>StanislavShor</id>
            <name>Stanislav Shor</name>
            <email>sshor@eisgroup.com</email>
            <organization>EIS</organization>
            <organizationUrl>http://eisgroup.com</organizationUrl>
            <roles>
                <role>architect</role>
            </roles>
            <timezone>-5</timezone>
        </developer>
        <developer>
            <id>AndreiOstrovski</id>
            <name>Andrei Ostrovski</name>
            <email>aastrouski@eisgroup.com</email>
            <organization>EIS</organization>
            <organizationUrl>http://eisgroup.com</organizationUrl>
            <roles>
                <role>developer</role>
            </roles>
            <timezone>+2</timezone>
        </developer>
        <developer>
            <id>MaratKamalov</id>
            <name>Marat Kamalov</name>
            <email>mkamalov@eisgroup.com</email>
            <organization>EIS</organization>
            <organizationUrl>http://eisgroup.com</organizationUrl>
            <roles>
                <role>developer</role>
            </roles>
            <timezone>+3</timezone>
        </developer>
        <developer>
            <id>NailSamatov</id>
            <name>Nail Samatov</name>
            <email>nsamatov@eisgroup.com</email>
            <organization>EIS</organization>
            <organizationUrl>http://eisgroup.com</organizationUrl>
            <roles>
                <role>developer</role>
            </roles>
            <timezone>+3</timezone>
        </developer>
    </developers>

    <scm>
<<<<<<< HEAD
        <connection>scm:hg:https://vno-hg.exigengroup.com/hg/openl/</connection>
        <developerConnection>scm:hg:https://vno-hg.exigengroup.com/hg/openl/</developerConnection>
        <url>scm:git:git://openl-tablets.git.sourceforge.net/gitroot/openl-tablets/openl-tablets</url>
    </scm>
=======
        <connection>scm:hg:${staging.hg.repo.url}</connection>
        <developerConnection>scm:hg:${staging.hg.repo.url}</developerConnection>
      <tag>HEAD</tag>
  </scm>
>>>>>>> 6d37bcc4

    <properties>
        <staging.hg.repo.url>https://vno-hg.exigengroup.com/hg/openl/</staging.hg.repo.url>
        <org.springframework.version>4.0.5.RELEASE</org.springframework.version>
        <org.springsecurity.version>3.2.4.RELEASE</org.springsecurity.version>
        <org.hibernate.version>4.3.5.Final</org.hibernate.version>
        <org.mojarra.version>2.1.19</org.mojarra.version>
        <org.richfaces.version>4.0.0.Final</org.richfaces.version>
        <org.apache.cxf.version>3.0.0</org.apache.cxf.version>
        <openl.mapping.version>1.1.2</openl.mapping.version>
        <org.slf4j.version>1.7.7</org.slf4j.version>
        <org.apache.jackrabbit.version>2.8.0</org.apache.jackrabbit.version>
        <jacococ.argLine /> <!-- Empty for building without JaCoCo agent -->
    </properties>

    <modules>
        <module>POI</module>
        <module>DEV</module>
        <module>STUDIO</module>
        <module>WSFrontend</module>
        <module>Util/openl-maven-plugin</module>
        <module>Util/openl-simple-project-archetype</module>
        <module>DEMO</module>
        <module>Util/openl-sourceforge-publisher</module>
    </modules>


    <distributionManagement>
        <repository>
            <id>internal-minsk</id>
            <name>Release Repository</name>
            <url>https://mnsnexus.exigengroup.com/nexus/content/repositories/openl-release/</url>
        </repository>
        <snapshotRepository>
            <id>internal-minsk</id>
            <name>Snapshot Repository</name>
            <url>https://mnsnexus.exigengroup.com/nexus/content/repositories/openl-snapshot/</url>
        </snapshotRepository>
    </distributionManagement>

    <build>
        <sourceDirectory>src</sourceDirectory>
        <testSourceDirectory>test</testSourceDirectory>
        <pluginManagement>
            <plugins>
                <plugin>
                    <groupId>org.apache.maven.plugins</groupId>
                    <artifactId>maven-release-plugin</artifactId>
                    <version>2.5</version>
                </plugin>
                <plugin>
                    <groupId>org.apache.maven.plugins</groupId>
                    <artifactId>maven-deploy-plugin</artifactId>
                    <version>2.8.1</version>
                </plugin>
                <plugin>
                    <groupId>org.codehaus.mojo</groupId>
                    <artifactId>license-maven-plugin</artifactId>
                    <version>1.7</version>
                </plugin>
                <plugin>
                    <groupId>org.apache.maven.plugins</groupId>
                    <artifactId>maven-clean-plugin</artifactId>
                    <version>2.5</version>
                </plugin>

                <plugin>
                    <groupId>org.codehaus.mojo</groupId>
                    <artifactId>build-helper-maven-plugin</artifactId>
                    <version>1.8</version>
                </plugin>

                <plugin>
                    <groupId>org.apache.maven.plugins</groupId>
                    <artifactId>maven-scm-plugin</artifactId>
                    <version>1.9</version>
                </plugin>
                <plugin>
                    <groupId>org.apache.maven.plugins</groupId>
                    <artifactId>maven-compiler-plugin</artifactId>
                    <version>3.1</version>
                    <configuration>
                        <source>1.6</source>
                        <target>1.6</target>
                    </configuration>
                </plugin>

                <plugin>
                    <groupId>org.apache.maven.plugins</groupId>
                    <artifactId>maven-surefire-plugin</artifactId>
                    <version>2.17</version>
                </plugin>

                <plugin>
                    <groupId>org.apache.maven.plugins</groupId>
                    <artifactId>maven-war-plugin</artifactId>
                    <version>2.4</version>
                </plugin>

                <plugin>
                    <groupId>org.apache.maven.plugins</groupId>
                    <artifactId>maven-assembly-plugin</artifactId>
                    <version>2.4</version>
                    <configuration>
                        <appendAssemblyId>false</appendAssemblyId>
                    </configuration>
                </plugin>

                <plugin>
                    <groupId>org.codehaus.mojo</groupId>
                    <artifactId>buildnumber-maven-plugin</artifactId>
                    <version>1.3</version>
                </plugin>

                <plugin>
                    <groupId>org.apache.maven.plugins</groupId>
                    <artifactId>maven-jar-plugin</artifactId>
                    <version>2.5</version>
                    <configuration>
                        <archive>
                            <manifest>
                                <addDefaultImplementationEntries>true</addDefaultImplementationEntries>
                            </manifest>
                            <manifestEntries>
                                <Implementation-Build>${buildNumber}</Implementation-Build>
                            </manifestEntries>
                        </archive>
                    </configuration>
                </plugin>
                <plugin>
                    <groupId>org.apache.maven.plugins</groupId>
                    <artifactId>maven-javadoc-plugin</artifactId>
                    <version>2.9.1</version>
                </plugin>
                <plugin>
                    <groupId>org.codehaus.mojo</groupId>
                    <artifactId>properties-maven-plugin</artifactId>
                    <version>1.0-alpha-2</version>
                </plugin>
                <plugin>
                    <groupId>org.apache.maven.plugins</groupId>
                    <artifactId>maven-pdf-plugin</artifactId>
                    <version>1.2</version>
                </plugin>
                <plugin>
                    <groupId>org.apache.maven.plugins</groupId>
                    <artifactId>maven-project-info-reports-plugin</artifactId>
                    <version>2.7</version>
                </plugin>
            </plugins>
        </pluginManagement>

        <plugins>
            <plugin>
                <groupId>org.apache.maven.plugins</groupId>
                <artifactId>maven-surefire-plugin</artifactId>
                <configuration>
                    <!-- JaCoCo agent cannot be attached if ${argLine} is missed -->
                    <argLine>${jacococ.argLine} -XX:MaxPermSize=128m</argLine>
                </configuration>
            </plugin>
            <plugin>
                <groupId>org.apache.maven.plugins</groupId>
                <artifactId>maven-source-plugin</artifactId>
                <version>2.1.2</version>
                <executions>
                    <execution>
                        <id>attach-sources</id>
                        <goals>
                            <goal>jar</goal>
                        </goals>
                    </execution>
                </executions>
            </plugin>
        </plugins>
    </build>

    <profiles>
        <profile>
            <id>reporting</id>
            <activation>
                <property>
                    <name>!report-type</name>
                </property>
            </activation>
            <reporting>
                <plugins>
                    <plugin>
                        <groupId>org.apache.maven.plugins</groupId>
                        <artifactId>maven-checkstyle-plugin</artifactId>
                        <version>2.6</version>
                    </plugin>
                    <plugin>
                        <groupId>org.apache.maven.plugins</groupId>
                        <artifactId>maven-pmd-plugin</artifactId>
                        <version>2.5</version>
                        <configuration>
                            <minimumTokens>80</minimumTokens>
                            <targetJdk>1.6</targetJdk>
                        </configuration>
                    </plugin>
                    <plugin>
                        <groupId>org.codehaus.mojo</groupId>
                        <artifactId>findbugs-maven-plugin</artifactId>
                        <version>2.3.2</version>
                        <configuration>
                            <xmlOutput>false</xmlOutput>
                            <effort>Max</effort>
                        </configuration>
                    </plugin>
                    <plugin>
                        <groupId>org.codehaus.mojo</groupId>
                        <artifactId>jdepend-maven-plugin</artifactId>
                        <version>2.0-beta-2</version>
                    </plugin>
                    <plugin>
                        <groupId>org.apache.maven.plugins</groupId>
                        <artifactId>maven-surefire-report-plugin</artifactId>
                        <version>2.8</version>
                    </plugin>
                    <plugin>
                        <groupId>org.apache.maven.plugins</groupId>
                        <artifactId>maven-javadoc-plugin</artifactId>
                        <version>2.7</version>
                    </plugin>
                    <plugin>
                        <groupId>org.apache.maven.plugins</groupId>
                        <artifactId>maven-jxr-plugin</artifactId>
                        <version>2.2</version>
                    </plugin>
                    <plugin>
                        <groupId>org.apache.maven.plugins</groupId>
                        <artifactId>maven-project-info-reports-plugin</artifactId>
                        <version>2.3.1</version>
                        <reportSets>
                            <reportSet>
                                <reports>
                                    <report>index</report>
                                    <report>dependencies</report>
                                    <report>summary</report>
                                </reports>
                            </reportSet>
                        </reportSets>
                        <configuration>
                            <dependencyLocationEnabled>false</dependencyLocationEnabled>
                        </configuration>
                    </plugin>
                    <plugin>
                        <groupId>org.codehaus.mojo</groupId>
                        <artifactId>taglist-maven-plugin</artifactId>
                        <version>2.4</version>
                        <configuration>
                            <tags>
                                <tag>TODO</tag>
                                <tag>FIXME</tag>
                                <tag>@todo</tag>
                            </tags>
                        </configuration>
                    </plugin>
                    <plugin>
                        <groupId>org.codehaus.mojo</groupId>
                        <artifactId>javancss-maven-plugin</artifactId>
                        <version>2.0</version>
                    </plugin>
                </plugins>
            </reporting>
        </profile>
        <profile>
            <id>distributable-build</id>
            <build>
                <plugins>
                    <plugin>
                        <groupId>org.codehaus.mojo</groupId>
                        <artifactId>buildnumber-maven-plugin</artifactId>
                    </plugin>
                </plugins>
            </build>
        </profile>
        <profile>
            <id>sonatype-deploy</id>
            <distributionManagement>
                <repository>
                    <id>sonatype-nexus-staging</id>
                    <name>Nexus Release Repository</name>
                    <url>http://oss.sonatype.org/service/local/staging/deploy/maven2</url>
                </repository>
                <snapshotRepository>
                    <id>sonatype-nexus-snapshots</id>
                    <name>Sonatype Nexus Snapshots</name>
                    <url>http://oss.sonatype.org/content/repositories/snapshots</url>
                </snapshotRepository>
            </distributionManagement>
            <build>
                <plugins>
                    <plugin>
                        <groupId>org.apache.maven.plugins</groupId>
                        <artifactId>maven-javadoc-plugin</artifactId>
                        <executions>
                            <execution>
                                <id>attach-javadocs</id>
                                <goals>
                                    <goal>jar</goal>
                                </goals>
                            </execution>
                        </executions>
                    </plugin>
                </plugins>
            </build>
        </profile>
        <profile>
            <id>gpg-sign</id>
            <build>
                <plugins>
                    <plugin>
                        <groupId>org.apache.maven.plugins</groupId>
                        <artifactId>maven-gpg-plugin</artifactId>
                        <version>1.2</version>
                        <executions>
                            <execution>
                                <id>sign-artifacts</id>
                                <phase>verify</phase>
                                <goals>
                                    <goal>sign</goal>
                                </goals>
                            </execution>
                        </executions>
                    </plugin>
                </plugins>
            </build>
        </profile>
    </profiles>

    <dependencyManagement>
        <dependencies>
            <!-- Testing -->
            <dependency>
                <groupId>junit</groupId>
                <artifactId>junit</artifactId>
                <version>4.11</version>
                <scope>test</scope>
            </dependency>

            <!-- Build tool -->
            <dependency>
                <groupId>org.apache.ant</groupId>
                <artifactId>ant</artifactId>
                <version>1.9.4</version>
            </dependency>

            <!-- Apache Velocity is a general purpose template engine. -->
            <dependency>
                <groupId>org.apache.velocity</groupId>
                <artifactId>velocity</artifactId>
                <version>1.7</version>
            </dependency>

            <!-- Apache Commons DBCP software implements Database Connection Pooling -->
            <dependency>
                <groupId>commons-dbcp</groupId>
                <artifactId>commons-dbcp</artifactId>
                <version>1.4</version>
            </dependency>

            <!-- Apache Commons Lang, a package of Java utility classes for the classes that are in java.lang's hierarchy,
            or are considered to be so standard as to justify existence in java.lang. -->
            <dependency>
                <groupId>org.apache.commons</groupId>
                <artifactId>commons-lang3</artifactId>
                <version>3.3.2</version>
            </dependency>

            <!-- The Apache Commons Collections package contains types that extend and augment the Java Collections Framework. -->
            <dependency>
                <groupId>org.apache.commons</groupId>
                <artifactId>commons-collections4</artifactId>
                <version>4.0</version>
            </dependency>

            <!-- Commons Logging is a thin adapter allowing configurable bridging to other, well known logging systems. -->
            <dependency>
                <groupId>commons-logging</groupId>
                <artifactId>commons-logging</artifactId>
                <version>1.1.3</version>
            </dependency>

            <!-- Apache Commons BeanUtils provides an easy-to-use but flexible wrapper around reflection and introspection. -->
            <dependency>
                <groupId>commons-beanutils</groupId>
                <artifactId>commons-beanutils</artifactId>
                <version>1.9.2</version>
            </dependency>

            <!-- contains simple encoder and decoders for various formats such as Base64 and Hexadecimal. -->
            <dependency>
                <groupId>commons-codec</groupId>
                <artifactId>commons-codec</artifactId>
                <version>1.9</version>
            </dependency>

            <!--  provides a simple yet flexible means of adding support for multipart file upload functionality to servlets and web applications. -->
            <dependency>
                <groupId>commons-fileupload</groupId>
                <artifactId>commons-fileupload</artifactId>
                <version>1.3.1</version>
            </dependency>

            <!-- The Commons IO library contains utility classes, stream implementations, file filters,
            file comparators, endian transformation classes, and much more. -->
            <dependency>
                <groupId>commons-io</groupId>
                <artifactId>commons-io</artifactId>
                <version>2.4</version>
            </dependency>

            <!-- The Apache Commons Digester package lets you configure an XML to Java object mapping module
            which triggers certain actions called rules whenever a particular pattern of nested XML elements is recognized. -->
            <dependency>
                <groupId>org.apache.commons</groupId>
                <artifactId>commons-digester3</artifactId>
                <version>3.2</version>
            </dependency>

            <!-- The Apache Commons Discovery component is about discovering, or finding, implementations for pluggable interfaces. -->
            <dependency>
                <groupId>commons-discovery</groupId>
                <artifactId>commons-discovery</artifactId>
                <version>0.5</version>
            </dependency>

            <!-- Apache Commons Object Pooling Library -->
            <dependency>
                <groupId>org.apache.commons</groupId>
                <artifactId>commons-pool2</artifactId>
                <version>2.2</version>
            </dependency>

            <!-- mathematics and statistics components addressing the most common practical problems
            not immediately available in the Java programming language or commons-lang. -->
            <dependency>
                <groupId>org.apache.commons</groupId>
                <artifactId>commons-math</artifactId>
                <version>2.2</version>
            </dependency>

            <!-- Tools to assist in the reading of configuration/preferences files in various formats. -->
            <dependency>
                <groupId>commons-configuration</groupId>
                <artifactId>commons-configuration</artifactId>
                <version>1.10</version>
                <exclusions>
                    <exclusion>
                        <groupId>commons-beanutils</groupId>
                        <artifactId>commons-beanutils-core</artifactId>
                    </exclusion>
                </exclusions>
            </dependency>

            <!-- Configuration library for JVM languages. -->
            <dependency>
                <groupId>com.typesafe</groupId>
                <artifactId>config</artifactId>
                <version>1.2.1</version>
            </dependency>

            <!-- Spring Framework -->

            <!-- Core utilities used by other modules. Define this if you use Spring
                Utility APIs (org.springframework.core.*/org.springframework.util.*) -->
            <dependency>
                <groupId>org.springframework</groupId>
                <artifactId>spring-core</artifactId>
                <version>${org.springframework.version}</version>
            </dependency>

            <!-- Expression Language (depends on spring-core) Define this if you use
                Spring Expression APIs (org.springframework.expression.*) -->
            <dependency>
                <groupId>org.springframework</groupId>
                <artifactId>spring-expression</artifactId>
                <version>${org.springframework.version}</version>
            </dependency>

            <!-- Bean Factory and JavaBeans utilities (depends on spring-core) Define
                this if you use Spring Bean APIs (org.springframework.beans.*) -->
            <dependency>
                <groupId>org.springframework</groupId>
                <artifactId>spring-beans</artifactId>
                <version>${org.springframework.version}</version>
            </dependency>

            <!-- Aspect Oriented Programming (AOP) Framework (depends on spring-core,
                spring-beans) Define this if you use Spring AOP APIs (org.springframework.aop.*) -->
            <dependency>
                <groupId>org.springframework</groupId>
                <artifactId>spring-aop</artifactId>
                <version>${org.springframework.version}</version>
            </dependency>

            <!-- Application Context (depends on spring-core, spring-expression, spring-aop,
                spring-beans) This is the central artifact for Spring's Dependency Injection
                Container and is generally always defined -->
            <dependency>
                <groupId>org.springframework</groupId>
                <artifactId>spring-context</artifactId>
                <version>${org.springframework.version}</version>
            </dependency>

            <!-- Various Application Context utilities, including EhCache, JavaMail,
                Quartz, and Freemarker integration Define this if you need any of these integrations -->
            <dependency>
                <groupId>org.springframework</groupId>
                <artifactId>spring-context-support</artifactId>
                <version>${org.springframework.version}</version>
            </dependency>

            <!-- Transaction Management Abstraction (depends on spring-core, spring-beans,
                spring-aop, spring-context) Define this if you use Spring Transactions or
                DAO Exception Hierarchy (org.springframework.transaction.*/org.springframework.dao.*) -->
            <dependency>
                <groupId>org.springframework</groupId>
                <artifactId>spring-tx</artifactId>
                <version>${org.springframework.version}</version>
            </dependency>

            <!-- JDBC Data Access Library (depends on spring-core, spring-beans, spring-context,
                spring-tx) Define this if you use Spring's JdbcTemplate API (org.springframework.jdbc.*) -->
            <dependency>
                <groupId>org.springframework</groupId>
                <artifactId>spring-jdbc</artifactId>
                <version>${org.springframework.version}</version>
            </dependency>

            <!-- Object-to-Relation-Mapping (ORM) integration with Hibernate, JPA,
                and iBatis. (depends on spring-core, spring-beans, spring-context, spring-tx)
                Define this if you need ORM (org.springframework.orm.*) -->
            <dependency>
                <groupId>org.springframework</groupId>
                <artifactId>spring-orm</artifactId>
                <version>${org.springframework.version}</version>
            </dependency>

            <!-- Web application development utilities applicable to both Servlet
                and Portlet Environments (depends on spring-core, spring-beans, spring-context)
                Define this if you use Spring MVC, or wish to use Struts, JSF, or another
                web framework with Spring (org.springframework.web.*) -->
            <dependency>
                <groupId>org.springframework</groupId>
                <artifactId>spring-web</artifactId>
                <version>${org.springframework.version}</version>
            </dependency>

            <!-- Spring's JMS support package, covering synchronous JMS access as well as message listener containers. -->
            <dependency>
                <groupId>org.springframework</groupId>
                <artifactId>spring-jms</artifactId>
                <version>${org.springframework.version}</version>
            </dependency>

            <!-- Spring's TestContext framework. Also includes common Servlet and Portlet API mocks. -->
            <dependency>
                <groupId>org.springframework</groupId>
                <artifactId>spring-test</artifactId>
                <version>${org.springframework.version}</version>
                <scope>test</scope>
            </dependency>

            <!-- Spring Security -->

            <dependency>
                <groupId>org.springframework.security</groupId>
                <artifactId>spring-security-core</artifactId>
                <version>${org.springsecurity.version}</version>
            </dependency>

            <dependency>
                <groupId>org.springframework.security</groupId>
                <artifactId>spring-security-config</artifactId>
                <version>${org.springsecurity.version}</version>
            </dependency>

            <dependency>
                <groupId>org.springframework.security</groupId>
                <artifactId>spring-security-web</artifactId>
                <version>${org.springsecurity.version}</version>
            </dependency>

            <dependency>
                <groupId>org.springframework.security</groupId>
                <artifactId>spring-security-crypto</artifactId>
                <version>${org.springsecurity.version}</version>
            </dependency>

            <dependency>
                <groupId>com.sdicons.jsontools</groupId>
                <artifactId>jsontools-core</artifactId>
                <version>1.7</version>
            </dependency>

            <!-- BEGIN of JSF, JSP, Servlets, RichFaces -->

            <!-- JSF -->
            <dependency>
                <groupId>org.glassfish</groupId>
                <artifactId>javax.faces</artifactId>
                <version>${org.mojarra.version}</version>
            </dependency>

            <!-- RichFaces -->
            <dependency>
                <groupId>org.richfaces.core</groupId>
                <artifactId>richfaces-core-impl</artifactId>
                <version>${org.richfaces.version}</version>
            </dependency>

            <dependency>
                <groupId>org.richfaces.ui</groupId>
                <artifactId>richfaces-components-ui</artifactId>
                <version>${org.richfaces.version}</version>
            </dependency>

            <dependency>
                <groupId>taglibs</groupId>
                <artifactId>standard</artifactId>
                <version>1.1.2</version>
            </dependency>

            <!-- Servlets -->
            <dependency>
                <groupId>javax.servlet</groupId>
                <artifactId>javax.servlet-api</artifactId>
                <version>3.0.1</version>
                <scope>provided</scope>
            </dependency>

            <dependency>
                <groupId>javax.servlet.jsp</groupId>
                <artifactId>jsp-api</artifactId>
                <version>2.1</version>
                <scope>provided</scope>
            </dependency>

            <dependency>
                <groupId>javax.servlet</groupId>
                <artifactId>jstl</artifactId>
                <version>1.2</version>
            </dependency>

            <!-- Provides the API for the Unified Expression Language shared by the JSP 2.1 and JSF 1.2 technologies. -->
            <dependency>
                <groupId>javax.el</groupId>
                <artifactId>el-api</artifactId>
                <version>1.0</version>
                <scope>provided</scope>
            </dependency>
            <!-- END of JSF, JSP, Servlets, RichFaces -->

            <!-- Tomcat7 annotations package -->
            <dependency>
                <groupId>org.apache.tomcat</groupId>
                <artifactId>tomcat-annotations-api</artifactId>
                <version>7.0.54</version>
                <scope>provided</scope>
            </dependency>

            <!-- Apache log4j, a logging library for Java -->
            <dependency>
                <groupId>log4j</groupId>
                <artifactId>log4j</artifactId>
                <version>1.2.17</version>
            </dependency>

            <!-- The slf4j API -->
            <dependency>
                <groupId>org.slf4j</groupId>
                <artifactId>slf4j-api</artifactId>
                <version>${org.slf4j.version}</version>
            </dependency>

            <!-- SLF4J LOG4J-12 Binding -->
            <dependency>
                <groupId>org.slf4j</groupId>
                <artifactId>slf4j-log4j12</artifactId>
                <version>${org.slf4j.version}</version>
            </dependency>

            <!-- JCL 1.1.1 implemented over SLF4J -->
            <dependency>
                <groupId>org.slf4j</groupId>
                <artifactId>jcl-over-slf4j</artifactId>
                <version>${org.slf4j.version}</version>
            </dependency>

            <!-- Jackrabbit content repository implementation -->
            <dependency>
                <groupId>org.apache.jackrabbit</groupId>
                <artifactId>jackrabbit-data</artifactId>
                <version>${org.apache.jackrabbit.version}</version>
		<type>test-jar</type>
		<classifier>tests</classifier>
		<scope>test</scope>
            </dependency> 
            <dependency>
                <groupId>org.apache.jackrabbit</groupId>
                <artifactId>jackrabbit-core</artifactId>
                <version>${org.apache.jackrabbit.version}</version>
                <exclusions>
                    <exclusion>
                        <groupId>org.apache.geronimo.specs</groupId>
                        <artifactId>geronimo-jta_1.0.1B_spec</artifactId>
                    </exclusion>
                    <exclusion>
                        <groupId>org.apache.pdfbox</groupId>
                        <artifactId>pdfbox</artifactId>
                    </exclusion>
                    <exclusion>
                        <groupId>org.apache.poi</groupId>
                        <artifactId>poi</artifactId>
                    </exclusion>
                    <exclusion>
                        <groupId>org.apache.poi</groupId>
                        <artifactId>poi-scratchpad</artifactId>
                    </exclusion>
                    <exclusion>
                        <groupId>org.apache.poi</groupId>
                        <artifactId>poi-ooxml</artifactId>
                    </exclusion>
                    <exclusion>
                        <groupId>org.textmining</groupId>
                        <artifactId>tm-extractors</artifactId>
                    </exclusion>
                    <exclusion>
                        <groupId>nekohtml</groupId>
                        <artifactId>nekohtml</artifactId>
                    </exclusion>
                </exclusions>
            </dependency>

            <!-- JCR-RMI makes it possible to remotely access JCR content repositories. -->
            <dependency>
                <groupId>org.apache.jackrabbit</groupId>
                <artifactId>jackrabbit-jcr-rmi</artifactId>
                <version>${org.apache.jackrabbit.version}</version>
            </dependency>

            <!-- WebDAV server implementations for JCR -->
            <dependency>
                <groupId>org.apache.jackrabbit</groupId>
                <artifactId>jackrabbit-jcr-server</artifactId>
                <version>${org.apache.jackrabbit.version}</version>
            </dependency>

            <!-- Jackrabbit SPI To WebDAV -->
            <dependency>
                <groupId>org.apache.jackrabbit</groupId>
                <artifactId>jackrabbit-spi2dav</artifactId>
                <version>${org.apache.jackrabbit.version}</version>
            </dependency>

            <!-- Jackrabbit JCR To SPI -->
            <dependency>
                <groupId>org.apache.jackrabbit</groupId>
                <artifactId>jackrabbit-jcr2spi</artifactId>
                <version>${org.apache.jackrabbit.version}</version>
            </dependency>

            <!-- Web application that hosts and serves a Jackrabbit content repository -->
            <dependency>
                <groupId>org.apache.jackrabbit</groupId>
                <artifactId>jackrabbit-webapp</artifactId>
                <version>${org.apache.jackrabbit.version}</version>
                <type>war</type>
                <scope>runtime</scope>
            </dependency>

            <dependency>
                <groupId>javax.jcr</groupId>
                <artifactId>jcr</artifactId>
                <version>2.0</version>
            </dependency>

            <!--  JUnit extension targeted for database-driven projects -->
            <dependency>
                <groupId>org.dbunit</groupId>
                <artifactId>dbunit</artifactId>
                <version>2.5.0</version>
            </dependency>

            <dependency>
                <groupId>javax.transaction</groupId>
                <artifactId>jta</artifactId>
                <version>1.1</version>
            </dependency>

            <!-- Hibernate -->
            <dependency>
                <groupId>org.hibernate</groupId>
                <artifactId>hibernate-core</artifactId>
                <version>${org.hibernate.version}</version>
            </dependency>

            <!-- Integration for Ehcache into Hibernate as a second-level caching service -->
            <dependency>
                <groupId>org.hibernate</groupId>
                <artifactId>hibernate-ehcache</artifactId>
                <version>${org.hibernate.version}</version>
            </dependency>

            <!-- Hibernate's Bean Validation (JSR-303) reference implementation. -->
            <dependency>
                <groupId>org.hibernate</groupId>
                <artifactId>hibernate-validator</artifactId>
                <version>5.1.1.Final</version>
            </dependency>

            <!-- MySQL java connector -->
            <dependency>
                <groupId>mysql</groupId>
                <artifactId>mysql-connector-java</artifactId>
                <version>5.1.31</version>
            </dependency>

            <!-- Lightweight 100% Java SQL Database Engine -->
            <dependency>
                <groupId>org.hsqldb</groupId>
                <artifactId>hsqldb</artifactId>
                <version>2.3.2</version>
            </dependency>

            <!-- Contains the core Apache Derby database engine, which also includes the embedded JDBC driver. -->
            <dependency>
                <groupId>org.apache.derby</groupId>
                <artifactId>derby</artifactId>
                <version>10.10.2.0</version>
            </dependency>

            <!-- XML parsers -->
            <dependency>
                <groupId>xerces</groupId>
                <artifactId>xercesImpl</artifactId>
                <version>2.11.0</version>
            </dependency>

            <!-- Apache-hosted set of DOM, SAX, and JAXP interfaces -->
            <dependency>
                <groupId>xml-apis</groupId>
                <artifactId>xml-apis</artifactId>
                <version>1.4.01</version>
            </dependency>

            <!-- Code generation library with shaded ASM dependecies -->
            <dependency>
                <groupId>cglib</groupId>
                <artifactId>cglib</artifactId>
                <version>3.1</version>
            </dependency>

            <!-- Apache CXF Runtime JAX-WS Frontend -->
            <dependency>
                <groupId>org.apache.cxf</groupId>
                <artifactId>cxf-rt-frontend-jaxws</artifactId>
                <version>${org.apache.cxf.version}</version>
                <exclusions>
                    <exclusion>
                        <groupId>asm</groupId>
                        <artifactId>asm</artifactId>
                    </exclusion>
                </exclusions>
            </dependency>

            <!-- Apache CXF Runtime JAX-RS Frontend -->
            <dependency>
                <groupId>org.apache.cxf</groupId>
                <artifactId>cxf-rt-frontend-jaxrs</artifactId>
                <version>${org.apache.cxf.version}</version>
            </dependency>

            <!-- Apache CXF JAX-RS Extensions: Providers -->
            <dependency>
                <groupId>org.apache.cxf</groupId>
                <artifactId>cxf-rt-rs-extension-providers</artifactId>
                <version>${org.apache.cxf.version}</version>
            </dependency>

            <!-- Apache CXF Runtime HTTP Transport -->
            <dependency>
                <groupId>org.apache.cxf</groupId>
                <artifactId>cxf-rt-transports-http</artifactId>
                <version>${org.apache.cxf.version}</version>
            </dependency>

            <!-- Apache CXF Runtime HTTP Jetty Transport -->
            <dependency>
                <groupId>org.apache.cxf</groupId>
                <artifactId>cxf-rt-transports-http-jetty</artifactId>
                <version>${org.apache.cxf.version}</version>
            </dependency>

            <!-- Apache CXF Runtime Aegis Databinding -->
            <dependency>
                <groupId>org.apache.cxf</groupId>
                <artifactId>cxf-rt-databinding-aegis</artifactId>
                <version>${org.apache.cxf.version}</version>
		<exclusions>
			<exclusion>
				<groupId>asm</groupId>
				<artifactId>asm</artifactId>
			</exclusion>
		</exclusions>
            </dependency>

            <!-- Apache CXF Runtime CORBA Binding -->
            <dependency>
                <groupId>org.apache.cxf</groupId>
                <artifactId>cxf-rt-bindings-corba</artifactId>
                <version>${org.apache.cxf.version}</version>
		<exclusions>
			<exclusion>
				<groupId>asm</groupId>
				<artifactId>asm</artifactId>
			</exclusion>
		</exclusions>
            </dependency>

            <dependency>
                <groupId>dom4j</groupId>
                <artifactId>dom4j</artifactId>
                <version>1.6.1</version>
            </dependency>

            <!-- XMLBeans is a technology for accessing XML by binding it to Java types. -->
            <dependency>
                <groupId>org.apache.xmlbeans</groupId>
                <artifactId>xmlbeans</artifactId>
                <version>2.6.0</version>
                <exclusions>
                    <exclusion>
                        <groupId>stax</groupId>
                        <artifactId>stax-api</artifactId>
                    </exclusion>
                </exclusions>
            </dependency>

            <!-- StAX is a standard XML processing API that allows you to stream XML data from and to your application. -->
            <dependency>
                <groupId>javax.xml.stream</groupId>
                <artifactId>stax-api</artifactId>
                <version>1.0-2</version>
            </dependency>

            <!-- Stax2 API is an extension to basic Stax 1.0 API -->
            <dependency>
                <groupId>org.codehaus.woodstox</groupId>
                <artifactId>stax2-api</artifactId>
                <version>3.1.4</version>
            </dependency>

            <!-- supports the standard Java API JSR-105: XML Digital Signature APIs -->
            <dependency>
                <groupId>org.apache.santuario</groupId>
                <artifactId>xmlsec</artifactId>
                <version>2.0.0</version>
            </dependency>

            <dependency>
                <groupId>org.apache.poi</groupId>
                <artifactId>poi-ooxml-schemas</artifactId>
                <version>3.8</version>
            </dependency>

            <dependency>
                <groupId>org.apache.poi</groupId>
                <artifactId>ooxml-schemas</artifactId>
                <version>1.1</version>
            </dependency>

            <!-- JAXB (JSR 222) API -->
            <dependency>
                <groupId>javax.xml.bind</groupId>
                <artifactId>jaxb-api</artifactId>
                <version>2.2.11</version>
            </dependency>

            <!-- JAXB (JSR 222) Reference Implementation -->
            <dependency>
                <groupId>com.sun.xml.bind</groupId>
                <artifactId>jaxb-impl</artifactId>
                <version>2.2.7</version>
            </dependency>

            <!-- serialize objects to XML (or JSON) and back again. -->
            <dependency>
                <groupId>com.thoughtworks.xstream</groupId>
                <artifactId>xstream</artifactId>
                <version>1.4.7</version>
            </dependency>

            <!-- graph-theory data structures and algorithms. -->
            <dependency>
                <groupId>org.jgrapht</groupId>
                <artifactId>jgrapht-core</artifactId>
                <version>0.9.0</version>
            </dependency>

            <!-- parser generator for reading, processing, executing, or translating structured text or binary files -->
            <dependency>
                <groupId>org.antlr</groupId>
                <artifactId>antlr4</artifactId>
                <version>4.3</version>
            </dependency>

            <!-- Date and time library to replace JDK date handling -->
            <dependency>
                <groupId>joda-time</groupId>
                <artifactId>joda-time</artifactId>
                <version>2.3</version>
            </dependency>

            <!-- editing bytecodes in Java -->
            <dependency>
                <groupId>org.javassist</groupId>
                <artifactId>javassist</artifactId>
                <version>3.18.2-GA</version>
            </dependency>

            <!-- standards-based cache for boosting performance -->
            <dependency>
                <groupId>net.sf.ehcache</groupId>
                <artifactId>ehcache-core</artifactId>
                <version>2.6.9</version>
            </dependency>

            <!-- Mock objects library for java -->
            <dependency>
                <groupId>org.mockito</groupId>
                <artifactId>mockito-all</artifactId>
                <version>1.9.5</version>
            </dependency>

            <!-- Java library which deep-clones objects. -->
            <dependency>
                <groupId>uk.com.robust-it</groupId>
                <artifactId>cloning</artifactId>
                <version>1.9.0</version>
            </dependency>

            <dependency>
                <groupId>org.openl.rules</groupId>
                <artifactId>org.openl.rules.mapping.dev</artifactId>
                <version>${openl.mapping.version}</version>
            </dependency>

            <dependency>
                <groupId>commons-jxpath</groupId>
                <artifactId>commons-jxpath</artifactId>
                <version>1.3</version>
            </dependency>

            <!-- Hessian is a compact binary protocol for connecting web services. -->
            <dependency>
                <groupId>com.caucho</groupId>
                <artifactId>hessian</artifactId>
                <version>4.0.38</version>
            </dependency>

            <!-- Flyway: The agile database migration framework for Java. -->
            <dependency>
                <groupId>org.flywaydb</groupId>
                <artifactId>flyway-core</artifactId>
                <version>3.0</version>
            </dependency>

        </dependencies>
    </dependencyManagement>
</project>
<|MERGE_RESOLUTION|>--- conflicted
+++ resolved
@@ -1,1152 +1,1145 @@
-<!-- This file is for releasing OpenL version wIth maven-release-plugin -->
-
-<project xmlns="http://maven.apache.org/POM/4.0.0" xmlns:xsi="http://www.w3.org/2001/XMLSchema-instance" xsi:schemaLocation="http://maven.apache.org/POM/4.0.0 http://maven.apache.org/maven-v4_0_0.xsd">
-    <modelVersion>4.0.0</modelVersion>
-    <groupId>org.openl.rules</groupId>
-    <artifactId>openl-tablets</artifactId>
-    <packaging>pom</packaging>
-    <version>5.13.1-SNAPSHOT</version>
-    <name>OpenL Tablets - General POM</name>
-    <url>http://openl-tablets.sourceforge.net</url>
-    <description>OpenL Tablets rules engine and related frameworks</description>
-    <licenses>
-        <license>
-            <name>GNU Lesser General Public License</name>
-            <url>http://www.gnu.org/licenses/lgpl.html</url>
-            <distribution>repo</distribution>
-        </license>
-    </licenses>
-
-    <developers>
-        <developer>
-            <id>StanislavShor</id>
-            <name>Stanislav Shor</name>
-            <email>sshor@eisgroup.com</email>
-            <organization>EIS</organization>
-            <organizationUrl>http://eisgroup.com</organizationUrl>
-            <roles>
-                <role>architect</role>
-            </roles>
-            <timezone>-5</timezone>
-        </developer>
-        <developer>
-            <id>AndreiOstrovski</id>
-            <name>Andrei Ostrovski</name>
-            <email>aastrouski@eisgroup.com</email>
-            <organization>EIS</organization>
-            <organizationUrl>http://eisgroup.com</organizationUrl>
-            <roles>
-                <role>developer</role>
-            </roles>
-            <timezone>+2</timezone>
-        </developer>
-        <developer>
-            <id>MaratKamalov</id>
-            <name>Marat Kamalov</name>
-            <email>mkamalov@eisgroup.com</email>
-            <organization>EIS</organization>
-            <organizationUrl>http://eisgroup.com</organizationUrl>
-            <roles>
-                <role>developer</role>
-            </roles>
-            <timezone>+3</timezone>
-        </developer>
-        <developer>
-            <id>NailSamatov</id>
-            <name>Nail Samatov</name>
-            <email>nsamatov@eisgroup.com</email>
-            <organization>EIS</organization>
-            <organizationUrl>http://eisgroup.com</organizationUrl>
-            <roles>
-                <role>developer</role>
-            </roles>
-            <timezone>+3</timezone>
-        </developer>
-    </developers>
-
-    <scm>
-<<<<<<< HEAD
-        <connection>scm:hg:https://vno-hg.exigengroup.com/hg/openl/</connection>
-        <developerConnection>scm:hg:https://vno-hg.exigengroup.com/hg/openl/</developerConnection>
-        <url>scm:git:git://openl-tablets.git.sourceforge.net/gitroot/openl-tablets/openl-tablets</url>
-    </scm>
-=======
-        <connection>scm:hg:${staging.hg.repo.url}</connection>
-        <developerConnection>scm:hg:${staging.hg.repo.url}</developerConnection>
-      <tag>HEAD</tag>
-  </scm>
->>>>>>> 6d37bcc4
-
-    <properties>
-        <staging.hg.repo.url>https://vno-hg.exigengroup.com/hg/openl/</staging.hg.repo.url>
-        <org.springframework.version>4.0.5.RELEASE</org.springframework.version>
-        <org.springsecurity.version>3.2.4.RELEASE</org.springsecurity.version>
-        <org.hibernate.version>4.3.5.Final</org.hibernate.version>
-        <org.mojarra.version>2.1.19</org.mojarra.version>
-        <org.richfaces.version>4.0.0.Final</org.richfaces.version>
-        <org.apache.cxf.version>3.0.0</org.apache.cxf.version>
-        <openl.mapping.version>1.1.2</openl.mapping.version>
-        <org.slf4j.version>1.7.7</org.slf4j.version>
-        <org.apache.jackrabbit.version>2.8.0</org.apache.jackrabbit.version>
-        <jacococ.argLine /> <!-- Empty for building without JaCoCo agent -->
-    </properties>
-
-    <modules>
-        <module>POI</module>
-        <module>DEV</module>
-        <module>STUDIO</module>
-        <module>WSFrontend</module>
-        <module>Util/openl-maven-plugin</module>
-        <module>Util/openl-simple-project-archetype</module>
-        <module>DEMO</module>
-        <module>Util/openl-sourceforge-publisher</module>
-    </modules>
-
-
-    <distributionManagement>
-        <repository>
-            <id>internal-minsk</id>
-            <name>Release Repository</name>
-            <url>https://mnsnexus.exigengroup.com/nexus/content/repositories/openl-release/</url>
-        </repository>
-        <snapshotRepository>
-            <id>internal-minsk</id>
-            <name>Snapshot Repository</name>
-            <url>https://mnsnexus.exigengroup.com/nexus/content/repositories/openl-snapshot/</url>
-        </snapshotRepository>
-    </distributionManagement>
-
-    <build>
-        <sourceDirectory>src</sourceDirectory>
-        <testSourceDirectory>test</testSourceDirectory>
-        <pluginManagement>
-            <plugins>
-                <plugin>
-                    <groupId>org.apache.maven.plugins</groupId>
-                    <artifactId>maven-release-plugin</artifactId>
-                    <version>2.5</version>
-                </plugin>
-                <plugin>
-                    <groupId>org.apache.maven.plugins</groupId>
-                    <artifactId>maven-deploy-plugin</artifactId>
-                    <version>2.8.1</version>
-                </plugin>
-                <plugin>
-                    <groupId>org.codehaus.mojo</groupId>
-                    <artifactId>license-maven-plugin</artifactId>
-                    <version>1.7</version>
-                </plugin>
-                <plugin>
-                    <groupId>org.apache.maven.plugins</groupId>
-                    <artifactId>maven-clean-plugin</artifactId>
-                    <version>2.5</version>
-                </plugin>
-
-                <plugin>
-                    <groupId>org.codehaus.mojo</groupId>
-                    <artifactId>build-helper-maven-plugin</artifactId>
-                    <version>1.8</version>
-                </plugin>
-
-                <plugin>
-                    <groupId>org.apache.maven.plugins</groupId>
-                    <artifactId>maven-scm-plugin</artifactId>
-                    <version>1.9</version>
-                </plugin>
-                <plugin>
-                    <groupId>org.apache.maven.plugins</groupId>
-                    <artifactId>maven-compiler-plugin</artifactId>
-                    <version>3.1</version>
-                    <configuration>
-                        <source>1.6</source>
-                        <target>1.6</target>
-                    </configuration>
-                </plugin>
-
-                <plugin>
-                    <groupId>org.apache.maven.plugins</groupId>
-                    <artifactId>maven-surefire-plugin</artifactId>
-                    <version>2.17</version>
-                </plugin>
-
-                <plugin>
-                    <groupId>org.apache.maven.plugins</groupId>
-                    <artifactId>maven-war-plugin</artifactId>
-                    <version>2.4</version>
-                </plugin>
-
-                <plugin>
-                    <groupId>org.apache.maven.plugins</groupId>
-                    <artifactId>maven-assembly-plugin</artifactId>
-                    <version>2.4</version>
-                    <configuration>
-                        <appendAssemblyId>false</appendAssemblyId>
-                    </configuration>
-                </plugin>
-
-                <plugin>
-                    <groupId>org.codehaus.mojo</groupId>
-                    <artifactId>buildnumber-maven-plugin</artifactId>
-                    <version>1.3</version>
-                </plugin>
-
-                <plugin>
-                    <groupId>org.apache.maven.plugins</groupId>
-                    <artifactId>maven-jar-plugin</artifactId>
-                    <version>2.5</version>
-                    <configuration>
-                        <archive>
-                            <manifest>
-                                <addDefaultImplementationEntries>true</addDefaultImplementationEntries>
-                            </manifest>
-                            <manifestEntries>
-                                <Implementation-Build>${buildNumber}</Implementation-Build>
-                            </manifestEntries>
-                        </archive>
-                    </configuration>
-                </plugin>
-                <plugin>
-                    <groupId>org.apache.maven.plugins</groupId>
-                    <artifactId>maven-javadoc-plugin</artifactId>
-                    <version>2.9.1</version>
-                </plugin>
-                <plugin>
-                    <groupId>org.codehaus.mojo</groupId>
-                    <artifactId>properties-maven-plugin</artifactId>
-                    <version>1.0-alpha-2</version>
-                </plugin>
-                <plugin>
-                    <groupId>org.apache.maven.plugins</groupId>
-                    <artifactId>maven-pdf-plugin</artifactId>
-                    <version>1.2</version>
-                </plugin>
-                <plugin>
-                    <groupId>org.apache.maven.plugins</groupId>
-                    <artifactId>maven-project-info-reports-plugin</artifactId>
-                    <version>2.7</version>
-                </plugin>
-            </plugins>
-        </pluginManagement>
-
-        <plugins>
-            <plugin>
-                <groupId>org.apache.maven.plugins</groupId>
-                <artifactId>maven-surefire-plugin</artifactId>
-                <configuration>
-                    <!-- JaCoCo agent cannot be attached if ${argLine} is missed -->
-                    <argLine>${jacococ.argLine} -XX:MaxPermSize=128m</argLine>
-                </configuration>
-            </plugin>
-            <plugin>
-                <groupId>org.apache.maven.plugins</groupId>
-                <artifactId>maven-source-plugin</artifactId>
-                <version>2.1.2</version>
-                <executions>
-                    <execution>
-                        <id>attach-sources</id>
-                        <goals>
-                            <goal>jar</goal>
-                        </goals>
-                    </execution>
-                </executions>
-            </plugin>
-        </plugins>
-    </build>
-
-    <profiles>
-        <profile>
-            <id>reporting</id>
-            <activation>
-                <property>
-                    <name>!report-type</name>
-                </property>
-            </activation>
-            <reporting>
-                <plugins>
-                    <plugin>
-                        <groupId>org.apache.maven.plugins</groupId>
-                        <artifactId>maven-checkstyle-plugin</artifactId>
-                        <version>2.6</version>
-                    </plugin>
-                    <plugin>
-                        <groupId>org.apache.maven.plugins</groupId>
-                        <artifactId>maven-pmd-plugin</artifactId>
-                        <version>2.5</version>
-                        <configuration>
-                            <minimumTokens>80</minimumTokens>
-                            <targetJdk>1.6</targetJdk>
-                        </configuration>
-                    </plugin>
-                    <plugin>
-                        <groupId>org.codehaus.mojo</groupId>
-                        <artifactId>findbugs-maven-plugin</artifactId>
-                        <version>2.3.2</version>
-                        <configuration>
-                            <xmlOutput>false</xmlOutput>
-                            <effort>Max</effort>
-                        </configuration>
-                    </plugin>
-                    <plugin>
-                        <groupId>org.codehaus.mojo</groupId>
-                        <artifactId>jdepend-maven-plugin</artifactId>
-                        <version>2.0-beta-2</version>
-                    </plugin>
-                    <plugin>
-                        <groupId>org.apache.maven.plugins</groupId>
-                        <artifactId>maven-surefire-report-plugin</artifactId>
-                        <version>2.8</version>
-                    </plugin>
-                    <plugin>
-                        <groupId>org.apache.maven.plugins</groupId>
-                        <artifactId>maven-javadoc-plugin</artifactId>
-                        <version>2.7</version>
-                    </plugin>
-                    <plugin>
-                        <groupId>org.apache.maven.plugins</groupId>
-                        <artifactId>maven-jxr-plugin</artifactId>
-                        <version>2.2</version>
-                    </plugin>
-                    <plugin>
-                        <groupId>org.apache.maven.plugins</groupId>
-                        <artifactId>maven-project-info-reports-plugin</artifactId>
-                        <version>2.3.1</version>
-                        <reportSets>
-                            <reportSet>
-                                <reports>
-                                    <report>index</report>
-                                    <report>dependencies</report>
-                                    <report>summary</report>
-                                </reports>
-                            </reportSet>
-                        </reportSets>
-                        <configuration>
-                            <dependencyLocationEnabled>false</dependencyLocationEnabled>
-                        </configuration>
-                    </plugin>
-                    <plugin>
-                        <groupId>org.codehaus.mojo</groupId>
-                        <artifactId>taglist-maven-plugin</artifactId>
-                        <version>2.4</version>
-                        <configuration>
-                            <tags>
-                                <tag>TODO</tag>
-                                <tag>FIXME</tag>
-                                <tag>@todo</tag>
-                            </tags>
-                        </configuration>
-                    </plugin>
-                    <plugin>
-                        <groupId>org.codehaus.mojo</groupId>
-                        <artifactId>javancss-maven-plugin</artifactId>
-                        <version>2.0</version>
-                    </plugin>
-                </plugins>
-            </reporting>
-        </profile>
-        <profile>
-            <id>distributable-build</id>
-            <build>
-                <plugins>
-                    <plugin>
-                        <groupId>org.codehaus.mojo</groupId>
-                        <artifactId>buildnumber-maven-plugin</artifactId>
-                    </plugin>
-                </plugins>
-            </build>
-        </profile>
-        <profile>
-            <id>sonatype-deploy</id>
-            <distributionManagement>
-                <repository>
-                    <id>sonatype-nexus-staging</id>
-                    <name>Nexus Release Repository</name>
-                    <url>http://oss.sonatype.org/service/local/staging/deploy/maven2</url>
-                </repository>
-                <snapshotRepository>
-                    <id>sonatype-nexus-snapshots</id>
-                    <name>Sonatype Nexus Snapshots</name>
-                    <url>http://oss.sonatype.org/content/repositories/snapshots</url>
-                </snapshotRepository>
-            </distributionManagement>
-            <build>
-                <plugins>
-                    <plugin>
-                        <groupId>org.apache.maven.plugins</groupId>
-                        <artifactId>maven-javadoc-plugin</artifactId>
-                        <executions>
-                            <execution>
-                                <id>attach-javadocs</id>
-                                <goals>
-                                    <goal>jar</goal>
-                                </goals>
-                            </execution>
-                        </executions>
-                    </plugin>
-                </plugins>
-            </build>
-        </profile>
-        <profile>
-            <id>gpg-sign</id>
-            <build>
-                <plugins>
-                    <plugin>
-                        <groupId>org.apache.maven.plugins</groupId>
-                        <artifactId>maven-gpg-plugin</artifactId>
-                        <version>1.2</version>
-                        <executions>
-                            <execution>
-                                <id>sign-artifacts</id>
-                                <phase>verify</phase>
-                                <goals>
-                                    <goal>sign</goal>
-                                </goals>
-                            </execution>
-                        </executions>
-                    </plugin>
-                </plugins>
-            </build>
-        </profile>
-    </profiles>
-
-    <dependencyManagement>
-        <dependencies>
-            <!-- Testing -->
-            <dependency>
-                <groupId>junit</groupId>
-                <artifactId>junit</artifactId>
-                <version>4.11</version>
-                <scope>test</scope>
-            </dependency>
-
-            <!-- Build tool -->
-            <dependency>
-                <groupId>org.apache.ant</groupId>
-                <artifactId>ant</artifactId>
-                <version>1.9.4</version>
-            </dependency>
-
-            <!-- Apache Velocity is a general purpose template engine. -->
-            <dependency>
-                <groupId>org.apache.velocity</groupId>
-                <artifactId>velocity</artifactId>
-                <version>1.7</version>
-            </dependency>
-
-            <!-- Apache Commons DBCP software implements Database Connection Pooling -->
-            <dependency>
-                <groupId>commons-dbcp</groupId>
-                <artifactId>commons-dbcp</artifactId>
-                <version>1.4</version>
-            </dependency>
-
-            <!-- Apache Commons Lang, a package of Java utility classes for the classes that are in java.lang's hierarchy,
-            or are considered to be so standard as to justify existence in java.lang. -->
-            <dependency>
-                <groupId>org.apache.commons</groupId>
-                <artifactId>commons-lang3</artifactId>
-                <version>3.3.2</version>
-            </dependency>
-
-            <!-- The Apache Commons Collections package contains types that extend and augment the Java Collections Framework. -->
-            <dependency>
-                <groupId>org.apache.commons</groupId>
-                <artifactId>commons-collections4</artifactId>
-                <version>4.0</version>
-            </dependency>
-
-            <!-- Commons Logging is a thin adapter allowing configurable bridging to other, well known logging systems. -->
-            <dependency>
-                <groupId>commons-logging</groupId>
-                <artifactId>commons-logging</artifactId>
-                <version>1.1.3</version>
-            </dependency>
-
-            <!-- Apache Commons BeanUtils provides an easy-to-use but flexible wrapper around reflection and introspection. -->
-            <dependency>
-                <groupId>commons-beanutils</groupId>
-                <artifactId>commons-beanutils</artifactId>
-                <version>1.9.2</version>
-            </dependency>
-
-            <!-- contains simple encoder and decoders for various formats such as Base64 and Hexadecimal. -->
-            <dependency>
-                <groupId>commons-codec</groupId>
-                <artifactId>commons-codec</artifactId>
-                <version>1.9</version>
-            </dependency>
-
-            <!--  provides a simple yet flexible means of adding support for multipart file upload functionality to servlets and web applications. -->
-            <dependency>
-                <groupId>commons-fileupload</groupId>
-                <artifactId>commons-fileupload</artifactId>
-                <version>1.3.1</version>
-            </dependency>
-
-            <!-- The Commons IO library contains utility classes, stream implementations, file filters,
-            file comparators, endian transformation classes, and much more. -->
-            <dependency>
-                <groupId>commons-io</groupId>
-                <artifactId>commons-io</artifactId>
-                <version>2.4</version>
-            </dependency>
-
-            <!-- The Apache Commons Digester package lets you configure an XML to Java object mapping module
-            which triggers certain actions called rules whenever a particular pattern of nested XML elements is recognized. -->
-            <dependency>
-                <groupId>org.apache.commons</groupId>
-                <artifactId>commons-digester3</artifactId>
-                <version>3.2</version>
-            </dependency>
-
-            <!-- The Apache Commons Discovery component is about discovering, or finding, implementations for pluggable interfaces. -->
-            <dependency>
-                <groupId>commons-discovery</groupId>
-                <artifactId>commons-discovery</artifactId>
-                <version>0.5</version>
-            </dependency>
-
-            <!-- Apache Commons Object Pooling Library -->
-            <dependency>
-                <groupId>org.apache.commons</groupId>
-                <artifactId>commons-pool2</artifactId>
-                <version>2.2</version>
-            </dependency>
-
-            <!-- mathematics and statistics components addressing the most common practical problems
-            not immediately available in the Java programming language or commons-lang. -->
-            <dependency>
-                <groupId>org.apache.commons</groupId>
-                <artifactId>commons-math</artifactId>
-                <version>2.2</version>
-            </dependency>
-
-            <!-- Tools to assist in the reading of configuration/preferences files in various formats. -->
-            <dependency>
-                <groupId>commons-configuration</groupId>
-                <artifactId>commons-configuration</artifactId>
-                <version>1.10</version>
-                <exclusions>
-                    <exclusion>
-                        <groupId>commons-beanutils</groupId>
-                        <artifactId>commons-beanutils-core</artifactId>
-                    </exclusion>
-                </exclusions>
-            </dependency>
-
-            <!-- Configuration library for JVM languages. -->
-            <dependency>
-                <groupId>com.typesafe</groupId>
-                <artifactId>config</artifactId>
-                <version>1.2.1</version>
-            </dependency>
-
-            <!-- Spring Framework -->
-
-            <!-- Core utilities used by other modules. Define this if you use Spring
-                Utility APIs (org.springframework.core.*/org.springframework.util.*) -->
-            <dependency>
-                <groupId>org.springframework</groupId>
-                <artifactId>spring-core</artifactId>
-                <version>${org.springframework.version}</version>
-            </dependency>
-
-            <!-- Expression Language (depends on spring-core) Define this if you use
-                Spring Expression APIs (org.springframework.expression.*) -->
-            <dependency>
-                <groupId>org.springframework</groupId>
-                <artifactId>spring-expression</artifactId>
-                <version>${org.springframework.version}</version>
-            </dependency>
-
-            <!-- Bean Factory and JavaBeans utilities (depends on spring-core) Define
-                this if you use Spring Bean APIs (org.springframework.beans.*) -->
-            <dependency>
-                <groupId>org.springframework</groupId>
-                <artifactId>spring-beans</artifactId>
-                <version>${org.springframework.version}</version>
-            </dependency>
-
-            <!-- Aspect Oriented Programming (AOP) Framework (depends on spring-core,
-                spring-beans) Define this if you use Spring AOP APIs (org.springframework.aop.*) -->
-            <dependency>
-                <groupId>org.springframework</groupId>
-                <artifactId>spring-aop</artifactId>
-                <version>${org.springframework.version}</version>
-            </dependency>
-
-            <!-- Application Context (depends on spring-core, spring-expression, spring-aop,
-                spring-beans) This is the central artifact for Spring's Dependency Injection
-                Container and is generally always defined -->
-            <dependency>
-                <groupId>org.springframework</groupId>
-                <artifactId>spring-context</artifactId>
-                <version>${org.springframework.version}</version>
-            </dependency>
-
-            <!-- Various Application Context utilities, including EhCache, JavaMail,
-                Quartz, and Freemarker integration Define this if you need any of these integrations -->
-            <dependency>
-                <groupId>org.springframework</groupId>
-                <artifactId>spring-context-support</artifactId>
-                <version>${org.springframework.version}</version>
-            </dependency>
-
-            <!-- Transaction Management Abstraction (depends on spring-core, spring-beans,
-                spring-aop, spring-context) Define this if you use Spring Transactions or
-                DAO Exception Hierarchy (org.springframework.transaction.*/org.springframework.dao.*) -->
-            <dependency>
-                <groupId>org.springframework</groupId>
-                <artifactId>spring-tx</artifactId>
-                <version>${org.springframework.version}</version>
-            </dependency>
-
-            <!-- JDBC Data Access Library (depends on spring-core, spring-beans, spring-context,
-                spring-tx) Define this if you use Spring's JdbcTemplate API (org.springframework.jdbc.*) -->
-            <dependency>
-                <groupId>org.springframework</groupId>
-                <artifactId>spring-jdbc</artifactId>
-                <version>${org.springframework.version}</version>
-            </dependency>
-
-            <!-- Object-to-Relation-Mapping (ORM) integration with Hibernate, JPA,
-                and iBatis. (depends on spring-core, spring-beans, spring-context, spring-tx)
-                Define this if you need ORM (org.springframework.orm.*) -->
-            <dependency>
-                <groupId>org.springframework</groupId>
-                <artifactId>spring-orm</artifactId>
-                <version>${org.springframework.version}</version>
-            </dependency>
-
-            <!-- Web application development utilities applicable to both Servlet
-                and Portlet Environments (depends on spring-core, spring-beans, spring-context)
-                Define this if you use Spring MVC, or wish to use Struts, JSF, or another
-                web framework with Spring (org.springframework.web.*) -->
-            <dependency>
-                <groupId>org.springframework</groupId>
-                <artifactId>spring-web</artifactId>
-                <version>${org.springframework.version}</version>
-            </dependency>
-
-            <!-- Spring's JMS support package, covering synchronous JMS access as well as message listener containers. -->
-            <dependency>
-                <groupId>org.springframework</groupId>
-                <artifactId>spring-jms</artifactId>
-                <version>${org.springframework.version}</version>
-            </dependency>
-
-            <!-- Spring's TestContext framework. Also includes common Servlet and Portlet API mocks. -->
-            <dependency>
-                <groupId>org.springframework</groupId>
-                <artifactId>spring-test</artifactId>
-                <version>${org.springframework.version}</version>
-                <scope>test</scope>
-            </dependency>
-
-            <!-- Spring Security -->
-
-            <dependency>
-                <groupId>org.springframework.security</groupId>
-                <artifactId>spring-security-core</artifactId>
-                <version>${org.springsecurity.version}</version>
-            </dependency>
-
-            <dependency>
-                <groupId>org.springframework.security</groupId>
-                <artifactId>spring-security-config</artifactId>
-                <version>${org.springsecurity.version}</version>
-            </dependency>
-
-            <dependency>
-                <groupId>org.springframework.security</groupId>
-                <artifactId>spring-security-web</artifactId>
-                <version>${org.springsecurity.version}</version>
-            </dependency>
-
-            <dependency>
-                <groupId>org.springframework.security</groupId>
-                <artifactId>spring-security-crypto</artifactId>
-                <version>${org.springsecurity.version}</version>
-            </dependency>
-
-            <dependency>
-                <groupId>com.sdicons.jsontools</groupId>
-                <artifactId>jsontools-core</artifactId>
-                <version>1.7</version>
-            </dependency>
-
-            <!-- BEGIN of JSF, JSP, Servlets, RichFaces -->
-
-            <!-- JSF -->
-            <dependency>
-                <groupId>org.glassfish</groupId>
-                <artifactId>javax.faces</artifactId>
-                <version>${org.mojarra.version}</version>
-            </dependency>
-
-            <!-- RichFaces -->
-            <dependency>
-                <groupId>org.richfaces.core</groupId>
-                <artifactId>richfaces-core-impl</artifactId>
-                <version>${org.richfaces.version}</version>
-            </dependency>
-
-            <dependency>
-                <groupId>org.richfaces.ui</groupId>
-                <artifactId>richfaces-components-ui</artifactId>
-                <version>${org.richfaces.version}</version>
-            </dependency>
-
-            <dependency>
-                <groupId>taglibs</groupId>
-                <artifactId>standard</artifactId>
-                <version>1.1.2</version>
-            </dependency>
-
-            <!-- Servlets -->
-            <dependency>
-                <groupId>javax.servlet</groupId>
-                <artifactId>javax.servlet-api</artifactId>
-                <version>3.0.1</version>
-                <scope>provided</scope>
-            </dependency>
-
-            <dependency>
-                <groupId>javax.servlet.jsp</groupId>
-                <artifactId>jsp-api</artifactId>
-                <version>2.1</version>
-                <scope>provided</scope>
-            </dependency>
-
-            <dependency>
-                <groupId>javax.servlet</groupId>
-                <artifactId>jstl</artifactId>
-                <version>1.2</version>
-            </dependency>
-
-            <!-- Provides the API for the Unified Expression Language shared by the JSP 2.1 and JSF 1.2 technologies. -->
-            <dependency>
-                <groupId>javax.el</groupId>
-                <artifactId>el-api</artifactId>
-                <version>1.0</version>
-                <scope>provided</scope>
-            </dependency>
-            <!-- END of JSF, JSP, Servlets, RichFaces -->
-
-            <!-- Tomcat7 annotations package -->
-            <dependency>
-                <groupId>org.apache.tomcat</groupId>
-                <artifactId>tomcat-annotations-api</artifactId>
-                <version>7.0.54</version>
-                <scope>provided</scope>
-            </dependency>
-
-            <!-- Apache log4j, a logging library for Java -->
-            <dependency>
-                <groupId>log4j</groupId>
-                <artifactId>log4j</artifactId>
-                <version>1.2.17</version>
-            </dependency>
-
-            <!-- The slf4j API -->
-            <dependency>
-                <groupId>org.slf4j</groupId>
-                <artifactId>slf4j-api</artifactId>
-                <version>${org.slf4j.version}</version>
-            </dependency>
-
-            <!-- SLF4J LOG4J-12 Binding -->
-            <dependency>
-                <groupId>org.slf4j</groupId>
-                <artifactId>slf4j-log4j12</artifactId>
-                <version>${org.slf4j.version}</version>
-            </dependency>
-
-            <!-- JCL 1.1.1 implemented over SLF4J -->
-            <dependency>
-                <groupId>org.slf4j</groupId>
-                <artifactId>jcl-over-slf4j</artifactId>
-                <version>${org.slf4j.version}</version>
-            </dependency>
-
-            <!-- Jackrabbit content repository implementation -->
-            <dependency>
-                <groupId>org.apache.jackrabbit</groupId>
-                <artifactId>jackrabbit-data</artifactId>
-                <version>${org.apache.jackrabbit.version}</version>
-		<type>test-jar</type>
-		<classifier>tests</classifier>
-		<scope>test</scope>
-            </dependency> 
-            <dependency>
-                <groupId>org.apache.jackrabbit</groupId>
-                <artifactId>jackrabbit-core</artifactId>
-                <version>${org.apache.jackrabbit.version}</version>
-                <exclusions>
-                    <exclusion>
-                        <groupId>org.apache.geronimo.specs</groupId>
-                        <artifactId>geronimo-jta_1.0.1B_spec</artifactId>
-                    </exclusion>
-                    <exclusion>
-                        <groupId>org.apache.pdfbox</groupId>
-                        <artifactId>pdfbox</artifactId>
-                    </exclusion>
-                    <exclusion>
-                        <groupId>org.apache.poi</groupId>
-                        <artifactId>poi</artifactId>
-                    </exclusion>
-                    <exclusion>
-                        <groupId>org.apache.poi</groupId>
-                        <artifactId>poi-scratchpad</artifactId>
-                    </exclusion>
-                    <exclusion>
-                        <groupId>org.apache.poi</groupId>
-                        <artifactId>poi-ooxml</artifactId>
-                    </exclusion>
-                    <exclusion>
-                        <groupId>org.textmining</groupId>
-                        <artifactId>tm-extractors</artifactId>
-                    </exclusion>
-                    <exclusion>
-                        <groupId>nekohtml</groupId>
-                        <artifactId>nekohtml</artifactId>
-                    </exclusion>
-                </exclusions>
-            </dependency>
-
-            <!-- JCR-RMI makes it possible to remotely access JCR content repositories. -->
-            <dependency>
-                <groupId>org.apache.jackrabbit</groupId>
-                <artifactId>jackrabbit-jcr-rmi</artifactId>
-                <version>${org.apache.jackrabbit.version}</version>
-            </dependency>
-
-            <!-- WebDAV server implementations for JCR -->
-            <dependency>
-                <groupId>org.apache.jackrabbit</groupId>
-                <artifactId>jackrabbit-jcr-server</artifactId>
-                <version>${org.apache.jackrabbit.version}</version>
-            </dependency>
-
-            <!-- Jackrabbit SPI To WebDAV -->
-            <dependency>
-                <groupId>org.apache.jackrabbit</groupId>
-                <artifactId>jackrabbit-spi2dav</artifactId>
-                <version>${org.apache.jackrabbit.version}</version>
-            </dependency>
-
-            <!-- Jackrabbit JCR To SPI -->
-            <dependency>
-                <groupId>org.apache.jackrabbit</groupId>
-                <artifactId>jackrabbit-jcr2spi</artifactId>
-                <version>${org.apache.jackrabbit.version}</version>
-            </dependency>
-
-            <!-- Web application that hosts and serves a Jackrabbit content repository -->
-            <dependency>
-                <groupId>org.apache.jackrabbit</groupId>
-                <artifactId>jackrabbit-webapp</artifactId>
-                <version>${org.apache.jackrabbit.version}</version>
-                <type>war</type>
-                <scope>runtime</scope>
-            </dependency>
-
-            <dependency>
-                <groupId>javax.jcr</groupId>
-                <artifactId>jcr</artifactId>
-                <version>2.0</version>
-            </dependency>
-
-            <!--  JUnit extension targeted for database-driven projects -->
-            <dependency>
-                <groupId>org.dbunit</groupId>
-                <artifactId>dbunit</artifactId>
-                <version>2.5.0</version>
-            </dependency>
-
-            <dependency>
-                <groupId>javax.transaction</groupId>
-                <artifactId>jta</artifactId>
-                <version>1.1</version>
-            </dependency>
-
-            <!-- Hibernate -->
-            <dependency>
-                <groupId>org.hibernate</groupId>
-                <artifactId>hibernate-core</artifactId>
-                <version>${org.hibernate.version}</version>
-            </dependency>
-
-            <!-- Integration for Ehcache into Hibernate as a second-level caching service -->
-            <dependency>
-                <groupId>org.hibernate</groupId>
-                <artifactId>hibernate-ehcache</artifactId>
-                <version>${org.hibernate.version}</version>
-            </dependency>
-
-            <!-- Hibernate's Bean Validation (JSR-303) reference implementation. -->
-            <dependency>
-                <groupId>org.hibernate</groupId>
-                <artifactId>hibernate-validator</artifactId>
-                <version>5.1.1.Final</version>
-            </dependency>
-
-            <!-- MySQL java connector -->
-            <dependency>
-                <groupId>mysql</groupId>
-                <artifactId>mysql-connector-java</artifactId>
-                <version>5.1.31</version>
-            </dependency>
-
-            <!-- Lightweight 100% Java SQL Database Engine -->
-            <dependency>
-                <groupId>org.hsqldb</groupId>
-                <artifactId>hsqldb</artifactId>
-                <version>2.3.2</version>
-            </dependency>
-
-            <!-- Contains the core Apache Derby database engine, which also includes the embedded JDBC driver. -->
-            <dependency>
-                <groupId>org.apache.derby</groupId>
-                <artifactId>derby</artifactId>
-                <version>10.10.2.0</version>
-            </dependency>
-
-            <!-- XML parsers -->
-            <dependency>
-                <groupId>xerces</groupId>
-                <artifactId>xercesImpl</artifactId>
-                <version>2.11.0</version>
-            </dependency>
-
-            <!-- Apache-hosted set of DOM, SAX, and JAXP interfaces -->
-            <dependency>
-                <groupId>xml-apis</groupId>
-                <artifactId>xml-apis</artifactId>
-                <version>1.4.01</version>
-            </dependency>
-
-            <!-- Code generation library with shaded ASM dependecies -->
-            <dependency>
-                <groupId>cglib</groupId>
-                <artifactId>cglib</artifactId>
-                <version>3.1</version>
-            </dependency>
-
-            <!-- Apache CXF Runtime JAX-WS Frontend -->
-            <dependency>
-                <groupId>org.apache.cxf</groupId>
-                <artifactId>cxf-rt-frontend-jaxws</artifactId>
-                <version>${org.apache.cxf.version}</version>
-                <exclusions>
-                    <exclusion>
-                        <groupId>asm</groupId>
-                        <artifactId>asm</artifactId>
-                    </exclusion>
-                </exclusions>
-            </dependency>
-
-            <!-- Apache CXF Runtime JAX-RS Frontend -->
-            <dependency>
-                <groupId>org.apache.cxf</groupId>
-                <artifactId>cxf-rt-frontend-jaxrs</artifactId>
-                <version>${org.apache.cxf.version}</version>
-            </dependency>
-
-            <!-- Apache CXF JAX-RS Extensions: Providers -->
-            <dependency>
-                <groupId>org.apache.cxf</groupId>
-                <artifactId>cxf-rt-rs-extension-providers</artifactId>
-                <version>${org.apache.cxf.version}</version>
-            </dependency>
-
-            <!-- Apache CXF Runtime HTTP Transport -->
-            <dependency>
-                <groupId>org.apache.cxf</groupId>
-                <artifactId>cxf-rt-transports-http</artifactId>
-                <version>${org.apache.cxf.version}</version>
-            </dependency>
-
-            <!-- Apache CXF Runtime HTTP Jetty Transport -->
-            <dependency>
-                <groupId>org.apache.cxf</groupId>
-                <artifactId>cxf-rt-transports-http-jetty</artifactId>
-                <version>${org.apache.cxf.version}</version>
-            </dependency>
-
-            <!-- Apache CXF Runtime Aegis Databinding -->
-            <dependency>
-                <groupId>org.apache.cxf</groupId>
-                <artifactId>cxf-rt-databinding-aegis</artifactId>
-                <version>${org.apache.cxf.version}</version>
-		<exclusions>
-			<exclusion>
-				<groupId>asm</groupId>
-				<artifactId>asm</artifactId>
-			</exclusion>
-		</exclusions>
-            </dependency>
-
-            <!-- Apache CXF Runtime CORBA Binding -->
-            <dependency>
-                <groupId>org.apache.cxf</groupId>
-                <artifactId>cxf-rt-bindings-corba</artifactId>
-                <version>${org.apache.cxf.version}</version>
-		<exclusions>
-			<exclusion>
-				<groupId>asm</groupId>
-				<artifactId>asm</artifactId>
-			</exclusion>
-		</exclusions>
-            </dependency>
-
-            <dependency>
-                <groupId>dom4j</groupId>
-                <artifactId>dom4j</artifactId>
-                <version>1.6.1</version>
-            </dependency>
-
-            <!-- XMLBeans is a technology for accessing XML by binding it to Java types. -->
-            <dependency>
-                <groupId>org.apache.xmlbeans</groupId>
-                <artifactId>xmlbeans</artifactId>
-                <version>2.6.0</version>
-                <exclusions>
-                    <exclusion>
-                        <groupId>stax</groupId>
-                        <artifactId>stax-api</artifactId>
-                    </exclusion>
-                </exclusions>
-            </dependency>
-
-            <!-- StAX is a standard XML processing API that allows you to stream XML data from and to your application. -->
-            <dependency>
-                <groupId>javax.xml.stream</groupId>
-                <artifactId>stax-api</artifactId>
-                <version>1.0-2</version>
-            </dependency>
-
-            <!-- Stax2 API is an extension to basic Stax 1.0 API -->
-            <dependency>
-                <groupId>org.codehaus.woodstox</groupId>
-                <artifactId>stax2-api</artifactId>
-                <version>3.1.4</version>
-            </dependency>
-
-            <!-- supports the standard Java API JSR-105: XML Digital Signature APIs -->
-            <dependency>
-                <groupId>org.apache.santuario</groupId>
-                <artifactId>xmlsec</artifactId>
-                <version>2.0.0</version>
-            </dependency>
-
-            <dependency>
-                <groupId>org.apache.poi</groupId>
-                <artifactId>poi-ooxml-schemas</artifactId>
-                <version>3.8</version>
-            </dependency>
-
-            <dependency>
-                <groupId>org.apache.poi</groupId>
-                <artifactId>ooxml-schemas</artifactId>
-                <version>1.1</version>
-            </dependency>
-
-            <!-- JAXB (JSR 222) API -->
-            <dependency>
-                <groupId>javax.xml.bind</groupId>
-                <artifactId>jaxb-api</artifactId>
-                <version>2.2.11</version>
-            </dependency>
-
-            <!-- JAXB (JSR 222) Reference Implementation -->
-            <dependency>
-                <groupId>com.sun.xml.bind</groupId>
-                <artifactId>jaxb-impl</artifactId>
-                <version>2.2.7</version>
-            </dependency>
-
-            <!-- serialize objects to XML (or JSON) and back again. -->
-            <dependency>
-                <groupId>com.thoughtworks.xstream</groupId>
-                <artifactId>xstream</artifactId>
-                <version>1.4.7</version>
-            </dependency>
-
-            <!-- graph-theory data structures and algorithms. -->
-            <dependency>
-                <groupId>org.jgrapht</groupId>
-                <artifactId>jgrapht-core</artifactId>
-                <version>0.9.0</version>
-            </dependency>
-
-            <!-- parser generator for reading, processing, executing, or translating structured text or binary files -->
-            <dependency>
-                <groupId>org.antlr</groupId>
-                <artifactId>antlr4</artifactId>
-                <version>4.3</version>
-            </dependency>
-
-            <!-- Date and time library to replace JDK date handling -->
-            <dependency>
-                <groupId>joda-time</groupId>
-                <artifactId>joda-time</artifactId>
-                <version>2.3</version>
-            </dependency>
-
-            <!-- editing bytecodes in Java -->
-            <dependency>
-                <groupId>org.javassist</groupId>
-                <artifactId>javassist</artifactId>
-                <version>3.18.2-GA</version>
-            </dependency>
-
-            <!-- standards-based cache for boosting performance -->
-            <dependency>
-                <groupId>net.sf.ehcache</groupId>
-                <artifactId>ehcache-core</artifactId>
-                <version>2.6.9</version>
-            </dependency>
-
-            <!-- Mock objects library for java -->
-            <dependency>
-                <groupId>org.mockito</groupId>
-                <artifactId>mockito-all</artifactId>
-                <version>1.9.5</version>
-            </dependency>
-
-            <!-- Java library which deep-clones objects. -->
-            <dependency>
-                <groupId>uk.com.robust-it</groupId>
-                <artifactId>cloning</artifactId>
-                <version>1.9.0</version>
-            </dependency>
-
-            <dependency>
-                <groupId>org.openl.rules</groupId>
-                <artifactId>org.openl.rules.mapping.dev</artifactId>
-                <version>${openl.mapping.version}</version>
-            </dependency>
-
-            <dependency>
-                <groupId>commons-jxpath</groupId>
-                <artifactId>commons-jxpath</artifactId>
-                <version>1.3</version>
-            </dependency>
-
-            <!-- Hessian is a compact binary protocol for connecting web services. -->
-            <dependency>
-                <groupId>com.caucho</groupId>
-                <artifactId>hessian</artifactId>
-                <version>4.0.38</version>
-            </dependency>
-
-            <!-- Flyway: The agile database migration framework for Java. -->
-            <dependency>
-                <groupId>org.flywaydb</groupId>
-                <artifactId>flyway-core</artifactId>
-                <version>3.0</version>
-            </dependency>
-
-        </dependencies>
-    </dependencyManagement>
-</project>
+<!-- This file is for releasing OpenL version wIth maven-release-plugin -->
+
+<project xmlns="http://maven.apache.org/POM/4.0.0" xmlns:xsi="http://www.w3.org/2001/XMLSchema-instance" xsi:schemaLocation="http://maven.apache.org/POM/4.0.0 http://maven.apache.org/maven-v4_0_0.xsd">
+    <modelVersion>4.0.0</modelVersion>
+    <groupId>org.openl.rules</groupId>
+    <artifactId>openl-tablets</artifactId>
+    <packaging>pom</packaging>
+    <version>5.13.1-SNAPSHOT</version>
+    <name>OpenL Tablets - General POM</name>
+    <url>http://openl-tablets.sourceforge.net</url>
+    <description>OpenL Tablets rules engine and related frameworks</description>
+    <licenses>
+        <license>
+            <name>GNU Lesser General Public License</name>
+            <url>http://www.gnu.org/licenses/lgpl.html</url>
+            <distribution>repo</distribution>
+        </license>
+    </licenses>
+
+    <developers>
+        <developer>
+            <id>StanislavShor</id>
+            <name>Stanislav Shor</name>
+            <email>sshor@eisgroup.com</email>
+            <organization>EIS</organization>
+            <organizationUrl>http://eisgroup.com</organizationUrl>
+            <roles>
+                <role>architect</role>
+            </roles>
+            <timezone>-5</timezone>
+        </developer>
+        <developer>
+            <id>AndreiOstrovski</id>
+            <name>Andrei Ostrovski</name>
+            <email>aastrouski@eisgroup.com</email>
+            <organization>EIS</organization>
+            <organizationUrl>http://eisgroup.com</organizationUrl>
+            <roles>
+                <role>developer</role>
+            </roles>
+            <timezone>+2</timezone>
+        </developer>
+        <developer>
+            <id>MaratKamalov</id>
+            <name>Marat Kamalov</name>
+            <email>mkamalov@eisgroup.com</email>
+            <organization>EIS</organization>
+            <organizationUrl>http://eisgroup.com</organizationUrl>
+            <roles>
+                <role>developer</role>
+            </roles>
+            <timezone>+3</timezone>
+        </developer>
+        <developer>
+            <id>NailSamatov</id>
+            <name>Nail Samatov</name>
+            <email>nsamatov@eisgroup.com</email>
+            <organization>EIS</organization>
+            <organizationUrl>http://eisgroup.com</organizationUrl>
+            <roles>
+                <role>developer</role>
+            </roles>
+            <timezone>+3</timezone>
+        </developer>
+    </developers>
+
+    <scm>
+        <connection>scm:hg:https://vno-hg.exigengroup.com/hg/openl/</connection>
+        <developerConnection>scm:hg:https://vno-hg.exigengroup.com/hg/openl/</developerConnection>
+        <url>scm:git:git://openl-tablets.git.sourceforge.net/gitroot/openl-tablets/openl-tablets</url>
+    </scm>
+
+    <properties>
+        <staging.hg.repo.url>https://vno-hg.exigengroup.com/hg/openl/</staging.hg.repo.url>
+        <org.springframework.version>4.0.5.RELEASE</org.springframework.version>
+        <org.springsecurity.version>3.2.4.RELEASE</org.springsecurity.version>
+        <org.hibernate.version>4.3.5.Final</org.hibernate.version>
+        <org.mojarra.version>2.1.19</org.mojarra.version>
+        <org.richfaces.version>4.0.0.Final</org.richfaces.version>
+        <org.apache.cxf.version>3.0.0</org.apache.cxf.version>
+        <openl.mapping.version>1.1.2</openl.mapping.version>
+        <org.slf4j.version>1.7.7</org.slf4j.version>
+        <org.apache.jackrabbit.version>2.8.0</org.apache.jackrabbit.version>
+        <jacococ.argLine /> <!-- Empty for building without JaCoCo agent -->
+    </properties>
+
+    <modules>
+        <module>POI</module>
+        <module>DEV</module>
+        <module>STUDIO</module>
+        <module>WSFrontend</module>
+        <module>Util/openl-maven-plugin</module>
+        <module>Util/openl-simple-project-archetype</module>
+        <module>DEMO</module>
+        <module>Util/openl-sourceforge-publisher</module>
+    </modules>
+
+
+    <distributionManagement>
+        <repository>
+            <id>internal-minsk</id>
+            <name>Release Repository</name>
+            <url>https://mnsnexus.exigengroup.com/nexus/content/repositories/openl-release/</url>
+        </repository>
+        <snapshotRepository>
+            <id>internal-minsk</id>
+            <name>Snapshot Repository</name>
+            <url>https://mnsnexus.exigengroup.com/nexus/content/repositories/openl-snapshot/</url>
+        </snapshotRepository>
+    </distributionManagement>
+
+    <build>
+        <sourceDirectory>src</sourceDirectory>
+        <testSourceDirectory>test</testSourceDirectory>
+        <pluginManagement>
+            <plugins>
+                <plugin>
+                    <groupId>org.apache.maven.plugins</groupId>
+                    <artifactId>maven-release-plugin</artifactId>
+                    <version>2.5</version>
+                </plugin>
+                <plugin>
+                    <groupId>org.apache.maven.plugins</groupId>
+                    <artifactId>maven-deploy-plugin</artifactId>
+                    <version>2.8.1</version>
+                </plugin>
+                <plugin>
+                    <groupId>org.codehaus.mojo</groupId>
+                    <artifactId>license-maven-plugin</artifactId>
+                    <version>1.7</version>
+                </plugin>
+                <plugin>
+                    <groupId>org.apache.maven.plugins</groupId>
+                    <artifactId>maven-clean-plugin</artifactId>
+                    <version>2.5</version>
+                </plugin>
+
+                <plugin>
+                    <groupId>org.codehaus.mojo</groupId>
+                    <artifactId>build-helper-maven-plugin</artifactId>
+                    <version>1.8</version>
+                </plugin>
+
+                <plugin>
+                    <groupId>org.apache.maven.plugins</groupId>
+                    <artifactId>maven-scm-plugin</artifactId>
+                    <version>1.9</version>
+                </plugin>
+                <plugin>
+                    <groupId>org.apache.maven.plugins</groupId>
+                    <artifactId>maven-compiler-plugin</artifactId>
+                    <version>3.1</version>
+                    <configuration>
+                        <source>1.6</source>
+                        <target>1.6</target>
+                    </configuration>
+                </plugin>
+
+                <plugin>
+                    <groupId>org.apache.maven.plugins</groupId>
+                    <artifactId>maven-surefire-plugin</artifactId>
+                    <version>2.17</version>
+                </plugin>
+
+                <plugin>
+                    <groupId>org.apache.maven.plugins</groupId>
+                    <artifactId>maven-war-plugin</artifactId>
+                    <version>2.4</version>
+                </plugin>
+
+                <plugin>
+                    <groupId>org.apache.maven.plugins</groupId>
+                    <artifactId>maven-assembly-plugin</artifactId>
+                    <version>2.4</version>
+                    <configuration>
+                        <appendAssemblyId>false</appendAssemblyId>
+                    </configuration>
+                </plugin>
+
+                <plugin>
+                    <groupId>org.codehaus.mojo</groupId>
+                    <artifactId>buildnumber-maven-plugin</artifactId>
+                    <version>1.3</version>
+                </plugin>
+
+                <plugin>
+                    <groupId>org.apache.maven.plugins</groupId>
+                    <artifactId>maven-jar-plugin</artifactId>
+                    <version>2.5</version>
+                    <configuration>
+                        <archive>
+                            <manifest>
+                                <addDefaultImplementationEntries>true</addDefaultImplementationEntries>
+                            </manifest>
+                            <manifestEntries>
+                                <Implementation-Build>${buildNumber}</Implementation-Build>
+                            </manifestEntries>
+                        </archive>
+                    </configuration>
+                </plugin>
+                <plugin>
+                    <groupId>org.apache.maven.plugins</groupId>
+                    <artifactId>maven-javadoc-plugin</artifactId>
+                    <version>2.9.1</version>
+                </plugin>
+                <plugin>
+                    <groupId>org.codehaus.mojo</groupId>
+                    <artifactId>properties-maven-plugin</artifactId>
+                    <version>1.0-alpha-2</version>
+                </plugin>
+                <plugin>
+                    <groupId>org.apache.maven.plugins</groupId>
+                    <artifactId>maven-pdf-plugin</artifactId>
+                    <version>1.2</version>
+                </plugin>
+                <plugin>
+                    <groupId>org.apache.maven.plugins</groupId>
+                    <artifactId>maven-project-info-reports-plugin</artifactId>
+                    <version>2.7</version>
+                </plugin>
+            </plugins>
+        </pluginManagement>
+
+        <plugins>
+            <plugin>
+                <groupId>org.apache.maven.plugins</groupId>
+                <artifactId>maven-surefire-plugin</artifactId>
+                <configuration>
+                    <!-- JaCoCo agent cannot be attached if ${argLine} is missed -->
+                    <argLine>${jacococ.argLine} -XX:MaxPermSize=128m</argLine>
+                </configuration>
+            </plugin>
+            <plugin>
+                <groupId>org.apache.maven.plugins</groupId>
+                <artifactId>maven-source-plugin</artifactId>
+                <version>2.1.2</version>
+                <executions>
+                    <execution>
+                        <id>attach-sources</id>
+                        <goals>
+                            <goal>jar</goal>
+                        </goals>
+                    </execution>
+                </executions>
+            </plugin>
+        </plugins>
+    </build>
+
+    <profiles>
+        <profile>
+            <id>reporting</id>
+            <activation>
+                <property>
+                    <name>!report-type</name>
+                </property>
+            </activation>
+            <reporting>
+                <plugins>
+                    <plugin>
+                        <groupId>org.apache.maven.plugins</groupId>
+                        <artifactId>maven-checkstyle-plugin</artifactId>
+                        <version>2.6</version>
+                    </plugin>
+                    <plugin>
+                        <groupId>org.apache.maven.plugins</groupId>
+                        <artifactId>maven-pmd-plugin</artifactId>
+                        <version>2.5</version>
+                        <configuration>
+                            <minimumTokens>80</minimumTokens>
+                            <targetJdk>1.6</targetJdk>
+                        </configuration>
+                    </plugin>
+                    <plugin>
+                        <groupId>org.codehaus.mojo</groupId>
+                        <artifactId>findbugs-maven-plugin</artifactId>
+                        <version>2.3.2</version>
+                        <configuration>
+                            <xmlOutput>false</xmlOutput>
+                            <effort>Max</effort>
+                        </configuration>
+                    </plugin>
+                    <plugin>
+                        <groupId>org.codehaus.mojo</groupId>
+                        <artifactId>jdepend-maven-plugin</artifactId>
+                        <version>2.0-beta-2</version>
+                    </plugin>
+                    <plugin>
+                        <groupId>org.apache.maven.plugins</groupId>
+                        <artifactId>maven-surefire-report-plugin</artifactId>
+                        <version>2.8</version>
+                    </plugin>
+                    <plugin>
+                        <groupId>org.apache.maven.plugins</groupId>
+                        <artifactId>maven-javadoc-plugin</artifactId>
+                        <version>2.7</version>
+                    </plugin>
+                    <plugin>
+                        <groupId>org.apache.maven.plugins</groupId>
+                        <artifactId>maven-jxr-plugin</artifactId>
+                        <version>2.2</version>
+                    </plugin>
+                    <plugin>
+                        <groupId>org.apache.maven.plugins</groupId>
+                        <artifactId>maven-project-info-reports-plugin</artifactId>
+                        <version>2.3.1</version>
+                        <reportSets>
+                            <reportSet>
+                                <reports>
+                                    <report>index</report>
+                                    <report>dependencies</report>
+                                    <report>summary</report>
+                                </reports>
+                            </reportSet>
+                        </reportSets>
+                        <configuration>
+                            <dependencyLocationEnabled>false</dependencyLocationEnabled>
+                        </configuration>
+                    </plugin>
+                    <plugin>
+                        <groupId>org.codehaus.mojo</groupId>
+                        <artifactId>taglist-maven-plugin</artifactId>
+                        <version>2.4</version>
+                        <configuration>
+                            <tags>
+                                <tag>TODO</tag>
+                                <tag>FIXME</tag>
+                                <tag>@todo</tag>
+                            </tags>
+                        </configuration>
+                    </plugin>
+                    <plugin>
+                        <groupId>org.codehaus.mojo</groupId>
+                        <artifactId>javancss-maven-plugin</artifactId>
+                        <version>2.0</version>
+                    </plugin>
+                </plugins>
+            </reporting>
+        </profile>
+        <profile>
+            <id>distributable-build</id>
+            <build>
+                <plugins>
+                    <plugin>
+                        <groupId>org.codehaus.mojo</groupId>
+                        <artifactId>buildnumber-maven-plugin</artifactId>
+                    </plugin>
+                </plugins>
+            </build>
+        </profile>
+        <profile>
+            <id>sonatype-deploy</id>
+            <distributionManagement>
+                <repository>
+                    <id>sonatype-nexus-staging</id>
+                    <name>Nexus Release Repository</name>
+                    <url>http://oss.sonatype.org/service/local/staging/deploy/maven2</url>
+                </repository>
+                <snapshotRepository>
+                    <id>sonatype-nexus-snapshots</id>
+                    <name>Sonatype Nexus Snapshots</name>
+                    <url>http://oss.sonatype.org/content/repositories/snapshots</url>
+                </snapshotRepository>
+            </distributionManagement>
+            <build>
+                <plugins>
+                    <plugin>
+                        <groupId>org.apache.maven.plugins</groupId>
+                        <artifactId>maven-javadoc-plugin</artifactId>
+                        <executions>
+                            <execution>
+                                <id>attach-javadocs</id>
+                                <goals>
+                                    <goal>jar</goal>
+                                </goals>
+                            </execution>
+                        </executions>
+                    </plugin>
+                </plugins>
+            </build>
+        </profile>
+        <profile>
+            <id>gpg-sign</id>
+            <build>
+                <plugins>
+                    <plugin>
+                        <groupId>org.apache.maven.plugins</groupId>
+                        <artifactId>maven-gpg-plugin</artifactId>
+                        <version>1.2</version>
+                        <executions>
+                            <execution>
+                                <id>sign-artifacts</id>
+                                <phase>verify</phase>
+                                <goals>
+                                    <goal>sign</goal>
+                                </goals>
+                            </execution>
+                        </executions>
+                    </plugin>
+                </plugins>
+            </build>
+        </profile>
+    </profiles>
+
+    <dependencyManagement>
+        <dependencies>
+            <!-- Testing -->
+            <dependency>
+                <groupId>junit</groupId>
+                <artifactId>junit</artifactId>
+                <version>4.11</version>
+                <scope>test</scope>
+            </dependency>
+
+            <!-- Build tool -->
+            <dependency>
+                <groupId>org.apache.ant</groupId>
+                <artifactId>ant</artifactId>
+                <version>1.9.4</version>
+            </dependency>
+
+            <!-- Apache Velocity is a general purpose template engine. -->
+            <dependency>
+                <groupId>org.apache.velocity</groupId>
+                <artifactId>velocity</artifactId>
+                <version>1.7</version>
+            </dependency>
+
+            <!-- Apache Commons DBCP software implements Database Connection Pooling -->
+            <dependency>
+                <groupId>commons-dbcp</groupId>
+                <artifactId>commons-dbcp</artifactId>
+                <version>1.4</version>
+            </dependency>
+
+            <!-- Apache Commons Lang, a package of Java utility classes for the classes that are in java.lang's hierarchy,
+            or are considered to be so standard as to justify existence in java.lang. -->
+            <dependency>
+                <groupId>org.apache.commons</groupId>
+                <artifactId>commons-lang3</artifactId>
+                <version>3.3.2</version>
+            </dependency>
+
+            <!-- The Apache Commons Collections package contains types that extend and augment the Java Collections Framework. -->
+            <dependency>
+                <groupId>org.apache.commons</groupId>
+                <artifactId>commons-collections4</artifactId>
+                <version>4.0</version>
+            </dependency>
+
+            <!-- Commons Logging is a thin adapter allowing configurable bridging to other, well known logging systems. -->
+            <dependency>
+                <groupId>commons-logging</groupId>
+                <artifactId>commons-logging</artifactId>
+                <version>1.1.3</version>
+            </dependency>
+
+            <!-- Apache Commons BeanUtils provides an easy-to-use but flexible wrapper around reflection and introspection. -->
+            <dependency>
+                <groupId>commons-beanutils</groupId>
+                <artifactId>commons-beanutils</artifactId>
+                <version>1.9.2</version>
+            </dependency>
+
+            <!-- contains simple encoder and decoders for various formats such as Base64 and Hexadecimal. -->
+            <dependency>
+                <groupId>commons-codec</groupId>
+                <artifactId>commons-codec</artifactId>
+                <version>1.9</version>
+            </dependency>
+
+            <!--  provides a simple yet flexible means of adding support for multipart file upload functionality to servlets and web applications. -->
+            <dependency>
+                <groupId>commons-fileupload</groupId>
+                <artifactId>commons-fileupload</artifactId>
+                <version>1.3.1</version>
+            </dependency>
+
+            <!-- The Commons IO library contains utility classes, stream implementations, file filters,
+            file comparators, endian transformation classes, and much more. -->
+            <dependency>
+                <groupId>commons-io</groupId>
+                <artifactId>commons-io</artifactId>
+                <version>2.4</version>
+            </dependency>
+
+            <!-- The Apache Commons Digester package lets you configure an XML to Java object mapping module
+            which triggers certain actions called rules whenever a particular pattern of nested XML elements is recognized. -->
+            <dependency>
+                <groupId>org.apache.commons</groupId>
+                <artifactId>commons-digester3</artifactId>
+                <version>3.2</version>
+            </dependency>
+
+            <!-- The Apache Commons Discovery component is about discovering, or finding, implementations for pluggable interfaces. -->
+            <dependency>
+                <groupId>commons-discovery</groupId>
+                <artifactId>commons-discovery</artifactId>
+                <version>0.5</version>
+            </dependency>
+
+            <!-- Apache Commons Object Pooling Library -->
+            <dependency>
+                <groupId>org.apache.commons</groupId>
+                <artifactId>commons-pool2</artifactId>
+                <version>2.2</version>
+            </dependency>
+
+            <!-- mathematics and statistics components addressing the most common practical problems
+            not immediately available in the Java programming language or commons-lang. -->
+            <dependency>
+                <groupId>org.apache.commons</groupId>
+                <artifactId>commons-math</artifactId>
+                <version>2.2</version>
+            </dependency>
+
+            <!-- Tools to assist in the reading of configuration/preferences files in various formats. -->
+            <dependency>
+                <groupId>commons-configuration</groupId>
+                <artifactId>commons-configuration</artifactId>
+                <version>1.10</version>
+                <exclusions>
+                    <exclusion>
+                        <groupId>commons-beanutils</groupId>
+                        <artifactId>commons-beanutils-core</artifactId>
+                    </exclusion>
+                </exclusions>
+            </dependency>
+
+            <!-- Configuration library for JVM languages. -->
+            <dependency>
+                <groupId>com.typesafe</groupId>
+                <artifactId>config</artifactId>
+                <version>1.2.1</version>
+            </dependency>
+
+            <!-- Spring Framework -->
+
+            <!-- Core utilities used by other modules. Define this if you use Spring
+                Utility APIs (org.springframework.core.*/org.springframework.util.*) -->
+            <dependency>
+                <groupId>org.springframework</groupId>
+                <artifactId>spring-core</artifactId>
+                <version>${org.springframework.version}</version>
+            </dependency>
+
+            <!-- Expression Language (depends on spring-core) Define this if you use
+                Spring Expression APIs (org.springframework.expression.*) -->
+            <dependency>
+                <groupId>org.springframework</groupId>
+                <artifactId>spring-expression</artifactId>
+                <version>${org.springframework.version}</version>
+            </dependency>
+
+            <!-- Bean Factory and JavaBeans utilities (depends on spring-core) Define
+                this if you use Spring Bean APIs (org.springframework.beans.*) -->
+            <dependency>
+                <groupId>org.springframework</groupId>
+                <artifactId>spring-beans</artifactId>
+                <version>${org.springframework.version}</version>
+            </dependency>
+
+            <!-- Aspect Oriented Programming (AOP) Framework (depends on spring-core,
+                spring-beans) Define this if you use Spring AOP APIs (org.springframework.aop.*) -->
+            <dependency>
+                <groupId>org.springframework</groupId>
+                <artifactId>spring-aop</artifactId>
+                <version>${org.springframework.version}</version>
+            </dependency>
+
+            <!-- Application Context (depends on spring-core, spring-expression, spring-aop,
+                spring-beans) This is the central artifact for Spring's Dependency Injection
+                Container and is generally always defined -->
+            <dependency>
+                <groupId>org.springframework</groupId>
+                <artifactId>spring-context</artifactId>
+                <version>${org.springframework.version}</version>
+            </dependency>
+
+            <!-- Various Application Context utilities, including EhCache, JavaMail,
+                Quartz, and Freemarker integration Define this if you need any of these integrations -->
+            <dependency>
+                <groupId>org.springframework</groupId>
+                <artifactId>spring-context-support</artifactId>
+                <version>${org.springframework.version}</version>
+            </dependency>
+
+            <!-- Transaction Management Abstraction (depends on spring-core, spring-beans,
+                spring-aop, spring-context) Define this if you use Spring Transactions or
+                DAO Exception Hierarchy (org.springframework.transaction.*/org.springframework.dao.*) -->
+            <dependency>
+                <groupId>org.springframework</groupId>
+                <artifactId>spring-tx</artifactId>
+                <version>${org.springframework.version}</version>
+            </dependency>
+
+            <!-- JDBC Data Access Library (depends on spring-core, spring-beans, spring-context,
+                spring-tx) Define this if you use Spring's JdbcTemplate API (org.springframework.jdbc.*) -->
+            <dependency>
+                <groupId>org.springframework</groupId>
+                <artifactId>spring-jdbc</artifactId>
+                <version>${org.springframework.version}</version>
+            </dependency>
+
+            <!-- Object-to-Relation-Mapping (ORM) integration with Hibernate, JPA,
+                and iBatis. (depends on spring-core, spring-beans, spring-context, spring-tx)
+                Define this if you need ORM (org.springframework.orm.*) -->
+            <dependency>
+                <groupId>org.springframework</groupId>
+                <artifactId>spring-orm</artifactId>
+                <version>${org.springframework.version}</version>
+            </dependency>
+
+            <!-- Web application development utilities applicable to both Servlet
+                and Portlet Environments (depends on spring-core, spring-beans, spring-context)
+                Define this if you use Spring MVC, or wish to use Struts, JSF, or another
+                web framework with Spring (org.springframework.web.*) -->
+            <dependency>
+                <groupId>org.springframework</groupId>
+                <artifactId>spring-web</artifactId>
+                <version>${org.springframework.version}</version>
+            </dependency>
+
+            <!-- Spring's JMS support package, covering synchronous JMS access as well as message listener containers. -->
+            <dependency>
+                <groupId>org.springframework</groupId>
+                <artifactId>spring-jms</artifactId>
+                <version>${org.springframework.version}</version>
+            </dependency>
+
+            <!-- Spring's TestContext framework. Also includes common Servlet and Portlet API mocks. -->
+            <dependency>
+                <groupId>org.springframework</groupId>
+                <artifactId>spring-test</artifactId>
+                <version>${org.springframework.version}</version>
+                <scope>test</scope>
+            </dependency>
+
+            <!-- Spring Security -->
+
+            <dependency>
+                <groupId>org.springframework.security</groupId>
+                <artifactId>spring-security-core</artifactId>
+                <version>${org.springsecurity.version}</version>
+            </dependency>
+
+            <dependency>
+                <groupId>org.springframework.security</groupId>
+                <artifactId>spring-security-config</artifactId>
+                <version>${org.springsecurity.version}</version>
+            </dependency>
+
+            <dependency>
+                <groupId>org.springframework.security</groupId>
+                <artifactId>spring-security-web</artifactId>
+                <version>${org.springsecurity.version}</version>
+            </dependency>
+
+            <dependency>
+                <groupId>org.springframework.security</groupId>
+                <artifactId>spring-security-crypto</artifactId>
+                <version>${org.springsecurity.version}</version>
+            </dependency>
+
+            <dependency>
+                <groupId>com.sdicons.jsontools</groupId>
+                <artifactId>jsontools-core</artifactId>
+                <version>1.7</version>
+            </dependency>
+
+            <!-- BEGIN of JSF, JSP, Servlets, RichFaces -->
+
+            <!-- JSF -->
+            <dependency>
+                <groupId>org.glassfish</groupId>
+                <artifactId>javax.faces</artifactId>
+                <version>${org.mojarra.version}</version>
+            </dependency>
+
+            <!-- RichFaces -->
+            <dependency>
+                <groupId>org.richfaces.core</groupId>
+                <artifactId>richfaces-core-impl</artifactId>
+                <version>${org.richfaces.version}</version>
+            </dependency>
+
+            <dependency>
+                <groupId>org.richfaces.ui</groupId>
+                <artifactId>richfaces-components-ui</artifactId>
+                <version>${org.richfaces.version}</version>
+            </dependency>
+
+            <dependency>
+                <groupId>taglibs</groupId>
+                <artifactId>standard</artifactId>
+                <version>1.1.2</version>
+            </dependency>
+
+            <!-- Servlets -->
+            <dependency>
+                <groupId>javax.servlet</groupId>
+                <artifactId>javax.servlet-api</artifactId>
+                <version>3.0.1</version>
+                <scope>provided</scope>
+            </dependency>
+
+            <dependency>
+                <groupId>javax.servlet.jsp</groupId>
+                <artifactId>jsp-api</artifactId>
+                <version>2.1</version>
+                <scope>provided</scope>
+            </dependency>
+
+            <dependency>
+                <groupId>javax.servlet</groupId>
+                <artifactId>jstl</artifactId>
+                <version>1.2</version>
+            </dependency>
+
+            <!-- Provides the API for the Unified Expression Language shared by the JSP 2.1 and JSF 1.2 technologies. -->
+            <dependency>
+                <groupId>javax.el</groupId>
+                <artifactId>el-api</artifactId>
+                <version>1.0</version>
+                <scope>provided</scope>
+            </dependency>
+            <!-- END of JSF, JSP, Servlets, RichFaces -->
+
+            <!-- Tomcat7 annotations package -->
+            <dependency>
+                <groupId>org.apache.tomcat</groupId>
+                <artifactId>tomcat-annotations-api</artifactId>
+                <version>7.0.54</version>
+                <scope>provided</scope>
+            </dependency>
+
+            <!-- Apache log4j, a logging library for Java -->
+            <dependency>
+                <groupId>log4j</groupId>
+                <artifactId>log4j</artifactId>
+                <version>1.2.17</version>
+            </dependency>
+
+            <!-- The slf4j API -->
+            <dependency>
+                <groupId>org.slf4j</groupId>
+                <artifactId>slf4j-api</artifactId>
+                <version>${org.slf4j.version}</version>
+            </dependency>
+
+            <!-- SLF4J LOG4J-12 Binding -->
+            <dependency>
+                <groupId>org.slf4j</groupId>
+                <artifactId>slf4j-log4j12</artifactId>
+                <version>${org.slf4j.version}</version>
+            </dependency>
+
+            <!-- JCL 1.1.1 implemented over SLF4J -->
+            <dependency>
+                <groupId>org.slf4j</groupId>
+                <artifactId>jcl-over-slf4j</artifactId>
+                <version>${org.slf4j.version}</version>
+            </dependency>
+
+            <!-- Jackrabbit content repository implementation -->
+            <dependency>
+                <groupId>org.apache.jackrabbit</groupId>
+                <artifactId>jackrabbit-data</artifactId>
+                <version>${org.apache.jackrabbit.version}</version>
+		<type>test-jar</type>
+		<classifier>tests</classifier>
+		<scope>test</scope>
+            </dependency> 
+            <dependency>
+                <groupId>org.apache.jackrabbit</groupId>
+                <artifactId>jackrabbit-core</artifactId>
+                <version>${org.apache.jackrabbit.version}</version>
+                <exclusions>
+                    <exclusion>
+                        <groupId>org.apache.geronimo.specs</groupId>
+                        <artifactId>geronimo-jta_1.0.1B_spec</artifactId>
+                    </exclusion>
+                    <exclusion>
+                        <groupId>org.apache.pdfbox</groupId>
+                        <artifactId>pdfbox</artifactId>
+                    </exclusion>
+                    <exclusion>
+                        <groupId>org.apache.poi</groupId>
+                        <artifactId>poi</artifactId>
+                    </exclusion>
+                    <exclusion>
+                        <groupId>org.apache.poi</groupId>
+                        <artifactId>poi-scratchpad</artifactId>
+                    </exclusion>
+                    <exclusion>
+                        <groupId>org.apache.poi</groupId>
+                        <artifactId>poi-ooxml</artifactId>
+                    </exclusion>
+                    <exclusion>
+                        <groupId>org.textmining</groupId>
+                        <artifactId>tm-extractors</artifactId>
+                    </exclusion>
+                    <exclusion>
+                        <groupId>nekohtml</groupId>
+                        <artifactId>nekohtml</artifactId>
+                    </exclusion>
+                </exclusions>
+            </dependency>
+
+            <!-- JCR-RMI makes it possible to remotely access JCR content repositories. -->
+            <dependency>
+                <groupId>org.apache.jackrabbit</groupId>
+                <artifactId>jackrabbit-jcr-rmi</artifactId>
+                <version>${org.apache.jackrabbit.version}</version>
+            </dependency>
+
+            <!-- WebDAV server implementations for JCR -->
+            <dependency>
+                <groupId>org.apache.jackrabbit</groupId>
+                <artifactId>jackrabbit-jcr-server</artifactId>
+                <version>${org.apache.jackrabbit.version}</version>
+            </dependency>
+
+            <!-- Jackrabbit SPI To WebDAV -->
+            <dependency>
+                <groupId>org.apache.jackrabbit</groupId>
+                <artifactId>jackrabbit-spi2dav</artifactId>
+                <version>${org.apache.jackrabbit.version}</version>
+            </dependency>
+
+            <!-- Jackrabbit JCR To SPI -->
+            <dependency>
+                <groupId>org.apache.jackrabbit</groupId>
+                <artifactId>jackrabbit-jcr2spi</artifactId>
+                <version>${org.apache.jackrabbit.version}</version>
+            </dependency>
+
+            <!-- Web application that hosts and serves a Jackrabbit content repository -->
+            <dependency>
+                <groupId>org.apache.jackrabbit</groupId>
+                <artifactId>jackrabbit-webapp</artifactId>
+                <version>${org.apache.jackrabbit.version}</version>
+                <type>war</type>
+                <scope>runtime</scope>
+            </dependency>
+
+            <dependency>
+                <groupId>javax.jcr</groupId>
+                <artifactId>jcr</artifactId>
+                <version>2.0</version>
+            </dependency>
+
+            <!--  JUnit extension targeted for database-driven projects -->
+            <dependency>
+                <groupId>org.dbunit</groupId>
+                <artifactId>dbunit</artifactId>
+                <version>2.5.0</version>
+            </dependency>
+
+            <dependency>
+                <groupId>javax.transaction</groupId>
+                <artifactId>jta</artifactId>
+                <version>1.1</version>
+            </dependency>
+
+            <!-- Hibernate -->
+            <dependency>
+                <groupId>org.hibernate</groupId>
+                <artifactId>hibernate-core</artifactId>
+                <version>${org.hibernate.version}</version>
+            </dependency>
+
+            <!-- Integration for Ehcache into Hibernate as a second-level caching service -->
+            <dependency>
+                <groupId>org.hibernate</groupId>
+                <artifactId>hibernate-ehcache</artifactId>
+                <version>${org.hibernate.version}</version>
+            </dependency>
+
+            <!-- Hibernate's Bean Validation (JSR-303) reference implementation. -->
+            <dependency>
+                <groupId>org.hibernate</groupId>
+                <artifactId>hibernate-validator</artifactId>
+                <version>5.1.1.Final</version>
+            </dependency>
+
+            <!-- MySQL java connector -->
+            <dependency>
+                <groupId>mysql</groupId>
+                <artifactId>mysql-connector-java</artifactId>
+                <version>5.1.31</version>
+            </dependency>
+
+            <!-- Lightweight 100% Java SQL Database Engine -->
+            <dependency>
+                <groupId>org.hsqldb</groupId>
+                <artifactId>hsqldb</artifactId>
+                <version>2.3.2</version>
+            </dependency>
+
+            <!-- Contains the core Apache Derby database engine, which also includes the embedded JDBC driver. -->
+            <dependency>
+                <groupId>org.apache.derby</groupId>
+                <artifactId>derby</artifactId>
+                <version>10.10.2.0</version>
+            </dependency>
+
+            <!-- XML parsers -->
+            <dependency>
+                <groupId>xerces</groupId>
+                <artifactId>xercesImpl</artifactId>
+                <version>2.11.0</version>
+            </dependency>
+
+            <!-- Apache-hosted set of DOM, SAX, and JAXP interfaces -->
+            <dependency>
+                <groupId>xml-apis</groupId>
+                <artifactId>xml-apis</artifactId>
+                <version>1.4.01</version>
+            </dependency>
+
+            <!-- Code generation library with shaded ASM dependecies -->
+            <dependency>
+                <groupId>cglib</groupId>
+                <artifactId>cglib</artifactId>
+                <version>3.1</version>
+            </dependency>
+
+            <!-- Apache CXF Runtime JAX-WS Frontend -->
+            <dependency>
+                <groupId>org.apache.cxf</groupId>
+                <artifactId>cxf-rt-frontend-jaxws</artifactId>
+                <version>${org.apache.cxf.version}</version>
+                <exclusions>
+                    <exclusion>
+                        <groupId>asm</groupId>
+                        <artifactId>asm</artifactId>
+                    </exclusion>
+                </exclusions>
+            </dependency>
+
+            <!-- Apache CXF Runtime JAX-RS Frontend -->
+            <dependency>
+                <groupId>org.apache.cxf</groupId>
+                <artifactId>cxf-rt-frontend-jaxrs</artifactId>
+                <version>${org.apache.cxf.version}</version>
+            </dependency>
+
+            <!-- Apache CXF JAX-RS Extensions: Providers -->
+            <dependency>
+                <groupId>org.apache.cxf</groupId>
+                <artifactId>cxf-rt-rs-extension-providers</artifactId>
+                <version>${org.apache.cxf.version}</version>
+            </dependency>
+
+            <!-- Apache CXF Runtime HTTP Transport -->
+            <dependency>
+                <groupId>org.apache.cxf</groupId>
+                <artifactId>cxf-rt-transports-http</artifactId>
+                <version>${org.apache.cxf.version}</version>
+            </dependency>
+
+            <!-- Apache CXF Runtime HTTP Jetty Transport -->
+            <dependency>
+                <groupId>org.apache.cxf</groupId>
+                <artifactId>cxf-rt-transports-http-jetty</artifactId>
+                <version>${org.apache.cxf.version}</version>
+            </dependency>
+
+            <!-- Apache CXF Runtime Aegis Databinding -->
+            <dependency>
+                <groupId>org.apache.cxf</groupId>
+                <artifactId>cxf-rt-databinding-aegis</artifactId>
+                <version>${org.apache.cxf.version}</version>
+		<exclusions>
+			<exclusion>
+				<groupId>asm</groupId>
+				<artifactId>asm</artifactId>
+			</exclusion>
+		</exclusions>
+            </dependency>
+
+            <!-- Apache CXF Runtime CORBA Binding -->
+            <dependency>
+                <groupId>org.apache.cxf</groupId>
+                <artifactId>cxf-rt-bindings-corba</artifactId>
+                <version>${org.apache.cxf.version}</version>
+		<exclusions>
+			<exclusion>
+				<groupId>asm</groupId>
+				<artifactId>asm</artifactId>
+			</exclusion>
+		</exclusions>
+            </dependency>
+
+            <dependency>
+                <groupId>dom4j</groupId>
+                <artifactId>dom4j</artifactId>
+                <version>1.6.1</version>
+            </dependency>
+
+            <!-- XMLBeans is a technology for accessing XML by binding it to Java types. -->
+            <dependency>
+                <groupId>org.apache.xmlbeans</groupId>
+                <artifactId>xmlbeans</artifactId>
+                <version>2.6.0</version>
+                <exclusions>
+                    <exclusion>
+                        <groupId>stax</groupId>
+                        <artifactId>stax-api</artifactId>
+                    </exclusion>
+                </exclusions>
+            </dependency>
+
+            <!-- StAX is a standard XML processing API that allows you to stream XML data from and to your application. -->
+            <dependency>
+                <groupId>javax.xml.stream</groupId>
+                <artifactId>stax-api</artifactId>
+                <version>1.0-2</version>
+            </dependency>
+
+            <!-- Stax2 API is an extension to basic Stax 1.0 API -->
+            <dependency>
+                <groupId>org.codehaus.woodstox</groupId>
+                <artifactId>stax2-api</artifactId>
+                <version>3.1.4</version>
+            </dependency>
+
+            <!-- supports the standard Java API JSR-105: XML Digital Signature APIs -->
+            <dependency>
+                <groupId>org.apache.santuario</groupId>
+                <artifactId>xmlsec</artifactId>
+                <version>2.0.0</version>
+            </dependency>
+
+            <dependency>
+                <groupId>org.apache.poi</groupId>
+                <artifactId>poi-ooxml-schemas</artifactId>
+                <version>3.8</version>
+            </dependency>
+
+            <dependency>
+                <groupId>org.apache.poi</groupId>
+                <artifactId>ooxml-schemas</artifactId>
+                <version>1.1</version>
+            </dependency>
+
+            <!-- JAXB (JSR 222) API -->
+            <dependency>
+                <groupId>javax.xml.bind</groupId>
+                <artifactId>jaxb-api</artifactId>
+                <version>2.2.11</version>
+            </dependency>
+
+            <!-- JAXB (JSR 222) Reference Implementation -->
+            <dependency>
+                <groupId>com.sun.xml.bind</groupId>
+                <artifactId>jaxb-impl</artifactId>
+                <version>2.2.7</version>
+            </dependency>
+
+            <!-- serialize objects to XML (or JSON) and back again. -->
+            <dependency>
+                <groupId>com.thoughtworks.xstream</groupId>
+                <artifactId>xstream</artifactId>
+                <version>1.4.7</version>
+            </dependency>
+
+            <!-- graph-theory data structures and algorithms. -->
+            <dependency>
+                <groupId>org.jgrapht</groupId>
+                <artifactId>jgrapht-core</artifactId>
+                <version>0.9.0</version>
+            </dependency>
+
+            <!-- parser generator for reading, processing, executing, or translating structured text or binary files -->
+            <dependency>
+                <groupId>org.antlr</groupId>
+                <artifactId>antlr4</artifactId>
+                <version>4.3</version>
+            </dependency>
+
+            <!-- Date and time library to replace JDK date handling -->
+            <dependency>
+                <groupId>joda-time</groupId>
+                <artifactId>joda-time</artifactId>
+                <version>2.3</version>
+            </dependency>
+
+            <!-- editing bytecodes in Java -->
+            <dependency>
+                <groupId>org.javassist</groupId>
+                <artifactId>javassist</artifactId>
+                <version>3.18.2-GA</version>
+            </dependency>
+
+            <!-- standards-based cache for boosting performance -->
+            <dependency>
+                <groupId>net.sf.ehcache</groupId>
+                <artifactId>ehcache-core</artifactId>
+                <version>2.6.9</version>
+            </dependency>
+
+            <!-- Mock objects library for java -->
+            <dependency>
+                <groupId>org.mockito</groupId>
+                <artifactId>mockito-all</artifactId>
+                <version>1.9.5</version>
+            </dependency>
+
+            <!-- Java library which deep-clones objects. -->
+            <dependency>
+                <groupId>uk.com.robust-it</groupId>
+                <artifactId>cloning</artifactId>
+                <version>1.9.0</version>
+            </dependency>
+
+            <dependency>
+                <groupId>org.openl.rules</groupId>
+                <artifactId>org.openl.rules.mapping.dev</artifactId>
+                <version>${openl.mapping.version}</version>
+            </dependency>
+
+            <dependency>
+                <groupId>commons-jxpath</groupId>
+                <artifactId>commons-jxpath</artifactId>
+                <version>1.3</version>
+            </dependency>
+
+            <!-- Hessian is a compact binary protocol for connecting web services. -->
+            <dependency>
+                <groupId>com.caucho</groupId>
+                <artifactId>hessian</artifactId>
+                <version>4.0.38</version>
+            </dependency>
+
+            <!-- Flyway: The agile database migration framework for Java. -->
+            <dependency>
+                <groupId>org.flywaydb</groupId>
+                <artifactId>flyway-core</artifactId>
+                <version>3.0</version>
+            </dependency>
+
+        </dependencies>
+    </dependencyManagement>
+</project>