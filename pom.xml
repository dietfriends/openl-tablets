<?xml version="1.0" encoding="UTF-8"?><!-- This file is for releasing OpenL version wIth maven-release-plugin -->
<project xmlns="http://maven.apache.org/POM/4.0.0" xmlns:xsi="http://www.w3.org/2001/XMLSchema-instance"
         xsi:schemaLocation="http://maven.apache.org/POM/4.0.0 http://maven.apache.org/maven-v4_0_0.xsd">
    <modelVersion>4.0.0</modelVersion>
    <groupId>org.openl.rules</groupId>
    <artifactId>openl-tablets</artifactId>
    <packaging>pom</packaging>
    <version>5.24.0-SNAPSHOT</version>
    <name>OpenL Tablets</name>
    <url>https://openl-tablets.org</url>
    <description>OpenL Tablets rules engine and related frameworks</description>
    <inceptionYear>2004</inceptionYear>
    <licenses>
        <license>
            <name>GNU Lesser General Public License</name>
            <url>http://www.gnu.org/licenses/lgpl.html</url>
            <distribution>repo</distribution>
        </license>
    </licenses>
    <organization>
        <name>OpenL Tablets</name>
        <url>https://openl-tablets.org</url>
    </organization>
    <developers>
        <developer>
            <name>Stanislav Shor</name>
        </developer>
        <developer>
            <name>Yury Molchan</name>
            <email>ymolchan@eisgroup.com</email>
            <organization>EIS Group</organization>
            <organizationUrl>https://eisgroup.com</organizationUrl>
            <roles>
                <role>developer</role>
            </roles>
            <timezone>+3</timezone>
        </developer>
        <developer>
            <name>Marat Kamalov</name>
            <email>mkamalov@eisgroup.com</email>
            <organization>EIS Group</organization>
            <organizationUrl>https://eisgroup.com</organizationUrl>
            <roles>
                <role>developer</role>
            </roles>
            <timezone>+3</timezone>
        </developer>
        <developer>
            <name>Nail Samatov</name>
            <email>nsamatov@eisgroup.com</email>
            <organization>EIS Group</organization>
            <organizationUrl>https://eisgroup.com</organizationUrl>
            <roles>
                <role>developer</role>
            </roles>
            <timezone>+3</timezone>
        </developer>
        <developer>
            <name>Vlad Pikus</name>
            <email>vpikus@eisgroup.com</email>
            <organization>EIS Group</organization>
            <organizationUrl>https://eisgroup.com</organizationUrl>
            <roles>
                <role>developer</role>
            </roles>
            <timezone>+3</timezone>
        </developer>
    </developers>
    <scm>
        <connection>scm:hg:${staging.hg.repo.url}</connection>
        <developerConnection>scm:hg:${staging.hg.repo.url}</developerConnection>
        <url>scm:git:git://github.com/openl-tablets/openl-tablets.git</url>
        <tag>HEAD</tag>
    </scm>
    <properties>
        <project.build.sourceEncoding>UTF-8</project.build.sourceEncoding>
        <java.target.version>1.8</java.target.version>
        <java.source.version>1.8</java.source.version>
        <!-- If true, deploying of artifacts will be skipped  -->
        <maven.deploy.skip>false</maven.deploy.skip>
        <maven.install.skip>${maven.deploy.skip}</maven.install.skip>
        <staging.hg.repo.url>https://vno-hg.exigengroup.com/hg/openl-pub</staging.hg.repo.url>
        <org.springframework.version>5.2.6.RELEASE</org.springframework.version>
        <org.springsecurity.version>5.3.2.RELEASE</org.springsecurity.version>
        <org.hibernate.version>5.2.18.Final</org.hibernate.version>
        <org.mojarra.version>2.3.9</org.mojarra.version>
        <asm.version>8.0.1</asm.version>
        <cglib.version>3.3.0</cglib.version>
        <kafka.version>2.4.0</kafka.version>
        <kafka-junit.version>2.4.0</kafka-junit.version>
        <cassandra.driver.version>4.3.1</cassandra.driver.version>
        <cassandra.unit.version>3.11.2.0</cassandra.unit.version>
        <cassandra.unit.driver.version>3.8.0</cassandra.unit.driver.version>
        <org.apache.cxf.version>3.3.6</org.apache.cxf.version> <!-- if updated org.apache.cxf.version to version from org.apache.cxf -->
        <jakarta.ws.rs-api.version>2.1.5</jakarta.ws.rs-api.version>
        <io.swagger.core.v3.version>2.0.10</io.swagger.core.v3.version>
        <log4j.version>2.13.3</log4j.version>
        <org.slf4j.version>1.7.30</org.slf4j.version>
        <org.apache.poi.version>4.1.2</org.apache.poi.version>
        <org.bouncycastle.version>1.62</org.bouncycastle.version>
        <com.fasterxml.jackson.version>2.10.4</com.fasterxml.jackson.version>
        <maven.api.version>3.6.0</maven.api.version>
        <maven.plugin.version>3.6.0</maven.plugin.version>
        <jetty.server.version>9.4.28.v20200408</jetty.server.version>
        <awaitility.version>3.1.6</awaitility.version>
        <elasticsearch-cluster-runner.version>6.8.1.0</elasticsearch-cluster-runner.version>
        <elasticsearch.version>6.8.8</elasticsearch.version>
        <!-- It needs to detect memory leaks. -->
        <!-- !!! Don't increase these parameters without special need !!! -->
        <!-- 48MB Should be enough to don't fall in OutOfMemoryError. It equals to MaxNonGCSize=30MB + ~50%-->
        <!-- 128MB allows do not worry about OutOfMemoryError. It equals to MaxNonGCSize=30MB + ~350% -->
        <surefire.argLine>-Xms8m -Xmx128m</surefire.argLine>
        <!-- Fine tuned settings to detects memory and performance issues -->
        <surefire.argLine.perf>-Xms8m -Xmx41m</surefire.argLine.perf>
        <openl.home>${project.build.directory}/openl-test</openl.home>
        <openl.info>main</openl.info>
    </properties>

    <modules>
        <module>DEV</module>
        <module>STUDIO</module>
        <module>WSFrontend</module>
        <module>EXT</module>
        <module>DEMO/org.openl.rules.demo</module>
        <module>Util/openl-maven-plugin</module>
        <module>Util/openl-simple-project-archetype</module>
<<<<<<< HEAD
        <module>Util/openl-openapi-model-scaffolding</module>
        <module>Util/openl-openapi-parser</module>
        <module>Util/openl-excel-builder</module>
=======
        <module>Util/openl-project-archetype</module>
>>>>>>> e2739849
    </modules>
    <distributionManagement>
        <repository>
            <id>internal-minsk</id>
            <name>Release Repository</name>
            <url>https://mnsnexus.exigengroup.com/nexus/content/repositories/openl-release/</url>
        </repository>
        <snapshotRepository>
            <id>internal-minsk</id>
            <name>Snapshot Repository</name>
            <url>https://mnsnexus.exigengroup.com/nexus/content/repositories/openl-snapshot/</url>
        </snapshotRepository>
    </distributionManagement>
    <build>
        <defaultGoal>clean verify</defaultGoal>
        <sourceDirectory>src</sourceDirectory>
        <testSourceDirectory>test</testSourceDirectory>
        <resources>
            <resource>
                <directory>resources</directory>
            </resource>
            <resource>
                <directory>src</directory>
                <excludes>
                    <exclude>**/*.java</exclude>
                </excludes>
            </resource>
        </resources>
        <testResources>
            <testResource>
                <directory>test-resources</directory>
            </testResource>
        </testResources>
        <pluginManagement>
            <plugins>
                <plugin>
                    <groupId>org.apache.maven.plugins</groupId>
                    <artifactId>maven-archetype-plugin</artifactId>
                    <version>3.1.1</version>
                    <configuration>
                        <skip>true</skip>
                    </configuration>
                </plugin>
                <plugin>
                    <groupId>org.codehaus.mojo</groupId>
                    <artifactId>javacc-maven-plugin</artifactId>
                    <version>2.6</version>
                </plugin>
                <plugin>
                    <groupId>org.apache.maven.plugins</groupId>
                    <artifactId>maven-resources-plugin</artifactId>
                    <version>3.1.0</version>
                </plugin>
                <plugin>
                    <groupId>org.apache.maven.plugins</groupId>
                    <artifactId>maven-release-plugin</artifactId>
                    <version>2.5.3</version>
                </plugin>
                <plugin>
                    <groupId>org.apache.maven.plugins</groupId>
                    <artifactId>maven-deploy-plugin</artifactId>
                    <version>2.8.2</version>
                </plugin>
                <plugin>
                    <groupId>org.codehaus.mojo</groupId>
                    <artifactId>license-maven-plugin</artifactId>
                    <version>1.20</version>
                </plugin>
                <plugin>
                    <groupId>org.apache.maven.plugins</groupId>
                    <artifactId>maven-clean-plugin</artifactId>
                    <version>3.1.0</version>
                </plugin>
                <plugin>
                    <groupId>org.codehaus.mojo</groupId>
                    <artifactId>build-helper-maven-plugin</artifactId>
                    <version>3.0.0</version>
                </plugin>
                <plugin>
                    <groupId>org.apache.maven.plugins</groupId>
                    <artifactId>maven-scm-plugin</artifactId>
                    <version>1.11.2</version>
                </plugin>
                <plugin>
                    <groupId>org.apache.maven.plugins</groupId>
                    <artifactId>maven-compiler-plugin</artifactId>
                    <version>3.8.1</version>
                    <configuration>
                        <source>${java.source.version}</source>
                        <target>${java.target.version}</target>
                    </configuration>
                </plugin>
                <plugin>
                    <groupId>org.apache.maven.plugins</groupId>
                    <artifactId>maven-surefire-plugin</artifactId>
                    <version>2.22.2</version>
                    <configuration>
                        <systemPropertyVariables>
                            <openl.home>${openl.home}</openl.home>
                            <openl.info>${openl.info}</openl.info>
                        </systemPropertyVariables>
                    </configuration>
                </plugin>
                <plugin>
                    <groupId>org.apache.maven.plugins</groupId>
                    <artifactId>maven-war-plugin</artifactId>
                    <version>3.2.3</version>
                    <configuration>
                        <warSourceDirectory>webapp</warSourceDirectory>
                    </configuration>
                </plugin>
                <plugin>
                    <groupId>org.apache.maven.plugins</groupId>
                    <artifactId>maven-assembly-plugin</artifactId>
                    <version>3.1.1</version>
                    <configuration>
                        <appendAssemblyId>false</appendAssemblyId>
                    </configuration>
                </plugin>
                <plugin>
                    <groupId>org.apache.maven.plugins</groupId>
                    <artifactId>maven-antrun-plugin</artifactId>
                    <version>1.8</version>
                </plugin>
                <plugin>
                    <groupId>org.apache.maven.plugins</groupId>
                    <artifactId>maven-jar-plugin</artifactId>
                    <version>3.1.2</version>
                    <configuration>
                        <skipIfEmpty>true</skipIfEmpty>
                        <archive>
                            <manifest>
                                <addDefaultImplementationEntries>true</addDefaultImplementationEntries>
                            </manifest>
                            <manifestEntries>
                                <Implementation-Build>${buildNumber}</Implementation-Build>
                            </manifestEntries>
                        </archive>
                    </configuration>
                </plugin>
                <plugin>
                    <groupId>org.basepom.maven</groupId>
                    <artifactId>duplicate-finder-maven-plugin</artifactId>
                    <version>1.3.0</version>
                </plugin>
                <plugin>
                    <groupId>org.apache.maven.plugins</groupId>
                    <artifactId>maven-plugin-plugin</artifactId>
                    <version>${maven.plugin.version}</version>
                </plugin>
                <plugin>
                    <groupId>org.apache.maven.plugins</groupId>
                    <artifactId>maven-invoker-plugin</artifactId>
                    <version>3.2.1</version>
                </plugin>
                <plugin>
                    <groupId>org.codehaus.gmaven</groupId>
                    <artifactId>groovy-maven-plugin</artifactId>
                    <version>2.0</version>
                </plugin>
                <plugin>
                    <groupId>org.apache.maven.plugins</groupId>
                    <artifactId>maven-pdf-plugin</artifactId>
                    <version>1.4</version>
                    <configuration>
                        <siteDirectory>${basedir}/site</siteDirectory>
                        <docDescriptor>${basedir}/site/pdf.xml</docDescriptor>
                        <includeReports>false</includeReports>
                    </configuration>
                </plugin>
                <plugin>
                    <groupId>org.apache.maven.plugins</groupId>
                    <artifactId>maven-project-info-reports-plugin</artifactId>
                    <version>3.0.0</version>
                </plugin>
                <plugin>
                    <groupId>org.apache.maven.plugins</groupId>
                    <artifactId>maven-site-plugin</artifactId>
                    <version>3.7.1</version>
                    <configuration>
                        <siteDirectory>${basedir}/site</siteDirectory>
                    </configuration>
                </plugin>
                <plugin>
                    <groupId>org.eclipse.jetty</groupId>
                    <artifactId>jetty-maven-plugin</artifactId>
                    <version>${jetty.server.version}</version>
                    <configuration>
                        <systemProperties>
                            <systemProperty>
                                <name>openl.home</name>
                                <value>${project.build.directory}/openl-jetty</value>
                            </systemProperty>
                            <systemProperty>
                                <name>openl.info</name>
                                <value>${openl.info}</value>
                            </systemProperty>
                        </systemProperties>
                    </configuration>
                    <dependencies>
                        <dependency>
                            <groupId>com.h2database</groupId>
                            <artifactId>h2</artifactId>
                            <version>1.4.199</version>
                        </dependency>
                    </dependencies>
                </plugin>
            </plugins>
        </pluginManagement>
        <plugins>
            <plugin>
                <groupId>org.codehaus.mojo</groupId>
                <artifactId>buildnumber-maven-plugin</artifactId>
                <version>1.4</version>
                <configuration>
                    <timestampPropertyName>build.date</timestampPropertyName>
                    <timestampFormat>{0,date,yyyy-MM-dd}</timestampFormat>
                    <revisionOnScmFailure>UNKNOWN</revisionOnScmFailure>
                    <format>{0}</format>
                    <items>
                        <item>scmVersion</item>
                    </items>
                </configuration>
                <executions>
                    <execution>
                        <!-- Before generate-resources phase -->
                        <phase>validate</phase>
                        <goals>
                            <goal>create</goal>
                        </goals>
                    </execution>
                </executions>
            </plugin>
            <plugin>
                <groupId>org.apache.maven.plugins</groupId>
                <artifactId>maven-surefire-plugin</artifactId>
                <configuration>
                    <argLine>${jacoco.argLine} ${surefire.argLine}</argLine>
                </configuration>
            </plugin>
        </plugins>
    </build>
    <profiles>
        <profile>
            <id>it</id>
            <activation>
                <property>
                    <name>!skipTests</name>
                </property>
            </activation>
            <modules>
                <module>ITEST</module>
            </modules>
        </profile>
        <profile>
            <id>perf</id>
            <activation>
                <property>
                    <name>!noPerf</name>
                </property>
            </activation>
            <properties>
                <surefire.argLine>${surefire.argLine.perf}</surefire.argLine>
            </properties>
        </profile>
        <profile>
            <id>no-sonar</id>
            <activation>
                <property>
                    <name>!sonar</name>
                </property>
            </activation>
            <properties>
                <!-- Empty for building without JaCoCo agent -->
                <jacoco.argLine/>
                <!-- JaCoCo agent cannot be attached if ${argLine} is missed -->
            </properties>
        </profile>
        <profile>
            <id>sonar</id>
            <activation>
                <property>
                    <name>sonar</name>
                </property>
            </activation>
            <properties>
                <sonar/>
                <invoker.timeoutInSeconds>40</invoker.timeoutInSeconds>
            </properties>
            <build>
                <plugins>
                    <plugin>
                        <groupId>org.jacoco</groupId>
                        <artifactId>jacoco-maven-plugin</artifactId>
                        <version>0.8.5</version>
                        <configuration>
                            <propertyName>jacoco.argLine</propertyName>
                            <includes>
                                <include>org/openl/**/*</include>
                            </includes>
                            <excludes>
                                <exclude>org/openl/generated/**/*</exclude>
                            </excludes>
                        </configuration>
                        <executions>
                            <execution>
                                <id>prepare-ut</id>
                                <goals>
                                    <goal>prepare-agent</goal>
                                </goals>
                            </execution>
                            <execution>
                                <id>prepare-it</id>
                                <phase>pre-integration-test</phase>
                                <goals>
                                    <goal>prepare-agent-integration</goal>
                                </goals>
                            </execution>
                        </executions>
                    </plugin>
                </plugins>
            </build>
        </profile>
        <profile>
            <id>gpg-sign</id>
            <build>
                <plugins>
                    <plugin>
                        <groupId>org.apache.maven.plugins</groupId>
                        <artifactId>maven-gpg-plugin</artifactId>
                        <version>1.6</version>
                        <configuration>
                            <skip>${maven.deploy.skip}</skip>
                        </configuration>
                        <executions>
                            <execution>
                                <id>sign-artifacts</id>
                                <phase>verify</phase>
                                <goals>
                                    <goal>sign</goal>
                                </goals>
                            </execution>
                        </executions>
                    </plugin>
                </plugins>
            </build>
        </profile>
        <profile>
            <id>sources</id>
            <properties>
                <!-- If true, generating of JavaDocs will be skipped  -->
                <maven.javadoc.skip>false</maven.javadoc.skip>
            </properties>
            <build>
                <plugins>
                    <plugin>
                        <groupId>org.apache.maven.plugins</groupId>
                        <artifactId>maven-source-plugin</artifactId>
                        <version>3.1.0</version>
                        <executions>
                            <execution>
                                <id>attach-sources</id>
                                <goals>
                                    <goal>jar</goal>
                                </goals>
                            </execution>
                        </executions>
                    </plugin>
                    <plugin>
                        <groupId>org.apache.maven.plugins</groupId>
                        <artifactId>maven-javadoc-plugin</artifactId>
                        <version>3.1.0</version>
                        <configuration>
                            <!-- To skip invalid HTML4 tags -->
                            <!-- http://openjdk.java.net/jeps/172 -->
                            <doclint>none</doclint>
                            <skip>${maven.javadoc.skip}</skip>
                        </configuration>
                        <executions>
                            <execution>
                                <id>attach-javadocs</id>
                                <goals>
                                    <goal>jar</goal>
                                </goals>
                            </execution>
                        </executions>
                    </plugin>
                </plugins>
            </build>
        </profile>
        <profile>
            <id>generateOpenLDefaultConfig</id>
            <properties>
                <!-- If none, generating of application.properties will be skipped  -->
                <!-- Use process-resources to generate application.properties -->
                <!-- See RuleService and WebStudio -->
                <generate-application.properties>none</generate-application.properties>
            </properties>
            <activation>
                <property>
                    <name>!skip</name>
                </property>
            </activation>
            <build>
                <plugins>
                    <plugin>
                        <groupId>org.codehaus.gmaven</groupId>
                        <artifactId>groovy-maven-plugin</artifactId>
                        <configuration>
                            <classpathScope>runtime</classpathScope>
                            <source>
                                ConfigurationFactory.setConfigurationFactory(new ConfigurationFactory() {
                                    // Disable logging using log4j2.properties which are located somewhere in the classpath
                                    // Use the default logging
                                    @Override
                                    protected String[] getSupportedTypes() {
                                        return null;
                                    }

                                    @Override
                                    Configuration getConfiguration(LoggerContext loggerContext, ConfigurationSource source) {
                                        return new DefaultConfiguration();
                                    }

                                    @Override
                                    Configuration getConfiguration(LoggerContext loggerContext, String name, URI
                                            configLocation, ClassLoader loader) {
                                        return new DefaultConfiguration();
                                    }
                                })
                                System.setProperty("log4j2.disable.jmx", "true");
                                log.info("Generating application.properties from:")


                                import org.apache.logging.log4j.core.LoggerContext
                                import org.apache.logging.log4j.core.config.Configuration
                                import org.apache.logging.log4j.core.config.ConfigurationFactory
                                import org.apache.logging.log4j.core.config.ConfigurationSource
                                import org.apache.logging.log4j.core.config.DefaultConfiguration
                                import org.openl.util.StringUtils
                                import org.springframework.core.io.Resource;
                                import org.springframework.core.io.support.PathMatchingResourcePatternResolver;

                                PathMatchingResourcePatternResolver prpr = new PathMatchingResourcePatternResolver(this.class.getClassLoader());
                                // See :org.openl.spring artifact.
                                Resource[] resources = prpr.getResources("classpath*:openl-default.properties");

                                def out = new File(project.build.outputDirectory, "application.properties");
                                out.write("### This file was generated!\n\r\n\r")
                                def write = {
                                    String text -&gt;
                                        out.append(text)
                                        if (!text.endsWith("\r\n")) {
                                            out.append("\r\n")
                                        }
                                        log.debug(" | {}", text)
                                }

                                resources.each {
                                    def url = it.getURL()
                                    log.info(" {}", url)
                                    write "###"
                                    write "### From: ${(url =~ /([^\/]+(!\/.*)?)$/)[0][1]}"
                                    write "###"
                                    it.getInputStream().eachLine {
                                        if (StringUtils.isBlank(it)) {
                                            write ""
                                        } else if (it.startsWith('#')) {
                                            write it.trim()
                                        } else {
                                            write "#" + it.trim()
                                        }
                                    }
                                    write ""
                                }
                            </source>
                        </configuration>
                        <executions>
                            <execution>
                                <id>generate-application.properties</id>
                                <phase>${generate-application.properties}</phase>
                                <goals>
                                    <goal>execute</goal>
                                </goals>
                            </execution>
                        </executions>
                    </plugin>
                </plugins>
            </build>
        </profile>
    </profiles>
    <dependencyManagement>
        <dependencies>
            <!-- Testing -->
            <dependency>
                <groupId>junit</groupId>
                <artifactId>junit</artifactId>
                <version>4.13</version>
                <scope>test</scope>
            </dependency>
            <dependency>
                <groupId>org.awaitility</groupId>
                <artifactId>awaitility</artifactId>
                <version>${awaitility.version}</version>
                <scope>test</scope>
            </dependency>
            <dependency>
                <groupId>org.awaitility</groupId>
                <artifactId>awaitility-proxy</artifactId>
                <version>${awaitility.version}</version>
                <scope>test</scope>
            </dependency>
            <!-- Mock objects library for java -->
            <dependency>
                <groupId>org.mockito</groupId>
                <artifactId>mockito-all</artifactId>
                <version>1.10.19</version>
                <scope>test</scope>
            </dependency>
            <!-- Apache Velocity is a general purpose template engine. -->
            <dependency>
                <groupId>org.apache.velocity</groupId>
                <artifactId>velocity</artifactId>
                <version>1.7</version>
            </dependency>
            <dependency>
                <groupId>commons-lang</groupId>
                <artifactId>commons-lang</artifactId>
                <version>2.6</version>
            </dependency>
            <!-- Apache Commons Lang, a package of Java utility classes for the classes that are in java.lang's hierarchy,
            or are considered to be so standard as to justify existence in java.lang. -->
            <dependency>
                <groupId>org.apache.commons</groupId>
                <artifactId>commons-lang3</artifactId>
                <version>3.10</version>
            </dependency>
            <!-- The Apache Commons Collections package contains types that extend and augment the Java Collections Framework. -->
            <dependency>
                <groupId>org.apache.commons</groupId>
                <artifactId>commons-collections4</artifactId>
                <version>4.4</version>
            </dependency>
            <dependency>
                <groupId>commons-collections</groupId>
                <artifactId>commons-collections</artifactId>
                <version>3.2.2</version>
            </dependency>
            <!-- contains simple encoder and decoders for various formats such as Base64 and Hexadecimal. -->
            <dependency>
                <groupId>commons-codec</groupId>
                <artifactId>commons-codec</artifactId>
                <version>1.14</version>
            </dependency>
            <!-- The Commons IO library contains utility classes, stream implementations, file filters,
            file comparators, endian transformation classes, and much more. -->
            <dependency>
                <groupId>commons-io</groupId>
                <artifactId>commons-io</artifactId>
                <version>2.6</version>
            </dependency>
            <!-- Spring Framework -->
            <!-- Core utilities used by other modules. Define this if you use Spring
                Utility APIs (org.springframework.core.*/org.springframework.util.*) -->
            <dependency>
                <groupId>org.springframework</groupId>
                <artifactId>spring-core</artifactId>
                <version>${org.springframework.version}</version>
            </dependency>
            <!-- Expression Language (depends on spring-core) Define this if you use
                Spring Expression APIs (org.springframework.expression.*) -->
            <dependency>
                <groupId>org.springframework</groupId>
                <artifactId>spring-expression</artifactId>
                <version>${org.springframework.version}</version>
            </dependency>
            <!-- Bean Factory and JavaBeans utilities (depends on spring-core) Define
                this if you use Spring Bean APIs (org.springframework.beans.*) -->
            <dependency>
                <groupId>org.springframework</groupId>
                <artifactId>spring-beans</artifactId>
                <version>${org.springframework.version}</version>
            </dependency>
            <!-- Aspect Oriented Programming (AOP) Framework (depends on spring-core,
                spring-beans) Define this if you use Spring AOP APIs (org.springframework.aop.*) -->
            <dependency>
                <groupId>org.springframework</groupId>
                <artifactId>spring-aop</artifactId>
                <version>${org.springframework.version}</version>
            </dependency>
            <!-- Application Context (depends on spring-core, spring-expression, spring-aop,
                spring-beans) This is the central artifact for Spring's Dependency Injection
                Container and is generally always defined -->
            <dependency>
                <groupId>org.springframework</groupId>
                <artifactId>spring-context</artifactId>
                <version>${org.springframework.version}</version>
            </dependency>
            <!-- Various Application Context utilities, including EhCache, JavaMail,
                Quartz, and Freemarker integration Define this if you need any of these integrations -->
            <dependency>
                <groupId>org.springframework</groupId>
                <artifactId>spring-context-support</artifactId>
                <version>${org.springframework.version}</version>
            </dependency>
            <!-- Transaction Management Abstraction (depends on spring-core, spring-beans,
                spring-aop, spring-context) Define this if you use Spring Transactions or
                DAO Exception Hierarchy (org.springframework.transaction.*/org.springframework.dao.*) -->
            <dependency>
                <groupId>org.springframework</groupId>
                <artifactId>spring-tx</artifactId>
                <version>${org.springframework.version}</version>
            </dependency>
            <!-- JDBC Data Access Library (depends on spring-core, spring-beans, spring-context,
                spring-tx) Define this if you use Spring's JdbcTemplate API (org.springframework.jdbc.*) -->
            <dependency>
                <groupId>org.springframework</groupId>
                <artifactId>spring-jdbc</artifactId>
                <version>${org.springframework.version}</version>
            </dependency>
            <!-- Object-to-Relation-Mapping (ORM) integration with Hibernate, JPA,
                and iBatis. (depends on spring-core, spring-beans, spring-context, spring-tx)
                Define this if you need ORM (org.springframework.orm.*) -->
            <dependency>
                <groupId>org.springframework</groupId>
                <artifactId>spring-orm</artifactId>
                <version>${org.springframework.version}</version>
            </dependency>
            <!-- Web application development utilities applicable to both Servlet
                and Portlet Environments (depends on spring-core, spring-beans, spring-context)
                Define this if you use Spring MVC, or wish to use Struts, JSF, or another
                web framework with Spring (org.springframework.web.*) -->
            <dependency>
                <groupId>org.springframework</groupId>
                <artifactId>spring-web</artifactId>
                <version>${org.springframework.version}</version>
            </dependency>
            <!-- Spring's TestContext framework. Also includes common Servlet and Portlet API mocks. -->
            <dependency>
                <groupId>org.springframework</groupId>
                <artifactId>spring-test</artifactId>
                <version>${org.springframework.version}</version>
                <scope>test</scope>
            </dependency>
            <!-- Spring Security -->
            <dependency>
                <groupId>org.springframework.security</groupId>
                <artifactId>spring-security-core</artifactId>
                <version>${org.springsecurity.version}</version>
            </dependency>
            <dependency>
                <groupId>org.springframework.security</groupId>
                <artifactId>spring-security-config</artifactId>
                <version>${org.springsecurity.version}</version>
            </dependency>
            <dependency>
                <groupId>org.springframework.security</groupId>
                <artifactId>spring-security-web</artifactId>
                <version>${org.springsecurity.version}</version>
            </dependency>
            <dependency>
                <groupId>org.springframework.security</groupId>
                <artifactId>spring-security-ldap</artifactId>
                <version>${org.springsecurity.version}</version>
            </dependency>
            <dependency>
                <groupId>org.springframework.security</groupId>
                <artifactId>spring-security-cas</artifactId>
                <version>${org.springsecurity.version}</version>
            </dependency>
            <!-- There is a workaround for issue with spring saml
                https://github.com/spring-projects/spring-security-saml/issues/144
                updating the xml-tooling library gives an opportunity to use the higher version
                of bouncy-castle

                Why it is still old version, but not 1.0.10.RELEASE :
                https://github.com/spring-projects/spring-security-saml/issues/237
                https://github.com/spring-projects/spring-security-saml/pull/454
             -->
            <dependency>
                <groupId>org.springframework.security.extensions</groupId>
                <artifactId>spring-security-saml2-core</artifactId>
                <version>1.0.3.RELEASE</version>
                <exclusions>
                    <exclusion>
                        <groupId>org.opensaml</groupId>
                        <artifactId>xmltooling</artifactId>
                    </exclusion>
                    <exclusion>
                        <groupId>commons-logging</groupId>
                        <artifactId>commons-logging</artifactId>
                    </exclusion>
                    <exclusion>
                        <groupId>xml-apis</groupId>
                        <artifactId>xml-apis</artifactId>
                    </exclusion>
                    <exclusion>
                        <groupId>xalan</groupId>
                        <artifactId>xalan</artifactId>
                    </exclusion>
                    <exclusion>
                        <groupId>xalan</groupId>
                        <artifactId>serializer</artifactId>
                    </exclusion>
                    <exclusion>
                        <groupId>xerces</groupId>
                        <artifactId>xercesImpl</artifactId>
                    </exclusion>
                </exclusions>
            </dependency>
            <dependency>
                <groupId>org.opensaml</groupId>
                <artifactId>xmltooling</artifactId>
                <version>1.4.4</version>
                <exclusions>
                    <exclusion>
                        <groupId>commons-logging</groupId>
                        <artifactId>commons-logging</artifactId>
                    </exclusion>
                </exclusions>
            </dependency>
            <dependency>
                <groupId>com.sdicons.jsontools</groupId>
                <artifactId>jsontools-core</artifactId>
                <version>1.7</version>
            </dependency>
            <!-- BEGIN of JSF, JSP, Servlets, RichFaces -->
            <!-- JSF -->
            <dependency>
                <groupId>org.glassfish</groupId>
                <artifactId>javax.faces</artifactId>
                <version>${org.mojarra.version}</version>
            </dependency>
            <dependency>
                <groupId>javax.enterprise</groupId>
                <artifactId>cdi-api</artifactId>
                <version>2.0</version>
                <exclusions>
                    <exclusion>
                        <groupId>javax.el</groupId>
                        <artifactId>javax.el-api</artifactId>
                    </exclusion>
                </exclusions>
            </dependency>
            <!-- RichFaces -->
            <!-- RichFaces reached end-of-life status with version 4.5.17.Final so vulnerabilities will not be fixed.
            To fix that we use forked richfaces implementation until we stop using richfaces features. -->
            <dependency>
                <groupId>com.github.albfernandez.richfaces</groupId>
                <artifactId>richfaces</artifactId>
                <version>4.6.8.ayg</version>
            </dependency>
            <!-- Servlets -->
            <dependency>
                <groupId>org.apache.geronimo.specs</groupId>
                <artifactId>geronimo-servlet_3.0_spec</artifactId>
                <version>1.0</version>
                <scope>provided</scope>
            </dependency>
            <dependency>
                <groupId>javax.servlet.jsp</groupId>
                <artifactId>jsp-api</artifactId>
                <version>2.1</version>
                <scope>provided</scope>
            </dependency>
            <dependency>
                <groupId>javax.servlet</groupId>
                <artifactId>jstl</artifactId>
                <version>1.2</version>
            </dependency>
            <!-- Apache log4j, a logging library for Java -->
            <dependency>
                <groupId>org.apache.logging.log4j</groupId>
                <artifactId>log4j-slf4j-impl</artifactId>
                <version>${log4j.version}</version>
            </dependency>
            <dependency>
                <groupId>org.apache.logging.log4j</groupId>
                <artifactId>log4j-api</artifactId>
                <version>${log4j.version}</version>
            </dependency>
            <!-- The slf4j API -->
            <dependency>
                <groupId>org.slf4j</groupId>
                <artifactId>slf4j-api</artifactId>
                <version>${org.slf4j.version}</version>
            </dependency>
            <dependency>
                <groupId>org.slf4j</groupId>
                <artifactId>slf4j-simple</artifactId>
                <version>${org.slf4j.version}</version>
                <scope>test</scope>
            </dependency>
            <!-- Byte code generation library -->
            <dependency>
                <groupId>org.ow2.asm</groupId>
                <artifactId>asm</artifactId>
                <version>${asm.version}</version>
            </dependency>
            <dependency>
                <groupId>org.ow2.asm</groupId>
                <artifactId>asm-commons</artifactId>
                <version>${asm.version}</version>
            </dependency>
            <dependency>
                <groupId>org.ow2.asm</groupId>
                <artifactId>asm-analysis</artifactId>
                <version>${asm.version}</version>
            </dependency>
            <dependency>
                <groupId>org.ow2.asm</groupId>
                <artifactId>asm-tree</artifactId>
                <version>${asm.version}</version>
            </dependency>
            <dependency>
                <groupId>org.ow2.asm</groupId>
                <artifactId>asm-util</artifactId>
                <version>${asm.version}</version>
            </dependency>
            <!-- Code generation library with shaded ASM dependecies -->
            <dependency>
                <groupId>cglib</groupId>
                <artifactId>cglib</artifactId>
                <version>${cglib.version}</version>
            </dependency>
            <!-- Java source code generation library -->
            <dependency>
                <groupId>com.helger</groupId>
                <artifactId>jcodemodel</artifactId>
                <version>3.2.3</version>
            </dependency>
            <dependency>
                <groupId>jakarta.annotation</groupId>
                <artifactId>jakarta.annotation-api</artifactId>
                <version>1.3.4</version>
            </dependency>
            <!-- Apache CXF Runtime JAX-WS Frontend -->
            <dependency>
                <groupId>org.apache.cxf</groupId>
                <artifactId>cxf-rt-frontend-jaxws</artifactId>
                <version>${org.apache.cxf.version}</version>
            </dependency>
            <!-- Apache CXF Runtime JAX-RS Frontend -->
            <dependency>
                <groupId>org.apache.cxf</groupId>
                <artifactId>cxf-rt-frontend-jaxrs</artifactId>
                <version>${org.apache.cxf.version}</version>
                <exclusions>
                    <exclusion>
                        <groupId>javax.annotation</groupId>
                        <artifactId>javax.annotation-api</artifactId>
                    </exclusion>
                </exclusions>
            </dependency>
            <dependency>
                <groupId>jakarta.ws.rs</groupId>
                <artifactId>jakarta.ws.rs-api</artifactId>
                <version>${jakarta.ws.rs-api.version}</version>
            </dependency>
            <dependency>
                <groupId>org.apache.cxf</groupId>
                <artifactId>cxf-rt-rs-service-description</artifactId>
                <version>${org.apache.cxf.version}</version>
            </dependency>
            <dependency>
                <!-- for cxf-rt-frontend-jaxrs -->
                <groupId>org.jvnet.staxex</groupId>
                <artifactId>stax-ex</artifactId>
                <version>1.8.1</version>
            </dependency>
            <!-- Apache CXF JAX-RS Extensions: Providers -->
            <dependency>
                <groupId>org.apache.cxf</groupId>
                <artifactId>cxf-rt-rs-extension-providers</artifactId>
                <version>${org.apache.cxf.version}</version>
            </dependency>
            <!-- Apache CXF Runtime HTTP Transport -->
            <dependency>
                <groupId>org.apache.cxf</groupId>
                <artifactId>cxf-rt-transports-http</artifactId>
                <version>${org.apache.cxf.version}</version>
            </dependency>
            <!-- Apache CXF Runtime HTTP Jetty Transport -->
            <dependency>
                <groupId>org.apache.cxf</groupId>
                <artifactId>cxf-rt-transports-http-jetty</artifactId>
                <version>${org.apache.cxf.version}</version>
            </dependency>
            <!-- Apache CXF Runtime Aegis Databinding -->
            <dependency>
                <groupId>org.apache.cxf</groupId>
                <artifactId>cxf-rt-databinding-aegis</artifactId>
                <version>${org.apache.cxf.version}</version>
            </dependency>
            <!-- Apache CXF Runtime JAXRS Client -->
            <dependency>
                <groupId>org.apache.cxf</groupId>
                <artifactId>cxf-rt-rs-client</artifactId>
                <version>${org.apache.cxf.version}</version>
            </dependency>
            <dependency>
                <groupId>org.apache.cxf</groupId>
                <artifactId>cxf-rt-transports-http-hc</artifactId>
                <version>${org.apache.cxf.version}</version>
            </dependency>
            <!-- CXF Runtime CORBA Binding -->
            <dependency>
                <groupId>org.apache.cxf</groupId>
                <artifactId>cxf-rt-rs-service-description-openapi-v3</artifactId>
                <version>${org.apache.cxf.version}</version>
            </dependency>
            <dependency>
                <groupId>org.apache.cxf</groupId>
                <artifactId>cxf-rt-rs-service-description-swagger</artifactId>
                <version>${org.apache.cxf.version}</version>
            </dependency>
            <dependency>
                <groupId>org.webjars</groupId>
                <artifactId>swagger-ui</artifactId>
                <version>3.25.4</version>
            </dependency>
            <dependency>
                <groupId>io.swagger</groupId>
                <artifactId>swagger-jaxrs</artifactId>
                <version>1.6.1</version>
            </dependency>
            <dependency>
                <groupId>io.swagger</groupId>
                <artifactId>swagger-annotations</artifactId>
                <version>1.6.1</version>
            </dependency>
            <!-- Apache CXF Runtime CORBA Binding -->
            <dependency>
                <groupId>org.apache.cxf</groupId>
                <artifactId>cxf-rt-bindings-corba</artifactId>
                <version>${org.apache.cxf.version}</version>
            </dependency>
            <dependency>
                <groupId>org.apache.cxf</groupId>
                <artifactId>cxf-api</artifactId>
                <version>2.7.18</version>
            </dependency>
            <dependency>
                <groupId>com.fasterxml.jackson.jaxrs</groupId>
                <artifactId>jackson-jaxrs-json-provider</artifactId>
                <version>${com.fasterxml.jackson.version}</version>
            </dependency>
            <dependency>
                <groupId>org.springframework.data</groupId>
                <artifactId>spring-data-elasticsearch</artifactId>
                <version>3.2.6.RELEASE</version>
                <exclusions>
                    <!-- Elasticsearch rest template is used, no need in transport client -->
                    <exclusion>
                        <groupId>org.elasticsearch.client</groupId>
                        <artifactId>transport</artifactId>
                    </exclusion>
                    <exclusion>
                        <groupId>org.elasticsearch.plugin</groupId>
                        <artifactId>transport-netty4-client</artifactId>
                    </exclusion>
                </exclusions>
            </dependency>
            <!-- Upgrade Elasticsearch using by spring-data-elasticsearch. -->
            <!-- Reduce dependencies as spring-data-elasticsearch uses 6.8.8 -->
            <dependency>
                <groupId>org.elasticsearch.client</groupId>
                <artifactId>elasticsearch-rest-high-level-client</artifactId>
                <version>${elasticsearch.version}</version>
                <exclusions>
                    <exclusion>
                        <groupId>commons-logging</groupId>
                        <artifactId>commons-logging</artifactId>
                    </exclusion>
                </exclusions>
            </dependency>

            <dependency>
                <groupId>org.codelibs</groupId>
                <artifactId>elasticsearch-cluster-runner</artifactId>
                <version>${elasticsearch-cluster-runner.version}</version>
                <scope>test</scope>
            </dependency>
            <dependency>
                <groupId>com.datastax.oss</groupId>
                <artifactId>java-driver-core-shaded</artifactId>
                <version>${cassandra.driver.version}</version>
            </dependency>
            <dependency>
                <groupId>com.datastax.oss</groupId>
                <artifactId>java-driver-mapper-processor</artifactId>
                <version>${cassandra.driver.version}</version>
                <exclusions>
                    <exclusion>
                        <groupId>com.datastax.oss</groupId>
                        <artifactId>java-driver-core</artifactId>
                    </exclusion>
                </exclusions>
            </dependency>
            <dependency>
                <groupId>org.cassandraunit</groupId>
                <artifactId>cassandra-unit</artifactId>
                <version>${cassandra.unit.version}</version>
                <scope>test</scope>
            </dependency>
            <dependency>
                <groupId>com.datastax.cassandra</groupId>
                <artifactId>cassandra-driver-core</artifactId>
                <version>${cassandra.unit.driver.version}</version>
                <scope>test</scope>
            </dependency>
            <dependency>
                <groupId>com.datastax.cassandra</groupId>
                <artifactId>cassandra-driver-mapping</artifactId>
                <version>${cassandra.unit.driver.version}</version>
                <scope>test</scope>
            </dependency>
            <dependency>
                <groupId>com.github.jnr</groupId>
                <artifactId>jnr-ffi</artifactId>
                <version>2.1.10</version>
            </dependency>
            <dependency>
                <groupId>org.apache.poi</groupId>
                <artifactId>poi-ooxml</artifactId>
                <version>${org.apache.poi.version}</version>
            </dependency>
            <!-- http://download.java.net/java/jdk9/docs/api/java.xml.bind-summary.html -->
            <!-- Required for Java11 -->
            <dependency>
                <groupId>jakarta.xml.bind</groupId>
                <artifactId>jakarta.xml.bind-api</artifactId>
                <version>2.3.2</version>
            </dependency>
            <dependency>
                <groupId>jakarta.activation</groupId>
                <artifactId>jakarta.activation-api</artifactId>
                <version>1.2.1</version>
            </dependency>
            <dependency>
                <groupId>com.sun.istack</groupId>
                <artifactId>istack-commons-runtime</artifactId>
                <version>3.0.8</version>
            </dependency>
            <!-- Full jar with all schemas. It's a replacement for poi-ooxml-schemas jar when the full schema is needed -->
            <dependency>
                <groupId>org.apache.poi</groupId>
                <artifactId>ooxml-schemas</artifactId>
                <version>1.4</version>
            </dependency>
            <!-- serialize objects to XML (or JSON) and back again. -->
            <dependency>
                <groupId>com.thoughtworks.xstream</groupId>
                <artifactId>xstream</artifactId>
                <version>1.4.12</version>
            </dependency>
            <!-- graph-theory data structures and algorithms. -->
            <dependency>
                <groupId>org.jgrapht</groupId>
                <artifactId>jgrapht-core</artifactId>
                <version>0.9.0</version>
            </dependency>
            <!-- Date and time library to replace JDK date handling -->
            <dependency>
                <groupId>joda-time</groupId>
                <artifactId>joda-time</artifactId>
                <version>2.10.6</version>
            </dependency>
            <!-- standards-based cache for boosting performance -->
            <dependency>
                <groupId>org.ehcache</groupId>
                <artifactId>ehcache</artifactId>
                <version>3.8.1</version>
                <exclusions>
                    <exclusion>
                        <groupId>javax.xml.bind</groupId>
                        <artifactId>jaxb-api</artifactId>
                    </exclusion>
                    <exclusion>
                        <groupId>javax.activation</groupId>
                        <artifactId>javax.activation-api</artifactId>
                    </exclusion>
                </exclusions>
            </dependency>
            <!-- Java library which deep-clones objects. -->
            <dependency>
                <groupId>uk.com.robust-it</groupId>
                <artifactId>cloning</artifactId>
                <version>1.9.12</version>
            </dependency>
            <dependency>
                <groupId>commons-jxpath</groupId>
                <artifactId>commons-jxpath</artifactId>
                <version>1.3</version>
            </dependency>
            <!-- Hessian is a compact binary protocol for connecting web services. -->
            <dependency>
                <groupId>com.caucho</groupId>
                <artifactId>hessian</artifactId>
                <version>4.0.38</version>
            </dependency>
            <dependency>
                <groupId>com.amazonaws</groupId>
                <artifactId>aws-java-sdk-s3</artifactId>
                <version>1.11.785</version>
            </dependency>
            <dependency>
                <groupId>com.amazonaws</groupId>
                <artifactId>aws-java-sdk-core</artifactId>
                <version>1.11.785</version>
                <exclusions>
                    <exclusion>
                        <groupId>commons-logging</groupId>
                        <artifactId>commons-logging</artifactId>
                    </exclusion>
                </exclusions>
            </dependency>
            <dependency>
                <groupId>org.eclipse.jgit</groupId>
                <artifactId>org.eclipse.jgit</artifactId>
                <!-- Check if all workarounds in GitRepository can be removed when upgrade version. -->
                <version>5.7.0.202003110725-r</version>
                <exclusions>
                    <exclusion>
                        <groupId>commons-logging</groupId>
                        <artifactId>commons-logging</artifactId>
                    </exclusion>
                </exclusions>
            </dependency>
            <!-- The Bouncy Castle Crypto package is a Java implementation of cryptographic algorithms. This jar
            contains JCE provider and lightweight API for the Bouncy Castle Cryptography APIs for JDK 1.5 to JDK 1.8.
            Used by jgit and saml. -->
            <dependency>
                <groupId>org.bouncycastle</groupId>
                <artifactId>bcprov-jdk15on</artifactId>
                <version>${org.bouncycastle.version}</version>
            </dependency>
            <dependency>
                <groupId>org.bouncycastle</groupId>
                <artifactId>bcpkix-jdk15on</artifactId>
                <version>${org.bouncycastle.version}</version>
            </dependency>
            <dependency>
                <groupId>org.bouncycastle</groupId>
                <artifactId>bcpg-jdk15on</artifactId>
                <version>${org.bouncycastle.version}</version>
            </dependency>
            <!-- httpclient is required for aws-java-sdk-core and elasticsearch,
                 so we must synchronize it's version for both libraries. -->
            <dependency>
                <groupId>org.apache.httpcomponents</groupId>
                <artifactId>httpclient</artifactId>
                <version>4.5.9</version>
            </dependency>
            <!-- HikariCP - A high-performance JDBC connection pool. -->
            <dependency>
                <groupId>com.zaxxer</groupId>
                <artifactId>HikariCP</artifactId>
                <version>3.4.5</version>
            </dependency>
            <!-- Microsoft JDBC Driver for SQL Server -->
            <dependency>
                <groupId>com.microsoft.sqlserver</groupId>
                <artifactId>mssql-jdbc</artifactId>
                <version>7.2.2.jre8</version>
            </dependency>
            <!-- the Java in-memory SQL DB -->
            <dependency>
                <groupId>com.h2database</groupId>
                <artifactId>h2</artifactId>
                <version>1.4.199</version>
                <!--<version>1.4.200</version> does not work with policy file due to FilePermission, will be fixed in the next version-->
            </dependency>
            <dependency>
                <groupId>org.postgresql</groupId>
                <artifactId>postgresql</artifactId>
                <version>42.2.8</version>
            </dependency>
            <!-- Flyway: The agile database migration framework for Java. -->
            <dependency>
                <groupId>org.flywaydb</groupId>
                <artifactId>flyway-core</artifactId>
                <version>4.2.0</version>
            </dependency>
            <!-- Hibernate -->
            <dependency>
                <groupId>org.hibernate</groupId>
                <artifactId>hibernate-core</artifactId>
                <version>${org.hibernate.version}</version>
                <exclusions>
                    <exclusion>
                        <groupId>org.jboss.spec.javax.transaction</groupId>
                        <artifactId>jboss-transaction-api_1.2_spec</artifactId>
                    </exclusion>
                    <exclusion>
                        <groupId>javax.xml.bind</groupId>
                        <artifactId>jaxb-api</artifactId>
                    </exclusion>
                    <exclusion>
                        <groupId>javax.activation</groupId>
                        <artifactId>javax.activation-api</artifactId>
                    </exclusion>
                </exclusions>
            </dependency>
            <dependency>
                <!-- update Hibernate dependency on Javassist
                        to 3.23.1 for Java 11 compatibility -->
                <groupId>org.javassist</groupId>
                <artifactId>javassist</artifactId>
                <version>3.23.1-GA</version>
            </dependency>
            <!-- Hibernate's Bean Validation (JSR-303) reference implementation. -->
            <dependency>
                <groupId>org.hibernate</groupId>
                <artifactId>hibernate-validator</artifactId>
                <version>5.1.1.Final</version>
                <exclusions>
                    <exclusion>
                        <groupId>org.jboss.logging</groupId>
                        <artifactId>jboss-logging</artifactId>
                    </exclusion>
                </exclusions>
            </dependency>
            <dependency>
                <!-- Transitive from hibernate-core -->
                <groupId>org.dom4j</groupId>
                <artifactId>dom4j</artifactId>
                <version>2.1.3</version>
            </dependency>
            <dependency>
                <groupId>com.fasterxml.jackson.core</groupId>
                <artifactId>jackson-core</artifactId>
                <version>${com.fasterxml.jackson.version}</version>
            </dependency>
            <dependency>
                <groupId>com.fasterxml.jackson.core</groupId>
                <artifactId>jackson-annotations</artifactId>
                <version>${com.fasterxml.jackson.version}</version>
            </dependency>
            <dependency>
                <groupId>com.fasterxml.jackson.core</groupId>
                <artifactId>jackson-databind</artifactId>
                <version>${com.fasterxml.jackson.version}</version>
            </dependency>
            <dependency>
                <groupId>com.fasterxml.jackson.dataformat</groupId>
                <artifactId>jackson-dataformat-yaml</artifactId>
                <version>${com.fasterxml.jackson.version}</version>
            </dependency>
            <dependency>
                <groupId>com.fasterxml.jackson.module</groupId>
                <artifactId>jackson-module-jaxb-annotations</artifactId>
                <version>${com.fasterxml.jackson.version}</version>
            </dependency>
            <dependency>
                <groupId>com.fasterxml.jackson.module</groupId>
                <artifactId>jackson-module-parameter-names</artifactId>
                <version>${com.fasterxml.jackson.version}</version>
            </dependency>
            <dependency>
                <groupId>com.fasterxml.jackson.datatype</groupId>
                <artifactId>jackson-datatype-jdk8</artifactId>
                <version>${com.fasterxml.jackson.version}</version>
            </dependency>
            <dependency>
                <groupId>com.fasterxml.jackson.datatype</groupId>
                <artifactId>jackson-datatype-jsr310</artifactId>
                <version>${com.fasterxml.jackson.version}</version>
            </dependency>
            <dependency>
                <groupId>org.yaml</groupId>
                <artifactId>snakeyaml</artifactId>
                <version>1.26</version>
            </dependency>
            <!-- OpenAPI -->
            <dependency>
                <groupId>io.swagger.parser.v3</groupId>
                <artifactId>swagger-parser</artifactId>
                <version>2.0.15</version>
                <exclusions>
                    <exclusion>
                        <groupId>org.apache.httpcomponents</groupId>
                        <artifactId>httpclient</artifactId>
                    </exclusion>
                    <exclusion>
                        <groupId>javax.mail</groupId>
                        <artifactId>mailapi</artifactId>
                    </exclusion>
                    <exclusion>
                        <groupId>jakarta.validation</groupId>
                        <artifactId>jakarta.validation-api</artifactId>
                    </exclusion>
                    <exclusion>
                        <groupId>javax.xml.bind</groupId>
                        <artifactId>jaxb-api</artifactId>
                    </exclusion>
                </exclusions>
            </dependency>
            <dependency>
                <groupId>io.swagger.core.v3</groupId>
                <artifactId>swagger-jaxrs2</artifactId>
                <version>${io.swagger.core.v3.version}</version>
            </dependency>
            <dependency>
                <groupId>io.swagger.core.v3</groupId>
                <artifactId>swagger-annotations</artifactId>
                <version>${io.swagger.core.v3.version}</version>
            </dependency>
            <!--Activity -->
            <dependency>
                <groupId>org.activiti</groupId>
                <artifactId>activiti-engine</artifactId>
                <version>5.18.0</version>
                <exclusions>
                    <exclusion>
                        <groupId>javax.activation</groupId>
                        <artifactId>activation</artifactId>
                    </exclusion>
                </exclusions>
            </dependency>
            <dependency>
                <groupId>org.activiti</groupId>
                <artifactId>activiti-spring</artifactId>
                <version>5.18.0</version>
            </dependency>
            <!--//Activity -->
            <!-- Kafka -->
            <dependency>
                <groupId>org.apache.kafka</groupId>
                <artifactId>kafka-clients</artifactId>
                <version>${kafka.version}</version>
            </dependency>
            <dependency>
                <groupId>net.mguenther.kafka</groupId>
                <artifactId>kafka-junit</artifactId>
                <version>${kafka-junit.version}</version>
                <scope>test</scope>
            </dependency>
            <dependency>
                <groupId>org.apache.kafka</groupId>
                <artifactId>kafka-log4j-appender</artifactId>
                <version>${kafka.version}</version>
            </dependency>
            <!-- Kafka -->
            <!-- dependencies to annotations for maven-plugin-plugin -->
            <dependency>
                <groupId>org.apache.maven.plugin-tools</groupId>
                <artifactId>maven-plugin-annotations</artifactId>
                <version>${maven.plugin.version}</version>
                <scope>provided</scope>
            </dependency>
            <dependency>
                <groupId>org.apache.maven</groupId>
                <artifactId>maven-plugin-api</artifactId>
                <version>${maven.api.version}</version>
            </dependency>
            <dependency>
                <groupId>org.apache.maven</groupId>
                <artifactId>maven-core</artifactId>
                <version>${maven.api.version}</version>
            </dependency>
            <!-- OpenL modules -->
            <!-- DEV -->
            <dependency>
                <groupId>org.openl</groupId>
                <artifactId>org.openl.commons</artifactId>
                <version>${project.version}</version>
            </dependency>
            <dependency>
                <groupId>org.openl</groupId>
                <artifactId>org.openl.rules.util</artifactId>
                <version>${project.version}</version>
            </dependency>
            <dependency>
                <groupId>org.openl</groupId>
                <artifactId>org.openl.spring</artifactId>
                <version>${project.version}</version>
            </dependency>
            <dependency>
                <groupId>org.openl</groupId>
                <artifactId>org.openl.core</artifactId>
                <version>${project.version}</version>
            </dependency>
            <dependency>
                <groupId>org.openl</groupId>
                <artifactId>org.openl.grammars</artifactId>
                <version>${project.version}</version>
            </dependency>
            <dependency>
                <groupId>org.openl.rules</groupId>
                <artifactId>org.openl.rules</artifactId>
                <version>${project.version}</version>
            </dependency>
            <dependency>
                <groupId>org.openl.rules</groupId>
                <artifactId>org.openl.rules.calculation.result</artifactId>
                <version>${project.version}</version>
            </dependency>
            <dependency>
                <groupId>org.openl.rules</groupId>
                <artifactId>org.openl.rules.constrainer</artifactId>
                <version>${project.version}</version>
            </dependency>
            <!-- STUDIO -->
            <dependency>
                <groupId>org.openl.rules</groupId>
                <artifactId>org.openl.rules.activiti</artifactId>
                <version>${project.version}</version>
            </dependency>
            <dependency>
                <groupId>org.openl.rules</groupId>
                <artifactId>org.openl.rules.demo</artifactId>
                <version>${project.version}</version>
            </dependency>
            <dependency>
                <groupId>org.openl.rules</groupId>
                <artifactId>org.openl.rules.diff</artifactId>
                <version>${project.version}</version>
            </dependency>
            <dependency>
                <groupId>org.openl.rules</groupId>
                <artifactId>org.openl.rules.project</artifactId>
                <version>${project.version}</version>
            </dependency>
            <dependency>
                <groupId>org.openl.rules</groupId>
                <artifactId>org.openl.rules.repository</artifactId>
                <version>${project.version}</version>
            </dependency>
            <dependency>
                <groupId>org.openl.rules</groupId>
                <artifactId>org.openl.rules.repository.aws</artifactId>
                <version>${project.version}</version>
            </dependency>
            <dependency>
                <groupId>org.openl.rules</groupId>
                <artifactId>org.openl.rules.repository.git</artifactId>
                <version>${project.version}</version>
            </dependency>
            <dependency>
                <groupId>org.openl.rules</groupId>
                <artifactId>org.openl.security</artifactId>
                <version>${project.version}</version>
            </dependency>
            <dependency>
                <groupId>org.openl.rules</groupId>
                <artifactId>org.openl.security.standalone</artifactId>
                <version>${project.version}</version>
            </dependency>
            <dependency>
                <groupId>org.openl.rules</groupId>
                <artifactId>org.openl.security.cas</artifactId>
                <version>${project.version}</version>
            </dependency>
            <dependency>
                <groupId>org.openl.rules</groupId>
                <artifactId>org.openl.security.saml</artifactId>
                <version>${project.version}</version>
                <exclusions>
                    <exclusion>
                        <groupId>org.bouncycastle</groupId>
                        <artifactId>bcprov-jdk15</artifactId>
                    </exclusion>
                    <exclusion>
                        <groupId>org.bouncycastle</groupId>
                        <artifactId>bcprov-jdk15on</artifactId>
                    </exclusion>
                </exclusions>
            </dependency>
            <dependency>
                <groupId>org.openl.rules</groupId>
                <artifactId>org.openl.rules.tableeditor</artifactId>
                <version>${project.version}</version>
            </dependency>
            <dependency>
                <groupId>org.openl.rules</groupId>
                <artifactId>org.openl.rules.variation</artifactId>
                <version>${project.version}</version>
            </dependency>
            <dependency>
                <groupId>org.openl.rules</groupId>
                <artifactId>org.openl.rules.project.validation</artifactId>
                <version>${project.version}</version>
            </dependency>
            <dependency>
                <groupId>org.openl.rules</groupId>
                <artifactId>org.openl.rules.project.validation.openapi</artifactId>
                <version>${project.version}</version>
            </dependency>
            <dependency>
                <groupId>org.openl.rules</groupId>
                <artifactId>org.openl.rules.webstudio</artifactId>
                <type>war</type>
                <scope>runtime</scope>
                <version>${project.version}</version>
            </dependency>
            <dependency>
                <groupId>org.openl.rules</groupId>
                <artifactId>org.openl.rules.webstudio</artifactId>
                <version>${project.version}</version>
            </dependency>
            <dependency>
                <groupId>org.openl.rules</groupId>
                <artifactId>org.openl.rules.workspace</artifactId>
                <version>${project.version}</version>
            </dependency>
            <dependency>
                <groupId>org.openl.rules</groupId>
                <artifactId>org.openl.rules.jackson</artifactId>
                <version>${project.version}</version>
            </dependency>
            <dependency>
                <groupId>org.openl.rules</groupId>
                <artifactId>org.openl.rules.jackson.configuration</artifactId>
                <version>${project.version}</version>
            </dependency>
            <!-- WSFrontend -->
            <dependency>
                <groupId>org.openl.rules</groupId>
                <artifactId>org.openl.rules.ruleservice</artifactId>
                <version>${project.version}</version>
            </dependency>
            <dependency>
                <groupId>org.openl.rules</groupId>
                <artifactId>org.openl.rules.ruleservice.annotation</artifactId>
                <version>${project.version}</version>
            </dependency>
            <dependency>
                <groupId>org.openl.rules</groupId>
                <artifactId>org.openl.rules.ruleservice.common</artifactId>
                <version>${project.version}</version>
            </dependency>
            <dependency>
                <groupId>org.openl.rules</groupId>
                <artifactId>org.openl.rules.ruleservice.ws.common</artifactId>
                <version>${project.version}</version>
            </dependency>
            <dependency>
                <groupId>org.openl.rules</groupId>
                <artifactId>org.openl.rules.ruleservice.rmi</artifactId>
                <version>${project.version}</version>
            </dependency>
            <dependency>
                <groupId>org.openl.rules</groupId>
                <artifactId>org.openl.rules.ruleservice.rmi.frontend</artifactId>
                <version>${project.version}</version>
            </dependency>
            <dependency>
                <groupId>org.openl.rules</groupId>
                <artifactId>org.openl.rules.ruleservice.kafka</artifactId>
                <version>${project.version}</version>
            </dependency>
            <dependency>
                <groupId>org.openl.rules</groupId>
                <artifactId>org.openl.rules.ruleservice.ws</artifactId>
                <type>war</type>
                <scope>runtime</scope>
                <version>${project.version}</version>
            </dependency>
            <dependency>
                <groupId>org.openl.rules</groupId>
                <artifactId>org.openl.rules.ruleservice.ws.annotation</artifactId>
                <version>${project.version}</version>
            </dependency>
            <dependency>
                <groupId>org.openl.rules</groupId>
                <artifactId>org.openl.rules.ruleservice.ws</artifactId>
                <classifier>classes</classifier>
                <version>${project.version}</version>
            </dependency>
            <dependency>
                <groupId>org.openl.rules</groupId>
                <artifactId>org.openl.rules.ruleservice.ws.databinding</artifactId>
                <version>${project.version}</version>
            </dependency>
            <dependency>
                <groupId>org.openl.rules</groupId>
                <artifactId>org.openl.rules.ruleservice.ws.storelogdata</artifactId>
                <version>${project.version}</version>
            </dependency>
            <dependency>
                <groupId>org.openl.rules</groupId>
                <artifactId>org.openl.rules.ruleservice.ws.storelogdata.cassandra</artifactId>
                <version>${project.version}</version>
            </dependency>
            <dependency>
                <groupId>org.openl.rules</groupId>
                <artifactId>org.openl.rules.ruleservice.ws.storelogdata.cassandra.annotation</artifactId>
                <version>${project.version}</version>
            </dependency>
            <dependency>
                <groupId>org.openl.rules</groupId>
                <artifactId>org.openl.rules.ruleservice.ws.storelogdata.elasticsearch</artifactId>
                <version>${project.version}</version>
            </dependency>
            <dependency>
                <groupId>org.openl.rules</groupId>
                <artifactId>org.openl.rules.ruleservice.ws.storelogdata.elasticsearch.annotation</artifactId>
                <version>${project.version}</version>
            </dependency>
            <dependency>
                <groupId>org.openl.rules</groupId>
                <artifactId>org.openl.rules.ruleservice.deployer</artifactId>
                <version>${project.version}</version>
            </dependency>
            <!-- Util -->
            <dependency>
                <groupId>org.openl.rules</groupId>
                <artifactId>openl-maven-plugin</artifactId>
                <version>${project.version}</version>
            </dependency>
            <dependency>
                <groupId>org.openl.rules</groupId>
                <artifactId>openl-openapi-model-scaffolding</artifactId>
                <version>${project.version}</version>
            </dependency>
            <dependency>
                <groupId>org.openl.rules</groupId>
                <artifactId>openl-openapi-parser</artifactId>
                <version>${project.version}</version>
            </dependency>
            <dependency>
                <groupId>org.openl.rules</groupId>
                <artifactId>openl-excel-builder</artifactId>
                <version>${project.version}</version>
            </dependency>
        </dependencies>
    </dependencyManagement>

    <dependencies>
        <dependency>
            <groupId>junit</groupId>
            <artifactId>junit</artifactId>
            <scope>test</scope>
        </dependency>
        <!-- Mock objects library for java -->
        <dependency>
            <groupId>org.mockito</groupId>
            <artifactId>mockito-all</artifactId>
            <scope>test</scope>
        </dependency>
        <dependency>
            <groupId>org.slf4j</groupId>
            <artifactId>slf4j-simple</artifactId>
            <scope>test</scope>
        </dependency>
    </dependencies>

</project>
<|MERGE_RESOLUTION|>--- conflicted
+++ resolved
@@ -1,1782 +1,1778 @@
-<?xml version="1.0" encoding="UTF-8"?><!-- This file is for releasing OpenL version wIth maven-release-plugin -->
-<project xmlns="http://maven.apache.org/POM/4.0.0" xmlns:xsi="http://www.w3.org/2001/XMLSchema-instance"
-         xsi:schemaLocation="http://maven.apache.org/POM/4.0.0 http://maven.apache.org/maven-v4_0_0.xsd">
-    <modelVersion>4.0.0</modelVersion>
-    <groupId>org.openl.rules</groupId>
-    <artifactId>openl-tablets</artifactId>
-    <packaging>pom</packaging>
-    <version>5.24.0-SNAPSHOT</version>
-    <name>OpenL Tablets</name>
-    <url>https://openl-tablets.org</url>
-    <description>OpenL Tablets rules engine and related frameworks</description>
-    <inceptionYear>2004</inceptionYear>
-    <licenses>
-        <license>
-            <name>GNU Lesser General Public License</name>
-            <url>http://www.gnu.org/licenses/lgpl.html</url>
-            <distribution>repo</distribution>
-        </license>
-    </licenses>
-    <organization>
-        <name>OpenL Tablets</name>
-        <url>https://openl-tablets.org</url>
-    </organization>
-    <developers>
-        <developer>
-            <name>Stanislav Shor</name>
-        </developer>
-        <developer>
-            <name>Yury Molchan</name>
-            <email>ymolchan@eisgroup.com</email>
-            <organization>EIS Group</organization>
-            <organizationUrl>https://eisgroup.com</organizationUrl>
-            <roles>
-                <role>developer</role>
-            </roles>
-            <timezone>+3</timezone>
-        </developer>
-        <developer>
-            <name>Marat Kamalov</name>
-            <email>mkamalov@eisgroup.com</email>
-            <organization>EIS Group</organization>
-            <organizationUrl>https://eisgroup.com</organizationUrl>
-            <roles>
-                <role>developer</role>
-            </roles>
-            <timezone>+3</timezone>
-        </developer>
-        <developer>
-            <name>Nail Samatov</name>
-            <email>nsamatov@eisgroup.com</email>
-            <organization>EIS Group</organization>
-            <organizationUrl>https://eisgroup.com</organizationUrl>
-            <roles>
-                <role>developer</role>
-            </roles>
-            <timezone>+3</timezone>
-        </developer>
-        <developer>
-            <name>Vlad Pikus</name>
-            <email>vpikus@eisgroup.com</email>
-            <organization>EIS Group</organization>
-            <organizationUrl>https://eisgroup.com</organizationUrl>
-            <roles>
-                <role>developer</role>
-            </roles>
-            <timezone>+3</timezone>
-        </developer>
-    </developers>
-    <scm>
-        <connection>scm:hg:${staging.hg.repo.url}</connection>
-        <developerConnection>scm:hg:${staging.hg.repo.url}</developerConnection>
-        <url>scm:git:git://github.com/openl-tablets/openl-tablets.git</url>
-        <tag>HEAD</tag>
-    </scm>
-    <properties>
-        <project.build.sourceEncoding>UTF-8</project.build.sourceEncoding>
-        <java.target.version>1.8</java.target.version>
-        <java.source.version>1.8</java.source.version>
-        <!-- If true, deploying of artifacts will be skipped  -->
-        <maven.deploy.skip>false</maven.deploy.skip>
-        <maven.install.skip>${maven.deploy.skip}</maven.install.skip>
-        <staging.hg.repo.url>https://vno-hg.exigengroup.com/hg/openl-pub</staging.hg.repo.url>
-        <org.springframework.version>5.2.6.RELEASE</org.springframework.version>
-        <org.springsecurity.version>5.3.2.RELEASE</org.springsecurity.version>
-        <org.hibernate.version>5.2.18.Final</org.hibernate.version>
-        <org.mojarra.version>2.3.9</org.mojarra.version>
-        <asm.version>8.0.1</asm.version>
-        <cglib.version>3.3.0</cglib.version>
-        <kafka.version>2.4.0</kafka.version>
-        <kafka-junit.version>2.4.0</kafka-junit.version>
-        <cassandra.driver.version>4.3.1</cassandra.driver.version>
-        <cassandra.unit.version>3.11.2.0</cassandra.unit.version>
-        <cassandra.unit.driver.version>3.8.0</cassandra.unit.driver.version>
-        <org.apache.cxf.version>3.3.6</org.apache.cxf.version> <!-- if updated org.apache.cxf.version to version from org.apache.cxf -->
-        <jakarta.ws.rs-api.version>2.1.5</jakarta.ws.rs-api.version>
-        <io.swagger.core.v3.version>2.0.10</io.swagger.core.v3.version>
-        <log4j.version>2.13.3</log4j.version>
-        <org.slf4j.version>1.7.30</org.slf4j.version>
-        <org.apache.poi.version>4.1.2</org.apache.poi.version>
-        <org.bouncycastle.version>1.62</org.bouncycastle.version>
-        <com.fasterxml.jackson.version>2.10.4</com.fasterxml.jackson.version>
-        <maven.api.version>3.6.0</maven.api.version>
-        <maven.plugin.version>3.6.0</maven.plugin.version>
-        <jetty.server.version>9.4.28.v20200408</jetty.server.version>
-        <awaitility.version>3.1.6</awaitility.version>
-        <elasticsearch-cluster-runner.version>6.8.1.0</elasticsearch-cluster-runner.version>
-        <elasticsearch.version>6.8.8</elasticsearch.version>
-        <!-- It needs to detect memory leaks. -->
-        <!-- !!! Don't increase these parameters without special need !!! -->
-        <!-- 48MB Should be enough to don't fall in OutOfMemoryError. It equals to MaxNonGCSize=30MB + ~50%-->
-        <!-- 128MB allows do not worry about OutOfMemoryError. It equals to MaxNonGCSize=30MB + ~350% -->
-        <surefire.argLine>-Xms8m -Xmx128m</surefire.argLine>
-        <!-- Fine tuned settings to detects memory and performance issues -->
-        <surefire.argLine.perf>-Xms8m -Xmx41m</surefire.argLine.perf>
-        <openl.home>${project.build.directory}/openl-test</openl.home>
-        <openl.info>main</openl.info>
-    </properties>
-
-    <modules>
-        <module>DEV</module>
-        <module>STUDIO</module>
-        <module>WSFrontend</module>
-        <module>EXT</module>
-        <module>DEMO/org.openl.rules.demo</module>
-        <module>Util/openl-maven-plugin</module>
-        <module>Util/openl-simple-project-archetype</module>
-<<<<<<< HEAD
-        <module>Util/openl-openapi-model-scaffolding</module>
-        <module>Util/openl-openapi-parser</module>
-        <module>Util/openl-excel-builder</module>
-=======
-        <module>Util/openl-project-archetype</module>
->>>>>>> e2739849
-    </modules>
-    <distributionManagement>
-        <repository>
-            <id>internal-minsk</id>
-            <name>Release Repository</name>
-            <url>https://mnsnexus.exigengroup.com/nexus/content/repositories/openl-release/</url>
-        </repository>
-        <snapshotRepository>
-            <id>internal-minsk</id>
-            <name>Snapshot Repository</name>
-            <url>https://mnsnexus.exigengroup.com/nexus/content/repositories/openl-snapshot/</url>
-        </snapshotRepository>
-    </distributionManagement>
-    <build>
-        <defaultGoal>clean verify</defaultGoal>
-        <sourceDirectory>src</sourceDirectory>
-        <testSourceDirectory>test</testSourceDirectory>
-        <resources>
-            <resource>
-                <directory>resources</directory>
-            </resource>
-            <resource>
-                <directory>src</directory>
-                <excludes>
-                    <exclude>**/*.java</exclude>
-                </excludes>
-            </resource>
-        </resources>
-        <testResources>
-            <testResource>
-                <directory>test-resources</directory>
-            </testResource>
-        </testResources>
-        <pluginManagement>
-            <plugins>
-                <plugin>
-                    <groupId>org.apache.maven.plugins</groupId>
-                    <artifactId>maven-archetype-plugin</artifactId>
-                    <version>3.1.1</version>
-                    <configuration>
-                        <skip>true</skip>
-                    </configuration>
-                </plugin>
-                <plugin>
-                    <groupId>org.codehaus.mojo</groupId>
-                    <artifactId>javacc-maven-plugin</artifactId>
-                    <version>2.6</version>
-                </plugin>
-                <plugin>
-                    <groupId>org.apache.maven.plugins</groupId>
-                    <artifactId>maven-resources-plugin</artifactId>
-                    <version>3.1.0</version>
-                </plugin>
-                <plugin>
-                    <groupId>org.apache.maven.plugins</groupId>
-                    <artifactId>maven-release-plugin</artifactId>
-                    <version>2.5.3</version>
-                </plugin>
-                <plugin>
-                    <groupId>org.apache.maven.plugins</groupId>
-                    <artifactId>maven-deploy-plugin</artifactId>
-                    <version>2.8.2</version>
-                </plugin>
-                <plugin>
-                    <groupId>org.codehaus.mojo</groupId>
-                    <artifactId>license-maven-plugin</artifactId>
-                    <version>1.20</version>
-                </plugin>
-                <plugin>
-                    <groupId>org.apache.maven.plugins</groupId>
-                    <artifactId>maven-clean-plugin</artifactId>
-                    <version>3.1.0</version>
-                </plugin>
-                <plugin>
-                    <groupId>org.codehaus.mojo</groupId>
-                    <artifactId>build-helper-maven-plugin</artifactId>
-                    <version>3.0.0</version>
-                </plugin>
-                <plugin>
-                    <groupId>org.apache.maven.plugins</groupId>
-                    <artifactId>maven-scm-plugin</artifactId>
-                    <version>1.11.2</version>
-                </plugin>
-                <plugin>
-                    <groupId>org.apache.maven.plugins</groupId>
-                    <artifactId>maven-compiler-plugin</artifactId>
-                    <version>3.8.1</version>
-                    <configuration>
-                        <source>${java.source.version}</source>
-                        <target>${java.target.version}</target>
-                    </configuration>
-                </plugin>
-                <plugin>
-                    <groupId>org.apache.maven.plugins</groupId>
-                    <artifactId>maven-surefire-plugin</artifactId>
-                    <version>2.22.2</version>
-                    <configuration>
-                        <systemPropertyVariables>
-                            <openl.home>${openl.home}</openl.home>
-                            <openl.info>${openl.info}</openl.info>
-                        </systemPropertyVariables>
-                    </configuration>
-                </plugin>
-                <plugin>
-                    <groupId>org.apache.maven.plugins</groupId>
-                    <artifactId>maven-war-plugin</artifactId>
-                    <version>3.2.3</version>
-                    <configuration>
-                        <warSourceDirectory>webapp</warSourceDirectory>
-                    </configuration>
-                </plugin>
-                <plugin>
-                    <groupId>org.apache.maven.plugins</groupId>
-                    <artifactId>maven-assembly-plugin</artifactId>
-                    <version>3.1.1</version>
-                    <configuration>
-                        <appendAssemblyId>false</appendAssemblyId>
-                    </configuration>
-                </plugin>
-                <plugin>
-                    <groupId>org.apache.maven.plugins</groupId>
-                    <artifactId>maven-antrun-plugin</artifactId>
-                    <version>1.8</version>
-                </plugin>
-                <plugin>
-                    <groupId>org.apache.maven.plugins</groupId>
-                    <artifactId>maven-jar-plugin</artifactId>
-                    <version>3.1.2</version>
-                    <configuration>
-                        <skipIfEmpty>true</skipIfEmpty>
-                        <archive>
-                            <manifest>
-                                <addDefaultImplementationEntries>true</addDefaultImplementationEntries>
-                            </manifest>
-                            <manifestEntries>
-                                <Implementation-Build>${buildNumber}</Implementation-Build>
-                            </manifestEntries>
-                        </archive>
-                    </configuration>
-                </plugin>
-                <plugin>
-                    <groupId>org.basepom.maven</groupId>
-                    <artifactId>duplicate-finder-maven-plugin</artifactId>
-                    <version>1.3.0</version>
-                </plugin>
-                <plugin>
-                    <groupId>org.apache.maven.plugins</groupId>
-                    <artifactId>maven-plugin-plugin</artifactId>
-                    <version>${maven.plugin.version}</version>
-                </plugin>
-                <plugin>
-                    <groupId>org.apache.maven.plugins</groupId>
-                    <artifactId>maven-invoker-plugin</artifactId>
-                    <version>3.2.1</version>
-                </plugin>
-                <plugin>
-                    <groupId>org.codehaus.gmaven</groupId>
-                    <artifactId>groovy-maven-plugin</artifactId>
-                    <version>2.0</version>
-                </plugin>
-                <plugin>
-                    <groupId>org.apache.maven.plugins</groupId>
-                    <artifactId>maven-pdf-plugin</artifactId>
-                    <version>1.4</version>
-                    <configuration>
-                        <siteDirectory>${basedir}/site</siteDirectory>
-                        <docDescriptor>${basedir}/site/pdf.xml</docDescriptor>
-                        <includeReports>false</includeReports>
-                    </configuration>
-                </plugin>
-                <plugin>
-                    <groupId>org.apache.maven.plugins</groupId>
-                    <artifactId>maven-project-info-reports-plugin</artifactId>
-                    <version>3.0.0</version>
-                </plugin>
-                <plugin>
-                    <groupId>org.apache.maven.plugins</groupId>
-                    <artifactId>maven-site-plugin</artifactId>
-                    <version>3.7.1</version>
-                    <configuration>
-                        <siteDirectory>${basedir}/site</siteDirectory>
-                    </configuration>
-                </plugin>
-                <plugin>
-                    <groupId>org.eclipse.jetty</groupId>
-                    <artifactId>jetty-maven-plugin</artifactId>
-                    <version>${jetty.server.version}</version>
-                    <configuration>
-                        <systemProperties>
-                            <systemProperty>
-                                <name>openl.home</name>
-                                <value>${project.build.directory}/openl-jetty</value>
-                            </systemProperty>
-                            <systemProperty>
-                                <name>openl.info</name>
-                                <value>${openl.info}</value>
-                            </systemProperty>
-                        </systemProperties>
-                    </configuration>
-                    <dependencies>
-                        <dependency>
-                            <groupId>com.h2database</groupId>
-                            <artifactId>h2</artifactId>
-                            <version>1.4.199</version>
-                        </dependency>
-                    </dependencies>
-                </plugin>
-            </plugins>
-        </pluginManagement>
-        <plugins>
-            <plugin>
-                <groupId>org.codehaus.mojo</groupId>
-                <artifactId>buildnumber-maven-plugin</artifactId>
-                <version>1.4</version>
-                <configuration>
-                    <timestampPropertyName>build.date</timestampPropertyName>
-                    <timestampFormat>{0,date,yyyy-MM-dd}</timestampFormat>
-                    <revisionOnScmFailure>UNKNOWN</revisionOnScmFailure>
-                    <format>{0}</format>
-                    <items>
-                        <item>scmVersion</item>
-                    </items>
-                </configuration>
-                <executions>
-                    <execution>
-                        <!-- Before generate-resources phase -->
-                        <phase>validate</phase>
-                        <goals>
-                            <goal>create</goal>
-                        </goals>
-                    </execution>
-                </executions>
-            </plugin>
-            <plugin>
-                <groupId>org.apache.maven.plugins</groupId>
-                <artifactId>maven-surefire-plugin</artifactId>
-                <configuration>
-                    <argLine>${jacoco.argLine} ${surefire.argLine}</argLine>
-                </configuration>
-            </plugin>
-        </plugins>
-    </build>
-    <profiles>
-        <profile>
-            <id>it</id>
-            <activation>
-                <property>
-                    <name>!skipTests</name>
-                </property>
-            </activation>
-            <modules>
-                <module>ITEST</module>
-            </modules>
-        </profile>
-        <profile>
-            <id>perf</id>
-            <activation>
-                <property>
-                    <name>!noPerf</name>
-                </property>
-            </activation>
-            <properties>
-                <surefire.argLine>${surefire.argLine.perf}</surefire.argLine>
-            </properties>
-        </profile>
-        <profile>
-            <id>no-sonar</id>
-            <activation>
-                <property>
-                    <name>!sonar</name>
-                </property>
-            </activation>
-            <properties>
-                <!-- Empty for building without JaCoCo agent -->
-                <jacoco.argLine/>
-                <!-- JaCoCo agent cannot be attached if ${argLine} is missed -->
-            </properties>
-        </profile>
-        <profile>
-            <id>sonar</id>
-            <activation>
-                <property>
-                    <name>sonar</name>
-                </property>
-            </activation>
-            <properties>
-                <sonar/>
-                <invoker.timeoutInSeconds>40</invoker.timeoutInSeconds>
-            </properties>
-            <build>
-                <plugins>
-                    <plugin>
-                        <groupId>org.jacoco</groupId>
-                        <artifactId>jacoco-maven-plugin</artifactId>
-                        <version>0.8.5</version>
-                        <configuration>
-                            <propertyName>jacoco.argLine</propertyName>
-                            <includes>
-                                <include>org/openl/**/*</include>
-                            </includes>
-                            <excludes>
-                                <exclude>org/openl/generated/**/*</exclude>
-                            </excludes>
-                        </configuration>
-                        <executions>
-                            <execution>
-                                <id>prepare-ut</id>
-                                <goals>
-                                    <goal>prepare-agent</goal>
-                                </goals>
-                            </execution>
-                            <execution>
-                                <id>prepare-it</id>
-                                <phase>pre-integration-test</phase>
-                                <goals>
-                                    <goal>prepare-agent-integration</goal>
-                                </goals>
-                            </execution>
-                        </executions>
-                    </plugin>
-                </plugins>
-            </build>
-        </profile>
-        <profile>
-            <id>gpg-sign</id>
-            <build>
-                <plugins>
-                    <plugin>
-                        <groupId>org.apache.maven.plugins</groupId>
-                        <artifactId>maven-gpg-plugin</artifactId>
-                        <version>1.6</version>
-                        <configuration>
-                            <skip>${maven.deploy.skip}</skip>
-                        </configuration>
-                        <executions>
-                            <execution>
-                                <id>sign-artifacts</id>
-                                <phase>verify</phase>
-                                <goals>
-                                    <goal>sign</goal>
-                                </goals>
-                            </execution>
-                        </executions>
-                    </plugin>
-                </plugins>
-            </build>
-        </profile>
-        <profile>
-            <id>sources</id>
-            <properties>
-                <!-- If true, generating of JavaDocs will be skipped  -->
-                <maven.javadoc.skip>false</maven.javadoc.skip>
-            </properties>
-            <build>
-                <plugins>
-                    <plugin>
-                        <groupId>org.apache.maven.plugins</groupId>
-                        <artifactId>maven-source-plugin</artifactId>
-                        <version>3.1.0</version>
-                        <executions>
-                            <execution>
-                                <id>attach-sources</id>
-                                <goals>
-                                    <goal>jar</goal>
-                                </goals>
-                            </execution>
-                        </executions>
-                    </plugin>
-                    <plugin>
-                        <groupId>org.apache.maven.plugins</groupId>
-                        <artifactId>maven-javadoc-plugin</artifactId>
-                        <version>3.1.0</version>
-                        <configuration>
-                            <!-- To skip invalid HTML4 tags -->
-                            <!-- http://openjdk.java.net/jeps/172 -->
-                            <doclint>none</doclint>
-                            <skip>${maven.javadoc.skip}</skip>
-                        </configuration>
-                        <executions>
-                            <execution>
-                                <id>attach-javadocs</id>
-                                <goals>
-                                    <goal>jar</goal>
-                                </goals>
-                            </execution>
-                        </executions>
-                    </plugin>
-                </plugins>
-            </build>
-        </profile>
-        <profile>
-            <id>generateOpenLDefaultConfig</id>
-            <properties>
-                <!-- If none, generating of application.properties will be skipped  -->
-                <!-- Use process-resources to generate application.properties -->
-                <!-- See RuleService and WebStudio -->
-                <generate-application.properties>none</generate-application.properties>
-            </properties>
-            <activation>
-                <property>
-                    <name>!skip</name>
-                </property>
-            </activation>
-            <build>
-                <plugins>
-                    <plugin>
-                        <groupId>org.codehaus.gmaven</groupId>
-                        <artifactId>groovy-maven-plugin</artifactId>
-                        <configuration>
-                            <classpathScope>runtime</classpathScope>
-                            <source>
-                                ConfigurationFactory.setConfigurationFactory(new ConfigurationFactory() {
-                                    // Disable logging using log4j2.properties which are located somewhere in the classpath
-                                    // Use the default logging
-                                    @Override
-                                    protected String[] getSupportedTypes() {
-                                        return null;
-                                    }
-
-                                    @Override
-                                    Configuration getConfiguration(LoggerContext loggerContext, ConfigurationSource source) {
-                                        return new DefaultConfiguration();
-                                    }
-
-                                    @Override
-                                    Configuration getConfiguration(LoggerContext loggerContext, String name, URI
-                                            configLocation, ClassLoader loader) {
-                                        return new DefaultConfiguration();
-                                    }
-                                })
-                                System.setProperty("log4j2.disable.jmx", "true");
-                                log.info("Generating application.properties from:")
-
-
-                                import org.apache.logging.log4j.core.LoggerContext
-                                import org.apache.logging.log4j.core.config.Configuration
-                                import org.apache.logging.log4j.core.config.ConfigurationFactory
-                                import org.apache.logging.log4j.core.config.ConfigurationSource
-                                import org.apache.logging.log4j.core.config.DefaultConfiguration
-                                import org.openl.util.StringUtils
-                                import org.springframework.core.io.Resource;
-                                import org.springframework.core.io.support.PathMatchingResourcePatternResolver;
-
-                                PathMatchingResourcePatternResolver prpr = new PathMatchingResourcePatternResolver(this.class.getClassLoader());
-                                // See :org.openl.spring artifact.
-                                Resource[] resources = prpr.getResources("classpath*:openl-default.properties");
-
-                                def out = new File(project.build.outputDirectory, "application.properties");
-                                out.write("### This file was generated!\n\r\n\r")
-                                def write = {
-                                    String text -&gt;
-                                        out.append(text)
-                                        if (!text.endsWith("\r\n")) {
-                                            out.append("\r\n")
-                                        }
-                                        log.debug(" | {}", text)
-                                }
-
-                                resources.each {
-                                    def url = it.getURL()
-                                    log.info(" {}", url)
-                                    write "###"
-                                    write "### From: ${(url =~ /([^\/]+(!\/.*)?)$/)[0][1]}"
-                                    write "###"
-                                    it.getInputStream().eachLine {
-                                        if (StringUtils.isBlank(it)) {
-                                            write ""
-                                        } else if (it.startsWith('#')) {
-                                            write it.trim()
-                                        } else {
-                                            write "#" + it.trim()
-                                        }
-                                    }
-                                    write ""
-                                }
-                            </source>
-                        </configuration>
-                        <executions>
-                            <execution>
-                                <id>generate-application.properties</id>
-                                <phase>${generate-application.properties}</phase>
-                                <goals>
-                                    <goal>execute</goal>
-                                </goals>
-                            </execution>
-                        </executions>
-                    </plugin>
-                </plugins>
-            </build>
-        </profile>
-    </profiles>
-    <dependencyManagement>
-        <dependencies>
-            <!-- Testing -->
-            <dependency>
-                <groupId>junit</groupId>
-                <artifactId>junit</artifactId>
-                <version>4.13</version>
-                <scope>test</scope>
-            </dependency>
-            <dependency>
-                <groupId>org.awaitility</groupId>
-                <artifactId>awaitility</artifactId>
-                <version>${awaitility.version}</version>
-                <scope>test</scope>
-            </dependency>
-            <dependency>
-                <groupId>org.awaitility</groupId>
-                <artifactId>awaitility-proxy</artifactId>
-                <version>${awaitility.version}</version>
-                <scope>test</scope>
-            </dependency>
-            <!-- Mock objects library for java -->
-            <dependency>
-                <groupId>org.mockito</groupId>
-                <artifactId>mockito-all</artifactId>
-                <version>1.10.19</version>
-                <scope>test</scope>
-            </dependency>
-            <!-- Apache Velocity is a general purpose template engine. -->
-            <dependency>
-                <groupId>org.apache.velocity</groupId>
-                <artifactId>velocity</artifactId>
-                <version>1.7</version>
-            </dependency>
-            <dependency>
-                <groupId>commons-lang</groupId>
-                <artifactId>commons-lang</artifactId>
-                <version>2.6</version>
-            </dependency>
-            <!-- Apache Commons Lang, a package of Java utility classes for the classes that are in java.lang's hierarchy,
-            or are considered to be so standard as to justify existence in java.lang. -->
-            <dependency>
-                <groupId>org.apache.commons</groupId>
-                <artifactId>commons-lang3</artifactId>
-                <version>3.10</version>
-            </dependency>
-            <!-- The Apache Commons Collections package contains types that extend and augment the Java Collections Framework. -->
-            <dependency>
-                <groupId>org.apache.commons</groupId>
-                <artifactId>commons-collections4</artifactId>
-                <version>4.4</version>
-            </dependency>
-            <dependency>
-                <groupId>commons-collections</groupId>
-                <artifactId>commons-collections</artifactId>
-                <version>3.2.2</version>
-            </dependency>
-            <!-- contains simple encoder and decoders for various formats such as Base64 and Hexadecimal. -->
-            <dependency>
-                <groupId>commons-codec</groupId>
-                <artifactId>commons-codec</artifactId>
-                <version>1.14</version>
-            </dependency>
-            <!-- The Commons IO library contains utility classes, stream implementations, file filters,
-            file comparators, endian transformation classes, and much more. -->
-            <dependency>
-                <groupId>commons-io</groupId>
-                <artifactId>commons-io</artifactId>
-                <version>2.6</version>
-            </dependency>
-            <!-- Spring Framework -->
-            <!-- Core utilities used by other modules. Define this if you use Spring
-                Utility APIs (org.springframework.core.*/org.springframework.util.*) -->
-            <dependency>
-                <groupId>org.springframework</groupId>
-                <artifactId>spring-core</artifactId>
-                <version>${org.springframework.version}</version>
-            </dependency>
-            <!-- Expression Language (depends on spring-core) Define this if you use
-                Spring Expression APIs (org.springframework.expression.*) -->
-            <dependency>
-                <groupId>org.springframework</groupId>
-                <artifactId>spring-expression</artifactId>
-                <version>${org.springframework.version}</version>
-            </dependency>
-            <!-- Bean Factory and JavaBeans utilities (depends on spring-core) Define
-                this if you use Spring Bean APIs (org.springframework.beans.*) -->
-            <dependency>
-                <groupId>org.springframework</groupId>
-                <artifactId>spring-beans</artifactId>
-                <version>${org.springframework.version}</version>
-            </dependency>
-            <!-- Aspect Oriented Programming (AOP) Framework (depends on spring-core,
-                spring-beans) Define this if you use Spring AOP APIs (org.springframework.aop.*) -->
-            <dependency>
-                <groupId>org.springframework</groupId>
-                <artifactId>spring-aop</artifactId>
-                <version>${org.springframework.version}</version>
-            </dependency>
-            <!-- Application Context (depends on spring-core, spring-expression, spring-aop,
-                spring-beans) This is the central artifact for Spring's Dependency Injection
-                Container and is generally always defined -->
-            <dependency>
-                <groupId>org.springframework</groupId>
-                <artifactId>spring-context</artifactId>
-                <version>${org.springframework.version}</version>
-            </dependency>
-            <!-- Various Application Context utilities, including EhCache, JavaMail,
-                Quartz, and Freemarker integration Define this if you need any of these integrations -->
-            <dependency>
-                <groupId>org.springframework</groupId>
-                <artifactId>spring-context-support</artifactId>
-                <version>${org.springframework.version}</version>
-            </dependency>
-            <!-- Transaction Management Abstraction (depends on spring-core, spring-beans,
-                spring-aop, spring-context) Define this if you use Spring Transactions or
-                DAO Exception Hierarchy (org.springframework.transaction.*/org.springframework.dao.*) -->
-            <dependency>
-                <groupId>org.springframework</groupId>
-                <artifactId>spring-tx</artifactId>
-                <version>${org.springframework.version}</version>
-            </dependency>
-            <!-- JDBC Data Access Library (depends on spring-core, spring-beans, spring-context,
-                spring-tx) Define this if you use Spring's JdbcTemplate API (org.springframework.jdbc.*) -->
-            <dependency>
-                <groupId>org.springframework</groupId>
-                <artifactId>spring-jdbc</artifactId>
-                <version>${org.springframework.version}</version>
-            </dependency>
-            <!-- Object-to-Relation-Mapping (ORM) integration with Hibernate, JPA,
-                and iBatis. (depends on spring-core, spring-beans, spring-context, spring-tx)
-                Define this if you need ORM (org.springframework.orm.*) -->
-            <dependency>
-                <groupId>org.springframework</groupId>
-                <artifactId>spring-orm</artifactId>
-                <version>${org.springframework.version}</version>
-            </dependency>
-            <!-- Web application development utilities applicable to both Servlet
-                and Portlet Environments (depends on spring-core, spring-beans, spring-context)
-                Define this if you use Spring MVC, or wish to use Struts, JSF, or another
-                web framework with Spring (org.springframework.web.*) -->
-            <dependency>
-                <groupId>org.springframework</groupId>
-                <artifactId>spring-web</artifactId>
-                <version>${org.springframework.version}</version>
-            </dependency>
-            <!-- Spring's TestContext framework. Also includes common Servlet and Portlet API mocks. -->
-            <dependency>
-                <groupId>org.springframework</groupId>
-                <artifactId>spring-test</artifactId>
-                <version>${org.springframework.version}</version>
-                <scope>test</scope>
-            </dependency>
-            <!-- Spring Security -->
-            <dependency>
-                <groupId>org.springframework.security</groupId>
-                <artifactId>spring-security-core</artifactId>
-                <version>${org.springsecurity.version}</version>
-            </dependency>
-            <dependency>
-                <groupId>org.springframework.security</groupId>
-                <artifactId>spring-security-config</artifactId>
-                <version>${org.springsecurity.version}</version>
-            </dependency>
-            <dependency>
-                <groupId>org.springframework.security</groupId>
-                <artifactId>spring-security-web</artifactId>
-                <version>${org.springsecurity.version}</version>
-            </dependency>
-            <dependency>
-                <groupId>org.springframework.security</groupId>
-                <artifactId>spring-security-ldap</artifactId>
-                <version>${org.springsecurity.version}</version>
-            </dependency>
-            <dependency>
-                <groupId>org.springframework.security</groupId>
-                <artifactId>spring-security-cas</artifactId>
-                <version>${org.springsecurity.version}</version>
-            </dependency>
-            <!-- There is a workaround for issue with spring saml
-                https://github.com/spring-projects/spring-security-saml/issues/144
-                updating the xml-tooling library gives an opportunity to use the higher version
-                of bouncy-castle
-
-                Why it is still old version, but not 1.0.10.RELEASE :
-                https://github.com/spring-projects/spring-security-saml/issues/237
-                https://github.com/spring-projects/spring-security-saml/pull/454
-             -->
-            <dependency>
-                <groupId>org.springframework.security.extensions</groupId>
-                <artifactId>spring-security-saml2-core</artifactId>
-                <version>1.0.3.RELEASE</version>
-                <exclusions>
-                    <exclusion>
-                        <groupId>org.opensaml</groupId>
-                        <artifactId>xmltooling</artifactId>
-                    </exclusion>
-                    <exclusion>
-                        <groupId>commons-logging</groupId>
-                        <artifactId>commons-logging</artifactId>
-                    </exclusion>
-                    <exclusion>
-                        <groupId>xml-apis</groupId>
-                        <artifactId>xml-apis</artifactId>
-                    </exclusion>
-                    <exclusion>
-                        <groupId>xalan</groupId>
-                        <artifactId>xalan</artifactId>
-                    </exclusion>
-                    <exclusion>
-                        <groupId>xalan</groupId>
-                        <artifactId>serializer</artifactId>
-                    </exclusion>
-                    <exclusion>
-                        <groupId>xerces</groupId>
-                        <artifactId>xercesImpl</artifactId>
-                    </exclusion>
-                </exclusions>
-            </dependency>
-            <dependency>
-                <groupId>org.opensaml</groupId>
-                <artifactId>xmltooling</artifactId>
-                <version>1.4.4</version>
-                <exclusions>
-                    <exclusion>
-                        <groupId>commons-logging</groupId>
-                        <artifactId>commons-logging</artifactId>
-                    </exclusion>
-                </exclusions>
-            </dependency>
-            <dependency>
-                <groupId>com.sdicons.jsontools</groupId>
-                <artifactId>jsontools-core</artifactId>
-                <version>1.7</version>
-            </dependency>
-            <!-- BEGIN of JSF, JSP, Servlets, RichFaces -->
-            <!-- JSF -->
-            <dependency>
-                <groupId>org.glassfish</groupId>
-                <artifactId>javax.faces</artifactId>
-                <version>${org.mojarra.version}</version>
-            </dependency>
-            <dependency>
-                <groupId>javax.enterprise</groupId>
-                <artifactId>cdi-api</artifactId>
-                <version>2.0</version>
-                <exclusions>
-                    <exclusion>
-                        <groupId>javax.el</groupId>
-                        <artifactId>javax.el-api</artifactId>
-                    </exclusion>
-                </exclusions>
-            </dependency>
-            <!-- RichFaces -->
-            <!-- RichFaces reached end-of-life status with version 4.5.17.Final so vulnerabilities will not be fixed.
-            To fix that we use forked richfaces implementation until we stop using richfaces features. -->
-            <dependency>
-                <groupId>com.github.albfernandez.richfaces</groupId>
-                <artifactId>richfaces</artifactId>
-                <version>4.6.8.ayg</version>
-            </dependency>
-            <!-- Servlets -->
-            <dependency>
-                <groupId>org.apache.geronimo.specs</groupId>
-                <artifactId>geronimo-servlet_3.0_spec</artifactId>
-                <version>1.0</version>
-                <scope>provided</scope>
-            </dependency>
-            <dependency>
-                <groupId>javax.servlet.jsp</groupId>
-                <artifactId>jsp-api</artifactId>
-                <version>2.1</version>
-                <scope>provided</scope>
-            </dependency>
-            <dependency>
-                <groupId>javax.servlet</groupId>
-                <artifactId>jstl</artifactId>
-                <version>1.2</version>
-            </dependency>
-            <!-- Apache log4j, a logging library for Java -->
-            <dependency>
-                <groupId>org.apache.logging.log4j</groupId>
-                <artifactId>log4j-slf4j-impl</artifactId>
-                <version>${log4j.version}</version>
-            </dependency>
-            <dependency>
-                <groupId>org.apache.logging.log4j</groupId>
-                <artifactId>log4j-api</artifactId>
-                <version>${log4j.version}</version>
-            </dependency>
-            <!-- The slf4j API -->
-            <dependency>
-                <groupId>org.slf4j</groupId>
-                <artifactId>slf4j-api</artifactId>
-                <version>${org.slf4j.version}</version>
-            </dependency>
-            <dependency>
-                <groupId>org.slf4j</groupId>
-                <artifactId>slf4j-simple</artifactId>
-                <version>${org.slf4j.version}</version>
-                <scope>test</scope>
-            </dependency>
-            <!-- Byte code generation library -->
-            <dependency>
-                <groupId>org.ow2.asm</groupId>
-                <artifactId>asm</artifactId>
-                <version>${asm.version}</version>
-            </dependency>
-            <dependency>
-                <groupId>org.ow2.asm</groupId>
-                <artifactId>asm-commons</artifactId>
-                <version>${asm.version}</version>
-            </dependency>
-            <dependency>
-                <groupId>org.ow2.asm</groupId>
-                <artifactId>asm-analysis</artifactId>
-                <version>${asm.version}</version>
-            </dependency>
-            <dependency>
-                <groupId>org.ow2.asm</groupId>
-                <artifactId>asm-tree</artifactId>
-                <version>${asm.version}</version>
-            </dependency>
-            <dependency>
-                <groupId>org.ow2.asm</groupId>
-                <artifactId>asm-util</artifactId>
-                <version>${asm.version}</version>
-            </dependency>
-            <!-- Code generation library with shaded ASM dependecies -->
-            <dependency>
-                <groupId>cglib</groupId>
-                <artifactId>cglib</artifactId>
-                <version>${cglib.version}</version>
-            </dependency>
-            <!-- Java source code generation library -->
-            <dependency>
-                <groupId>com.helger</groupId>
-                <artifactId>jcodemodel</artifactId>
-                <version>3.2.3</version>
-            </dependency>
-            <dependency>
-                <groupId>jakarta.annotation</groupId>
-                <artifactId>jakarta.annotation-api</artifactId>
-                <version>1.3.4</version>
-            </dependency>
-            <!-- Apache CXF Runtime JAX-WS Frontend -->
-            <dependency>
-                <groupId>org.apache.cxf</groupId>
-                <artifactId>cxf-rt-frontend-jaxws</artifactId>
-                <version>${org.apache.cxf.version}</version>
-            </dependency>
-            <!-- Apache CXF Runtime JAX-RS Frontend -->
-            <dependency>
-                <groupId>org.apache.cxf</groupId>
-                <artifactId>cxf-rt-frontend-jaxrs</artifactId>
-                <version>${org.apache.cxf.version}</version>
-                <exclusions>
-                    <exclusion>
-                        <groupId>javax.annotation</groupId>
-                        <artifactId>javax.annotation-api</artifactId>
-                    </exclusion>
-                </exclusions>
-            </dependency>
-            <dependency>
-                <groupId>jakarta.ws.rs</groupId>
-                <artifactId>jakarta.ws.rs-api</artifactId>
-                <version>${jakarta.ws.rs-api.version}</version>
-            </dependency>
-            <dependency>
-                <groupId>org.apache.cxf</groupId>
-                <artifactId>cxf-rt-rs-service-description</artifactId>
-                <version>${org.apache.cxf.version}</version>
-            </dependency>
-            <dependency>
-                <!-- for cxf-rt-frontend-jaxrs -->
-                <groupId>org.jvnet.staxex</groupId>
-                <artifactId>stax-ex</artifactId>
-                <version>1.8.1</version>
-            </dependency>
-            <!-- Apache CXF JAX-RS Extensions: Providers -->
-            <dependency>
-                <groupId>org.apache.cxf</groupId>
-                <artifactId>cxf-rt-rs-extension-providers</artifactId>
-                <version>${org.apache.cxf.version}</version>
-            </dependency>
-            <!-- Apache CXF Runtime HTTP Transport -->
-            <dependency>
-                <groupId>org.apache.cxf</groupId>
-                <artifactId>cxf-rt-transports-http</artifactId>
-                <version>${org.apache.cxf.version}</version>
-            </dependency>
-            <!-- Apache CXF Runtime HTTP Jetty Transport -->
-            <dependency>
-                <groupId>org.apache.cxf</groupId>
-                <artifactId>cxf-rt-transports-http-jetty</artifactId>
-                <version>${org.apache.cxf.version}</version>
-            </dependency>
-            <!-- Apache CXF Runtime Aegis Databinding -->
-            <dependency>
-                <groupId>org.apache.cxf</groupId>
-                <artifactId>cxf-rt-databinding-aegis</artifactId>
-                <version>${org.apache.cxf.version}</version>
-            </dependency>
-            <!-- Apache CXF Runtime JAXRS Client -->
-            <dependency>
-                <groupId>org.apache.cxf</groupId>
-                <artifactId>cxf-rt-rs-client</artifactId>
-                <version>${org.apache.cxf.version}</version>
-            </dependency>
-            <dependency>
-                <groupId>org.apache.cxf</groupId>
-                <artifactId>cxf-rt-transports-http-hc</artifactId>
-                <version>${org.apache.cxf.version}</version>
-            </dependency>
-            <!-- CXF Runtime CORBA Binding -->
-            <dependency>
-                <groupId>org.apache.cxf</groupId>
-                <artifactId>cxf-rt-rs-service-description-openapi-v3</artifactId>
-                <version>${org.apache.cxf.version}</version>
-            </dependency>
-            <dependency>
-                <groupId>org.apache.cxf</groupId>
-                <artifactId>cxf-rt-rs-service-description-swagger</artifactId>
-                <version>${org.apache.cxf.version}</version>
-            </dependency>
-            <dependency>
-                <groupId>org.webjars</groupId>
-                <artifactId>swagger-ui</artifactId>
-                <version>3.25.4</version>
-            </dependency>
-            <dependency>
-                <groupId>io.swagger</groupId>
-                <artifactId>swagger-jaxrs</artifactId>
-                <version>1.6.1</version>
-            </dependency>
-            <dependency>
-                <groupId>io.swagger</groupId>
-                <artifactId>swagger-annotations</artifactId>
-                <version>1.6.1</version>
-            </dependency>
-            <!-- Apache CXF Runtime CORBA Binding -->
-            <dependency>
-                <groupId>org.apache.cxf</groupId>
-                <artifactId>cxf-rt-bindings-corba</artifactId>
-                <version>${org.apache.cxf.version}</version>
-            </dependency>
-            <dependency>
-                <groupId>org.apache.cxf</groupId>
-                <artifactId>cxf-api</artifactId>
-                <version>2.7.18</version>
-            </dependency>
-            <dependency>
-                <groupId>com.fasterxml.jackson.jaxrs</groupId>
-                <artifactId>jackson-jaxrs-json-provider</artifactId>
-                <version>${com.fasterxml.jackson.version}</version>
-            </dependency>
-            <dependency>
-                <groupId>org.springframework.data</groupId>
-                <artifactId>spring-data-elasticsearch</artifactId>
-                <version>3.2.6.RELEASE</version>
-                <exclusions>
-                    <!-- Elasticsearch rest template is used, no need in transport client -->
-                    <exclusion>
-                        <groupId>org.elasticsearch.client</groupId>
-                        <artifactId>transport</artifactId>
-                    </exclusion>
-                    <exclusion>
-                        <groupId>org.elasticsearch.plugin</groupId>
-                        <artifactId>transport-netty4-client</artifactId>
-                    </exclusion>
-                </exclusions>
-            </dependency>
-            <!-- Upgrade Elasticsearch using by spring-data-elasticsearch. -->
-            <!-- Reduce dependencies as spring-data-elasticsearch uses 6.8.8 -->
-            <dependency>
-                <groupId>org.elasticsearch.client</groupId>
-                <artifactId>elasticsearch-rest-high-level-client</artifactId>
-                <version>${elasticsearch.version}</version>
-                <exclusions>
-                    <exclusion>
-                        <groupId>commons-logging</groupId>
-                        <artifactId>commons-logging</artifactId>
-                    </exclusion>
-                </exclusions>
-            </dependency>
-
-            <dependency>
-                <groupId>org.codelibs</groupId>
-                <artifactId>elasticsearch-cluster-runner</artifactId>
-                <version>${elasticsearch-cluster-runner.version}</version>
-                <scope>test</scope>
-            </dependency>
-            <dependency>
-                <groupId>com.datastax.oss</groupId>
-                <artifactId>java-driver-core-shaded</artifactId>
-                <version>${cassandra.driver.version}</version>
-            </dependency>
-            <dependency>
-                <groupId>com.datastax.oss</groupId>
-                <artifactId>java-driver-mapper-processor</artifactId>
-                <version>${cassandra.driver.version}</version>
-                <exclusions>
-                    <exclusion>
-                        <groupId>com.datastax.oss</groupId>
-                        <artifactId>java-driver-core</artifactId>
-                    </exclusion>
-                </exclusions>
-            </dependency>
-            <dependency>
-                <groupId>org.cassandraunit</groupId>
-                <artifactId>cassandra-unit</artifactId>
-                <version>${cassandra.unit.version}</version>
-                <scope>test</scope>
-            </dependency>
-            <dependency>
-                <groupId>com.datastax.cassandra</groupId>
-                <artifactId>cassandra-driver-core</artifactId>
-                <version>${cassandra.unit.driver.version}</version>
-                <scope>test</scope>
-            </dependency>
-            <dependency>
-                <groupId>com.datastax.cassandra</groupId>
-                <artifactId>cassandra-driver-mapping</artifactId>
-                <version>${cassandra.unit.driver.version}</version>
-                <scope>test</scope>
-            </dependency>
-            <dependency>
-                <groupId>com.github.jnr</groupId>
-                <artifactId>jnr-ffi</artifactId>
-                <version>2.1.10</version>
-            </dependency>
-            <dependency>
-                <groupId>org.apache.poi</groupId>
-                <artifactId>poi-ooxml</artifactId>
-                <version>${org.apache.poi.version}</version>
-            </dependency>
-            <!-- http://download.java.net/java/jdk9/docs/api/java.xml.bind-summary.html -->
-            <!-- Required for Java11 -->
-            <dependency>
-                <groupId>jakarta.xml.bind</groupId>
-                <artifactId>jakarta.xml.bind-api</artifactId>
-                <version>2.3.2</version>
-            </dependency>
-            <dependency>
-                <groupId>jakarta.activation</groupId>
-                <artifactId>jakarta.activation-api</artifactId>
-                <version>1.2.1</version>
-            </dependency>
-            <dependency>
-                <groupId>com.sun.istack</groupId>
-                <artifactId>istack-commons-runtime</artifactId>
-                <version>3.0.8</version>
-            </dependency>
-            <!-- Full jar with all schemas. It's a replacement for poi-ooxml-schemas jar when the full schema is needed -->
-            <dependency>
-                <groupId>org.apache.poi</groupId>
-                <artifactId>ooxml-schemas</artifactId>
-                <version>1.4</version>
-            </dependency>
-            <!-- serialize objects to XML (or JSON) and back again. -->
-            <dependency>
-                <groupId>com.thoughtworks.xstream</groupId>
-                <artifactId>xstream</artifactId>
-                <version>1.4.12</version>
-            </dependency>
-            <!-- graph-theory data structures and algorithms. -->
-            <dependency>
-                <groupId>org.jgrapht</groupId>
-                <artifactId>jgrapht-core</artifactId>
-                <version>0.9.0</version>
-            </dependency>
-            <!-- Date and time library to replace JDK date handling -->
-            <dependency>
-                <groupId>joda-time</groupId>
-                <artifactId>joda-time</artifactId>
-                <version>2.10.6</version>
-            </dependency>
-            <!-- standards-based cache for boosting performance -->
-            <dependency>
-                <groupId>org.ehcache</groupId>
-                <artifactId>ehcache</artifactId>
-                <version>3.8.1</version>
-                <exclusions>
-                    <exclusion>
-                        <groupId>javax.xml.bind</groupId>
-                        <artifactId>jaxb-api</artifactId>
-                    </exclusion>
-                    <exclusion>
-                        <groupId>javax.activation</groupId>
-                        <artifactId>javax.activation-api</artifactId>
-                    </exclusion>
-                </exclusions>
-            </dependency>
-            <!-- Java library which deep-clones objects. -->
-            <dependency>
-                <groupId>uk.com.robust-it</groupId>
-                <artifactId>cloning</artifactId>
-                <version>1.9.12</version>
-            </dependency>
-            <dependency>
-                <groupId>commons-jxpath</groupId>
-                <artifactId>commons-jxpath</artifactId>
-                <version>1.3</version>
-            </dependency>
-            <!-- Hessian is a compact binary protocol for connecting web services. -->
-            <dependency>
-                <groupId>com.caucho</groupId>
-                <artifactId>hessian</artifactId>
-                <version>4.0.38</version>
-            </dependency>
-            <dependency>
-                <groupId>com.amazonaws</groupId>
-                <artifactId>aws-java-sdk-s3</artifactId>
-                <version>1.11.785</version>
-            </dependency>
-            <dependency>
-                <groupId>com.amazonaws</groupId>
-                <artifactId>aws-java-sdk-core</artifactId>
-                <version>1.11.785</version>
-                <exclusions>
-                    <exclusion>
-                        <groupId>commons-logging</groupId>
-                        <artifactId>commons-logging</artifactId>
-                    </exclusion>
-                </exclusions>
-            </dependency>
-            <dependency>
-                <groupId>org.eclipse.jgit</groupId>
-                <artifactId>org.eclipse.jgit</artifactId>
-                <!-- Check if all workarounds in GitRepository can be removed when upgrade version. -->
-                <version>5.7.0.202003110725-r</version>
-                <exclusions>
-                    <exclusion>
-                        <groupId>commons-logging</groupId>
-                        <artifactId>commons-logging</artifactId>
-                    </exclusion>
-                </exclusions>
-            </dependency>
-            <!-- The Bouncy Castle Crypto package is a Java implementation of cryptographic algorithms. This jar
-            contains JCE provider and lightweight API for the Bouncy Castle Cryptography APIs for JDK 1.5 to JDK 1.8.
-            Used by jgit and saml. -->
-            <dependency>
-                <groupId>org.bouncycastle</groupId>
-                <artifactId>bcprov-jdk15on</artifactId>
-                <version>${org.bouncycastle.version}</version>
-            </dependency>
-            <dependency>
-                <groupId>org.bouncycastle</groupId>
-                <artifactId>bcpkix-jdk15on</artifactId>
-                <version>${org.bouncycastle.version}</version>
-            </dependency>
-            <dependency>
-                <groupId>org.bouncycastle</groupId>
-                <artifactId>bcpg-jdk15on</artifactId>
-                <version>${org.bouncycastle.version}</version>
-            </dependency>
-            <!-- httpclient is required for aws-java-sdk-core and elasticsearch,
-                 so we must synchronize it's version for both libraries. -->
-            <dependency>
-                <groupId>org.apache.httpcomponents</groupId>
-                <artifactId>httpclient</artifactId>
-                <version>4.5.9</version>
-            </dependency>
-            <!-- HikariCP - A high-performance JDBC connection pool. -->
-            <dependency>
-                <groupId>com.zaxxer</groupId>
-                <artifactId>HikariCP</artifactId>
-                <version>3.4.5</version>
-            </dependency>
-            <!-- Microsoft JDBC Driver for SQL Server -->
-            <dependency>
-                <groupId>com.microsoft.sqlserver</groupId>
-                <artifactId>mssql-jdbc</artifactId>
-                <version>7.2.2.jre8</version>
-            </dependency>
-            <!-- the Java in-memory SQL DB -->
-            <dependency>
-                <groupId>com.h2database</groupId>
-                <artifactId>h2</artifactId>
-                <version>1.4.199</version>
-                <!--<version>1.4.200</version> does not work with policy file due to FilePermission, will be fixed in the next version-->
-            </dependency>
-            <dependency>
-                <groupId>org.postgresql</groupId>
-                <artifactId>postgresql</artifactId>
-                <version>42.2.8</version>
-            </dependency>
-            <!-- Flyway: The agile database migration framework for Java. -->
-            <dependency>
-                <groupId>org.flywaydb</groupId>
-                <artifactId>flyway-core</artifactId>
-                <version>4.2.0</version>
-            </dependency>
-            <!-- Hibernate -->
-            <dependency>
-                <groupId>org.hibernate</groupId>
-                <artifactId>hibernate-core</artifactId>
-                <version>${org.hibernate.version}</version>
-                <exclusions>
-                    <exclusion>
-                        <groupId>org.jboss.spec.javax.transaction</groupId>
-                        <artifactId>jboss-transaction-api_1.2_spec</artifactId>
-                    </exclusion>
-                    <exclusion>
-                        <groupId>javax.xml.bind</groupId>
-                        <artifactId>jaxb-api</artifactId>
-                    </exclusion>
-                    <exclusion>
-                        <groupId>javax.activation</groupId>
-                        <artifactId>javax.activation-api</artifactId>
-                    </exclusion>
-                </exclusions>
-            </dependency>
-            <dependency>
-                <!-- update Hibernate dependency on Javassist
-                        to 3.23.1 for Java 11 compatibility -->
-                <groupId>org.javassist</groupId>
-                <artifactId>javassist</artifactId>
-                <version>3.23.1-GA</version>
-            </dependency>
-            <!-- Hibernate's Bean Validation (JSR-303) reference implementation. -->
-            <dependency>
-                <groupId>org.hibernate</groupId>
-                <artifactId>hibernate-validator</artifactId>
-                <version>5.1.1.Final</version>
-                <exclusions>
-                    <exclusion>
-                        <groupId>org.jboss.logging</groupId>
-                        <artifactId>jboss-logging</artifactId>
-                    </exclusion>
-                </exclusions>
-            </dependency>
-            <dependency>
-                <!-- Transitive from hibernate-core -->
-                <groupId>org.dom4j</groupId>
-                <artifactId>dom4j</artifactId>
-                <version>2.1.3</version>
-            </dependency>
-            <dependency>
-                <groupId>com.fasterxml.jackson.core</groupId>
-                <artifactId>jackson-core</artifactId>
-                <version>${com.fasterxml.jackson.version}</version>
-            </dependency>
-            <dependency>
-                <groupId>com.fasterxml.jackson.core</groupId>
-                <artifactId>jackson-annotations</artifactId>
-                <version>${com.fasterxml.jackson.version}</version>
-            </dependency>
-            <dependency>
-                <groupId>com.fasterxml.jackson.core</groupId>
-                <artifactId>jackson-databind</artifactId>
-                <version>${com.fasterxml.jackson.version}</version>
-            </dependency>
-            <dependency>
-                <groupId>com.fasterxml.jackson.dataformat</groupId>
-                <artifactId>jackson-dataformat-yaml</artifactId>
-                <version>${com.fasterxml.jackson.version}</version>
-            </dependency>
-            <dependency>
-                <groupId>com.fasterxml.jackson.module</groupId>
-                <artifactId>jackson-module-jaxb-annotations</artifactId>
-                <version>${com.fasterxml.jackson.version}</version>
-            </dependency>
-            <dependency>
-                <groupId>com.fasterxml.jackson.module</groupId>
-                <artifactId>jackson-module-parameter-names</artifactId>
-                <version>${com.fasterxml.jackson.version}</version>
-            </dependency>
-            <dependency>
-                <groupId>com.fasterxml.jackson.datatype</groupId>
-                <artifactId>jackson-datatype-jdk8</artifactId>
-                <version>${com.fasterxml.jackson.version}</version>
-            </dependency>
-            <dependency>
-                <groupId>com.fasterxml.jackson.datatype</groupId>
-                <artifactId>jackson-datatype-jsr310</artifactId>
-                <version>${com.fasterxml.jackson.version}</version>
-            </dependency>
-            <dependency>
-                <groupId>org.yaml</groupId>
-                <artifactId>snakeyaml</artifactId>
-                <version>1.26</version>
-            </dependency>
-            <!-- OpenAPI -->
-            <dependency>
-                <groupId>io.swagger.parser.v3</groupId>
-                <artifactId>swagger-parser</artifactId>
-                <version>2.0.15</version>
-                <exclusions>
-                    <exclusion>
-                        <groupId>org.apache.httpcomponents</groupId>
-                        <artifactId>httpclient</artifactId>
-                    </exclusion>
-                    <exclusion>
-                        <groupId>javax.mail</groupId>
-                        <artifactId>mailapi</artifactId>
-                    </exclusion>
-                    <exclusion>
-                        <groupId>jakarta.validation</groupId>
-                        <artifactId>jakarta.validation-api</artifactId>
-                    </exclusion>
-                    <exclusion>
-                        <groupId>javax.xml.bind</groupId>
-                        <artifactId>jaxb-api</artifactId>
-                    </exclusion>
-                </exclusions>
-            </dependency>
-            <dependency>
-                <groupId>io.swagger.core.v3</groupId>
-                <artifactId>swagger-jaxrs2</artifactId>
-                <version>${io.swagger.core.v3.version}</version>
-            </dependency>
-            <dependency>
-                <groupId>io.swagger.core.v3</groupId>
-                <artifactId>swagger-annotations</artifactId>
-                <version>${io.swagger.core.v3.version}</version>
-            </dependency>
-            <!--Activity -->
-            <dependency>
-                <groupId>org.activiti</groupId>
-                <artifactId>activiti-engine</artifactId>
-                <version>5.18.0</version>
-                <exclusions>
-                    <exclusion>
-                        <groupId>javax.activation</groupId>
-                        <artifactId>activation</artifactId>
-                    </exclusion>
-                </exclusions>
-            </dependency>
-            <dependency>
-                <groupId>org.activiti</groupId>
-                <artifactId>activiti-spring</artifactId>
-                <version>5.18.0</version>
-            </dependency>
-            <!--//Activity -->
-            <!-- Kafka -->
-            <dependency>
-                <groupId>org.apache.kafka</groupId>
-                <artifactId>kafka-clients</artifactId>
-                <version>${kafka.version}</version>
-            </dependency>
-            <dependency>
-                <groupId>net.mguenther.kafka</groupId>
-                <artifactId>kafka-junit</artifactId>
-                <version>${kafka-junit.version}</version>
-                <scope>test</scope>
-            </dependency>
-            <dependency>
-                <groupId>org.apache.kafka</groupId>
-                <artifactId>kafka-log4j-appender</artifactId>
-                <version>${kafka.version}</version>
-            </dependency>
-            <!-- Kafka -->
-            <!-- dependencies to annotations for maven-plugin-plugin -->
-            <dependency>
-                <groupId>org.apache.maven.plugin-tools</groupId>
-                <artifactId>maven-plugin-annotations</artifactId>
-                <version>${maven.plugin.version}</version>
-                <scope>provided</scope>
-            </dependency>
-            <dependency>
-                <groupId>org.apache.maven</groupId>
-                <artifactId>maven-plugin-api</artifactId>
-                <version>${maven.api.version}</version>
-            </dependency>
-            <dependency>
-                <groupId>org.apache.maven</groupId>
-                <artifactId>maven-core</artifactId>
-                <version>${maven.api.version}</version>
-            </dependency>
-            <!-- OpenL modules -->
-            <!-- DEV -->
-            <dependency>
-                <groupId>org.openl</groupId>
-                <artifactId>org.openl.commons</artifactId>
-                <version>${project.version}</version>
-            </dependency>
-            <dependency>
-                <groupId>org.openl</groupId>
-                <artifactId>org.openl.rules.util</artifactId>
-                <version>${project.version}</version>
-            </dependency>
-            <dependency>
-                <groupId>org.openl</groupId>
-                <artifactId>org.openl.spring</artifactId>
-                <version>${project.version}</version>
-            </dependency>
-            <dependency>
-                <groupId>org.openl</groupId>
-                <artifactId>org.openl.core</artifactId>
-                <version>${project.version}</version>
-            </dependency>
-            <dependency>
-                <groupId>org.openl</groupId>
-                <artifactId>org.openl.grammars</artifactId>
-                <version>${project.version}</version>
-            </dependency>
-            <dependency>
-                <groupId>org.openl.rules</groupId>
-                <artifactId>org.openl.rules</artifactId>
-                <version>${project.version}</version>
-            </dependency>
-            <dependency>
-                <groupId>org.openl.rules</groupId>
-                <artifactId>org.openl.rules.calculation.result</artifactId>
-                <version>${project.version}</version>
-            </dependency>
-            <dependency>
-                <groupId>org.openl.rules</groupId>
-                <artifactId>org.openl.rules.constrainer</artifactId>
-                <version>${project.version}</version>
-            </dependency>
-            <!-- STUDIO -->
-            <dependency>
-                <groupId>org.openl.rules</groupId>
-                <artifactId>org.openl.rules.activiti</artifactId>
-                <version>${project.version}</version>
-            </dependency>
-            <dependency>
-                <groupId>org.openl.rules</groupId>
-                <artifactId>org.openl.rules.demo</artifactId>
-                <version>${project.version}</version>
-            </dependency>
-            <dependency>
-                <groupId>org.openl.rules</groupId>
-                <artifactId>org.openl.rules.diff</artifactId>
-                <version>${project.version}</version>
-            </dependency>
-            <dependency>
-                <groupId>org.openl.rules</groupId>
-                <artifactId>org.openl.rules.project</artifactId>
-                <version>${project.version}</version>
-            </dependency>
-            <dependency>
-                <groupId>org.openl.rules</groupId>
-                <artifactId>org.openl.rules.repository</artifactId>
-                <version>${project.version}</version>
-            </dependency>
-            <dependency>
-                <groupId>org.openl.rules</groupId>
-                <artifactId>org.openl.rules.repository.aws</artifactId>
-                <version>${project.version}</version>
-            </dependency>
-            <dependency>
-                <groupId>org.openl.rules</groupId>
-                <artifactId>org.openl.rules.repository.git</artifactId>
-                <version>${project.version}</version>
-            </dependency>
-            <dependency>
-                <groupId>org.openl.rules</groupId>
-                <artifactId>org.openl.security</artifactId>
-                <version>${project.version}</version>
-            </dependency>
-            <dependency>
-                <groupId>org.openl.rules</groupId>
-                <artifactId>org.openl.security.standalone</artifactId>
-                <version>${project.version}</version>
-            </dependency>
-            <dependency>
-                <groupId>org.openl.rules</groupId>
-                <artifactId>org.openl.security.cas</artifactId>
-                <version>${project.version}</version>
-            </dependency>
-            <dependency>
-                <groupId>org.openl.rules</groupId>
-                <artifactId>org.openl.security.saml</artifactId>
-                <version>${project.version}</version>
-                <exclusions>
-                    <exclusion>
-                        <groupId>org.bouncycastle</groupId>
-                        <artifactId>bcprov-jdk15</artifactId>
-                    </exclusion>
-                    <exclusion>
-                        <groupId>org.bouncycastle</groupId>
-                        <artifactId>bcprov-jdk15on</artifactId>
-                    </exclusion>
-                </exclusions>
-            </dependency>
-            <dependency>
-                <groupId>org.openl.rules</groupId>
-                <artifactId>org.openl.rules.tableeditor</artifactId>
-                <version>${project.version}</version>
-            </dependency>
-            <dependency>
-                <groupId>org.openl.rules</groupId>
-                <artifactId>org.openl.rules.variation</artifactId>
-                <version>${project.version}</version>
-            </dependency>
-            <dependency>
-                <groupId>org.openl.rules</groupId>
-                <artifactId>org.openl.rules.project.validation</artifactId>
-                <version>${project.version}</version>
-            </dependency>
-            <dependency>
-                <groupId>org.openl.rules</groupId>
-                <artifactId>org.openl.rules.project.validation.openapi</artifactId>
-                <version>${project.version}</version>
-            </dependency>
-            <dependency>
-                <groupId>org.openl.rules</groupId>
-                <artifactId>org.openl.rules.webstudio</artifactId>
-                <type>war</type>
-                <scope>runtime</scope>
-                <version>${project.version}</version>
-            </dependency>
-            <dependency>
-                <groupId>org.openl.rules</groupId>
-                <artifactId>org.openl.rules.webstudio</artifactId>
-                <version>${project.version}</version>
-            </dependency>
-            <dependency>
-                <groupId>org.openl.rules</groupId>
-                <artifactId>org.openl.rules.workspace</artifactId>
-                <version>${project.version}</version>
-            </dependency>
-            <dependency>
-                <groupId>org.openl.rules</groupId>
-                <artifactId>org.openl.rules.jackson</artifactId>
-                <version>${project.version}</version>
-            </dependency>
-            <dependency>
-                <groupId>org.openl.rules</groupId>
-                <artifactId>org.openl.rules.jackson.configuration</artifactId>
-                <version>${project.version}</version>
-            </dependency>
-            <!-- WSFrontend -->
-            <dependency>
-                <groupId>org.openl.rules</groupId>
-                <artifactId>org.openl.rules.ruleservice</artifactId>
-                <version>${project.version}</version>
-            </dependency>
-            <dependency>
-                <groupId>org.openl.rules</groupId>
-                <artifactId>org.openl.rules.ruleservice.annotation</artifactId>
-                <version>${project.version}</version>
-            </dependency>
-            <dependency>
-                <groupId>org.openl.rules</groupId>
-                <artifactId>org.openl.rules.ruleservice.common</artifactId>
-                <version>${project.version}</version>
-            </dependency>
-            <dependency>
-                <groupId>org.openl.rules</groupId>
-                <artifactId>org.openl.rules.ruleservice.ws.common</artifactId>
-                <version>${project.version}</version>
-            </dependency>
-            <dependency>
-                <groupId>org.openl.rules</groupId>
-                <artifactId>org.openl.rules.ruleservice.rmi</artifactId>
-                <version>${project.version}</version>
-            </dependency>
-            <dependency>
-                <groupId>org.openl.rules</groupId>
-                <artifactId>org.openl.rules.ruleservice.rmi.frontend</artifactId>
-                <version>${project.version}</version>
-            </dependency>
-            <dependency>
-                <groupId>org.openl.rules</groupId>
-                <artifactId>org.openl.rules.ruleservice.kafka</artifactId>
-                <version>${project.version}</version>
-            </dependency>
-            <dependency>
-                <groupId>org.openl.rules</groupId>
-                <artifactId>org.openl.rules.ruleservice.ws</artifactId>
-                <type>war</type>
-                <scope>runtime</scope>
-                <version>${project.version}</version>
-            </dependency>
-            <dependency>
-                <groupId>org.openl.rules</groupId>
-                <artifactId>org.openl.rules.ruleservice.ws.annotation</artifactId>
-                <version>${project.version}</version>
-            </dependency>
-            <dependency>
-                <groupId>org.openl.rules</groupId>
-                <artifactId>org.openl.rules.ruleservice.ws</artifactId>
-                <classifier>classes</classifier>
-                <version>${project.version}</version>
-            </dependency>
-            <dependency>
-                <groupId>org.openl.rules</groupId>
-                <artifactId>org.openl.rules.ruleservice.ws.databinding</artifactId>
-                <version>${project.version}</version>
-            </dependency>
-            <dependency>
-                <groupId>org.openl.rules</groupId>
-                <artifactId>org.openl.rules.ruleservice.ws.storelogdata</artifactId>
-                <version>${project.version}</version>
-            </dependency>
-            <dependency>
-                <groupId>org.openl.rules</groupId>
-                <artifactId>org.openl.rules.ruleservice.ws.storelogdata.cassandra</artifactId>
-                <version>${project.version}</version>
-            </dependency>
-            <dependency>
-                <groupId>org.openl.rules</groupId>
-                <artifactId>org.openl.rules.ruleservice.ws.storelogdata.cassandra.annotation</artifactId>
-                <version>${project.version}</version>
-            </dependency>
-            <dependency>
-                <groupId>org.openl.rules</groupId>
-                <artifactId>org.openl.rules.ruleservice.ws.storelogdata.elasticsearch</artifactId>
-                <version>${project.version}</version>
-            </dependency>
-            <dependency>
-                <groupId>org.openl.rules</groupId>
-                <artifactId>org.openl.rules.ruleservice.ws.storelogdata.elasticsearch.annotation</artifactId>
-                <version>${project.version}</version>
-            </dependency>
-            <dependency>
-                <groupId>org.openl.rules</groupId>
-                <artifactId>org.openl.rules.ruleservice.deployer</artifactId>
-                <version>${project.version}</version>
-            </dependency>
-            <!-- Util -->
-            <dependency>
-                <groupId>org.openl.rules</groupId>
-                <artifactId>openl-maven-plugin</artifactId>
-                <version>${project.version}</version>
-            </dependency>
-            <dependency>
-                <groupId>org.openl.rules</groupId>
-                <artifactId>openl-openapi-model-scaffolding</artifactId>
-                <version>${project.version}</version>
-            </dependency>
-            <dependency>
-                <groupId>org.openl.rules</groupId>
-                <artifactId>openl-openapi-parser</artifactId>
-                <version>${project.version}</version>
-            </dependency>
-            <dependency>
-                <groupId>org.openl.rules</groupId>
-                <artifactId>openl-excel-builder</artifactId>
-                <version>${project.version}</version>
-            </dependency>
-        </dependencies>
-    </dependencyManagement>
-
-    <dependencies>
-        <dependency>
-            <groupId>junit</groupId>
-            <artifactId>junit</artifactId>
-            <scope>test</scope>
-        </dependency>
-        <!-- Mock objects library for java -->
-        <dependency>
-            <groupId>org.mockito</groupId>
-            <artifactId>mockito-all</artifactId>
-            <scope>test</scope>
-        </dependency>
-        <dependency>
-            <groupId>org.slf4j</groupId>
-            <artifactId>slf4j-simple</artifactId>
-            <scope>test</scope>
-        </dependency>
-    </dependencies>
-
-</project>
+<?xml version="1.0" encoding="UTF-8"?><!-- This file is for releasing OpenL version wIth maven-release-plugin -->
+<project xmlns="http://maven.apache.org/POM/4.0.0" xmlns:xsi="http://www.w3.org/2001/XMLSchema-instance"
+         xsi:schemaLocation="http://maven.apache.org/POM/4.0.0 http://maven.apache.org/maven-v4_0_0.xsd">
+    <modelVersion>4.0.0</modelVersion>
+    <groupId>org.openl.rules</groupId>
+    <artifactId>openl-tablets</artifactId>
+    <packaging>pom</packaging>
+    <version>5.24.0-SNAPSHOT</version>
+    <name>OpenL Tablets</name>
+    <url>https://openl-tablets.org</url>
+    <description>OpenL Tablets rules engine and related frameworks</description>
+    <inceptionYear>2004</inceptionYear>
+    <licenses>
+        <license>
+            <name>GNU Lesser General Public License</name>
+            <url>http://www.gnu.org/licenses/lgpl.html</url>
+            <distribution>repo</distribution>
+        </license>
+    </licenses>
+    <organization>
+        <name>OpenL Tablets</name>
+        <url>https://openl-tablets.org</url>
+    </organization>
+    <developers>
+        <developer>
+            <name>Stanislav Shor</name>
+        </developer>
+        <developer>
+            <name>Yury Molchan</name>
+            <email>ymolchan@eisgroup.com</email>
+            <organization>EIS Group</organization>
+            <organizationUrl>https://eisgroup.com</organizationUrl>
+            <roles>
+                <role>developer</role>
+            </roles>
+            <timezone>+3</timezone>
+        </developer>
+        <developer>
+            <name>Marat Kamalov</name>
+            <email>mkamalov@eisgroup.com</email>
+            <organization>EIS Group</organization>
+            <organizationUrl>https://eisgroup.com</organizationUrl>
+            <roles>
+                <role>developer</role>
+            </roles>
+            <timezone>+3</timezone>
+        </developer>
+        <developer>
+            <name>Nail Samatov</name>
+            <email>nsamatov@eisgroup.com</email>
+            <organization>EIS Group</organization>
+            <organizationUrl>https://eisgroup.com</organizationUrl>
+            <roles>
+                <role>developer</role>
+            </roles>
+            <timezone>+3</timezone>
+        </developer>
+        <developer>
+            <name>Vlad Pikus</name>
+            <email>vpikus@eisgroup.com</email>
+            <organization>EIS Group</organization>
+            <organizationUrl>https://eisgroup.com</organizationUrl>
+            <roles>
+                <role>developer</role>
+            </roles>
+            <timezone>+3</timezone>
+        </developer>
+    </developers>
+    <scm>
+        <connection>scm:hg:${staging.hg.repo.url}</connection>
+        <developerConnection>scm:hg:${staging.hg.repo.url}</developerConnection>
+        <url>scm:git:git://github.com/openl-tablets/openl-tablets.git</url>
+        <tag>HEAD</tag>
+    </scm>
+    <properties>
+        <project.build.sourceEncoding>UTF-8</project.build.sourceEncoding>
+        <java.target.version>1.8</java.target.version>
+        <java.source.version>1.8</java.source.version>
+        <!-- If true, deploying of artifacts will be skipped  -->
+        <maven.deploy.skip>false</maven.deploy.skip>
+        <maven.install.skip>${maven.deploy.skip}</maven.install.skip>
+        <staging.hg.repo.url>https://vno-hg.exigengroup.com/hg/openl-pub</staging.hg.repo.url>
+        <org.springframework.version>5.2.6.RELEASE</org.springframework.version>
+        <org.springsecurity.version>5.3.2.RELEASE</org.springsecurity.version>
+        <org.hibernate.version>5.2.18.Final</org.hibernate.version>
+        <org.mojarra.version>2.3.9</org.mojarra.version>
+        <asm.version>8.0.1</asm.version>
+        <cglib.version>3.3.0</cglib.version>
+        <kafka.version>2.4.0</kafka.version>
+        <kafka-junit.version>2.4.0</kafka-junit.version>
+        <cassandra.driver.version>4.3.1</cassandra.driver.version>
+        <cassandra.unit.version>3.11.2.0</cassandra.unit.version>
+        <cassandra.unit.driver.version>3.8.0</cassandra.unit.driver.version>
+        <org.apache.cxf.version>3.3.6</org.apache.cxf.version> <!-- if updated org.apache.cxf.version to version from org.apache.cxf -->
+        <jakarta.ws.rs-api.version>2.1.5</jakarta.ws.rs-api.version>
+        <io.swagger.core.v3.version>2.0.10</io.swagger.core.v3.version>
+        <log4j.version>2.13.3</log4j.version>
+        <org.slf4j.version>1.7.30</org.slf4j.version>
+        <org.apache.poi.version>4.1.2</org.apache.poi.version>
+        <org.bouncycastle.version>1.62</org.bouncycastle.version>
+        <com.fasterxml.jackson.version>2.10.4</com.fasterxml.jackson.version>
+        <maven.api.version>3.6.0</maven.api.version>
+        <maven.plugin.version>3.6.0</maven.plugin.version>
+        <jetty.server.version>9.4.28.v20200408</jetty.server.version>
+        <awaitility.version>3.1.6</awaitility.version>
+        <elasticsearch-cluster-runner.version>6.8.1.0</elasticsearch-cluster-runner.version>
+        <elasticsearch.version>6.8.8</elasticsearch.version>
+        <!-- It needs to detect memory leaks. -->
+        <!-- !!! Don't increase these parameters without special need !!! -->
+        <!-- 48MB Should be enough to don't fall in OutOfMemoryError. It equals to MaxNonGCSize=30MB + ~50%-->
+        <!-- 128MB allows do not worry about OutOfMemoryError. It equals to MaxNonGCSize=30MB + ~350% -->
+        <surefire.argLine>-Xms8m -Xmx128m</surefire.argLine>
+        <!-- Fine tuned settings to detects memory and performance issues -->
+        <surefire.argLine.perf>-Xms8m -Xmx41m</surefire.argLine.perf>
+        <openl.home>${project.build.directory}/openl-test</openl.home>
+        <openl.info>main</openl.info>
+    </properties>
+
+    <modules>
+        <module>DEV</module>
+        <module>STUDIO</module>
+        <module>WSFrontend</module>
+        <module>EXT</module>
+        <module>DEMO/org.openl.rules.demo</module>
+        <module>Util/openl-maven-plugin</module>
+        <module>Util/openl-simple-project-archetype</module>
+        <module>Util/openl-project-archetype</module>
+        <module>Util/openl-openapi-model-scaffolding</module>
+        <module>Util/openl-openapi-parser</module>
+        <module>Util/openl-excel-builder</module>
+    </modules>
+    <distributionManagement>
+        <repository>
+            <id>internal-minsk</id>
+            <name>Release Repository</name>
+            <url>https://mnsnexus.exigengroup.com/nexus/content/repositories/openl-release/</url>
+        </repository>
+        <snapshotRepository>
+            <id>internal-minsk</id>
+            <name>Snapshot Repository</name>
+            <url>https://mnsnexus.exigengroup.com/nexus/content/repositories/openl-snapshot/</url>
+        </snapshotRepository>
+    </distributionManagement>
+    <build>
+        <defaultGoal>clean verify</defaultGoal>
+        <sourceDirectory>src</sourceDirectory>
+        <testSourceDirectory>test</testSourceDirectory>
+        <resources>
+            <resource>
+                <directory>resources</directory>
+            </resource>
+            <resource>
+                <directory>src</directory>
+                <excludes>
+                    <exclude>**/*.java</exclude>
+                </excludes>
+            </resource>
+        </resources>
+        <testResources>
+            <testResource>
+                <directory>test-resources</directory>
+            </testResource>
+        </testResources>
+        <pluginManagement>
+            <plugins>
+                <plugin>
+                    <groupId>org.apache.maven.plugins</groupId>
+                    <artifactId>maven-archetype-plugin</artifactId>
+                    <version>3.1.1</version>
+                    <configuration>
+                        <skip>true</skip>
+                    </configuration>
+                </plugin>
+                <plugin>
+                    <groupId>org.codehaus.mojo</groupId>
+                    <artifactId>javacc-maven-plugin</artifactId>
+                    <version>2.6</version>
+                </plugin>
+                <plugin>
+                    <groupId>org.apache.maven.plugins</groupId>
+                    <artifactId>maven-resources-plugin</artifactId>
+                    <version>3.1.0</version>
+                </plugin>
+                <plugin>
+                    <groupId>org.apache.maven.plugins</groupId>
+                    <artifactId>maven-release-plugin</artifactId>
+                    <version>2.5.3</version>
+                </plugin>
+                <plugin>
+                    <groupId>org.apache.maven.plugins</groupId>
+                    <artifactId>maven-deploy-plugin</artifactId>
+                    <version>2.8.2</version>
+                </plugin>
+                <plugin>
+                    <groupId>org.codehaus.mojo</groupId>
+                    <artifactId>license-maven-plugin</artifactId>
+                    <version>1.20</version>
+                </plugin>
+                <plugin>
+                    <groupId>org.apache.maven.plugins</groupId>
+                    <artifactId>maven-clean-plugin</artifactId>
+                    <version>3.1.0</version>
+                </plugin>
+                <plugin>
+                    <groupId>org.codehaus.mojo</groupId>
+                    <artifactId>build-helper-maven-plugin</artifactId>
+                    <version>3.0.0</version>
+                </plugin>
+                <plugin>
+                    <groupId>org.apache.maven.plugins</groupId>
+                    <artifactId>maven-scm-plugin</artifactId>
+                    <version>1.11.2</version>
+                </plugin>
+                <plugin>
+                    <groupId>org.apache.maven.plugins</groupId>
+                    <artifactId>maven-compiler-plugin</artifactId>
+                    <version>3.8.1</version>
+                    <configuration>
+                        <source>${java.source.version}</source>
+                        <target>${java.target.version}</target>
+                    </configuration>
+                </plugin>
+                <plugin>
+                    <groupId>org.apache.maven.plugins</groupId>
+                    <artifactId>maven-surefire-plugin</artifactId>
+                    <version>2.22.2</version>
+                    <configuration>
+                        <systemPropertyVariables>
+                            <openl.home>${openl.home}</openl.home>
+                            <openl.info>${openl.info}</openl.info>
+                        </systemPropertyVariables>
+                    </configuration>
+                </plugin>
+                <plugin>
+                    <groupId>org.apache.maven.plugins</groupId>
+                    <artifactId>maven-war-plugin</artifactId>
+                    <version>3.2.3</version>
+                    <configuration>
+                        <warSourceDirectory>webapp</warSourceDirectory>
+                    </configuration>
+                </plugin>
+                <plugin>
+                    <groupId>org.apache.maven.plugins</groupId>
+                    <artifactId>maven-assembly-plugin</artifactId>
+                    <version>3.1.1</version>
+                    <configuration>
+                        <appendAssemblyId>false</appendAssemblyId>
+                    </configuration>
+                </plugin>
+                <plugin>
+                    <groupId>org.apache.maven.plugins</groupId>
+                    <artifactId>maven-antrun-plugin</artifactId>
+                    <version>1.8</version>
+                </plugin>
+                <plugin>
+                    <groupId>org.apache.maven.plugins</groupId>
+                    <artifactId>maven-jar-plugin</artifactId>
+                    <version>3.1.2</version>
+                    <configuration>
+                        <skipIfEmpty>true</skipIfEmpty>
+                        <archive>
+                            <manifest>
+                                <addDefaultImplementationEntries>true</addDefaultImplementationEntries>
+                            </manifest>
+                            <manifestEntries>
+                                <Implementation-Build>${buildNumber}</Implementation-Build>
+                            </manifestEntries>
+                        </archive>
+                    </configuration>
+                </plugin>
+                <plugin>
+                    <groupId>org.basepom.maven</groupId>
+                    <artifactId>duplicate-finder-maven-plugin</artifactId>
+                    <version>1.3.0</version>
+                </plugin>
+                <plugin>
+                    <groupId>org.apache.maven.plugins</groupId>
+                    <artifactId>maven-plugin-plugin</artifactId>
+                    <version>${maven.plugin.version}</version>
+                </plugin>
+                <plugin>
+                    <groupId>org.apache.maven.plugins</groupId>
+                    <artifactId>maven-invoker-plugin</artifactId>
+                    <version>3.2.1</version>
+                </plugin>
+                <plugin>
+                    <groupId>org.codehaus.gmaven</groupId>
+                    <artifactId>groovy-maven-plugin</artifactId>
+                    <version>2.0</version>
+                </plugin>
+                <plugin>
+                    <groupId>org.apache.maven.plugins</groupId>
+                    <artifactId>maven-pdf-plugin</artifactId>
+                    <version>1.4</version>
+                    <configuration>
+                        <siteDirectory>${basedir}/site</siteDirectory>
+                        <docDescriptor>${basedir}/site/pdf.xml</docDescriptor>
+                        <includeReports>false</includeReports>
+                    </configuration>
+                </plugin>
+                <plugin>
+                    <groupId>org.apache.maven.plugins</groupId>
+                    <artifactId>maven-project-info-reports-plugin</artifactId>
+                    <version>3.0.0</version>
+                </plugin>
+                <plugin>
+                    <groupId>org.apache.maven.plugins</groupId>
+                    <artifactId>maven-site-plugin</artifactId>
+                    <version>3.7.1</version>
+                    <configuration>
+                        <siteDirectory>${basedir}/site</siteDirectory>
+                    </configuration>
+                </plugin>
+                <plugin>
+                    <groupId>org.eclipse.jetty</groupId>
+                    <artifactId>jetty-maven-plugin</artifactId>
+                    <version>${jetty.server.version}</version>
+                    <configuration>
+                        <systemProperties>
+                            <systemProperty>
+                                <name>openl.home</name>
+                                <value>${project.build.directory}/openl-jetty</value>
+                            </systemProperty>
+                            <systemProperty>
+                                <name>openl.info</name>
+                                <value>${openl.info}</value>
+                            </systemProperty>
+                        </systemProperties>
+                    </configuration>
+                    <dependencies>
+                        <dependency>
+                            <groupId>com.h2database</groupId>
+                            <artifactId>h2</artifactId>
+                            <version>1.4.199</version>
+                        </dependency>
+                    </dependencies>
+                </plugin>
+            </plugins>
+        </pluginManagement>
+        <plugins>
+            <plugin>
+                <groupId>org.codehaus.mojo</groupId>
+                <artifactId>buildnumber-maven-plugin</artifactId>
+                <version>1.4</version>
+                <configuration>
+                    <timestampPropertyName>build.date</timestampPropertyName>
+                    <timestampFormat>{0,date,yyyy-MM-dd}</timestampFormat>
+                    <revisionOnScmFailure>UNKNOWN</revisionOnScmFailure>
+                    <format>{0}</format>
+                    <items>
+                        <item>scmVersion</item>
+                    </items>
+                </configuration>
+                <executions>
+                    <execution>
+                        <!-- Before generate-resources phase -->
+                        <phase>validate</phase>
+                        <goals>
+                            <goal>create</goal>
+                        </goals>
+                    </execution>
+                </executions>
+            </plugin>
+            <plugin>
+                <groupId>org.apache.maven.plugins</groupId>
+                <artifactId>maven-surefire-plugin</artifactId>
+                <configuration>
+                    <argLine>${jacoco.argLine} ${surefire.argLine}</argLine>
+                </configuration>
+            </plugin>
+        </plugins>
+    </build>
+    <profiles>
+        <profile>
+            <id>it</id>
+            <activation>
+                <property>
+                    <name>!skipTests</name>
+                </property>
+            </activation>
+            <modules>
+                <module>ITEST</module>
+            </modules>
+        </profile>
+        <profile>
+            <id>perf</id>
+            <activation>
+                <property>
+                    <name>!noPerf</name>
+                </property>
+            </activation>
+            <properties>
+                <surefire.argLine>${surefire.argLine.perf}</surefire.argLine>
+            </properties>
+        </profile>
+        <profile>
+            <id>no-sonar</id>
+            <activation>
+                <property>
+                    <name>!sonar</name>
+                </property>
+            </activation>
+            <properties>
+                <!-- Empty for building without JaCoCo agent -->
+                <jacoco.argLine/>
+                <!-- JaCoCo agent cannot be attached if ${argLine} is missed -->
+            </properties>
+        </profile>
+        <profile>
+            <id>sonar</id>
+            <activation>
+                <property>
+                    <name>sonar</name>
+                </property>
+            </activation>
+            <properties>
+                <sonar/>
+                <invoker.timeoutInSeconds>40</invoker.timeoutInSeconds>
+            </properties>
+            <build>
+                <plugins>
+                    <plugin>
+                        <groupId>org.jacoco</groupId>
+                        <artifactId>jacoco-maven-plugin</artifactId>
+                        <version>0.8.5</version>
+                        <configuration>
+                            <propertyName>jacoco.argLine</propertyName>
+                            <includes>
+                                <include>org/openl/**/*</include>
+                            </includes>
+                            <excludes>
+                                <exclude>org/openl/generated/**/*</exclude>
+                            </excludes>
+                        </configuration>
+                        <executions>
+                            <execution>
+                                <id>prepare-ut</id>
+                                <goals>
+                                    <goal>prepare-agent</goal>
+                                </goals>
+                            </execution>
+                            <execution>
+                                <id>prepare-it</id>
+                                <phase>pre-integration-test</phase>
+                                <goals>
+                                    <goal>prepare-agent-integration</goal>
+                                </goals>
+                            </execution>
+                        </executions>
+                    </plugin>
+                </plugins>
+            </build>
+        </profile>
+        <profile>
+            <id>gpg-sign</id>
+            <build>
+                <plugins>
+                    <plugin>
+                        <groupId>org.apache.maven.plugins</groupId>
+                        <artifactId>maven-gpg-plugin</artifactId>
+                        <version>1.6</version>
+                        <configuration>
+                            <skip>${maven.deploy.skip}</skip>
+                        </configuration>
+                        <executions>
+                            <execution>
+                                <id>sign-artifacts</id>
+                                <phase>verify</phase>
+                                <goals>
+                                    <goal>sign</goal>
+                                </goals>
+                            </execution>
+                        </executions>
+                    </plugin>
+                </plugins>
+            </build>
+        </profile>
+        <profile>
+            <id>sources</id>
+            <properties>
+                <!-- If true, generating of JavaDocs will be skipped  -->
+                <maven.javadoc.skip>false</maven.javadoc.skip>
+            </properties>
+            <build>
+                <plugins>
+                    <plugin>
+                        <groupId>org.apache.maven.plugins</groupId>
+                        <artifactId>maven-source-plugin</artifactId>
+                        <version>3.1.0</version>
+                        <executions>
+                            <execution>
+                                <id>attach-sources</id>
+                                <goals>
+                                    <goal>jar</goal>
+                                </goals>
+                            </execution>
+                        </executions>
+                    </plugin>
+                    <plugin>
+                        <groupId>org.apache.maven.plugins</groupId>
+                        <artifactId>maven-javadoc-plugin</artifactId>
+                        <version>3.1.0</version>
+                        <configuration>
+                            <!-- To skip invalid HTML4 tags -->
+                            <!-- http://openjdk.java.net/jeps/172 -->
+                            <doclint>none</doclint>
+                            <skip>${maven.javadoc.skip}</skip>
+                        </configuration>
+                        <executions>
+                            <execution>
+                                <id>attach-javadocs</id>
+                                <goals>
+                                    <goal>jar</goal>
+                                </goals>
+                            </execution>
+                        </executions>
+                    </plugin>
+                </plugins>
+            </build>
+        </profile>
+        <profile>
+            <id>generateOpenLDefaultConfig</id>
+            <properties>
+                <!-- If none, generating of application.properties will be skipped  -->
+                <!-- Use process-resources to generate application.properties -->
+                <!-- See RuleService and WebStudio -->
+                <generate-application.properties>none</generate-application.properties>
+            </properties>
+            <activation>
+                <property>
+                    <name>!skip</name>
+                </property>
+            </activation>
+            <build>
+                <plugins>
+                    <plugin>
+                        <groupId>org.codehaus.gmaven</groupId>
+                        <artifactId>groovy-maven-plugin</artifactId>
+                        <configuration>
+                            <classpathScope>runtime</classpathScope>
+                            <source>
+                                ConfigurationFactory.setConfigurationFactory(new ConfigurationFactory() {
+                                    // Disable logging using log4j2.properties which are located somewhere in the classpath
+                                    // Use the default logging
+                                    @Override
+                                    protected String[] getSupportedTypes() {
+                                        return null;
+                                    }
+
+                                    @Override
+                                    Configuration getConfiguration(LoggerContext loggerContext, ConfigurationSource source) {
+                                        return new DefaultConfiguration();
+                                    }
+
+                                    @Override
+                                    Configuration getConfiguration(LoggerContext loggerContext, String name, URI configLocation, ClassLoader loader) {
+                                        return new DefaultConfiguration();
+                                    }
+                                })
+                                System.setProperty("log4j2.disable.jmx", "true");
+                                log.info("Generating application.properties from:")
+
+
+                                import org.apache.logging.log4j.core.LoggerContext
+                                import org.apache.logging.log4j.core.config.Configuration
+                                import org.apache.logging.log4j.core.config.ConfigurationFactory
+                                import org.apache.logging.log4j.core.config.ConfigurationSource
+                                import org.apache.logging.log4j.core.config.DefaultConfiguration
+                                import org.openl.util.StringUtils
+                                import org.springframework.core.io.Resource;
+                                import org.springframework.core.io.support.PathMatchingResourcePatternResolver;
+
+                                PathMatchingResourcePatternResolver prpr = new PathMatchingResourcePatternResolver(this.class.getClassLoader());
+                                // See :org.openl.spring artifact.
+                                Resource[] resources = prpr.getResources("classpath*:openl-default.properties");
+
+                                def out = new File(project.build.outputDirectory, "application.properties");
+                                out.write("### This file was generated!\n\r\n\r")
+                                def write = {
+                                    String text -&gt;
+                                        out.append(text)
+                                        if (!text.endsWith("\r\n")) {
+                                            out.append("\r\n")
+                                        }
+                                        log.debug("   | {}", text)
+                                }
+
+                                resources.each {
+                                    def url = it.getURL()
+                                    log.info("  {}", url)
+                                    write "###"
+                                    write "### From: ${(url =~ /([^\/]+(!\/.*)?)$/)[0][1]}"
+                                    write "###"
+                                    it.getInputStream().eachLine {
+                                        if (StringUtils.isBlank(it)) {
+                                            write ""
+                                        } else if (it.startsWith('#')) {
+                                            write it.trim()
+                                        } else {
+                                            write "#" + it.trim()
+                                        }
+                                    }
+                                    write ""
+                                }
+                            </source>
+                        </configuration>
+                        <executions>
+                            <execution>
+                                <id>generate-application.properties</id>
+                                <phase>${generate-application.properties}</phase>
+                                <goals>
+                                    <goal>execute</goal>
+                                </goals>
+                            </execution>
+                        </executions>
+                    </plugin>
+                </plugins>
+            </build>
+        </profile>
+    </profiles>
+    <dependencyManagement>
+        <dependencies>
+            <!-- Testing -->
+            <dependency>
+                <groupId>junit</groupId>
+                <artifactId>junit</artifactId>
+                <version>4.13</version>
+                <scope>test</scope>
+            </dependency>
+            <dependency>
+                <groupId>org.awaitility</groupId>
+                <artifactId>awaitility</artifactId>
+                <version>${awaitility.version}</version>
+                <scope>test</scope>
+            </dependency>
+            <dependency>
+                <groupId>org.awaitility</groupId>
+                <artifactId>awaitility-proxy</artifactId>
+                <version>${awaitility.version}</version>
+                <scope>test</scope>
+            </dependency>
+            <!-- Mock objects library for java -->
+            <dependency>
+                <groupId>org.mockito</groupId>
+                <artifactId>mockito-all</artifactId>
+                <version>1.10.19</version>
+                <scope>test</scope>
+            </dependency>
+            <!-- Apache Velocity is a general purpose template engine. -->
+            <dependency>
+                <groupId>org.apache.velocity</groupId>
+                <artifactId>velocity</artifactId>
+                <version>1.7</version>
+            </dependency>
+            <dependency>
+                <groupId>commons-lang</groupId>
+                <artifactId>commons-lang</artifactId>
+                <version>2.6</version>
+            </dependency>
+            <!-- Apache Commons Lang, a package of Java utility classes for the classes that are in java.lang's hierarchy,
+            or are considered to be so standard as to justify existence in java.lang. -->
+            <dependency>
+                <groupId>org.apache.commons</groupId>
+                <artifactId>commons-lang3</artifactId>
+                <version>3.10</version>
+            </dependency>
+            <!-- The Apache Commons Collections package contains types that extend and augment the Java Collections Framework. -->
+            <dependency>
+                <groupId>org.apache.commons</groupId>
+                <artifactId>commons-collections4</artifactId>
+                <version>4.4</version>
+            </dependency>
+            <dependency>
+                <groupId>commons-collections</groupId>
+                <artifactId>commons-collections</artifactId>
+                <version>3.2.2</version>
+            </dependency>
+            <!-- contains simple encoder and decoders for various formats such as Base64 and Hexadecimal. -->
+            <dependency>
+                <groupId>commons-codec</groupId>
+                <artifactId>commons-codec</artifactId>
+                <version>1.14</version>
+            </dependency>
+            <!-- The Commons IO library contains utility classes, stream implementations, file filters,
+            file comparators, endian transformation classes, and much more. -->
+            <dependency>
+                <groupId>commons-io</groupId>
+                <artifactId>commons-io</artifactId>
+                <version>2.6</version>
+            </dependency>
+            <!-- Spring Framework -->
+            <!-- Core utilities used by other modules. Define this if you use Spring
+                Utility APIs (org.springframework.core.*/org.springframework.util.*) -->
+            <dependency>
+                <groupId>org.springframework</groupId>
+                <artifactId>spring-core</artifactId>
+                <version>${org.springframework.version}</version>
+            </dependency>
+            <!-- Expression Language (depends on spring-core) Define this if you use
+                Spring Expression APIs (org.springframework.expression.*) -->
+            <dependency>
+                <groupId>org.springframework</groupId>
+                <artifactId>spring-expression</artifactId>
+                <version>${org.springframework.version}</version>
+            </dependency>
+            <!-- Bean Factory and JavaBeans utilities (depends on spring-core) Define
+                this if you use Spring Bean APIs (org.springframework.beans.*) -->
+            <dependency>
+                <groupId>org.springframework</groupId>
+                <artifactId>spring-beans</artifactId>
+                <version>${org.springframework.version}</version>
+            </dependency>
+            <!-- Aspect Oriented Programming (AOP) Framework (depends on spring-core,
+                spring-beans) Define this if you use Spring AOP APIs (org.springframework.aop.*) -->
+            <dependency>
+                <groupId>org.springframework</groupId>
+                <artifactId>spring-aop</artifactId>
+                <version>${org.springframework.version}</version>
+            </dependency>
+            <!-- Application Context (depends on spring-core, spring-expression, spring-aop,
+                spring-beans) This is the central artifact for Spring's Dependency Injection
+                Container and is generally always defined -->
+            <dependency>
+                <groupId>org.springframework</groupId>
+                <artifactId>spring-context</artifactId>
+                <version>${org.springframework.version}</version>
+            </dependency>
+            <!-- Various Application Context utilities, including EhCache, JavaMail,
+                Quartz, and Freemarker integration Define this if you need any of these integrations -->
+            <dependency>
+                <groupId>org.springframework</groupId>
+                <artifactId>spring-context-support</artifactId>
+                <version>${org.springframework.version}</version>
+            </dependency>
+            <!-- Transaction Management Abstraction (depends on spring-core, spring-beans,
+                spring-aop, spring-context) Define this if you use Spring Transactions or
+                DAO Exception Hierarchy (org.springframework.transaction.*/org.springframework.dao.*) -->
+            <dependency>
+                <groupId>org.springframework</groupId>
+                <artifactId>spring-tx</artifactId>
+                <version>${org.springframework.version}</version>
+            </dependency>
+            <!-- JDBC Data Access Library (depends on spring-core, spring-beans, spring-context,
+                spring-tx) Define this if you use Spring's JdbcTemplate API (org.springframework.jdbc.*) -->
+            <dependency>
+                <groupId>org.springframework</groupId>
+                <artifactId>spring-jdbc</artifactId>
+                <version>${org.springframework.version}</version>
+            </dependency>
+            <!-- Object-to-Relation-Mapping (ORM) integration with Hibernate, JPA,
+                and iBatis. (depends on spring-core, spring-beans, spring-context, spring-tx)
+                Define this if you need ORM (org.springframework.orm.*) -->
+            <dependency>
+                <groupId>org.springframework</groupId>
+                <artifactId>spring-orm</artifactId>
+                <version>${org.springframework.version}</version>
+            </dependency>
+            <!-- Web application development utilities applicable to both Servlet
+                and Portlet Environments (depends on spring-core, spring-beans, spring-context)
+                Define this if you use Spring MVC, or wish to use Struts, JSF, or another
+                web framework with Spring (org.springframework.web.*) -->
+            <dependency>
+                <groupId>org.springframework</groupId>
+                <artifactId>spring-web</artifactId>
+                <version>${org.springframework.version}</version>
+            </dependency>
+            <!-- Spring's TestContext framework. Also includes common Servlet and Portlet API mocks. -->
+            <dependency>
+                <groupId>org.springframework</groupId>
+                <artifactId>spring-test</artifactId>
+                <version>${org.springframework.version}</version>
+                <scope>test</scope>
+            </dependency>
+            <!-- Spring Security -->
+            <dependency>
+                <groupId>org.springframework.security</groupId>
+                <artifactId>spring-security-core</artifactId>
+                <version>${org.springsecurity.version}</version>
+            </dependency>
+            <dependency>
+                <groupId>org.springframework.security</groupId>
+                <artifactId>spring-security-config</artifactId>
+                <version>${org.springsecurity.version}</version>
+            </dependency>
+            <dependency>
+                <groupId>org.springframework.security</groupId>
+                <artifactId>spring-security-web</artifactId>
+                <version>${org.springsecurity.version}</version>
+            </dependency>
+            <dependency>
+                <groupId>org.springframework.security</groupId>
+                <artifactId>spring-security-ldap</artifactId>
+                <version>${org.springsecurity.version}</version>
+            </dependency>
+            <dependency>
+                <groupId>org.springframework.security</groupId>
+                <artifactId>spring-security-cas</artifactId>
+                <version>${org.springsecurity.version}</version>
+            </dependency>
+            <!-- There is a workaround for issue with spring saml
+                https://github.com/spring-projects/spring-security-saml/issues/144
+                updating the xml-tooling library gives an opportunity to use the higher version
+                of bouncy-castle
+
+                Why it is still old version, but not 1.0.10.RELEASE :
+                https://github.com/spring-projects/spring-security-saml/issues/237
+                https://github.com/spring-projects/spring-security-saml/pull/454
+             -->
+            <dependency>
+                <groupId>org.springframework.security.extensions</groupId>
+                <artifactId>spring-security-saml2-core</artifactId>
+                <version>1.0.3.RELEASE</version>
+                <exclusions>
+                    <exclusion>
+                        <groupId>org.opensaml</groupId>
+                        <artifactId>xmltooling</artifactId>
+                    </exclusion>
+                    <exclusion>
+                        <groupId>commons-logging</groupId>
+                        <artifactId>commons-logging</artifactId>
+                    </exclusion>
+                    <exclusion>
+                        <groupId>xml-apis</groupId>
+                        <artifactId>xml-apis</artifactId>
+                    </exclusion>
+                    <exclusion>
+                        <groupId>xalan</groupId>
+                        <artifactId>xalan</artifactId>
+                    </exclusion>
+                    <exclusion>
+                        <groupId>xalan</groupId>
+                        <artifactId>serializer</artifactId>
+                    </exclusion>
+                    <exclusion>
+                        <groupId>xerces</groupId>
+                        <artifactId>xercesImpl</artifactId>
+                    </exclusion>
+                </exclusions>
+            </dependency>
+            <dependency>
+                <groupId>org.opensaml</groupId>
+                <artifactId>xmltooling</artifactId>
+                <version>1.4.4</version>
+                <exclusions>
+                    <exclusion>
+                        <groupId>commons-logging</groupId>
+                        <artifactId>commons-logging</artifactId>
+                    </exclusion>
+                </exclusions>
+            </dependency>
+            <dependency>
+                <groupId>com.sdicons.jsontools</groupId>
+                <artifactId>jsontools-core</artifactId>
+                <version>1.7</version>
+            </dependency>
+            <!-- BEGIN of JSF, JSP, Servlets, RichFaces -->
+            <!-- JSF -->
+            <dependency>
+                <groupId>org.glassfish</groupId>
+                <artifactId>javax.faces</artifactId>
+                <version>${org.mojarra.version}</version>
+            </dependency>
+            <dependency>
+                <groupId>javax.enterprise</groupId>
+                <artifactId>cdi-api</artifactId>
+                <version>2.0</version>
+                <exclusions>
+                    <exclusion>
+                        <groupId>javax.el</groupId>
+                        <artifactId>javax.el-api</artifactId>
+                    </exclusion>
+                </exclusions>
+            </dependency>
+            <!-- RichFaces -->
+            <!-- RichFaces reached end-of-life status with version 4.5.17.Final so vulnerabilities will not be fixed.
+            To fix that we use forked richfaces implementation until we stop using richfaces features. -->
+            <dependency>
+                <groupId>com.github.albfernandez.richfaces</groupId>
+                <artifactId>richfaces</artifactId>
+                <version>4.6.8.ayg</version>
+            </dependency>
+            <!-- Servlets -->
+            <dependency>
+                <groupId>org.apache.geronimo.specs</groupId>
+                <artifactId>geronimo-servlet_3.0_spec</artifactId>
+                <version>1.0</version>
+                <scope>provided</scope>
+            </dependency>
+            <dependency>
+                <groupId>javax.servlet.jsp</groupId>
+                <artifactId>jsp-api</artifactId>
+                <version>2.1</version>
+                <scope>provided</scope>
+            </dependency>
+            <dependency>
+                <groupId>javax.servlet</groupId>
+                <artifactId>jstl</artifactId>
+                <version>1.2</version>
+            </dependency>
+            <!-- Apache log4j, a logging library for Java -->
+            <dependency>
+                <groupId>org.apache.logging.log4j</groupId>
+                <artifactId>log4j-slf4j-impl</artifactId>
+                <version>${log4j.version}</version>
+            </dependency>
+            <dependency>
+                <groupId>org.apache.logging.log4j</groupId>
+                <artifactId>log4j-api</artifactId>
+                <version>${log4j.version}</version>
+            </dependency>
+            <!-- The slf4j API -->
+            <dependency>
+                <groupId>org.slf4j</groupId>
+                <artifactId>slf4j-api</artifactId>
+                <version>${org.slf4j.version}</version>
+            </dependency>
+            <dependency>
+                <groupId>org.slf4j</groupId>
+                <artifactId>slf4j-simple</artifactId>
+                <version>${org.slf4j.version}</version>
+                <scope>test</scope>
+            </dependency>
+            <!-- Byte code generation library -->
+            <dependency>
+                <groupId>org.ow2.asm</groupId>
+                <artifactId>asm</artifactId>
+                <version>${asm.version}</version>
+            </dependency>
+            <dependency>
+                <groupId>org.ow2.asm</groupId>
+                <artifactId>asm-commons</artifactId>
+                <version>${asm.version}</version>
+            </dependency>
+            <dependency>
+                <groupId>org.ow2.asm</groupId>
+                <artifactId>asm-analysis</artifactId>
+                <version>${asm.version}</version>
+            </dependency>
+            <dependency>
+                <groupId>org.ow2.asm</groupId>
+                <artifactId>asm-tree</artifactId>
+                <version>${asm.version}</version>
+            </dependency>
+            <dependency>
+                <groupId>org.ow2.asm</groupId>
+                <artifactId>asm-util</artifactId>
+                <version>${asm.version}</version>
+            </dependency>
+            <!-- Code generation library with shaded ASM dependecies -->
+            <dependency>
+                <groupId>cglib</groupId>
+                <artifactId>cglib</artifactId>
+                <version>${cglib.version}</version>
+            </dependency>
+            <!-- Java source code generation library -->
+            <dependency>
+                <groupId>com.helger</groupId>
+                <artifactId>jcodemodel</artifactId>
+                <version>3.2.3</version>
+            </dependency>
+            <dependency>
+                <groupId>jakarta.annotation</groupId>
+                <artifactId>jakarta.annotation-api</artifactId>
+                <version>1.3.4</version>
+            </dependency>
+            <!-- Apache CXF Runtime JAX-WS Frontend -->
+            <dependency>
+                <groupId>org.apache.cxf</groupId>
+                <artifactId>cxf-rt-frontend-jaxws</artifactId>
+                <version>${org.apache.cxf.version}</version>
+            </dependency>
+            <!-- Apache CXF Runtime JAX-RS Frontend -->
+            <dependency>
+                <groupId>org.apache.cxf</groupId>
+                <artifactId>cxf-rt-frontend-jaxrs</artifactId>
+                <version>${org.apache.cxf.version}</version>
+                <exclusions>
+                    <exclusion>
+                        <groupId>javax.annotation</groupId>
+                        <artifactId>javax.annotation-api</artifactId>
+                    </exclusion>
+                </exclusions>
+            </dependency>
+            <dependency>
+                <groupId>jakarta.ws.rs</groupId>
+                <artifactId>jakarta.ws.rs-api</artifactId>
+                <version>${jakarta.ws.rs-api.version}</version>
+            </dependency>
+            <dependency>
+                <groupId>org.apache.cxf</groupId>
+                <artifactId>cxf-rt-rs-service-description</artifactId>
+                <version>${org.apache.cxf.version}</version>
+            </dependency>
+            <dependency>
+                <!-- for cxf-rt-frontend-jaxrs -->
+                <groupId>org.jvnet.staxex</groupId>
+                <artifactId>stax-ex</artifactId>
+                <version>1.8.1</version>
+            </dependency>
+            <!-- Apache CXF JAX-RS Extensions: Providers -->
+            <dependency>
+                <groupId>org.apache.cxf</groupId>
+                <artifactId>cxf-rt-rs-extension-providers</artifactId>
+                <version>${org.apache.cxf.version}</version>
+            </dependency>
+            <!-- Apache CXF Runtime HTTP Transport -->
+            <dependency>
+                <groupId>org.apache.cxf</groupId>
+                <artifactId>cxf-rt-transports-http</artifactId>
+                <version>${org.apache.cxf.version}</version>
+            </dependency>
+            <!-- Apache CXF Runtime HTTP Jetty Transport -->
+            <dependency>
+                <groupId>org.apache.cxf</groupId>
+                <artifactId>cxf-rt-transports-http-jetty</artifactId>
+                <version>${org.apache.cxf.version}</version>
+            </dependency>
+            <!-- Apache CXF Runtime Aegis Databinding -->
+            <dependency>
+                <groupId>org.apache.cxf</groupId>
+                <artifactId>cxf-rt-databinding-aegis</artifactId>
+                <version>${org.apache.cxf.version}</version>
+            </dependency>
+            <!-- Apache CXF Runtime JAXRS Client -->
+            <dependency>
+                <groupId>org.apache.cxf</groupId>
+                <artifactId>cxf-rt-rs-client</artifactId>
+                <version>${org.apache.cxf.version}</version>
+            </dependency>
+            <dependency>
+                <groupId>org.apache.cxf</groupId>
+                <artifactId>cxf-rt-transports-http-hc</artifactId>
+                <version>${org.apache.cxf.version}</version>
+            </dependency>
+            <!-- CXF Runtime CORBA Binding -->
+            <dependency>
+                <groupId>org.apache.cxf</groupId>
+                <artifactId>cxf-rt-rs-service-description-openapi-v3</artifactId>
+                <version>${org.apache.cxf.version}</version>
+            </dependency>
+            <dependency>
+                <groupId>org.apache.cxf</groupId>
+                <artifactId>cxf-rt-rs-service-description-swagger</artifactId>
+                <version>${org.apache.cxf.version}</version>
+            </dependency>
+            <dependency>
+                <groupId>org.webjars</groupId>
+                <artifactId>swagger-ui</artifactId>
+                <version>3.25.4</version>
+            </dependency>
+            <dependency>
+                <groupId>io.swagger</groupId>
+                <artifactId>swagger-jaxrs</artifactId>
+                <version>1.6.1</version>
+            </dependency>
+            <dependency>
+                <groupId>io.swagger</groupId>
+                <artifactId>swagger-annotations</artifactId>
+                <version>1.6.1</version>
+            </dependency>
+            <!-- Apache CXF Runtime CORBA Binding -->
+            <dependency>
+                <groupId>org.apache.cxf</groupId>
+                <artifactId>cxf-rt-bindings-corba</artifactId>
+                <version>${org.apache.cxf.version}</version>
+            </dependency>
+            <dependency>
+                <groupId>org.apache.cxf</groupId>
+                <artifactId>cxf-api</artifactId>
+                <version>2.7.18</version>
+            </dependency>
+            <dependency>
+                <groupId>com.fasterxml.jackson.jaxrs</groupId>
+                <artifactId>jackson-jaxrs-json-provider</artifactId>
+                <version>${com.fasterxml.jackson.version}</version>
+            </dependency>
+            <dependency>
+                <groupId>org.springframework.data</groupId>
+                <artifactId>spring-data-elasticsearch</artifactId>
+                <version>3.2.6.RELEASE</version>
+                <exclusions>
+                    <!-- Elasticsearch rest template is used, no need in transport client -->
+                    <exclusion>
+                        <groupId>org.elasticsearch.client</groupId>
+                        <artifactId>transport</artifactId>
+                    </exclusion>
+                    <exclusion>
+                        <groupId>org.elasticsearch.plugin</groupId>
+                        <artifactId>transport-netty4-client</artifactId>
+                    </exclusion>
+                </exclusions>
+            </dependency>
+            <!-- Upgrade Elasticsearch using by spring-data-elasticsearch. -->
+            <!-- Reduce dependencies as spring-data-elasticsearch uses 6.8.8 -->
+            <dependency>
+                <groupId>org.elasticsearch.client</groupId>
+                <artifactId>elasticsearch-rest-high-level-client</artifactId>
+                <version>${elasticsearch.version}</version>
+                <exclusions>
+                    <exclusion>
+                        <groupId>commons-logging</groupId>
+                        <artifactId>commons-logging</artifactId>
+                    </exclusion>
+                </exclusions>
+            </dependency>
+
+            <dependency>
+                <groupId>org.codelibs</groupId>
+                <artifactId>elasticsearch-cluster-runner</artifactId>
+                <version>${elasticsearch-cluster-runner.version}</version>
+                <scope>test</scope>
+            </dependency>
+            <dependency>
+                <groupId>com.datastax.oss</groupId>
+                <artifactId>java-driver-core-shaded</artifactId>
+                <version>${cassandra.driver.version}</version>
+            </dependency>
+            <dependency>
+                <groupId>com.datastax.oss</groupId>
+                <artifactId>java-driver-mapper-processor</artifactId>
+                <version>${cassandra.driver.version}</version>
+                <exclusions>
+                    <exclusion>
+                        <groupId>com.datastax.oss</groupId>
+                        <artifactId>java-driver-core</artifactId>
+                    </exclusion>
+                </exclusions>
+            </dependency>
+            <dependency>
+                <groupId>org.cassandraunit</groupId>
+                <artifactId>cassandra-unit</artifactId>
+                <version>${cassandra.unit.version}</version>
+                <scope>test</scope>
+            </dependency>
+            <dependency>
+                <groupId>com.datastax.cassandra</groupId>
+                <artifactId>cassandra-driver-core</artifactId>
+                <version>${cassandra.unit.driver.version}</version>
+                <scope>test</scope>
+            </dependency>
+            <dependency>
+                <groupId>com.datastax.cassandra</groupId>
+                <artifactId>cassandra-driver-mapping</artifactId>
+                <version>${cassandra.unit.driver.version}</version>
+                <scope>test</scope>
+            </dependency>
+            <dependency>
+                <groupId>com.github.jnr</groupId>
+                <artifactId>jnr-ffi</artifactId>
+                <version>2.1.10</version>
+            </dependency>
+            <dependency>
+                <groupId>org.apache.poi</groupId>
+                <artifactId>poi-ooxml</artifactId>
+                <version>${org.apache.poi.version}</version>
+            </dependency>
+            <!-- http://download.java.net/java/jdk9/docs/api/java.xml.bind-summary.html -->
+            <!-- Required for Java11 -->
+            <dependency>
+                <groupId>jakarta.xml.bind</groupId>
+                <artifactId>jakarta.xml.bind-api</artifactId>
+                <version>2.3.2</version>
+            </dependency>
+            <dependency>
+                <groupId>jakarta.activation</groupId>
+                <artifactId>jakarta.activation-api</artifactId>
+                <version>1.2.1</version>
+            </dependency>
+            <dependency>
+                <groupId>com.sun.istack</groupId>
+                <artifactId>istack-commons-runtime</artifactId>
+                <version>3.0.8</version>
+            </dependency>
+            <!-- Full jar with all schemas. It's a replacement for poi-ooxml-schemas jar when the full schema is needed -->
+            <dependency>
+                <groupId>org.apache.poi</groupId>
+                <artifactId>ooxml-schemas</artifactId>
+                <version>1.4</version>
+            </dependency>
+            <!-- serialize objects to XML (or JSON) and back again. -->
+            <dependency>
+                <groupId>com.thoughtworks.xstream</groupId>
+                <artifactId>xstream</artifactId>
+                <version>1.4.12</version>
+            </dependency>
+            <!-- graph-theory data structures and algorithms. -->
+            <dependency>
+                <groupId>org.jgrapht</groupId>
+                <artifactId>jgrapht-core</artifactId>
+                <version>0.9.0</version>
+            </dependency>
+            <!-- Date and time library to replace JDK date handling -->
+            <dependency>
+                <groupId>joda-time</groupId>
+                <artifactId>joda-time</artifactId>
+                <version>2.10.6</version>
+            </dependency>
+            <!-- standards-based cache for boosting performance -->
+            <dependency>
+                <groupId>org.ehcache</groupId>
+                <artifactId>ehcache</artifactId>
+                <version>3.8.1</version>
+                <exclusions>
+                    <exclusion>
+                        <groupId>javax.xml.bind</groupId>
+                        <artifactId>jaxb-api</artifactId>
+                    </exclusion>
+                    <exclusion>
+                        <groupId>javax.activation</groupId>
+                        <artifactId>javax.activation-api</artifactId>
+                    </exclusion>
+                </exclusions>
+            </dependency>
+            <!-- Java library which deep-clones objects. -->
+            <dependency>
+                <groupId>uk.com.robust-it</groupId>
+                <artifactId>cloning</artifactId>
+                <version>1.9.12</version>
+            </dependency>
+            <dependency>
+                <groupId>commons-jxpath</groupId>
+                <artifactId>commons-jxpath</artifactId>
+                <version>1.3</version>
+            </dependency>
+            <!-- Hessian is a compact binary protocol for connecting web services. -->
+            <dependency>
+                <groupId>com.caucho</groupId>
+                <artifactId>hessian</artifactId>
+                <version>4.0.38</version>
+            </dependency>
+            <dependency>
+                <groupId>com.amazonaws</groupId>
+                <artifactId>aws-java-sdk-s3</artifactId>
+                <version>1.11.785</version>
+            </dependency>
+            <dependency>
+                <groupId>com.amazonaws</groupId>
+                <artifactId>aws-java-sdk-core</artifactId>
+                <version>1.11.785</version>
+                <exclusions>
+                    <exclusion>
+                        <groupId>commons-logging</groupId>
+                        <artifactId>commons-logging</artifactId>
+                    </exclusion>
+                </exclusions>
+            </dependency>
+            <dependency>
+                <groupId>org.eclipse.jgit</groupId>
+                <artifactId>org.eclipse.jgit</artifactId>
+                <!-- Check if all workarounds in GitRepository can be removed when upgrade version. -->
+                <version>5.7.0.202003110725-r</version>
+                <exclusions>
+                    <exclusion>
+                        <groupId>commons-logging</groupId>
+                        <artifactId>commons-logging</artifactId>
+                    </exclusion>
+                </exclusions>
+            </dependency>
+            <!-- The Bouncy Castle Crypto package is a Java implementation of cryptographic algorithms. This jar
+            contains JCE provider and lightweight API for the Bouncy Castle Cryptography APIs for JDK 1.5 to JDK 1.8.
+            Used by jgit and saml. -->
+            <dependency>
+                <groupId>org.bouncycastle</groupId>
+                <artifactId>bcprov-jdk15on</artifactId>
+                <version>${org.bouncycastle.version}</version>
+            </dependency>
+            <dependency>
+                <groupId>org.bouncycastle</groupId>
+                <artifactId>bcpkix-jdk15on</artifactId>
+                <version>${org.bouncycastle.version}</version>
+            </dependency>
+            <dependency>
+                <groupId>org.bouncycastle</groupId>
+                <artifactId>bcpg-jdk15on</artifactId>
+                <version>${org.bouncycastle.version}</version>
+            </dependency>
+            <!-- httpclient is required for aws-java-sdk-core and elasticsearch,
+                 so we must synchronize it's version for both libraries. -->
+            <dependency>
+                <groupId>org.apache.httpcomponents</groupId>
+                <artifactId>httpclient</artifactId>
+                <version>4.5.9</version>
+            </dependency>
+            <!-- HikariCP - A high-performance JDBC connection pool. -->
+            <dependency>
+                <groupId>com.zaxxer</groupId>
+                <artifactId>HikariCP</artifactId>
+                <version>3.4.5</version>
+            </dependency>
+            <!-- Microsoft JDBC Driver for SQL Server -->
+            <dependency>
+                <groupId>com.microsoft.sqlserver</groupId>
+                <artifactId>mssql-jdbc</artifactId>
+                <version>7.2.2.jre8</version>
+            </dependency>
+            <!-- the Java in-memory SQL DB -->
+            <dependency>
+                <groupId>com.h2database</groupId>
+                <artifactId>h2</artifactId>
+                <version>1.4.199</version>
+                <!--<version>1.4.200</version> does not work with policy file due to FilePermission, will be fixed in the next version-->
+            </dependency>
+            <dependency>
+                <groupId>org.postgresql</groupId>
+                <artifactId>postgresql</artifactId>
+                <version>42.2.8</version>
+            </dependency>
+            <!-- Flyway: The agile database migration framework for Java. -->
+            <dependency>
+                <groupId>org.flywaydb</groupId>
+                <artifactId>flyway-core</artifactId>
+                <version>4.2.0</version>
+            </dependency>
+            <!-- Hibernate -->
+            <dependency>
+                <groupId>org.hibernate</groupId>
+                <artifactId>hibernate-core</artifactId>
+                <version>${org.hibernate.version}</version>
+                <exclusions>
+                    <exclusion>
+                        <groupId>org.jboss.spec.javax.transaction</groupId>
+                        <artifactId>jboss-transaction-api_1.2_spec</artifactId>
+                    </exclusion>
+                    <exclusion>
+                        <groupId>javax.xml.bind</groupId>
+                        <artifactId>jaxb-api</artifactId>
+                    </exclusion>
+                    <exclusion>
+                        <groupId>javax.activation</groupId>
+                        <artifactId>javax.activation-api</artifactId>
+                    </exclusion>
+                </exclusions>
+            </dependency>
+            <dependency>
+                <!-- update Hibernate dependency on Javassist
+                        to 3.23.1 for Java 11 compatibility -->
+                <groupId>org.javassist</groupId>
+                <artifactId>javassist</artifactId>
+                <version>3.23.1-GA</version>
+            </dependency>
+            <!-- Hibernate's Bean Validation (JSR-303) reference implementation. -->
+            <dependency>
+                <groupId>org.hibernate</groupId>
+                <artifactId>hibernate-validator</artifactId>
+                <version>5.1.1.Final</version>
+                <exclusions>
+                    <exclusion>
+                        <groupId>org.jboss.logging</groupId>
+                        <artifactId>jboss-logging</artifactId>
+                    </exclusion>
+                </exclusions>
+            </dependency>
+            <dependency>
+                <!-- Transitive from hibernate-core -->
+                <groupId>org.dom4j</groupId>
+                <artifactId>dom4j</artifactId>
+                <version>2.1.3</version>
+            </dependency>
+            <dependency>
+                <groupId>com.fasterxml.jackson.core</groupId>
+                <artifactId>jackson-core</artifactId>
+                <version>${com.fasterxml.jackson.version}</version>
+            </dependency>
+            <dependency>
+                <groupId>com.fasterxml.jackson.core</groupId>
+                <artifactId>jackson-annotations</artifactId>
+                <version>${com.fasterxml.jackson.version}</version>
+            </dependency>
+            <dependency>
+                <groupId>com.fasterxml.jackson.core</groupId>
+                <artifactId>jackson-databind</artifactId>
+                <version>${com.fasterxml.jackson.version}</version>
+            </dependency>
+            <dependency>
+                <groupId>com.fasterxml.jackson.dataformat</groupId>
+                <artifactId>jackson-dataformat-yaml</artifactId>
+                <version>${com.fasterxml.jackson.version}</version>
+            </dependency>
+            <dependency>
+                <groupId>com.fasterxml.jackson.module</groupId>
+                <artifactId>jackson-module-jaxb-annotations</artifactId>
+                <version>${com.fasterxml.jackson.version}</version>
+            </dependency>
+            <dependency>
+                <groupId>com.fasterxml.jackson.module</groupId>
+                <artifactId>jackson-module-parameter-names</artifactId>
+                <version>${com.fasterxml.jackson.version}</version>
+            </dependency>
+            <dependency>
+                <groupId>com.fasterxml.jackson.datatype</groupId>
+                <artifactId>jackson-datatype-jdk8</artifactId>
+                <version>${com.fasterxml.jackson.version}</version>
+            </dependency>
+            <dependency>
+                <groupId>com.fasterxml.jackson.datatype</groupId>
+                <artifactId>jackson-datatype-jsr310</artifactId>
+                <version>${com.fasterxml.jackson.version}</version>
+            </dependency>
+            <dependency>
+                <groupId>org.yaml</groupId>
+                <artifactId>snakeyaml</artifactId>
+                <version>1.26</version>
+            </dependency>
+            <!-- OpenAPI -->
+            <dependency>
+                <groupId>io.swagger.parser.v3</groupId>
+                <artifactId>swagger-parser</artifactId>
+                <version>2.0.15</version>
+                <exclusions>
+                    <exclusion>
+                        <groupId>org.apache.httpcomponents</groupId>
+                        <artifactId>httpclient</artifactId>
+                    </exclusion>
+                    <exclusion>
+                        <groupId>javax.mail</groupId>
+                        <artifactId>mailapi</artifactId>
+                    </exclusion>
+                    <exclusion>
+                        <groupId>jakarta.validation</groupId>
+                        <artifactId>jakarta.validation-api</artifactId>
+                    </exclusion>
+                    <exclusion>
+                        <groupId>javax.xml.bind</groupId>
+                        <artifactId>jaxb-api</artifactId>
+                    </exclusion>
+                </exclusions>
+            </dependency>
+            <dependency>
+                <groupId>io.swagger.core.v3</groupId>
+                <artifactId>swagger-jaxrs2</artifactId>
+                <version>${io.swagger.core.v3.version}</version>
+            </dependency>
+            <dependency>
+                <groupId>io.swagger.core.v3</groupId>
+                <artifactId>swagger-annotations</artifactId>
+                <version>${io.swagger.core.v3.version}</version>
+            </dependency>
+            <!--Activity -->
+            <dependency>
+                <groupId>org.activiti</groupId>
+                <artifactId>activiti-engine</artifactId>
+                <version>5.18.0</version>
+                <exclusions>
+                    <exclusion>
+                        <groupId>javax.activation</groupId>
+                        <artifactId>activation</artifactId>
+                    </exclusion>
+                </exclusions>
+            </dependency>
+            <dependency>
+                <groupId>org.activiti</groupId>
+                <artifactId>activiti-spring</artifactId>
+                <version>5.18.0</version>
+            </dependency>
+            <!--//Activity -->
+            <!-- Kafka -->
+            <dependency>
+                <groupId>org.apache.kafka</groupId>
+                <artifactId>kafka-clients</artifactId>
+                <version>${kafka.version}</version>
+            </dependency>
+            <dependency>
+                <groupId>net.mguenther.kafka</groupId>
+                <artifactId>kafka-junit</artifactId>
+                <version>${kafka-junit.version}</version>
+                <scope>test</scope>
+            </dependency>
+            <dependency>
+                <groupId>org.apache.kafka</groupId>
+                <artifactId>kafka-log4j-appender</artifactId>
+                <version>${kafka.version}</version>
+            </dependency>
+            <!-- Kafka -->
+            <!-- dependencies to annotations for maven-plugin-plugin -->
+            <dependency>
+                <groupId>org.apache.maven.plugin-tools</groupId>
+                <artifactId>maven-plugin-annotations</artifactId>
+                <version>${maven.plugin.version}</version>
+                <scope>provided</scope>
+            </dependency>
+            <dependency>
+                <groupId>org.apache.maven</groupId>
+                <artifactId>maven-plugin-api</artifactId>
+                <version>${maven.api.version}</version>
+            </dependency>
+            <dependency>
+                <groupId>org.apache.maven</groupId>
+                <artifactId>maven-core</artifactId>
+                <version>${maven.api.version}</version>
+            </dependency>
+            <!-- OpenL modules -->
+            <!-- DEV -->
+            <dependency>
+                <groupId>org.openl</groupId>
+                <artifactId>org.openl.commons</artifactId>
+                <version>${project.version}</version>
+            </dependency>
+            <dependency>
+                <groupId>org.openl</groupId>
+                <artifactId>org.openl.rules.util</artifactId>
+                <version>${project.version}</version>
+            </dependency>
+            <dependency>
+                <groupId>org.openl</groupId>
+                <artifactId>org.openl.spring</artifactId>
+                <version>${project.version}</version>
+            </dependency>
+            <dependency>
+                <groupId>org.openl</groupId>
+                <artifactId>org.openl.core</artifactId>
+                <version>${project.version}</version>
+            </dependency>
+            <dependency>
+                <groupId>org.openl</groupId>
+                <artifactId>org.openl.grammars</artifactId>
+                <version>${project.version}</version>
+            </dependency>
+            <dependency>
+                <groupId>org.openl.rules</groupId>
+                <artifactId>org.openl.rules</artifactId>
+                <version>${project.version}</version>
+            </dependency>
+            <dependency>
+                <groupId>org.openl.rules</groupId>
+                <artifactId>org.openl.rules.calculation.result</artifactId>
+                <version>${project.version}</version>
+            </dependency>
+            <dependency>
+                <groupId>org.openl.rules</groupId>
+                <artifactId>org.openl.rules.constrainer</artifactId>
+                <version>${project.version}</version>
+            </dependency>
+            <!-- STUDIO -->
+            <dependency>
+                <groupId>org.openl.rules</groupId>
+                <artifactId>org.openl.rules.activiti</artifactId>
+                <version>${project.version}</version>
+            </dependency>
+            <dependency>
+                <groupId>org.openl.rules</groupId>
+                <artifactId>org.openl.rules.demo</artifactId>
+                <version>${project.version}</version>
+            </dependency>
+            <dependency>
+                <groupId>org.openl.rules</groupId>
+                <artifactId>org.openl.rules.diff</artifactId>
+                <version>${project.version}</version>
+            </dependency>
+            <dependency>
+                <groupId>org.openl.rules</groupId>
+                <artifactId>org.openl.rules.project</artifactId>
+                <version>${project.version}</version>
+            </dependency>
+            <dependency>
+                <groupId>org.openl.rules</groupId>
+                <artifactId>org.openl.rules.repository</artifactId>
+                <version>${project.version}</version>
+            </dependency>
+            <dependency>
+                <groupId>org.openl.rules</groupId>
+                <artifactId>org.openl.rules.repository.aws</artifactId>
+                <version>${project.version}</version>
+            </dependency>
+            <dependency>
+                <groupId>org.openl.rules</groupId>
+                <artifactId>org.openl.rules.repository.git</artifactId>
+                <version>${project.version}</version>
+            </dependency>
+            <dependency>
+                <groupId>org.openl.rules</groupId>
+                <artifactId>org.openl.security</artifactId>
+                <version>${project.version}</version>
+            </dependency>
+            <dependency>
+                <groupId>org.openl.rules</groupId>
+                <artifactId>org.openl.security.standalone</artifactId>
+                <version>${project.version}</version>
+            </dependency>
+            <dependency>
+                <groupId>org.openl.rules</groupId>
+                <artifactId>org.openl.security.cas</artifactId>
+                <version>${project.version}</version>
+            </dependency>
+            <dependency>
+                <groupId>org.openl.rules</groupId>
+                <artifactId>org.openl.security.saml</artifactId>
+                <version>${project.version}</version>
+                <exclusions>
+                    <exclusion>
+                        <groupId>org.bouncycastle</groupId>
+                        <artifactId>bcprov-jdk15</artifactId>
+                    </exclusion>
+                    <exclusion>
+                        <groupId>org.bouncycastle</groupId>
+                        <artifactId>bcprov-jdk15on</artifactId>
+                    </exclusion>
+                </exclusions>
+            </dependency>
+            <dependency>
+                <groupId>org.openl.rules</groupId>
+                <artifactId>org.openl.rules.tableeditor</artifactId>
+                <version>${project.version}</version>
+            </dependency>
+            <dependency>
+                <groupId>org.openl.rules</groupId>
+                <artifactId>org.openl.rules.variation</artifactId>
+                <version>${project.version}</version>
+            </dependency>
+            <dependency>
+                <groupId>org.openl.rules</groupId>
+                <artifactId>org.openl.rules.project.validation</artifactId>
+                <version>${project.version}</version>
+            </dependency>
+            <dependency>
+                <groupId>org.openl.rules</groupId>
+                <artifactId>org.openl.rules.project.validation.openapi</artifactId>
+                <version>${project.version}</version>
+            </dependency>
+            <dependency>
+                <groupId>org.openl.rules</groupId>
+                <artifactId>org.openl.rules.webstudio</artifactId>
+                <type>war</type>
+                <scope>runtime</scope>
+                <version>${project.version}</version>
+            </dependency>
+            <dependency>
+                <groupId>org.openl.rules</groupId>
+                <artifactId>org.openl.rules.webstudio</artifactId>
+                <version>${project.version}</version>
+            </dependency>
+            <dependency>
+                <groupId>org.openl.rules</groupId>
+                <artifactId>org.openl.rules.workspace</artifactId>
+                <version>${project.version}</version>
+            </dependency>
+            <dependency>
+                <groupId>org.openl.rules</groupId>
+                <artifactId>org.openl.rules.jackson</artifactId>
+                <version>${project.version}</version>
+            </dependency>
+            <dependency>
+                <groupId>org.openl.rules</groupId>
+                <artifactId>org.openl.rules.jackson.configuration</artifactId>
+                <version>${project.version}</version>
+            </dependency>
+            <!-- WSFrontend -->
+            <dependency>
+                <groupId>org.openl.rules</groupId>
+                <artifactId>org.openl.rules.ruleservice</artifactId>
+                <version>${project.version}</version>
+            </dependency>
+            <dependency>
+                <groupId>org.openl.rules</groupId>
+                <artifactId>org.openl.rules.ruleservice.annotation</artifactId>
+                <version>${project.version}</version>
+            </dependency>
+            <dependency>
+                <groupId>org.openl.rules</groupId>
+                <artifactId>org.openl.rules.ruleservice.common</artifactId>
+                <version>${project.version}</version>
+            </dependency>
+            <dependency>
+                <groupId>org.openl.rules</groupId>
+                <artifactId>org.openl.rules.ruleservice.ws.common</artifactId>
+                <version>${project.version}</version>
+            </dependency>
+            <dependency>
+                <groupId>org.openl.rules</groupId>
+                <artifactId>org.openl.rules.ruleservice.rmi</artifactId>
+                <version>${project.version}</version>
+            </dependency>
+            <dependency>
+                <groupId>org.openl.rules</groupId>
+                <artifactId>org.openl.rules.ruleservice.rmi.frontend</artifactId>
+                <version>${project.version}</version>
+            </dependency>
+            <dependency>
+                <groupId>org.openl.rules</groupId>
+                <artifactId>org.openl.rules.ruleservice.kafka</artifactId>
+                <version>${project.version}</version>
+            </dependency>
+            <dependency>
+                <groupId>org.openl.rules</groupId>
+                <artifactId>org.openl.rules.ruleservice.ws</artifactId>
+                <type>war</type>
+                <scope>runtime</scope>
+                <version>${project.version}</version>
+            </dependency>
+            <dependency>
+                <groupId>org.openl.rules</groupId>
+                <artifactId>org.openl.rules.ruleservice.ws.annotation</artifactId>
+                <version>${project.version}</version>
+            </dependency>
+            <dependency>
+                <groupId>org.openl.rules</groupId>
+                <artifactId>org.openl.rules.ruleservice.ws</artifactId>
+                <classifier>classes</classifier>
+                <version>${project.version}</version>
+            </dependency>
+            <dependency>
+                <groupId>org.openl.rules</groupId>
+                <artifactId>org.openl.rules.ruleservice.ws.databinding</artifactId>
+                <version>${project.version}</version>
+            </dependency>
+            <dependency>
+                <groupId>org.openl.rules</groupId>
+                <artifactId>org.openl.rules.ruleservice.ws.storelogdata</artifactId>
+                <version>${project.version}</version>
+            </dependency>
+            <dependency>
+                <groupId>org.openl.rules</groupId>
+                <artifactId>org.openl.rules.ruleservice.ws.storelogdata.cassandra</artifactId>
+                <version>${project.version}</version>
+            </dependency>
+            <dependency>
+                <groupId>org.openl.rules</groupId>
+                <artifactId>org.openl.rules.ruleservice.ws.storelogdata.cassandra.annotation</artifactId>
+                <version>${project.version}</version>
+            </dependency>
+            <dependency>
+                <groupId>org.openl.rules</groupId>
+                <artifactId>org.openl.rules.ruleservice.ws.storelogdata.elasticsearch</artifactId>
+                <version>${project.version}</version>
+            </dependency>
+            <dependency>
+                <groupId>org.openl.rules</groupId>
+                <artifactId>org.openl.rules.ruleservice.ws.storelogdata.elasticsearch.annotation</artifactId>
+                <version>${project.version}</version>
+            </dependency>
+            <dependency>
+                <groupId>org.openl.rules</groupId>
+                <artifactId>org.openl.rules.ruleservice.deployer</artifactId>
+                <version>${project.version}</version>
+            </dependency>
+            <!-- Util -->
+            <dependency>
+                <groupId>org.openl.rules</groupId>
+                <artifactId>openl-maven-plugin</artifactId>
+                <version>${project.version}</version>
+            </dependency>
+            <dependency>
+                <groupId>org.openl.rules</groupId>
+                <artifactId>openl-openapi-model-scaffolding</artifactId>
+                <version>${project.version}</version>
+            </dependency>
+            <dependency>
+                <groupId>org.openl.rules</groupId>
+                <artifactId>openl-openapi-parser</artifactId>
+                <version>${project.version}</version>
+            </dependency>
+            <dependency>
+                <groupId>org.openl.rules</groupId>
+                <artifactId>openl-excel-builder</artifactId>
+                <version>${project.version}</version>
+            </dependency>
+        </dependencies>
+    </dependencyManagement>
+
+    <dependencies>
+        <dependency>
+            <groupId>junit</groupId>
+            <artifactId>junit</artifactId>
+            <scope>test</scope>
+        </dependency>
+        <!-- Mock objects library for java -->
+        <dependency>
+            <groupId>org.mockito</groupId>
+            <artifactId>mockito-all</artifactId>
+            <scope>test</scope>
+        </dependency>
+        <dependency>
+            <groupId>org.slf4j</groupId>
+            <artifactId>slf4j-simple</artifactId>
+            <scope>test</scope>
+        </dependency>
+    </dependencies>
+
+</project>