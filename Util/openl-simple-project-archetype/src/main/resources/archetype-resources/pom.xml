--- conflicted
+++ resolved
@@ -1,85 +1,81 @@
-<?xml version="1.0" encoding="UTF-8"?><project xmlns="http://maven.apache.org/POM/4.0.0" xmlns:xsi="http://www.w3.org/2001/XMLSchema-instance" xsi:schemaLocation="http://maven.apache.org/POM/4.0.0 http://maven.apache.org/maven-v4_0_0.xsd">
-    <modelVersion>4.0.0</modelVersion>
-    <groupId>${groupId}</groupId>
-    <artifactId>${artifactId}</artifactId>
-    <packaging>jar</packaging>
-    <version>${version}</version>
-    <name>OpenL Simple Project</name>
-    <properties>
-<<<<<<< HEAD
-        <openl.rules.version>5.16.0.1-SNAPSHOT</openl.rules.version>
-=======
-        <openl.rules.version>5.16.0-SNAPSHOT</openl.rules.version>
->>>>>>> 6f9e444f
-    </properties>
-    <dependencies>
-        <dependency>
-            <groupId>org.openl.rules</groupId>
-            <artifactId>org.openl.rules</artifactId>
-            <version>${openl.rules.version}</version>
-        </dependency>
-    </dependencies>
-    <build>
-        <plugins>
-            <plugin>
-                <groupId>org.apache.maven.plugins</groupId>
-                <artifactId>maven-compiler-plugin</artifactId>
-                <configuration>
-                    <source>1.6</source>
-                    <target>1.6</target>
-                </configuration>
-            </plugin>
-            <plugin>
-                <groupId>org.openl.rules</groupId>
-                <artifactId>openl-maven-plugin</artifactId>
-                <version>${openl.rules.version}</version>
-                <configuration>
-                    <!-- Project name. -->
-                    <projectName>OpenL Rules Simple Project</projectName>
-                    <!-- Project's classpath. -->
-                    <classpaths>
-                        <param>.</param>
-                        <param>lib/${project.build.finalName}.jar</param>
-                    </classpaths>
-                    <!-- OpenL project includes one or more modules. -->
-                    <generateInterfaces>
-                        <generateInterface>
-                            <displayName>Template Rules</displayName>
-                            <targetClass>template.Wrapper</targetClass>
-                            <!-- Rules root document. Usually excel file on file system. -->
-                            <srcFile>src/main/openl/rules/TemplateRules.xls</srcFile>
-                        </generateInterface>
-                    </generateInterfaces>
-                </configuration>
-                <executions>
-                    <execution>
-                        <goals>
-                            <goal>generate</goal>
-                            <goal>compile</goal>
-                            <goal>test</goal>
-                        </goals>
-                    </execution>
-                </executions>
-            </plugin>
-            <plugin>
-                <groupId>org.apache.maven.plugins</groupId>
-                <artifactId>maven-assembly-plugin</artifactId>
-                <executions>
-                    <execution>
-                        <id>zip</id>
-                        <phase>package</phase>
-                        <goals>
-                            <goal>single</goal>
-                        </goals>
-                        <configuration>
-                            <descriptors>
-                                <descriptor>assembly/runnable-zip.xml</descriptor>
-                                <descriptor>assembly/deployable-zip.xml</descriptor>
-                            </descriptors>
-                        </configuration>
-                    </execution>
-                </executions>
-            </plugin>
-        </plugins>
-    </build>
-</project>
+<?xml version="1.0" encoding="UTF-8"?><project xmlns="http://maven.apache.org/POM/4.0.0" xmlns:xsi="http://www.w3.org/2001/XMLSchema-instance" xsi:schemaLocation="http://maven.apache.org/POM/4.0.0 http://maven.apache.org/maven-v4_0_0.xsd">
+    <modelVersion>4.0.0</modelVersion>
+    <groupId>${groupId}</groupId>
+    <artifactId>${artifactId}</artifactId>
+    <packaging>jar</packaging>
+    <version>${version}</version>
+    <name>OpenL Simple Project</name>
+    <properties>
+        <openl.rules.version>5.16.0-SNAPSHOT</openl.rules.version>
+    </properties>
+    <dependencies>
+        <dependency>
+            <groupId>org.openl.rules</groupId>
+            <artifactId>org.openl.rules</artifactId>
+            <version>${openl.rules.version}</version>
+        </dependency>
+    </dependencies>
+    <build>
+        <plugins>
+            <plugin>
+                <groupId>org.apache.maven.plugins</groupId>
+                <artifactId>maven-compiler-plugin</artifactId>
+                <configuration>
+                    <source>1.6</source>
+                    <target>1.6</target>
+                </configuration>
+            </plugin>
+            <plugin>
+                <groupId>org.openl.rules</groupId>
+                <artifactId>openl-maven-plugin</artifactId>
+                <version>${openl.rules.version}</version>
+                <configuration>
+                    <!-- Project name. -->
+                    <projectName>OpenL Rules Simple Project</projectName>
+                    <!-- Project's classpath. -->
+                    <classpaths>
+                        <param>.</param>
+                        <param>lib/${project.build.finalName}.jar</param>
+                    </classpaths>
+                    <!-- OpenL project includes one or more modules. -->
+                    <generateInterfaces>
+                        <generateInterface>
+                            <displayName>Template Rules</displayName>
+                            <targetClass>template.Wrapper</targetClass>
+                            <!-- Rules root document. Usually excel file on file system. -->
+                            <srcFile>src/main/openl/rules/TemplateRules.xls</srcFile>
+                        </generateInterface>
+                    </generateInterfaces>
+                </configuration>
+                <executions>
+                    <execution>
+                        <goals>
+                            <goal>generate</goal>
+                            <goal>compile</goal>
+                            <goal>test</goal>
+                        </goals>
+                    </execution>
+                </executions>
+            </plugin>
+            <plugin>
+                <groupId>org.apache.maven.plugins</groupId>
+                <artifactId>maven-assembly-plugin</artifactId>
+                <executions>
+                    <execution>
+                        <id>zip</id>
+                        <phase>package</phase>
+                        <goals>
+                            <goal>single</goal>
+                        </goals>
+                        <configuration>
+                            <descriptors>
+                                <descriptor>assembly/runnable-zip.xml</descriptor>
+                                <descriptor>assembly/deployable-zip.xml</descriptor>
+                            </descriptors>
+                        </configuration>
+                    </execution>
+                </executions>
+            </plugin>
+        </plugins>
+    </build>
+</project>