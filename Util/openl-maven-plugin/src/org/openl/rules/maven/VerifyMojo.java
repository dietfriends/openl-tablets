package org.openl.rules.maven;

import java.util.Collection;
import java.util.HashMap;
import java.util.Map;
import java.util.stream.Collectors;

import org.apache.maven.plugin.MojoFailureException;
import org.apache.maven.plugins.annotations.LifecyclePhase;
import org.apache.maven.plugins.annotations.Mojo;
import org.apache.maven.plugins.annotations.Parameter;
import org.openl.rules.ruleservice.core.OpenLService;
<<<<<<< HEAD
=======
import org.openl.rules.ruleservice.core.RuleServiceInstantiationException;
>>>>>>> ac1c3113
import org.openl.rules.ruleservice.management.ServiceManagerImpl;
import org.openl.rules.ruleservice.servlet.MethodDescriptor;
import org.openl.rules.ruleservice.simple.RulesFrontend;
import org.springframework.context.support.GenericXmlApplicationContext;
import org.springframework.core.env.MapPropertySource;
import org.springframework.core.env.StandardEnvironment;

/**
 * Verifies if resulted archive is compatible with Rules Engine
 *
 * @author Vladyslav Pikus
 * @since 5.24.0
 */
@Mojo(name = "verify", defaultPhase = LifecyclePhase.VERIFY)
public class VerifyMojo extends BaseOpenLMojo {

    /**
     * Parameter to skip running OpenL Tablets verify goal if it set to 'true'.
     */
    @Parameter(property = "skipTests")
    private boolean skipTests;

    /**
     * Parameter to skip running OpenL Tablets verify goal if it set to 'true'.
     * 
     * @deprecated for troubleshooting purposes
     */
    @Parameter(property = "skipITs")
    @Deprecated
    private boolean skipITs;

    @Override
    void execute(String sourcePath, boolean hasDependencies) throws MojoFailureException {
        String pathDeployment = project.getAttachedArtifacts()
            .stream()
            .filter(artifact -> PackageMojo.DEPLOYMENT_CLASSIFIER.equals(artifact.getClassifier()))
            .findFirst()
            .orElseGet(project::getArtifact)
            .getFile()
            .getPath();

        final StandardEnvironment environment = new StandardEnvironment();
        Map<String, Object> props = new HashMap<>();
        props.put("production-repository.factory", "repo-zip");
        props.put("production-repository.archives", pathDeployment);
        environment.getPropertySources().addLast(new MapPropertySource("mavenIntegrationProperties", props));

        try (GenericXmlApplicationContext context = new GenericXmlApplicationContext()) {
            context.setEnvironment(environment);
            context.load("classpath:openl-ruleservice-beans.xml");
            context.refresh();

            final RulesFrontend frontend = context.getBean(RulesFrontend.class);
<<<<<<< HEAD

            Collection<String> deployedServices = frontend.getServices().stream().map(OpenLService::getDeployPath).collect(Collectors.toList());
            if (deployedServices.size() == 0) {
=======
            Collection<String> deployedServices = frontend.getServiceNames();
            if (deployedServices.isEmpty()) {
>>>>>>> ac1c3113
                throw new MojoFailureException(
                    String.format("Failed to deploy '%s:%s'.", project.getGroupId(), project.getArtifactId()));
            }
            final ServiceManagerImpl serviceManager = context.getBean("serviceManager", ServiceManagerImpl.class);
            boolean hasMethods = false;
            for (String deployedService : deployedServices) {
                OpenLService service = serviceManager.getServiceByName(deployedService);
                try {
                    // trigger service class instantiation
                    service.getServiceClass();
                } catch (RuleServiceInstantiationException e) {
                    throw new MojoFailureException(String.format("OpenL Project '%s' has errors!", deployedService), e);
                }
                if (!serviceManager.getServiceErrors(deployedService).isEmpty()) {
                    throw new MojoFailureException(String.format("OpenL Project '%s' has errors!", deployedService));
                }
                Collection<MethodDescriptor> methods = serviceManager.getServiceMethods(deployedService);
                hasMethods |= methods != null && !methods.isEmpty();
            }
            if (!hasMethods) {
                throw new MojoFailureException(String.format("The deployment '%s:%s' has no public methods.",
                    project.getGroupId(),
                    project.getArtifactId()));
            }
        }
        info(String
            .format("Verification is passed for '%s:%s' artifact", project.getGroupId(), project.getArtifactId()));
    }

    @Override
    boolean isDisabled() {
        return skipTests || skipITs;
    }

    @Override
    String getHeader() {
        return "OPENL VERIFY";
    }
}
<|MERGE_RESOLUTION|>--- conflicted
+++ resolved
@@ -1,116 +1,108 @@
-package org.openl.rules.maven;
-
-import java.util.Collection;
-import java.util.HashMap;
-import java.util.Map;
-import java.util.stream.Collectors;
-
-import org.apache.maven.plugin.MojoFailureException;
-import org.apache.maven.plugins.annotations.LifecyclePhase;
-import org.apache.maven.plugins.annotations.Mojo;
-import org.apache.maven.plugins.annotations.Parameter;
-import org.openl.rules.ruleservice.core.OpenLService;
-<<<<<<< HEAD
-=======
-import org.openl.rules.ruleservice.core.RuleServiceInstantiationException;
->>>>>>> ac1c3113
-import org.openl.rules.ruleservice.management.ServiceManagerImpl;
-import org.openl.rules.ruleservice.servlet.MethodDescriptor;
-import org.openl.rules.ruleservice.simple.RulesFrontend;
-import org.springframework.context.support.GenericXmlApplicationContext;
-import org.springframework.core.env.MapPropertySource;
-import org.springframework.core.env.StandardEnvironment;
-
-/**
- * Verifies if resulted archive is compatible with Rules Engine
- *
- * @author Vladyslav Pikus
- * @since 5.24.0
- */
-@Mojo(name = "verify", defaultPhase = LifecyclePhase.VERIFY)
-public class VerifyMojo extends BaseOpenLMojo {
-
-    /**
-     * Parameter to skip running OpenL Tablets verify goal if it set to 'true'.
-     */
-    @Parameter(property = "skipTests")
-    private boolean skipTests;
-
-    /**
-     * Parameter to skip running OpenL Tablets verify goal if it set to 'true'.
-     * 
-     * @deprecated for troubleshooting purposes
-     */
-    @Parameter(property = "skipITs")
-    @Deprecated
-    private boolean skipITs;
-
-    @Override
-    void execute(String sourcePath, boolean hasDependencies) throws MojoFailureException {
-        String pathDeployment = project.getAttachedArtifacts()
-            .stream()
-            .filter(artifact -> PackageMojo.DEPLOYMENT_CLASSIFIER.equals(artifact.getClassifier()))
-            .findFirst()
-            .orElseGet(project::getArtifact)
-            .getFile()
-            .getPath();
-
-        final StandardEnvironment environment = new StandardEnvironment();
-        Map<String, Object> props = new HashMap<>();
-        props.put("production-repository.factory", "repo-zip");
-        props.put("production-repository.archives", pathDeployment);
-        environment.getPropertySources().addLast(new MapPropertySource("mavenIntegrationProperties", props));
-
-        try (GenericXmlApplicationContext context = new GenericXmlApplicationContext()) {
-            context.setEnvironment(environment);
-            context.load("classpath:openl-ruleservice-beans.xml");
-            context.refresh();
-
-            final RulesFrontend frontend = context.getBean(RulesFrontend.class);
-<<<<<<< HEAD
-
-            Collection<String> deployedServices = frontend.getServices().stream().map(OpenLService::getDeployPath).collect(Collectors.toList());
-            if (deployedServices.size() == 0) {
-=======
-            Collection<String> deployedServices = frontend.getServiceNames();
-            if (deployedServices.isEmpty()) {
->>>>>>> ac1c3113
-                throw new MojoFailureException(
-                    String.format("Failed to deploy '%s:%s'.", project.getGroupId(), project.getArtifactId()));
-            }
-            final ServiceManagerImpl serviceManager = context.getBean("serviceManager", ServiceManagerImpl.class);
-            boolean hasMethods = false;
-            for (String deployedService : deployedServices) {
-                OpenLService service = serviceManager.getServiceByName(deployedService);
-                try {
-                    // trigger service class instantiation
-                    service.getServiceClass();
-                } catch (RuleServiceInstantiationException e) {
-                    throw new MojoFailureException(String.format("OpenL Project '%s' has errors!", deployedService), e);
-                }
-                if (!serviceManager.getServiceErrors(deployedService).isEmpty()) {
-                    throw new MojoFailureException(String.format("OpenL Project '%s' has errors!", deployedService));
-                }
-                Collection<MethodDescriptor> methods = serviceManager.getServiceMethods(deployedService);
-                hasMethods |= methods != null && !methods.isEmpty();
-            }
-            if (!hasMethods) {
-                throw new MojoFailureException(String.format("The deployment '%s:%s' has no public methods.",
-                    project.getGroupId(),
-                    project.getArtifactId()));
-            }
-        }
-        info(String
-            .format("Verification is passed for '%s:%s' artifact", project.getGroupId(), project.getArtifactId()));
-    }
-
-    @Override
-    boolean isDisabled() {
-        return skipTests || skipITs;
-    }
-
-    @Override
-    String getHeader() {
-        return "OPENL VERIFY";
-    }
-}
+package org.openl.rules.maven;
+
+import java.util.Collection;
+import java.util.HashMap;
+import java.util.Map;
+import java.util.stream.Collectors;
+
+import org.apache.maven.plugin.MojoFailureException;
+import org.apache.maven.plugins.annotations.LifecyclePhase;
+import org.apache.maven.plugins.annotations.Mojo;
+import org.apache.maven.plugins.annotations.Parameter;
+import org.openl.rules.ruleservice.core.OpenLService;
+import org.openl.rules.ruleservice.core.RuleServiceInstantiationException;
+import org.openl.rules.ruleservice.management.ServiceManagerImpl;
+import org.openl.rules.ruleservice.servlet.MethodDescriptor;
+import org.openl.rules.ruleservice.simple.RulesFrontend;
+import org.springframework.context.support.GenericXmlApplicationContext;
+import org.springframework.core.env.MapPropertySource;
+import org.springframework.core.env.StandardEnvironment;
+
+/**
+ * Verifies if resulted archive is compatible with Rules Engine
+ *
+ * @author Vladyslav Pikus
+ * @since 5.24.0
+ */
+@Mojo(name = "verify", defaultPhase = LifecyclePhase.VERIFY)
+public class VerifyMojo extends BaseOpenLMojo {
+
+    /**
+     * Parameter to skip running OpenL Tablets verify goal if it set to 'true'.
+     */
+    @Parameter(property = "skipTests")
+    private boolean skipTests;
+
+    /**
+     * Parameter to skip running OpenL Tablets verify goal if it set to 'true'.
+     * 
+     * @deprecated for troubleshooting purposes
+     */
+    @Parameter(property = "skipITs")
+    @Deprecated
+    private boolean skipITs;
+
+    @Override
+    void execute(String sourcePath, boolean hasDependencies) throws MojoFailureException {
+        String pathDeployment = project.getAttachedArtifacts()
+            .stream()
+            .filter(artifact -> PackageMojo.DEPLOYMENT_CLASSIFIER.equals(artifact.getClassifier()))
+            .findFirst()
+            .orElseGet(project::getArtifact)
+            .getFile()
+            .getPath();
+
+        final StandardEnvironment environment = new StandardEnvironment();
+        Map<String, Object> props = new HashMap<>();
+        props.put("production-repository.factory", "repo-zip");
+        props.put("production-repository.archives", pathDeployment);
+        environment.getPropertySources().addLast(new MapPropertySource("mavenIntegrationProperties", props));
+
+        try (GenericXmlApplicationContext context = new GenericXmlApplicationContext()) {
+            context.setEnvironment(environment);
+            context.load("classpath:openl-ruleservice-beans.xml");
+            context.refresh();
+
+            final RulesFrontend frontend = context.getBean(RulesFrontend.class);
+
+            Collection<String> deployedServices = frontend.getServices().stream().map(OpenLService::getDeployPath).collect(Collectors.toList());
+            if (deployedServices.isEmpty()) {
+                throw new MojoFailureException(
+                    String.format("Failed to deploy '%s:%s'.", project.getGroupId(), project.getArtifactId()));
+            }
+            final ServiceManagerImpl serviceManager = context.getBean("serviceManager", ServiceManagerImpl.class);
+            boolean hasMethods = false;
+            for (String deployedService : deployedServices) {
+                OpenLService service = serviceManager.getServiceByDeploy(deployedService);
+                try {
+                    // trigger service class instantiation
+                    service.getServiceClass();
+                } catch (RuleServiceInstantiationException e) {
+                    throw new MojoFailureException(String.format("OpenL Project '%s' has errors!", deployedService), e);
+                }
+                if (!serviceManager.getServiceErrors(deployedService).isEmpty()) {
+                    throw new MojoFailureException(String.format("OpenL Project '%s' has errors!", deployedService));
+                }
+                Collection<MethodDescriptor> methods = serviceManager.getServiceMethods(deployedService);
+                hasMethods |= methods != null && !methods.isEmpty();
+            }
+            if (!hasMethods) {
+                throw new MojoFailureException(String.format("The deployment '%s:%s' has no public methods.",
+                    project.getGroupId(),
+                    project.getArtifactId()));
+            }
+        }
+        info(String
+            .format("Verification is passed for '%s:%s' artifact", project.getGroupId(), project.getArtifactId()));
+    }
+
+    @Override
+    boolean isDisabled() {
+        return skipTests || skipITs;
+    }
+
+    @Override
+    String getHeader() {
+        return "OPENL VERIFY";
+    }
+}