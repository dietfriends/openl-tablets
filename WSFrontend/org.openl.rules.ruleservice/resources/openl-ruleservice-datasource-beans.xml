--- conflicted
+++ resolved
@@ -1,67 +1,38 @@
-<?xml version="1.0" encoding="UTF-8"?>
-<beans xmlns="http://www.springframework.org/schema/beans"
-       xmlns:xsi="http://www.w3.org/2001/XMLSchema-instance"
-       xsi:schemaLocation="http://www.springframework.org/schema/beans http://www.springframework.org/schema/beans/spring-beans.xsd"
-       default-lazy-init="true">
-
-    <bean name="repository" class="org.openl.rules.repository.RepositoryInstatiator" factory-method="newRepository">
-<<<<<<< HEAD
-        <constructor-arg name="factory" value="${production-repository.factory}"/>
-        <constructor-arg name="params">
-            <map>
-                <entry key="id" value="production-repository"/>
-                <entry key="uri" value="${production-repository.uri}"/>
-                <entry key="login" value="${production-repository.login}"/>
-                <entry key="password" value="${production-repository.password}"/>
-                <!-- AWS S3 specific -->
-                <entry key="bucketName" value="${production-repository.bucket-name}"/>
-                <entry key="regionName" value="${production-repository.region-name}"/>
-                <entry key="accessKey" value="${production-repository.access-key}"/>
-                <entry key="secretKey" value="${production-repository.secret-key}"/>
-                <!-- Git specific -->
-                <entry key="localRepositoryPath" value="${production-repository.local-repository-path}"/>
-                <entry key="branch" value="${production-repository.branch}"/>
-                <entry key="tagPrefix" value="${production-repository.tag-prefix}"/>
-                <entry key="commentTemplate" value="${production-repository.comment-template}"/>
-                <entry key="userDisplayName" value="${production-repository.user-display-name}"/>
-                <entry key="userEmail" value="${production-repository.user-email}"/>
-                <entry key="connectionTimeout" value="${production-repository.connection-timeout}"/>
-                <!-- AWS S3 and Git specific -->
-                <entry key="listenerTimerPeriod" value="${production-repository.listener-timer-period}"/>
-                <!-- Local File System specific -->
-                <entry key="supportDeployments" value="${ruleservice.datasource.filesystem.supportDeployments}"/>
-                <!-- Zip specific -->
-                <entry key="archives" value="${production-repository.archives}"/>
-            </map>
-        </constructor-arg>
-=======
-        <constructor-arg name="prefix" value="production-repository"/>
-        <constructor-arg name="props" value="#{new org.openl.spring.env.PropertyResolverFunction(environment)}"/>
->>>>>>> 07e3f8f2
-    </bean>
-
-    <bean id="rulesDeployerService" class="org.openl.rules.ruleservice.deployer.RulesDeployerService">
-        <constructor-arg name="repository" ref="repository"/>
-        <constructor-arg name="deployPath" value="${production-repository.base.path}"/>
-        <property name="supportDeployments" value="${ruleservice.datasource.filesystem.supportDeployments}"/>
-    </bean>
-
-    <bean id="deployClasspathJarsBean" class="org.openl.rules.ruleservice.loader.DeployClasspathJarsBean">
-        <property name="rulesDeployerService" ref="rulesDeployerService"/>
-        <property name="supportDeployments" value="${ruleservice.datasource.filesystem.supportDeployments}"/>
-        <property name="enabled" value="${ruleservice.datasource.deploy.classpath.jars}"/>
-        <!-- Workaround to allow projects overrides in LocalRepository after application startup -->
-        <property name="overrideable"
-                  value="#{'${production-repository.factory}' eq 'org.openl.rules.repository.LocalRepositoryFactory'}"/>
-    </bean>
-
-    <!-- Data source storage that provides information about deployments, projects
-        and their properties and version -->
-    <!-- Wrapper on data source that gives access to data source and resolves the OpenL projects/modules inside the projects.
-    Contains own storage for all projects that is used in services. -->
-    <bean id="ruleServiceLoader" class="org.openl.rules.ruleservice.loader.RuleServiceLoaderImpl"
-          depends-on="deployClasspathJarsBean">
-        <constructor-arg name="repository" ref="repository"/>
-        <property name="deployPath" value="${production-repository.base.path}"/>
-    </bean>
-</beans>
+<?xml version="1.0" encoding="UTF-8"?>
+<beans xmlns="http://www.springframework.org/schema/beans"
+       xmlns:xsi="http://www.w3.org/2001/XMLSchema-instance"
+       xsi:schemaLocation="http://www.springframework.org/schema/beans http://www.springframework.org/schema/beans/spring-beans.xsd"
+       default-lazy-init="true">
+
+    <bean name="repository" class="org.openl.rules.repository.RepositoryInstatiator" factory-method="newRepository">
+        <constructor-arg name="prefix" value="production-repository"/>
+        <constructor-arg name="props" value="#{new org.openl.spring.env.PropertyResolverFunction(environment)}"/>
+                <!-- Zip specific -->
+                <entry key="archives" value="${production-repository.archives}"/>
+    </bean>
+
+    <bean id="rulesDeployerService" class="org.openl.rules.ruleservice.deployer.RulesDeployerService">
+        <constructor-arg name="repository" ref="repository"/>
+        <constructor-arg name="deployPath" value="${production-repository.base.path}"/>
+        <property name="supportDeployments" value="${ruleservice.datasource.filesystem.supportDeployments}"/>
+    </bean>
+
+    <bean id="deployClasspathJarsBean" class="org.openl.rules.ruleservice.loader.DeployClasspathJarsBean">
+        <property name="rulesDeployerService" ref="rulesDeployerService"/>
+        <property name="supportDeployments" value="${ruleservice.datasource.filesystem.supportDeployments}"/>
+        <property name="enabled" value="${ruleservice.datasource.deploy.classpath.jars}"/>
+        <!-- Workaround to allow projects overrides in LocalRepository after application startup -->
+        <property name="overrideable"
+                  value="#{'${production-repository.factory}' eq 'org.openl.rules.repository.LocalRepositoryFactory'}"/>
+    </bean>
+
+    <!-- Data source storage that provides information about deployments, projects
+        and their properties and version -->
+    <!-- Wrapper on data source that gives access to data source and resolves the OpenL projects/modules inside the projects.
+    Contains own storage for all projects that is used in services. -->
+    <bean id="ruleServiceLoader" class="org.openl.rules.ruleservice.loader.RuleServiceLoaderImpl"
+          depends-on="deployClasspathJarsBean">
+        <constructor-arg name="repository" ref="repository"/>
+        <property name="deployPath" value="${production-repository.base.path}"/>
+    </bean>
+</beans>