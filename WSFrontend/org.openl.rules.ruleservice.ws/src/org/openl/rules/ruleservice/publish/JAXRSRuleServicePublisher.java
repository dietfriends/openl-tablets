--- conflicted
+++ resolved
@@ -1,271 +1,266 @@
-package org.openl.rules.ruleservice.publish;
-
-import java.lang.reflect.Method;
-import java.util.ArrayList;
-import java.util.Collection;
-import java.util.Collections;
-import java.util.Comparator;
-import java.util.Date;
-import java.util.HashMap;
-import java.util.Iterator;
-import java.util.List;
-import java.util.Map;
-
-import org.apache.cxf.endpoint.Server;
-import org.apache.cxf.feature.Feature;
-import org.apache.cxf.jaxrs.JAXRSServerFactoryBean;
-import org.apache.cxf.jaxrs.lifecycle.SingletonResourceProvider;
-import org.apache.cxf.jaxrs.swagger.Swagger2Feature;
-import org.openl.rules.ruleservice.core.OpenLService;
-import org.openl.rules.ruleservice.core.RuleServiceDeployException;
-import org.openl.rules.ruleservice.core.RuleServiceUndeployException;
-import org.openl.rules.ruleservice.logging.CollectObjectSerializerInterceptor;
-import org.openl.rules.ruleservice.logging.CollectOpenLServiceInterceptor;
-import org.openl.rules.ruleservice.logging.CollectOperationResourceInfoInterceptor;
-import org.openl.rules.ruleservice.logging.CollectPublisherTypeInterceptor;
-import org.openl.rules.ruleservice.logging.ObjectSerializer;
-import org.openl.rules.ruleservice.publish.jaxrs.JAXRSInterfaceEnhancerHelper;
-import org.openl.rules.ruleservice.publish.jaxrs.logging.JacksonObjectSerializer;
-import org.openl.rules.ruleservice.publish.jaxrs.swagger.SwaggerStaticFieldsWorkaround;
-import org.openl.rules.ruleservice.servlet.AvailableServicesPresenter;
-import org.openl.rules.ruleservice.servlet.ServiceInfo;
-import org.slf4j.Logger;
-import org.slf4j.LoggerFactory;
-import org.springframework.beans.factory.ObjectFactory;
-
-import com.fasterxml.jackson.databind.ObjectMapper;
-import com.fasterxml.jackson.jaxrs.json.JacksonJsonProvider;
-
-/**
- * DeploymentAdmin to expose services via HTTP using JAXRS.
- *
- * @author Nail Samatov, Marat Kamalov
- */
-public class JAXRSRuleServicePublisher extends AbstractRuleServicePublisher implements AvailableServicesPresenter {
-    public static final String REST_PREFIX = "REST/";
-
-    private final Logger log = LoggerFactory.getLogger(JAXRSRuleServicePublisher.class);
-
-    private ObjectFactory<? extends JAXRSServerFactoryBean> serverFactory;
-    private Map<OpenLService, Server> runningServices = new HashMap<OpenLService, Server>();
-    private String baseAddress;
-    private List<ServiceInfo> availableServices = new ArrayList<ServiceInfo>();
-    private boolean loggingStoreEnable = false;
-    private ObjectFactory<? extends Feature> storeLoggingFeatureFactoryBean;
-    private boolean swaggerPrettyPrint = false;
-
-    public ObjectFactory<? extends Feature> getStoreLoggingFeatureFactoryBean() {
-        return storeLoggingFeatureFactoryBean;
-    }
-
-    public void setStoreLoggingFeatureFactoryBean(ObjectFactory<? extends Feature> storeLoggingFeatureFactoryBean) {
-        this.storeLoggingFeatureFactoryBean = storeLoggingFeatureFactoryBean;
-    }
-
-    public void setLoggingStoreEnable(boolean loggingStoreEnable) {
-        this.loggingStoreEnable = loggingStoreEnable;
-    }
-
-    public boolean isLoggingStoreEnable() {
-        return loggingStoreEnable;
-    }
-
-    public String getBaseAddress() {
-        return baseAddress;
-    }
-
-    public void setBaseAddress(String baseAddress) {
-        this.baseAddress = baseAddress;
-    }
-
-    public ObjectFactory<?> getServerFactory() {
-        return serverFactory;
-    }
-
-    public void setServerFactory(ObjectFactory<? extends JAXRSServerFactoryBean> serverFactory) {
-        this.serverFactory = serverFactory;
-    }
-
-    /* internal for test */JAXRSServerFactoryBean getServerFactoryBean() {
-        if (serverFactory != null) {
-            return serverFactory.getObject();
-        }
-        throw new IllegalArgumentException("serverFactory doesn't defined.");
-    }
-
-    /* internal for test */Feature getStoreLoggingFeatureBean() {
-        if (storeLoggingFeatureFactoryBean != null) {
-            return storeLoggingFeatureFactoryBean.getObject();
-        }
-        throw new IllegalArgumentException("loggingInfoStoringService doesn't defined.");
-    }
-
-    public void setSwaggerPrettyPrint(boolean swaggerPrettyPrint) {
-        this.swaggerPrettyPrint = swaggerPrettyPrint;
-    }
-
-    public boolean isSwaggerPrettyPrint() {
-        return swaggerPrettyPrint;
-    }
-
-    @Override
-    protected void deployService(final OpenLService service) throws RuleServiceDeployException {
-        ClassLoader oldClassLoader = Thread.currentThread().getContextClassLoader();
-        Thread.currentThread().setContextClassLoader(service.getClassLoader());
-        try {
-            JAXRSServerFactoryBean svrFactory = getServerFactoryBean();
-            String url = processURL(service.getUrl());
-            if (service.getPublishers().size() != 1) {
-                url = getBaseAddress() + REST_PREFIX + url;
-            } else {
-                url = getBaseAddress() + url;
-            }
-            svrFactory.setAddress(url);
-            if (isLoggingStoreEnable()) {
-                svrFactory.getFeatures().add(getStoreLoggingFeatureBean());
-                svrFactory.getInInterceptors().add(new CollectObjectSerializerInterceptor(getObjectSeializer(svrFactory)));
-                svrFactory.getInInterceptors().add(new CollectOpenLServiceInterceptor(service));
-                svrFactory.getInInterceptors().add(new CollectPublisherTypeInterceptor(getPublisherType()));
-                svrFactory.getInInterceptors().add(new CollectOperationResourceInfoInterceptor());
-                svrFactory.getInFaultInterceptors().add(new CollectObjectSerializerInterceptor(getObjectSeializer(svrFactory)));
-                svrFactory.getInFaultInterceptors().add(new CollectOpenLServiceInterceptor(service));
-                svrFactory.getInFaultInterceptors().add(new CollectPublisherTypeInterceptor(getPublisherType()));
-                svrFactory.getInFaultInterceptors().add(new CollectOperationResourceInfoInterceptor());
-            }
-
-<<<<<<< HEAD
-            Class<?> serviceClass = JAXRSInterfaceEnhancerHelper.decorateInterface(service.getServiceClass(), service);
-            Object target = JAXRSInterfaceEnhancerHelper
-                .decorateBean(service.getServiceBean(), service, serviceClass, service.getServiceClass());
-=======
-            Object proxyServiceBean = JAXRSInterfaceEnhancerHelper.decorateBean(service.getServiceBean(), service, service.getServiceClass());
-            Class<?> serviceClass = proxyServiceBean.getClass().getInterfaces()[0]; // The first is a decorated interface
->>>>>>> 8f65c9a4
-
-            svrFactory.setResourceClasses(serviceClass);
-
-            Swagger2Feature swagger2Feature = getSwagger2Feature(service, serviceClass);
-            svrFactory.getFeatures().add(swagger2Feature);
-
-            svrFactory.setResourceProvider(serviceClass, new SingletonResourceProvider(proxyServiceBean));
-            ClassLoader origClassLoader = svrFactory.getBus().getExtension(ClassLoader.class);
-            try {
-                svrFactory.getBus().setExtension(service.getClassLoader(), ClassLoader.class);
-                Server wsServer = svrFactory.create();
-                runningServices.put(service, wsServer);
-                availableServices.add(createServiceInfo(service));
-                log.info("Service '{}' has been exposed with URL '{}'.", service.getName(), url);
-            } finally {
-                svrFactory.getBus().setExtension(origClassLoader, ClassLoader.class);
-            }
-        } catch (Throwable t) {
-            throw new RuleServiceDeployException(String.format("Failed to deploy service '%s'.", service.getName()), t);
-        } finally {
-            Thread.currentThread().setContextClassLoader(oldClassLoader);
-        }
-    }
-
-    private ObjectSerializer getObjectSeializer(JAXRSServerFactoryBean svrFactory) {
-        for (Object provider : svrFactory.getProviders()) {
-            if (provider instanceof JacksonJsonProvider) {
-                ObjectMapper objectMapper = ((JacksonJsonProvider) provider).locateMapper(null, null);
-                return new JacksonObjectSerializer(objectMapper);
-            }
-        }
-        return null;
-    }
-
-    private Swagger2Feature getSwagger2Feature(final OpenLService service, Class<?> serviceClass) {
-        Swagger2Feature swagger2Feature = new Swagger2Feature();
-        swagger2Feature.setRunAsFilter(true);
-        swagger2Feature.setScan(false);
-        swagger2Feature.setPrettyPrint(isSwaggerPrettyPrint());
-        swagger2Feature.setUsePathBasedConfig(true);
-        if (serviceClass.getPackage() == null) {
-            swagger2Feature.setResourcePackage("default");
-        } else {
-            swagger2Feature.setResourcePackage(serviceClass.getPackage().getName());
-        }
-        swagger2Feature.setTitle(service.getName());
-        return swagger2Feature;
-    }
-
-    public Collection<OpenLService> getServices() {
-        return new ArrayList<OpenLService>(runningServices.keySet());
-    }
-
-    public OpenLService getServiceByName(String name) {
-        for (OpenLService service : runningServices.keySet()) {
-            if (service.getName().equals(name)) {
-                return service;
-            }
-        }
-        return null;
-    }
-
-    @Override
-    protected void undeployService(String serviceName) throws RuleServiceUndeployException {
-        OpenLService service = getServiceByName(serviceName);
-        if (service == null) {
-            throw new RuleServiceUndeployException(
-                String.format("There is no running service with name '%s'", serviceName));
-        }
-        try {
-            SwaggerStaticFieldsWorkaround.reset();
-            runningServices.get(service).destroy();
-            log.info("Service '{}' has been undeployed succesfully.", serviceName, baseAddress, service.getUrl());
-            runningServices.remove(service);
-            removeServiceInfo(serviceName);
-            service.destroy();
-        } catch (Exception t) {
-            throw new RuleServiceUndeployException(String.format("Failed to undeploy service '%s'.", serviceName), t);
-        }
-    }
-
-    @Override
-    public List<ServiceInfo> getAvailableServices() {
-        List<ServiceInfo> services = new ArrayList<ServiceInfo>(availableServices);
-        Collections.sort(services, new Comparator<ServiceInfo>() {
-            @Override
-            public int compare(ServiceInfo o1, ServiceInfo o2) {
-                return o1.getName().compareToIgnoreCase(o2.getName());
-            }
-        });
-        return services;
-    }
-
-    private ServiceInfo createServiceInfo(OpenLService service) {
-        List<String> methodNames = new ArrayList<String>();
-        for (Method method : service.getServiceClass().getMethods()) {
-            methodNames.add(method.getName());
-        }
-        Collections.sort(methodNames, new Comparator<String>() {
-            @Override
-            public int compare(String o1, String o2) {
-                return o1.compareToIgnoreCase(o2);
-            }
-        });
-        String url = processURL(service.getUrl());
-
-        if (service.getPublishers().size() != 1) {
-            url = REST_PREFIX + url;
-        }
-
-        return new ServiceInfo(new Date(), service.getName(), methodNames, url, "REST");
-    }
-
-    @Override
-    public boolean isServiceDeployed(String name) {
-        return getServiceByName(name) != null;
-    }
-
-    private void removeServiceInfo(String serviceName) {
-        for (Iterator<ServiceInfo> iterator = availableServices.iterator(); iterator.hasNext();) {
-            ServiceInfo serviceInfo = iterator.next();
-            if (serviceInfo.getName().equals(serviceName)) {
-                iterator.remove();
-                break;
-            }
-        }
-    }
-}
+package org.openl.rules.ruleservice.publish;
+
+import java.lang.reflect.Method;
+import java.util.ArrayList;
+import java.util.Collection;
+import java.util.Collections;
+import java.util.Comparator;
+import java.util.Date;
+import java.util.HashMap;
+import java.util.Iterator;
+import java.util.List;
+import java.util.Map;
+
+import org.apache.cxf.endpoint.Server;
+import org.apache.cxf.feature.Feature;
+import org.apache.cxf.jaxrs.JAXRSServerFactoryBean;
+import org.apache.cxf.jaxrs.lifecycle.SingletonResourceProvider;
+import org.apache.cxf.jaxrs.swagger.Swagger2Feature;
+import org.openl.rules.ruleservice.core.OpenLService;
+import org.openl.rules.ruleservice.core.RuleServiceDeployException;
+import org.openl.rules.ruleservice.core.RuleServiceUndeployException;
+import org.openl.rules.ruleservice.logging.CollectObjectSerializerInterceptor;
+import org.openl.rules.ruleservice.logging.CollectOpenLServiceInterceptor;
+import org.openl.rules.ruleservice.logging.CollectOperationResourceInfoInterceptor;
+import org.openl.rules.ruleservice.logging.CollectPublisherTypeInterceptor;
+import org.openl.rules.ruleservice.logging.ObjectSerializer;
+import org.openl.rules.ruleservice.publish.jaxrs.JAXRSInterfaceEnhancerHelper;
+import org.openl.rules.ruleservice.publish.jaxrs.logging.JacksonObjectSerializer;
+import org.openl.rules.ruleservice.publish.jaxrs.swagger.SwaggerStaticFieldsWorkaround;
+import org.openl.rules.ruleservice.servlet.AvailableServicesPresenter;
+import org.openl.rules.ruleservice.servlet.ServiceInfo;
+import org.slf4j.Logger;
+import org.slf4j.LoggerFactory;
+import org.springframework.beans.factory.ObjectFactory;
+
+import com.fasterxml.jackson.databind.ObjectMapper;
+import com.fasterxml.jackson.jaxrs.json.JacksonJsonProvider;
+
+/**
+ * DeploymentAdmin to expose services via HTTP using JAXRS.
+ *
+ * @author Nail Samatov, Marat Kamalov
+ */
+public class JAXRSRuleServicePublisher extends AbstractRuleServicePublisher implements AvailableServicesPresenter {
+    public static final String REST_PREFIX = "REST/";
+
+    private final Logger log = LoggerFactory.getLogger(JAXRSRuleServicePublisher.class);
+
+    private ObjectFactory<? extends JAXRSServerFactoryBean> serverFactory;
+    private Map<OpenLService, Server> runningServices = new HashMap<OpenLService, Server>();
+    private String baseAddress;
+    private List<ServiceInfo> availableServices = new ArrayList<ServiceInfo>();
+    private boolean loggingStoreEnable = false;
+    private ObjectFactory<? extends Feature> storeLoggingFeatureFactoryBean;
+    private boolean swaggerPrettyPrint = false;
+
+    public ObjectFactory<? extends Feature> getStoreLoggingFeatureFactoryBean() {
+        return storeLoggingFeatureFactoryBean;
+    }
+
+    public void setStoreLoggingFeatureFactoryBean(ObjectFactory<? extends Feature> storeLoggingFeatureFactoryBean) {
+        this.storeLoggingFeatureFactoryBean = storeLoggingFeatureFactoryBean;
+    }
+
+    public void setLoggingStoreEnable(boolean loggingStoreEnable) {
+        this.loggingStoreEnable = loggingStoreEnable;
+    }
+
+    public boolean isLoggingStoreEnable() {
+        return loggingStoreEnable;
+    }
+
+    public String getBaseAddress() {
+        return baseAddress;
+    }
+
+    public void setBaseAddress(String baseAddress) {
+        this.baseAddress = baseAddress;
+    }
+
+    public ObjectFactory<?> getServerFactory() {
+        return serverFactory;
+    }
+
+    public void setServerFactory(ObjectFactory<? extends JAXRSServerFactoryBean> serverFactory) {
+        this.serverFactory = serverFactory;
+    }
+
+    /* internal for test */JAXRSServerFactoryBean getServerFactoryBean() {
+        if (serverFactory != null) {
+            return serverFactory.getObject();
+        }
+        throw new IllegalArgumentException("serverFactory doesn't defined.");
+    }
+
+    /* internal for test */Feature getStoreLoggingFeatureBean() {
+        if (storeLoggingFeatureFactoryBean != null) {
+            return storeLoggingFeatureFactoryBean.getObject();
+        }
+        throw new IllegalArgumentException("loggingInfoStoringService doesn't defined.");
+    }
+
+    public void setSwaggerPrettyPrint(boolean swaggerPrettyPrint) {
+        this.swaggerPrettyPrint = swaggerPrettyPrint;
+    }
+
+    public boolean isSwaggerPrettyPrint() {
+        return swaggerPrettyPrint;
+    }
+
+    @Override
+    protected void deployService(final OpenLService service) throws RuleServiceDeployException {
+        ClassLoader oldClassLoader = Thread.currentThread().getContextClassLoader();
+        Thread.currentThread().setContextClassLoader(service.getClassLoader());
+        try {
+            JAXRSServerFactoryBean svrFactory = getServerFactoryBean();
+            String url = processURL(service.getUrl());
+            if (service.getPublishers().size() != 1) {
+                url = getBaseAddress() + REST_PREFIX + url;
+            } else {
+                url = getBaseAddress() + url;
+            }
+            svrFactory.setAddress(url);
+            if (isLoggingStoreEnable()) {
+                svrFactory.getFeatures().add(getStoreLoggingFeatureBean());
+                svrFactory.getInInterceptors().add(new CollectObjectSerializerInterceptor(getObjectSeializer(svrFactory)));
+                svrFactory.getInInterceptors().add(new CollectOpenLServiceInterceptor(service));
+                svrFactory.getInInterceptors().add(new CollectPublisherTypeInterceptor(getPublisherType()));
+                svrFactory.getInInterceptors().add(new CollectOperationResourceInfoInterceptor());
+                svrFactory.getInFaultInterceptors().add(new CollectObjectSerializerInterceptor(getObjectSeializer(svrFactory)));
+                svrFactory.getInFaultInterceptors().add(new CollectOpenLServiceInterceptor(service));
+                svrFactory.getInFaultInterceptors().add(new CollectPublisherTypeInterceptor(getPublisherType()));
+                svrFactory.getInFaultInterceptors().add(new CollectOperationResourceInfoInterceptor());
+            }
+
+            Object proxyServiceBean = JAXRSInterfaceEnhancerHelper.decorateBean(service.getServiceBean(), service, service.getServiceClass());
+            Class<?> serviceClass = proxyServiceBean.getClass().getInterfaces()[0]; // The first is a decorated interface
+                .decorateBean(service.getServiceBean(), service, serviceClass, service.getServiceClass());
+
+            svrFactory.setResourceClasses(serviceClass);
+
+            Swagger2Feature swagger2Feature = getSwagger2Feature(service, serviceClass);
+            svrFactory.getFeatures().add(swagger2Feature);
+
+            svrFactory.setResourceProvider(serviceClass, new SingletonResourceProvider(proxyServiceBean));
+            ClassLoader origClassLoader = svrFactory.getBus().getExtension(ClassLoader.class);
+            try {
+                svrFactory.getBus().setExtension(service.getClassLoader(), ClassLoader.class);
+                Server wsServer = svrFactory.create();
+                runningServices.put(service, wsServer);
+                availableServices.add(createServiceInfo(service));
+                log.info("Service '{}' has been exposed with URL '{}'.", service.getName(), url);
+            } finally {
+                svrFactory.getBus().setExtension(origClassLoader, ClassLoader.class);
+            }
+        } catch (Throwable t) {
+            throw new RuleServiceDeployException(String.format("Failed to deploy service '%s'.", service.getName()), t);
+        } finally {
+            Thread.currentThread().setContextClassLoader(oldClassLoader);
+        }
+    }
+
+    private ObjectSerializer getObjectSeializer(JAXRSServerFactoryBean svrFactory) {
+        for (Object provider : svrFactory.getProviders()) {
+            if (provider instanceof JacksonJsonProvider) {
+                ObjectMapper objectMapper = ((JacksonJsonProvider) provider).locateMapper(null, null);
+                return new JacksonObjectSerializer(objectMapper);
+            }
+        }
+        return null;
+    }
+
+    private Swagger2Feature getSwagger2Feature(final OpenLService service, Class<?> serviceClass) {
+        Swagger2Feature swagger2Feature = new Swagger2Feature();
+        swagger2Feature.setRunAsFilter(true);
+        swagger2Feature.setScan(false);
+        swagger2Feature.setPrettyPrint(isSwaggerPrettyPrint());
+        swagger2Feature.setUsePathBasedConfig(true);
+        if (serviceClass.getPackage() == null) {
+            swagger2Feature.setResourcePackage("default");
+        } else {
+            swagger2Feature.setResourcePackage(serviceClass.getPackage().getName());
+        }
+        swagger2Feature.setTitle(service.getName());
+        return swagger2Feature;
+    }
+
+    public Collection<OpenLService> getServices() {
+        return new ArrayList<OpenLService>(runningServices.keySet());
+    }
+
+    public OpenLService getServiceByName(String name) {
+        for (OpenLService service : runningServices.keySet()) {
+            if (service.getName().equals(name)) {
+                return service;
+            }
+        }
+        return null;
+    }
+
+    @Override
+    protected void undeployService(String serviceName) throws RuleServiceUndeployException {
+        OpenLService service = getServiceByName(serviceName);
+        if (service == null) {
+            throw new RuleServiceUndeployException(
+                String.format("There is no running service with name '%s'", serviceName));
+        }
+        try {
+            SwaggerStaticFieldsWorkaround.reset();
+            runningServices.get(service).destroy();
+            log.info("Service '{}' has been undeployed succesfully.", serviceName, baseAddress, service.getUrl());
+            runningServices.remove(service);
+            removeServiceInfo(serviceName);
+            service.destroy();
+        } catch (Exception t) {
+            throw new RuleServiceUndeployException(String.format("Failed to undeploy service '%s'.", serviceName), t);
+        }
+    }
+
+    @Override
+    public List<ServiceInfo> getAvailableServices() {
+        List<ServiceInfo> services = new ArrayList<ServiceInfo>(availableServices);
+        Collections.sort(services, new Comparator<ServiceInfo>() {
+            @Override
+            public int compare(ServiceInfo o1, ServiceInfo o2) {
+                return o1.getName().compareToIgnoreCase(o2.getName());
+            }
+        });
+        return services;
+    }
+
+    private ServiceInfo createServiceInfo(OpenLService service) {
+        List<String> methodNames = new ArrayList<String>();
+        for (Method method : service.getServiceClass().getMethods()) {
+            methodNames.add(method.getName());
+        }
+        Collections.sort(methodNames, new Comparator<String>() {
+            @Override
+            public int compare(String o1, String o2) {
+                return o1.compareToIgnoreCase(o2);
+            }
+        });
+        String url = processURL(service.getUrl());
+
+        if (service.getPublishers().size() != 1) {
+            url = REST_PREFIX + url;
+        }
+
+        return new ServiceInfo(new Date(), service.getName(), methodNames, url, "REST");
+    }
+
+    @Override
+    public boolean isServiceDeployed(String name) {
+        return getServiceByName(name) != null;
+    }
+
+    private void removeServiceInfo(String serviceName) {
+        for (Iterator<ServiceInfo> iterator = availableServices.iterator(); iterator.hasNext();) {
+            ServiceInfo serviceInfo = iterator.next();
+            if (serviceInfo.getName().equals(serviceName)) {
+                iterator.remove();
+                break;
+            }
+        }
+    }
+}