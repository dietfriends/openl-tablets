--- conflicted
+++ resolved
@@ -1,182 +1,175 @@
-package org.openl.rules.ruleservice.deployer;
-
-import java.io.*;
-import java.util.HashMap;
-import java.util.List;
-import java.util.Map;
-import java.util.Properties;
-import java.util.zip.ZipEntry;
-import java.util.zip.ZipInputStream;
-
-import org.openl.rules.repository.RepositoryInstatiator;
-import org.openl.rules.repository.api.FileData;
-import org.openl.rules.repository.api.FolderRepository;
-import org.openl.rules.repository.api.Repository;
-import org.openl.rules.repository.folder.FileChangesFromZip;
-import org.openl.util.IOUtils;
-import org.slf4j.Logger;
-import org.slf4j.LoggerFactory;
-
-/**
- * This class allows to deploy a zip-based project to a production repository.
- *
- * @author Vladyslav Pikus
- */
-public class RulesDeployerService implements Closeable {
-
-    private static final String DEFAULT_DEPLOYMENT_NAME = "openl_rules_";
-    private static final String DEFAULT_AUTHOR_NAME = "OpenL_Deployer";
-
-    private final Logger log = LoggerFactory.getLogger(getClass());
-
-    private final Repository deployRepo;
-    private final String deployPath;
-
-    public RulesDeployerService(Repository repository, String deployPath) {
-        this.deployRepo = repository;
-        this.deployPath = deployPath.isEmpty() || deployPath.endsWith("/") ? deployPath : deployPath + "/";
-    }
-
-    /**
-     * Initializes repository using target properties
-     *
-     * @param properties repository settings
-     */
-    public RulesDeployerService(Properties properties) {
-        String deployPath = properties.getProperty("production-repository.base.path");
-        this.deployPath = deployPath.isEmpty() || deployPath.endsWith("/") ? deployPath : deployPath + "/";
-
-        Map<String, String> params = new HashMap<>();
-        params.put("uri", properties.getProperty("production-repository.uri"));
-        params.put("login", properties.getProperty("production-repository.login"));
-        params.put("password", properties.getProperty("production-repository.password"));
-        // AWS S3 specific
-        params.put("bucketName", properties.getProperty("production-repository.bucket-name"));
-        params.put("regionName", properties.getProperty("production-repository.region-name"));
-        params.put("accessKey", properties.getProperty("production-repository.access-key"));
-        params.put("secretKey", properties.getProperty("production-repository.secret-key"));
-        // Git specific
-<<<<<<< HEAD
-        params.put("localRepositoryPath", properties.getProperty("production-repository.local-repository-path"));
-        params.put("branch", properties.getProperty("production-repository.branch"));
-        params.put("tagPrefix", properties.getProperty("production-repository.tag-prefix"));
-        params.put("commentPattern", properties.getProperty("production-repository.comment-pattern"));
-=======
-        params.put("localRepositoryPath",properties.getProperty("production-repository.local-repository-path"));
-        params.put("branch",properties.getProperty("production-repository.branch"));
-        params.put("tagPrefix",properties.getProperty("production-repository.tag-prefix"));
-        params.put("commentTemplate",properties.getProperty("production-repository.comment-template"));
->>>>>>> 467ba8b0
-        // AWS S3 and Git specific
-        params.put("listener-timer-period", properties.getProperty("production-repository.listener-timer-period"));
-
-        this.deployRepo = RepositoryInstatiator.newRepository(properties.getProperty("production-repository.factory"),
-            params);
-    }
-
-    /**
-     * Deploys or redeploys target zip input stream
-     *
-     * @param name original ZIP file name
-     * @param in zip input stream
-     * @param overridable if deployment was exist before and overridable is false, it will not be deployed, if true, it
-     *            will be overridden.
-     */
-    public void deploy(String name, InputStream in, boolean overridable) throws Exception {
-        deployInternal(name, in, overridable);
-    }
-
-    public void deploy(InputStream in, boolean overridable) throws Exception {
-        deployInternal(null, in, overridable);
-    }
-
-    private void deployInternal(String originalName, InputStream in, boolean overridable) throws Exception {
-        ByteArrayOutputStream outputStream = new ByteArrayOutputStream();
-        IOUtils.copyAndClose(in, outputStream);
-        String name = originalName != null ? originalName : DEFAULT_DEPLOYMENT_NAME + System.currentTimeMillis();
-
-        if (outputStream.size() == 0) {
-            throw new RuntimeException("Zip file input stream is empty");
-        }
-
-        DeploymentDTO deployment = new DeploymentDTO(name,
-            new ByteArrayInputStream(outputStream.toByteArray()),
-            outputStream.size());
-
-        deployInternal(deployment, overridable);
-    }
-
-    private void deployInternal(DeploymentDTO deployment, boolean overridable) throws Exception {
-        ZipInputStream zipStream = null;
-        try {
-            String projectName = deployment.getName();
-            String apiVersion = null;
-
-            zipStream = new ZipInputStream(deployment.getInputStream());
-            ZipEntry zipEntry;
-            boolean doesNotContainZippedFiles = true;
-            while ((zipEntry = zipStream.getNextEntry()) != null) {
-                InputStream fileStream = new ZippedFileInputStream(zipStream);
-                if (!zipEntry.isDirectory()) {
-                    String zippedFileName = DeploymentUtils.getFileName(zipEntry.getName());
-                    if ("rules.xml".equals(zippedFileName)) {
-                        String name = DeploymentUtils.getProjectName(fileStream);
-                        if (name != null && !name.isEmpty()) {
-                            projectName = name;
-                        }
-                    } else if ("rules-deploy.xml".equals(zippedFileName)) {
-                        apiVersion = DeploymentUtils.getApiVersion(fileStream);
-                    }
-                    doesNotContainZippedFiles = false;
-                }
-                fileStream.close();
-            }
-
-            if (doesNotContainZippedFiles) {
-                throw new RuntimeException("Target zip file doesn't contain entries");
-            }
-
-            String deploymentName = projectName;
-            if (apiVersion != null && !apiVersion.isEmpty()) {
-                deploymentName += DeploymentUtils.API_VERSION_SEPARATOR + apiVersion;
-            }
-
-            if (!overridable && isRulesDeployed(deploymentName)) {
-                log.info("Module '{}' is skipped for deploy because it has been already deployed.", deploymentName);
-                return;
-            }
-
-            InputStream inputStream = deployment.getInputStream();
-            inputStream.reset();
-            doDeploy(deployPath + deploymentName + '/' + projectName, deployment.getContentSize(), inputStream);
-        } finally {
-            IOUtils.closeQuietly(zipStream);
-        }
-    }
-
-    private void doDeploy(String name, Integer contentSize, InputStream inputStream) throws IOException {
-        FileData dest = new FileData();
-        dest.setName(name);
-        dest.setAuthor(DEFAULT_AUTHOR_NAME);
-
-        if (deployRepo.supports().folders()) {
-            ((FolderRepository) deployRepo).save(dest, new FileChangesFromZip(new ZipInputStream(inputStream), name));
-        } else {
-            dest.setSize(contentSize);
-            deployRepo.save(dest, inputStream);
-        }
-    }
-
-    private boolean isRulesDeployed(String deploymentName) throws IOException {
-        List<FileData> deployments = deployRepo.list(deployPath + deploymentName + "/");
-        return !deployments.isEmpty();
-    }
-
-    @Override
-    public void close() {
-        if (deployRepo instanceof Closeable) {
-            // Close repo connection after validation
-            IOUtils.closeQuietly((Closeable) deployRepo);
-        }
-    }
-}
+package org.openl.rules.ruleservice.deployer;
+
+import java.io.*;
+import java.util.HashMap;
+import java.util.List;
+import java.util.Map;
+import java.util.Properties;
+import java.util.zip.ZipEntry;
+import java.util.zip.ZipInputStream;
+
+import org.openl.rules.repository.RepositoryInstatiator;
+import org.openl.rules.repository.api.FileData;
+import org.openl.rules.repository.api.FolderRepository;
+import org.openl.rules.repository.api.Repository;
+import org.openl.rules.repository.folder.FileChangesFromZip;
+import org.openl.util.IOUtils;
+import org.slf4j.Logger;
+import org.slf4j.LoggerFactory;
+
+/**
+ * This class allows to deploy a zip-based project to a production repository.
+ *
+ * @author Vladyslav Pikus
+ */
+public class RulesDeployerService implements Closeable {
+
+    private static final String DEFAULT_DEPLOYMENT_NAME = "openl_rules_";
+    private static final String DEFAULT_AUTHOR_NAME = "OpenL_Deployer";
+
+    private final Logger log = LoggerFactory.getLogger(getClass());
+
+    private final Repository deployRepo;
+    private final String deployPath;
+
+    public RulesDeployerService(Repository repository, String deployPath) {
+        this.deployRepo = repository;
+        this.deployPath = deployPath.isEmpty() || deployPath.endsWith("/") ? deployPath : deployPath + "/";
+    }
+
+    /**
+     * Initializes repository using target properties
+     *
+     * @param properties repository settings
+     */
+    public RulesDeployerService(Properties properties) {
+        String deployPath = properties.getProperty("production-repository.base.path");
+        this.deployPath = deployPath.isEmpty() || deployPath.endsWith("/") ? deployPath : deployPath + "/";
+
+        Map<String, String> params = new HashMap<>();
+        params.put("uri", properties.getProperty("production-repository.uri"));
+        params.put("login", properties.getProperty("production-repository.login"));
+        params.put("password", properties.getProperty("production-repository.password"));
+        // AWS S3 specific
+        params.put("bucketName", properties.getProperty("production-repository.bucket-name"));
+        params.put("regionName", properties.getProperty("production-repository.region-name"));
+        params.put("accessKey", properties.getProperty("production-repository.access-key"));
+        params.put("secretKey", properties.getProperty("production-repository.secret-key"));
+        // Git specific
+        params.put("localRepositoryPath", properties.getProperty("production-repository.local-repository-path"));
+        params.put("branch", properties.getProperty("production-repository.branch"));
+        params.put("tagPrefix", properties.getProperty("production-repository.tag-prefix"));
+        params.put("commentTemplate", properties.getProperty("production-repository.comment-template"));
+        // AWS S3 and Git specific
+        params.put("listener-timer-period", properties.getProperty("production-repository.listener-timer-period"));
+
+        this.deployRepo = RepositoryInstatiator.newRepository(properties.getProperty("production-repository.factory"),
+            params);
+    }
+
+    /**
+     * Deploys or redeploys target zip input stream
+     *
+     * @param name original ZIP file name
+     * @param in zip input stream
+     * @param overridable if deployment was exist before and overridable is false, it will not be deployed, if true, it
+     *            will be overridden.
+     */
+    public void deploy(String name, InputStream in, boolean overridable) throws Exception {
+        deployInternal(name, in, overridable);
+    }
+
+    public void deploy(InputStream in, boolean overridable) throws Exception {
+        deployInternal(null, in, overridable);
+    }
+
+    private void deployInternal(String originalName, InputStream in, boolean overridable) throws Exception {
+        ByteArrayOutputStream outputStream = new ByteArrayOutputStream();
+        IOUtils.copyAndClose(in, outputStream);
+        String name = originalName != null ? originalName : DEFAULT_DEPLOYMENT_NAME + System.currentTimeMillis();
+
+        if (outputStream.size() == 0) {
+            throw new RuntimeException("Zip file input stream is empty");
+        }
+
+        DeploymentDTO deployment = new DeploymentDTO(name,
+            new ByteArrayInputStream(outputStream.toByteArray()),
+            outputStream.size());
+
+        deployInternal(deployment, overridable);
+    }
+
+    private void deployInternal(DeploymentDTO deployment, boolean overridable) throws Exception {
+        ZipInputStream zipStream = null;
+        try {
+            String projectName = deployment.getName();
+            String apiVersion = null;
+
+            zipStream = new ZipInputStream(deployment.getInputStream());
+            ZipEntry zipEntry;
+            boolean doesNotContainZippedFiles = true;
+            while ((zipEntry = zipStream.getNextEntry()) != null) {
+                InputStream fileStream = new ZippedFileInputStream(zipStream);
+                if (!zipEntry.isDirectory()) {
+                    String zippedFileName = DeploymentUtils.getFileName(zipEntry.getName());
+                    if ("rules.xml".equals(zippedFileName)) {
+                        String name = DeploymentUtils.getProjectName(fileStream);
+                        if (name != null && !name.isEmpty()) {
+                            projectName = name;
+                        }
+                    } else if ("rules-deploy.xml".equals(zippedFileName)) {
+                        apiVersion = DeploymentUtils.getApiVersion(fileStream);
+                    }
+                    doesNotContainZippedFiles = false;
+                }
+                fileStream.close();
+            }
+
+            if (doesNotContainZippedFiles) {
+                throw new RuntimeException("Target zip file doesn't contain entries");
+            }
+
+            String deploymentName = projectName;
+            if (apiVersion != null && !apiVersion.isEmpty()) {
+                deploymentName += DeploymentUtils.API_VERSION_SEPARATOR + apiVersion;
+            }
+
+            if (!overridable && isRulesDeployed(deploymentName)) {
+                log.info("Module '{}' is skipped for deploy because it has been already deployed.", deploymentName);
+                return;
+            }
+
+            InputStream inputStream = deployment.getInputStream();
+            inputStream.reset();
+            doDeploy(deployPath + deploymentName + '/' + projectName, deployment.getContentSize(), inputStream);
+        } finally {
+            IOUtils.closeQuietly(zipStream);
+        }
+    }
+
+    private void doDeploy(String name, Integer contentSize, InputStream inputStream) throws IOException {
+        FileData dest = new FileData();
+        dest.setName(name);
+        dest.setAuthor(DEFAULT_AUTHOR_NAME);
+
+        if (deployRepo.supports().folders()) {
+            ((FolderRepository) deployRepo).save(dest, new FileChangesFromZip(new ZipInputStream(inputStream), name));
+        } else {
+            dest.setSize(contentSize);
+            deployRepo.save(dest, inputStream);
+        }
+    }
+
+    private boolean isRulesDeployed(String deploymentName) throws IOException {
+        List<FileData> deployments = deployRepo.list(deployPath + deploymentName + "/");
+        return !deployments.isEmpty();
+    }
+
+    @Override
+    public void close() {
+        if (deployRepo instanceof Closeable) {
+            // Close repo connection after validation
+            IOUtils.closeQuietly((Closeable) deployRepo);
+        }
+    }
+}