--- conflicted
+++ resolved
@@ -1,34 +1,28 @@
-<?xml version="1.0" encoding="UTF-8"?>
-<project xmlns="http://maven.apache.org/POM/4.0.0" xmlns:xsi="http://www.w3.org/2001/XMLSchema-instance" xsi:schemaLocation="http://maven.apache.org/POM/4.0.0 http://maven.apache.org/maven-v4_0_0.xsd">
-    <modelVersion>4.0.0</modelVersion>
-    <parent>
-        <groupId>org.openl.rules</groupId>
-        <artifactId>openl-tablets</artifactId>
-        <version>5.20.0-SNAPSHOT</version>
-        <relativePath>../pom.xml</relativePath>
-    </parent>
-    <artifactId>org.openl.rules.dev-pom</artifactId>
-    <packaging>pom</packaging>
-    <name>OpenL - DEV</name>
-    <description>OpenL Tablets rules engine and related frameworks</description>
-    <modules>
-        <module>org.openl.commons</module>
-        <module>org.openl.spring</module>
-        <module>org.openl.rules.util</module>
-        <module>org.openl.core</module>
-        <module>org.openl.grammars</module>
-        <module>org.openl.j</module>
-        <module>org.openl.j.science</module>
-        <module>org.openl.rules</module>
-        <module>org.openl.rules.calculation.result</module>
-        <module>org.openl.rules.constrainer</module>
-        <module>org.openl.rules.gen</module>
-<<<<<<< HEAD
-
-        <!-- Tests -->
-        <module>org.openl.rules.test</module>
-=======
-        <module>org.openl.rules.ce</module>
->>>>>>> 6381e778
-    </modules>
-</project>
+<?xml version="1.0" encoding="UTF-8"?>
+<project xmlns="http://maven.apache.org/POM/4.0.0" xmlns:xsi="http://www.w3.org/2001/XMLSchema-instance" xsi:schemaLocation="http://maven.apache.org/POM/4.0.0 http://maven.apache.org/maven-v4_0_0.xsd">
+    <modelVersion>4.0.0</modelVersion>
+    <parent>
+        <groupId>org.openl.rules</groupId>
+        <artifactId>openl-tablets</artifactId>
+        <version>5.20.0-SNAPSHOT</version>
+        <relativePath>../pom.xml</relativePath>
+    </parent>
+    <artifactId>org.openl.rules.dev-pom</artifactId>
+    <packaging>pom</packaging>
+    <name>OpenL - DEV</name>
+    <description>OpenL Tablets rules engine and related frameworks</description>
+    <modules>
+        <module>org.openl.commons</module>
+        <module>org.openl.spring</module>
+        <module>org.openl.rules.util</module>
+        <module>org.openl.core</module>
+        <module>org.openl.grammars</module>
+        <module>org.openl.j</module>
+        <module>org.openl.j.science</module>
+        <module>org.openl.rules</module>
+        <module>org.openl.rules.calculation.result</module>
+        <module>org.openl.rules.constrainer</module>
+        <module>org.openl.rules.gen</module>
+
+    </modules>
+</project>