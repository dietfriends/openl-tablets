package org.openl.rules.table.properties;

import org.apache.commons.lang3.StringUtils;
import org.openl.rules.table.ILogicalTable;
import org.openl.rules.table.properties.def.TablePropertyDefinition;
import org.openl.rules.table.properties.def.TablePropertyDefinitionUtils;
import org.openl.rules.table.properties.inherit.InheritanceLevel;
import org.openl.rules.table.properties.inherit.PropertiesChecker;
import org.openl.types.IOpenClass;
import org.openl.types.impl.DynamicObject;
import org.openl.types.java.JavaOpenClass;
import org.openl.util.ArrayTool;
import org.openl.util.EnumUtils;

import java.text.SimpleDateFormat;
import java.util.Collections;
import java.util.Date;
import java.util.HashMap;
import java.util.Map;
import java.util.Map.Entry;
import java.util.Set;

public class TableProperties extends DynamicObject implements ITableProperties {

    private String currentTableType;
    /**
     * Table section that contains properties in appropriate table in data
     * source.
     */
    private ILogicalTable propertySection;

    private ILogicalTable modulePropertiesTable;

    private ILogicalTable categoryPropertiesTable;

    private Map<String, Object> categoryProperties = new HashMap<String, Object>();

    private Map<String, Object> externalModuleProperties = new HashMap<String, Object>();

    private Map<String, Object> moduleProperties = new HashMap<String, Object>();

    private Map<String, Object> defaultProperties = new HashMap<String, Object>();

    /**
     * The result <code>{@link Map}</code> will contain all pairs from
     * downLevelProperties and pairs from upLevelProperties that are not defined
     * in downLevelProperties. Ignore properties from upper level that can`t be defined for current table type.
     *
     * @param downLevelProperties properties that are on the down level.
     * @param upLevelProperties   properties that are on the up level.
     * @return
     */
    private Map<String, Object> mergeLevelProperties(Map<String, Object> downLevelProperties,
                                                     Map<String, Object> upLevelProperties) {
        Map<String, Object> resultProperties = downLevelProperties;
        for (Entry<String, Object> upLevelProperty : upLevelProperties.entrySet()) {
            String upLevelPropertyName = upLevelProperty.getKey();
            Object upLevelPropertyValue = upLevelProperty.getValue();

            if (PropertiesChecker.isPropertySuitableForTableType(upLevelPropertyName, currentTableType)) {
                if (!downLevelProperties.containsKey(upLevelPropertyName)) {
                    resultProperties.put(upLevelPropertyName, upLevelPropertyValue);
                }
            }
        }
        return resultProperties;
    }

    @Override
    public IOpenClass getType() {
        return JavaOpenClass.getOpenClass(getClass());
    }

    @Override
    public void setType(IOpenClass type) {
        throw new UnsupportedOperationException();
    }

    // <<< INSERT >>>
	public java.lang.String getName() {
		return (java.lang.String) getPropertyValue("name"); 
	}
	public void setName(java.lang.String name) {
		setFieldValue("name", name);
<<<<<<< HEAD
=======
		allProperties = null;
>>>>>>> 6f9e444f
	}	
	public java.lang.String getCategory() {
		return (java.lang.String) getPropertyValue("category"); 
	}
	public void setCategory(java.lang.String category) {
		setFieldValue("category", category);
<<<<<<< HEAD
=======
		allProperties = null;
>>>>>>> 6f9e444f
	}	
	public java.lang.String getDescription() {
		return (java.lang.String) getPropertyValue("description"); 
	}
	public void setDescription(java.lang.String description) {
		setFieldValue("description", description);
<<<<<<< HEAD
=======
		allProperties = null;
>>>>>>> 6f9e444f
	}	
	public java.lang.String[] getTags() {
		return (java.lang.String[]) getPropertyValue("tags"); 
	}
	public void setTags(java.lang.String[] tags) {
		setFieldValue("tags", tags);
<<<<<<< HEAD
=======
		allProperties = null;
>>>>>>> 6f9e444f
	}	
	public java.util.Date getEffectiveDate() {
		return (java.util.Date) getPropertyValue("effectiveDate"); 
	}
	public void setEffectiveDate(java.util.Date effectiveDate) {
		setFieldValue("effectiveDate", effectiveDate);
<<<<<<< HEAD
=======
		allProperties = null;
>>>>>>> 6f9e444f
	}	
	public java.util.Date getExpirationDate() {
		return (java.util.Date) getPropertyValue("expirationDate"); 
	}
	public void setExpirationDate(java.util.Date expirationDate) {
		setFieldValue("expirationDate", expirationDate);
<<<<<<< HEAD
=======
		allProperties = null;
>>>>>>> 6f9e444f
	}	
	public java.util.Date getStartRequestDate() {
		return (java.util.Date) getPropertyValue("startRequestDate"); 
	}
	public void setStartRequestDate(java.util.Date startRequestDate) {
		setFieldValue("startRequestDate", startRequestDate);
<<<<<<< HEAD
=======
		allProperties = null;
>>>>>>> 6f9e444f
	}	
	public java.util.Date getEndRequestDate() {
		return (java.util.Date) getPropertyValue("endRequestDate"); 
	}
	public void setEndRequestDate(java.util.Date endRequestDate) {
		setFieldValue("endRequestDate", endRequestDate);
<<<<<<< HEAD
=======
		allProperties = null;
>>>>>>> 6f9e444f
	}	
	public java.lang.String getCreatedBy() {
		return (java.lang.String) getPropertyValue("createdBy"); 
	}
	public void setCreatedBy(java.lang.String createdBy) {
		setFieldValue("createdBy", createdBy);
<<<<<<< HEAD
=======
		allProperties = null;
>>>>>>> 6f9e444f
	}	
	public java.util.Date getCreatedOn() {
		return (java.util.Date) getPropertyValue("createdOn"); 
	}
	public void setCreatedOn(java.util.Date createdOn) {
		setFieldValue("createdOn", createdOn);
<<<<<<< HEAD
=======
		allProperties = null;
>>>>>>> 6f9e444f
	}	
	public java.lang.String getModifiedBy() {
		return (java.lang.String) getPropertyValue("modifiedBy"); 
	}
	public void setModifiedBy(java.lang.String modifiedBy) {
		setFieldValue("modifiedBy", modifiedBy);
<<<<<<< HEAD
=======
		allProperties = null;
>>>>>>> 6f9e444f
	}	
	public java.util.Date getModifiedOn() {
		return (java.util.Date) getPropertyValue("modifiedOn"); 
	}
	public void setModifiedOn(java.util.Date modifiedOn) {
		setFieldValue("modifiedOn", modifiedOn);
<<<<<<< HEAD
=======
		allProperties = null;
>>>>>>> 6f9e444f
	}	
	public java.lang.String getId() {
		return (java.lang.String) getPropertyValue("id"); 
	}
	public void setId(java.lang.String id) {
		setFieldValue("id", id);
<<<<<<< HEAD
=======
		allProperties = null;
>>>>>>> 6f9e444f
	}	
	public java.lang.String getBuildPhase() {
		return (java.lang.String) getPropertyValue("buildPhase"); 
	}
	public void setBuildPhase(java.lang.String buildPhase) {
		setFieldValue("buildPhase", buildPhase);
<<<<<<< HEAD
=======
		allProperties = null;
>>>>>>> 6f9e444f
	}	
	public java.lang.String getValidateDT() {
		return (java.lang.String) getPropertyValue("validateDT"); 
	}
	public void setValidateDT(java.lang.String validateDT) {
		setFieldValue("validateDT", validateDT);
<<<<<<< HEAD
=======
		allProperties = null;
>>>>>>> 6f9e444f
	}	
	public java.lang.String getLob() {
		return (java.lang.String) getPropertyValue("lob"); 
	}
	public void setLob(java.lang.String lob) {
		setFieldValue("lob", lob);
<<<<<<< HEAD
=======
		allProperties = null;
>>>>>>> 6f9e444f
	}	
	public org.openl.rules.enumeration.UsRegionsEnum[] getUsregion() {
		return (org.openl.rules.enumeration.UsRegionsEnum[]) getPropertyValue("usregion"); 
	}
	public void setUsregion(org.openl.rules.enumeration.UsRegionsEnum[] usregion) {
		setFieldValue("usregion", usregion);
<<<<<<< HEAD
=======
		allProperties = null;
>>>>>>> 6f9e444f
	}	
	public org.openl.rules.enumeration.CountriesEnum[] getCountry() {
		return (org.openl.rules.enumeration.CountriesEnum[]) getPropertyValue("country"); 
	}
	public void setCountry(org.openl.rules.enumeration.CountriesEnum[] country) {
		setFieldValue("country", country);
<<<<<<< HEAD
=======
		allProperties = null;
>>>>>>> 6f9e444f
	}	
	public org.openl.rules.enumeration.CurrenciesEnum[] getCurrency() {
		return (org.openl.rules.enumeration.CurrenciesEnum[]) getPropertyValue("currency"); 
	}
	public void setCurrency(org.openl.rules.enumeration.CurrenciesEnum[] currency) {
		setFieldValue("currency", currency);
<<<<<<< HEAD
=======
		allProperties = null;
>>>>>>> 6f9e444f
	}	
	public org.openl.rules.enumeration.LanguagesEnum[] getLang() {
		return (org.openl.rules.enumeration.LanguagesEnum[]) getPropertyValue("lang"); 
	}
	public void setLang(org.openl.rules.enumeration.LanguagesEnum[] lang) {
		setFieldValue("lang", lang);
<<<<<<< HEAD
=======
		allProperties = null;
>>>>>>> 6f9e444f
	}	
	public org.openl.rules.enumeration.UsStatesEnum[] getState() {
		return (org.openl.rules.enumeration.UsStatesEnum[]) getPropertyValue("state"); 
	}
	public void setState(org.openl.rules.enumeration.UsStatesEnum[] state) {
		setFieldValue("state", state);
<<<<<<< HEAD
=======
		allProperties = null;
>>>>>>> 6f9e444f
	}	
	public org.openl.rules.enumeration.RegionsEnum[] getRegion() {
		return (org.openl.rules.enumeration.RegionsEnum[]) getPropertyValue("region"); 
	}
	public void setRegion(org.openl.rules.enumeration.RegionsEnum[] region) {
		setFieldValue("region", region);
<<<<<<< HEAD
=======
		allProperties = null;
>>>>>>> 6f9e444f
	}	
	public java.lang.String getVersion() {
		return (java.lang.String) getPropertyValue("version"); 
	}
	public void setVersion(java.lang.String version) {
		setFieldValue("version", version);
<<<<<<< HEAD
=======
		allProperties = null;
>>>>>>> 6f9e444f
	}	
	public java.lang.Boolean getActive() {
		return (java.lang.Boolean) getPropertyValue("active"); 
	}
	public void setActive(java.lang.Boolean active) {
		setFieldValue("active", active);
<<<<<<< HEAD
=======
		allProperties = null;
>>>>>>> 6f9e444f
	}	
	public java.lang.Boolean getFailOnMiss() {
		return (java.lang.Boolean) getPropertyValue("failOnMiss"); 
	}
	public void setFailOnMiss(java.lang.Boolean failOnMiss) {
		setFieldValue("failOnMiss", failOnMiss);
<<<<<<< HEAD
=======
		allProperties = null;
>>>>>>> 6f9e444f
	}	
	public java.lang.String getScope() {
		return (java.lang.String) getPropertyValue("scope"); 
	}
	public void setScope(java.lang.String scope) {
		setFieldValue("scope", scope);
<<<<<<< HEAD
=======
		allProperties = null;
>>>>>>> 6f9e444f
	}	
	public java.lang.String getDatatypePackage() {
		return (java.lang.String) getPropertyValue("datatypePackage"); 
	}
	public void setDatatypePackage(java.lang.String datatypePackage) {
		setFieldValue("datatypePackage", datatypePackage);
<<<<<<< HEAD
=======
		allProperties = null;
>>>>>>> 6f9e444f
	}	
	public java.lang.String[] getTransaction() {
		return (java.lang.String[]) getPropertyValue("transaction"); 
	}
	public void setTransaction(java.lang.String[] transaction) {
		setFieldValue("transaction", transaction);
<<<<<<< HEAD
=======
		allProperties = null;
>>>>>>> 6f9e444f
	}	
	public java.lang.String[] getCustom1() {
		return (java.lang.String[]) getPropertyValue("custom1"); 
	}
	public void setCustom1(java.lang.String[] custom1) {
		setFieldValue("custom1", custom1);
<<<<<<< HEAD
=======
		allProperties = null;
>>>>>>> 6f9e444f
	}	
	public java.lang.String[] getCustom2() {
		return (java.lang.String[]) getPropertyValue("custom2"); 
	}
	public void setCustom2(java.lang.String[] custom2) {
		setFieldValue("custom2", custom2);
<<<<<<< HEAD
=======
		allProperties = null;
>>>>>>> 6f9e444f
	}	
	public java.lang.Boolean getCacheable() {
		return (java.lang.Boolean) getPropertyValue("cacheable"); 
	}
	public void setCacheable(java.lang.Boolean cacheable) {
		setFieldValue("cacheable", cacheable);
<<<<<<< HEAD
=======
		allProperties = null;
>>>>>>> 6f9e444f
	}	
	public org.openl.rules.enumeration.RecalculateEnum getRecalculate() {
		return (org.openl.rules.enumeration.RecalculateEnum) getPropertyValue("recalculate"); 
	}
	public void setRecalculate(org.openl.rules.enumeration.RecalculateEnum recalculate) {
		setFieldValue("recalculate", recalculate);
<<<<<<< HEAD
=======
		allProperties = null;
>>>>>>> 6f9e444f
	}	
	public java.lang.String getPrecision() {
		return (java.lang.String) getPropertyValue("precision"); 
	}
	public void setPrecision(java.lang.String precision) {
		setFieldValue("precision", precision);
<<<<<<< HEAD
=======
		allProperties = null;
>>>>>>> 6f9e444f
	}	
	public java.lang.Boolean getAutoType() {
		return (java.lang.Boolean) getPropertyValue("autoType"); 
	}
	public void setAutoType(java.lang.Boolean autoType) {
		setFieldValue("autoType", autoType);
<<<<<<< HEAD
	}	
	public org.openl.rules.enumeration.OriginsEnum getOrigin() {
		return (org.openl.rules.enumeration.OriginsEnum) getPropertyValue("origin"); 
	}
	public void setOrigin(org.openl.rules.enumeration.OriginsEnum origin) {
		setFieldValue("origin", origin);
=======
		allProperties = null;
>>>>>>> 6f9e444f
	}	
// <<< END INSERT >>>

    /**
     * {@inheritDoc}
     */
    public Object getPropertyValue(String key) {
        return getAllProperties().get(key);
    }

    /**
     * {@inheritDoc}
     */
    public String getPropertyValueAsString(String key) {
        String result = null;
        Object propValue = getPropertyValue(key);
        if (propValue != null) {
            if (propValue instanceof Date) {
                String format = TablePropertyDefinitionUtils.getPropertyByName(key).getFormat();
                if (format != null) {
                    SimpleDateFormat dateFormat = new SimpleDateFormat(format);
                    result = dateFormat.format((Date) propValue);
                }
            } else if (EnumUtils.isEnum(propValue)) {
                result = ((Enum<?>) propValue).name();
            } else if (EnumUtils.isEnumArray(propValue)) {

                Object[] enums = (Object[]) propValue;

                if (!ArrayTool.isEmpty(enums)) {

                    String[] names = EnumUtils.getNames(enums);
                    result = StringUtils.join(names, ",");
                } else {
                    result = "";
                }
            } else {
                result = propValue.toString();
            }
        }
        return result;
    }

    /**
     * {@inheritDoc}
     */
    public InheritanceLevel getPropertyLevelDefinedOn(String propertyName) {
        InheritanceLevel result = null;
        if (getPropertiesDefinedInTable().containsKey(propertyName)) {
            result = InheritanceLevel.TABLE;
        } else if (getPropertiesAppliedForCategory().containsKey(propertyName)) {
            result = InheritanceLevel.CATEGORY;
        } else if (getPropertiesAppliedForModule().containsKey(propertyName)) {
            result = InheritanceLevel.MODULE;
        } else if (getExternalPropertiesAppliedForModule().containsKey(propertyName)) {
            result = InheritanceLevel.EXTERNAL;
        }
        return result;
    }

    /**
     * {@inheritDoc}
     */
    public boolean isPropertyAppliedByDefault(String propertyName) {
        boolean result = false;
        if (getPropertyLevelDefinedOn(propertyName) == null && defaultProperties.containsKey(propertyName)) {
            result = true;
        }
        return result;
    }

    /**
     * {@inheritDoc}
     */
    public ILogicalTable getPropertiesSection() {
        return propertySection;
    }

    public void setPropertiesSection(ILogicalTable propertySection) {
        this.propertySection = propertySection;
    }

    public ILogicalTable getModulePropertiesTable() {
        return modulePropertiesTable;
    }

    public void setModulePropertiesTable(ILogicalTable modulePropertiesTable) {
        this.modulePropertiesTable = modulePropertiesTable;
    }

    public ILogicalTable getCategoryPropertiesTable() {
        return categoryPropertiesTable;
    }

    public void setCategoryPropertiesTable(ILogicalTable categoryPropertiesTable) {
        this.categoryPropertiesTable = categoryPropertiesTable;
    }

    public ILogicalTable getInheritedPropertiesTable(InheritanceLevel inheritanceLevel) {
        if (InheritanceLevel.MODULE.equals(inheritanceLevel)) {
            return modulePropertiesTable;
        } else if (InheritanceLevel.CATEGORY.equals(inheritanceLevel)) {
            return categoryPropertiesTable;
        }
        return null;
    }

    private Map<String, Object> allProperties = null;
    
    /**
     * {@inheritDoc}
     */
    public Map<String, Object> getAllProperties() {
        if (allProperties != null){
            return allProperties;
        }
        Map<String, Object> tableAndCategoryProp = mergeLevelProperties(super.getFieldValues(), categoryProperties);
        Map<String, Object> tableAndCategoryAndModuleProp = mergeLevelProperties(tableAndCategoryProp, moduleProperties);
        Map<String, Object> tableAndCategoryAndModuleAndExteranlProp = mergeLevelProperties(tableAndCategoryAndModuleProp, externalModuleProperties);
        Map<String, Object> allTableProperties = mergeLevelProperties(tableAndCategoryAndModuleAndExteranlProp, defaultProperties);
        allProperties = Collections.unmodifiableMap(allTableProperties);
        return allProperties;
    }

    @Override
    public void setFieldValue(String name, Object value) {
        PropertiesChecker.isPropertySuitableForLevel(InheritanceLevel.TABLE, name);
        PropertiesChecker.isPropertySuitableForTableType(name, currentTableType);
        super.setFieldValue(name, value);

    }

    /**
     * {@inheritDoc}
     */
    public Map<String, Object> getPropertiesDefinedInTable() {
        return super.getFieldValues();
    }

    /**
     * {@inheritDoc}
     */
    public Map<String, Object> getPropertiesDefinedInTableIgnoreSystem() {
        Map<String, Object> result = new HashMap<String, Object>();
        Map<String, Object> propDefinedInTable = getPropertiesDefinedInTable();
        for (Map.Entry<String, Object> property : propDefinedInTable.entrySet()) {
            String propName = property.getKey();
            TablePropertyDefinition propertyDefinition = TablePropertyDefinitionUtils.getPropertyByName(propName);
            if (!propertyDefinition.isSystem()) {
                result.put(propName, property.getValue());
            }
        }
        return result;
    }

    public void setPropertiesAppliedForCategory(Map<String, Object> categoryProperties) {
        this.categoryProperties = categoryProperties;
        allProperties = null;
    }

    /**
     * {@inheritDoc}
     */
    public Map<String, Object> getPropertiesAppliedForCategory() {
        return categoryProperties;
    }

    public void setPropertiesAppliedForModule(Map<String, Object> moduleProperties) {
        this.moduleProperties = moduleProperties;
        allProperties = null;
    }

    /**
     * {@inheritDoc}
     */
    public Map<String, Object> getPropertiesAppliedForModule() {
        return moduleProperties;
    }

    public void setPropertiesAppliedByDefault(Map<String, Object> defaultProperties) {
        this.defaultProperties = defaultProperties;
        allProperties = null;
    }

    /**
     * {@inheritDoc}
     */
    public Map<String, Object> getPropertiesAppliedByDefault() {
        return defaultProperties;
    }

    public void setCurrentTableType(String currentTableType) {
        this.currentTableType = currentTableType;
    }

    public String getCurrentTableType() {
        return currentTableType;
    }

    public Map<String, Object> getExternalPropertiesAppliedForModule() {
        return externalModuleProperties;
    }

    public void setExternalPropertiesAppliedForModule(Map<String, Object> moduleProperties) {
        this.externalModuleProperties = moduleProperties;
        allProperties = null;
    }

    /**
     * {@inheritDoc}
     */
    public boolean isPropertiesEmpty() {
        Set<String> keys = getAllProperties().keySet();
        for (String key : keys) {
            if (getAllProperties().get(key) != null) {
                return false;
            }
        }
        return true;
    }

}<|MERGE_RESOLUTION|>--- conflicted
+++ resolved
@@ -13,12 +13,12 @@
 import org.openl.util.EnumUtils;
 
 import java.text.SimpleDateFormat;
-import java.util.Collections;
 import java.util.Date;
 import java.util.HashMap;
 import java.util.Map;
 import java.util.Map.Entry;
 import java.util.Set;
+import java.util.Collections;
 
 public class TableProperties extends DynamicObject implements ITableProperties {
 
@@ -77,352 +77,250 @@
     }
 
     // <<< INSERT >>>
-	public java.lang.String getName() {
-		return (java.lang.String) getPropertyValue("name"); 
-	}
-	public void setName(java.lang.String name) {
-		setFieldValue("name", name);
-<<<<<<< HEAD
-=======
-		allProperties = null;
->>>>>>> 6f9e444f
-	}	
-	public java.lang.String getCategory() {
-		return (java.lang.String) getPropertyValue("category"); 
-	}
-	public void setCategory(java.lang.String category) {
-		setFieldValue("category", category);
-<<<<<<< HEAD
-=======
-		allProperties = null;
->>>>>>> 6f9e444f
-	}	
-	public java.lang.String getDescription() {
-		return (java.lang.String) getPropertyValue("description"); 
-	}
-	public void setDescription(java.lang.String description) {
-		setFieldValue("description", description);
-<<<<<<< HEAD
-=======
-		allProperties = null;
->>>>>>> 6f9e444f
-	}	
-	public java.lang.String[] getTags() {
-		return (java.lang.String[]) getPropertyValue("tags"); 
-	}
-	public void setTags(java.lang.String[] tags) {
-		setFieldValue("tags", tags);
-<<<<<<< HEAD
-=======
-		allProperties = null;
->>>>>>> 6f9e444f
-	}	
-	public java.util.Date getEffectiveDate() {
-		return (java.util.Date) getPropertyValue("effectiveDate"); 
-	}
-	public void setEffectiveDate(java.util.Date effectiveDate) {
-		setFieldValue("effectiveDate", effectiveDate);
-<<<<<<< HEAD
-=======
-		allProperties = null;
->>>>>>> 6f9e444f
-	}	
-	public java.util.Date getExpirationDate() {
-		return (java.util.Date) getPropertyValue("expirationDate"); 
-	}
-	public void setExpirationDate(java.util.Date expirationDate) {
-		setFieldValue("expirationDate", expirationDate);
-<<<<<<< HEAD
-=======
-		allProperties = null;
->>>>>>> 6f9e444f
-	}	
-	public java.util.Date getStartRequestDate() {
-		return (java.util.Date) getPropertyValue("startRequestDate"); 
-	}
-	public void setStartRequestDate(java.util.Date startRequestDate) {
-		setFieldValue("startRequestDate", startRequestDate);
-<<<<<<< HEAD
-=======
-		allProperties = null;
->>>>>>> 6f9e444f
-	}	
-	public java.util.Date getEndRequestDate() {
-		return (java.util.Date) getPropertyValue("endRequestDate"); 
-	}
-	public void setEndRequestDate(java.util.Date endRequestDate) {
-		setFieldValue("endRequestDate", endRequestDate);
-<<<<<<< HEAD
-=======
-		allProperties = null;
->>>>>>> 6f9e444f
-	}	
-	public java.lang.String getCreatedBy() {
-		return (java.lang.String) getPropertyValue("createdBy"); 
-	}
-	public void setCreatedBy(java.lang.String createdBy) {
-		setFieldValue("createdBy", createdBy);
-<<<<<<< HEAD
-=======
-		allProperties = null;
->>>>>>> 6f9e444f
-	}	
-	public java.util.Date getCreatedOn() {
-		return (java.util.Date) getPropertyValue("createdOn"); 
-	}
-	public void setCreatedOn(java.util.Date createdOn) {
-		setFieldValue("createdOn", createdOn);
-<<<<<<< HEAD
-=======
-		allProperties = null;
->>>>>>> 6f9e444f
-	}	
-	public java.lang.String getModifiedBy() {
-		return (java.lang.String) getPropertyValue("modifiedBy"); 
-	}
-	public void setModifiedBy(java.lang.String modifiedBy) {
-		setFieldValue("modifiedBy", modifiedBy);
-<<<<<<< HEAD
-=======
-		allProperties = null;
->>>>>>> 6f9e444f
-	}	
-	public java.util.Date getModifiedOn() {
-		return (java.util.Date) getPropertyValue("modifiedOn"); 
-	}
-	public void setModifiedOn(java.util.Date modifiedOn) {
-		setFieldValue("modifiedOn", modifiedOn);
-<<<<<<< HEAD
-=======
-		allProperties = null;
->>>>>>> 6f9e444f
-	}	
-	public java.lang.String getId() {
-		return (java.lang.String) getPropertyValue("id"); 
-	}
-	public void setId(java.lang.String id) {
-		setFieldValue("id", id);
-<<<<<<< HEAD
-=======
-		allProperties = null;
->>>>>>> 6f9e444f
-	}	
-	public java.lang.String getBuildPhase() {
-		return (java.lang.String) getPropertyValue("buildPhase"); 
-	}
-	public void setBuildPhase(java.lang.String buildPhase) {
-		setFieldValue("buildPhase", buildPhase);
-<<<<<<< HEAD
-=======
-		allProperties = null;
->>>>>>> 6f9e444f
-	}	
-	public java.lang.String getValidateDT() {
-		return (java.lang.String) getPropertyValue("validateDT"); 
-	}
-	public void setValidateDT(java.lang.String validateDT) {
-		setFieldValue("validateDT", validateDT);
-<<<<<<< HEAD
-=======
-		allProperties = null;
->>>>>>> 6f9e444f
-	}	
-	public java.lang.String getLob() {
-		return (java.lang.String) getPropertyValue("lob"); 
-	}
-	public void setLob(java.lang.String lob) {
-		setFieldValue("lob", lob);
-<<<<<<< HEAD
-=======
-		allProperties = null;
->>>>>>> 6f9e444f
-	}	
-	public org.openl.rules.enumeration.UsRegionsEnum[] getUsregion() {
-		return (org.openl.rules.enumeration.UsRegionsEnum[]) getPropertyValue("usregion"); 
-	}
-	public void setUsregion(org.openl.rules.enumeration.UsRegionsEnum[] usregion) {
-		setFieldValue("usregion", usregion);
-<<<<<<< HEAD
-=======
-		allProperties = null;
->>>>>>> 6f9e444f
-	}	
-	public org.openl.rules.enumeration.CountriesEnum[] getCountry() {
-		return (org.openl.rules.enumeration.CountriesEnum[]) getPropertyValue("country"); 
-	}
-	public void setCountry(org.openl.rules.enumeration.CountriesEnum[] country) {
-		setFieldValue("country", country);
-<<<<<<< HEAD
-=======
-		allProperties = null;
->>>>>>> 6f9e444f
-	}	
-	public org.openl.rules.enumeration.CurrenciesEnum[] getCurrency() {
-		return (org.openl.rules.enumeration.CurrenciesEnum[]) getPropertyValue("currency"); 
-	}
-	public void setCurrency(org.openl.rules.enumeration.CurrenciesEnum[] currency) {
-		setFieldValue("currency", currency);
-<<<<<<< HEAD
-=======
-		allProperties = null;
->>>>>>> 6f9e444f
-	}	
-	public org.openl.rules.enumeration.LanguagesEnum[] getLang() {
-		return (org.openl.rules.enumeration.LanguagesEnum[]) getPropertyValue("lang"); 
-	}
-	public void setLang(org.openl.rules.enumeration.LanguagesEnum[] lang) {
-		setFieldValue("lang", lang);
-<<<<<<< HEAD
-=======
-		allProperties = null;
->>>>>>> 6f9e444f
-	}	
-	public org.openl.rules.enumeration.UsStatesEnum[] getState() {
-		return (org.openl.rules.enumeration.UsStatesEnum[]) getPropertyValue("state"); 
-	}
-	public void setState(org.openl.rules.enumeration.UsStatesEnum[] state) {
-		setFieldValue("state", state);
-<<<<<<< HEAD
-=======
-		allProperties = null;
->>>>>>> 6f9e444f
-	}	
-	public org.openl.rules.enumeration.RegionsEnum[] getRegion() {
-		return (org.openl.rules.enumeration.RegionsEnum[]) getPropertyValue("region"); 
-	}
-	public void setRegion(org.openl.rules.enumeration.RegionsEnum[] region) {
-		setFieldValue("region", region);
-<<<<<<< HEAD
-=======
-		allProperties = null;
->>>>>>> 6f9e444f
-	}	
-	public java.lang.String getVersion() {
-		return (java.lang.String) getPropertyValue("version"); 
-	}
-	public void setVersion(java.lang.String version) {
-		setFieldValue("version", version);
-<<<<<<< HEAD
-=======
-		allProperties = null;
->>>>>>> 6f9e444f
-	}	
-	public java.lang.Boolean getActive() {
-		return (java.lang.Boolean) getPropertyValue("active"); 
-	}
-	public void setActive(java.lang.Boolean active) {
-		setFieldValue("active", active);
-<<<<<<< HEAD
-=======
-		allProperties = null;
->>>>>>> 6f9e444f
-	}	
-	public java.lang.Boolean getFailOnMiss() {
-		return (java.lang.Boolean) getPropertyValue("failOnMiss"); 
-	}
-	public void setFailOnMiss(java.lang.Boolean failOnMiss) {
-		setFieldValue("failOnMiss", failOnMiss);
-<<<<<<< HEAD
-=======
-		allProperties = null;
->>>>>>> 6f9e444f
-	}	
-	public java.lang.String getScope() {
-		return (java.lang.String) getPropertyValue("scope"); 
-	}
-	public void setScope(java.lang.String scope) {
-		setFieldValue("scope", scope);
-<<<<<<< HEAD
-=======
-		allProperties = null;
->>>>>>> 6f9e444f
-	}	
-	public java.lang.String getDatatypePackage() {
-		return (java.lang.String) getPropertyValue("datatypePackage"); 
-	}
-	public void setDatatypePackage(java.lang.String datatypePackage) {
-		setFieldValue("datatypePackage", datatypePackage);
-<<<<<<< HEAD
-=======
-		allProperties = null;
->>>>>>> 6f9e444f
-	}	
-	public java.lang.String[] getTransaction() {
-		return (java.lang.String[]) getPropertyValue("transaction"); 
-	}
-	public void setTransaction(java.lang.String[] transaction) {
-		setFieldValue("transaction", transaction);
-<<<<<<< HEAD
-=======
-		allProperties = null;
->>>>>>> 6f9e444f
-	}	
-	public java.lang.String[] getCustom1() {
-		return (java.lang.String[]) getPropertyValue("custom1"); 
-	}
-	public void setCustom1(java.lang.String[] custom1) {
-		setFieldValue("custom1", custom1);
-<<<<<<< HEAD
-=======
-		allProperties = null;
->>>>>>> 6f9e444f
-	}	
-	public java.lang.String[] getCustom2() {
-		return (java.lang.String[]) getPropertyValue("custom2"); 
-	}
-	public void setCustom2(java.lang.String[] custom2) {
-		setFieldValue("custom2", custom2);
-<<<<<<< HEAD
-=======
-		allProperties = null;
->>>>>>> 6f9e444f
-	}	
-	public java.lang.Boolean getCacheable() {
-		return (java.lang.Boolean) getPropertyValue("cacheable"); 
-	}
-	public void setCacheable(java.lang.Boolean cacheable) {
-		setFieldValue("cacheable", cacheable);
-<<<<<<< HEAD
-=======
-		allProperties = null;
->>>>>>> 6f9e444f
-	}	
-	public org.openl.rules.enumeration.RecalculateEnum getRecalculate() {
-		return (org.openl.rules.enumeration.RecalculateEnum) getPropertyValue("recalculate"); 
-	}
-	public void setRecalculate(org.openl.rules.enumeration.RecalculateEnum recalculate) {
-		setFieldValue("recalculate", recalculate);
-<<<<<<< HEAD
-=======
-		allProperties = null;
->>>>>>> 6f9e444f
-	}	
-	public java.lang.String getPrecision() {
-		return (java.lang.String) getPropertyValue("precision"); 
-	}
-	public void setPrecision(java.lang.String precision) {
-		setFieldValue("precision", precision);
-<<<<<<< HEAD
-=======
-		allProperties = null;
->>>>>>> 6f9e444f
-	}	
-	public java.lang.Boolean getAutoType() {
-		return (java.lang.Boolean) getPropertyValue("autoType"); 
-	}
-	public void setAutoType(java.lang.Boolean autoType) {
-		setFieldValue("autoType", autoType);
-<<<<<<< HEAD
+    public java.lang.String getName() {
+        return (java.lang.String) getPropertyValue("name");
+    }
+    public void setName(java.lang.String name) {
+        setFieldValue("name", name);
+		allProperties = null;
+    }
+    public java.lang.String getCategory() {
+        return (java.lang.String) getPropertyValue("category");
+    }
+    public void setCategory(java.lang.String category) {
+        setFieldValue("category", category);
+		allProperties = null;
+    }
+    public java.lang.String getDescription() {
+        return (java.lang.String) getPropertyValue("description");
+    }
+    public void setDescription(java.lang.String description) {
+        setFieldValue("description", description);
+		allProperties = null;
+    }
+    public java.lang.String[] getTags() {
+        return (java.lang.String[]) getPropertyValue("tags");
+    }
+    public void setTags(java.lang.String[] tags) {
+        setFieldValue("tags", tags);
+		allProperties = null;
+    }
+    public java.util.Date getEffectiveDate() {
+        return (java.util.Date) getPropertyValue("effectiveDate");
+    }
+    public void setEffectiveDate(java.util.Date effectiveDate) {
+        setFieldValue("effectiveDate", effectiveDate);
+		allProperties = null;
+    }
+    public java.util.Date getExpirationDate() {
+        return (java.util.Date) getPropertyValue("expirationDate");
+    }
+    public void setExpirationDate(java.util.Date expirationDate) {
+        setFieldValue("expirationDate", expirationDate);
+		allProperties = null;
+    }
+    public java.util.Date getStartRequestDate() {
+        return (java.util.Date) getPropertyValue("startRequestDate");
+    }
+    public void setStartRequestDate(java.util.Date startRequestDate) {
+        setFieldValue("startRequestDate", startRequestDate);
+		allProperties = null;
+    }
+    public java.util.Date getEndRequestDate() {
+        return (java.util.Date) getPropertyValue("endRequestDate");
+    }
+    public void setEndRequestDate(java.util.Date endRequestDate) {
+        setFieldValue("endRequestDate", endRequestDate);
+		allProperties = null;
+    }
+    public java.lang.String getCreatedBy() {
+        return (java.lang.String) getPropertyValue("createdBy");
+    }
+    public void setCreatedBy(java.lang.String createdBy) {
+        setFieldValue("createdBy", createdBy);
+		allProperties = null;
+    }
+    public java.util.Date getCreatedOn() {
+        return (java.util.Date) getPropertyValue("createdOn");
+    }
+    public void setCreatedOn(java.util.Date createdOn) {
+        setFieldValue("createdOn", createdOn);
+		allProperties = null;
+    }
+    public java.lang.String getModifiedBy() {
+        return (java.lang.String) getPropertyValue("modifiedBy");
+    }
+    public void setModifiedBy(java.lang.String modifiedBy) {
+        setFieldValue("modifiedBy", modifiedBy);
+		allProperties = null;
+    }
+    public java.util.Date getModifiedOn() {
+        return (java.util.Date) getPropertyValue("modifiedOn");
+    }
+    public void setModifiedOn(java.util.Date modifiedOn) {
+        setFieldValue("modifiedOn", modifiedOn);
+		allProperties = null;
+    }
+    public java.lang.String getId() {
+        return (java.lang.String) getPropertyValue("id");
+    }
+    public void setId(java.lang.String id) {
+        setFieldValue("id", id);
+		allProperties = null;
+    }
+    public java.lang.String getBuildPhase() {
+        return (java.lang.String) getPropertyValue("buildPhase");
+    }
+    public void setBuildPhase(java.lang.String buildPhase) {
+        setFieldValue("buildPhase", buildPhase);
+		allProperties = null;
+    }
+    public java.lang.String getValidateDT() {
+        return (java.lang.String) getPropertyValue("validateDT");
+    }
+    public void setValidateDT(java.lang.String validateDT) {
+        setFieldValue("validateDT", validateDT);
+		allProperties = null;
+    }
+    public java.lang.String getLob() {
+        return (java.lang.String) getPropertyValue("lob");
+    }
+    public void setLob(java.lang.String lob) {
+        setFieldValue("lob", lob);
+		allProperties = null;
+    }
+    public org.openl.rules.enumeration.UsRegionsEnum[] getUsregion() {
+        return (org.openl.rules.enumeration.UsRegionsEnum[]) getPropertyValue("usregion");
+    }
+    public void setUsregion(org.openl.rules.enumeration.UsRegionsEnum[] usregion) {
+        setFieldValue("usregion", usregion);
+		allProperties = null;
+    }
+    public org.openl.rules.enumeration.CountriesEnum[] getCountry() {
+        return (org.openl.rules.enumeration.CountriesEnum[]) getPropertyValue("country");
+    }
+    public void setCountry(org.openl.rules.enumeration.CountriesEnum[] country) {
+        setFieldValue("country", country);
+		allProperties = null;
+    }
+    public org.openl.rules.enumeration.CurrenciesEnum[] getCurrency() {
+        return (org.openl.rules.enumeration.CurrenciesEnum[]) getPropertyValue("currency");
+    }
+    public void setCurrency(org.openl.rules.enumeration.CurrenciesEnum[] currency) {
+        setFieldValue("currency", currency);
+		allProperties = null;
+    }
+    public org.openl.rules.enumeration.LanguagesEnum[] getLang() {
+        return (org.openl.rules.enumeration.LanguagesEnum[]) getPropertyValue("lang");
+    }
+    public void setLang(org.openl.rules.enumeration.LanguagesEnum[] lang) {
+        setFieldValue("lang", lang);
+		allProperties = null;
+    }
+    public org.openl.rules.enumeration.UsStatesEnum[] getState() {
+        return (org.openl.rules.enumeration.UsStatesEnum[]) getPropertyValue("state");
+    }
+    public void setState(org.openl.rules.enumeration.UsStatesEnum[] state) {
+        setFieldValue("state", state);
+		allProperties = null;
+    }
+    public org.openl.rules.enumeration.RegionsEnum[] getRegion() {
+        return (org.openl.rules.enumeration.RegionsEnum[]) getPropertyValue("region");
+    }
+    public void setRegion(org.openl.rules.enumeration.RegionsEnum[] region) {
+        setFieldValue("region", region);
+		allProperties = null;
+    }
+    public java.lang.String getVersion() {
+        return (java.lang.String) getPropertyValue("version");
+    }
+    public void setVersion(java.lang.String version) {
+        setFieldValue("version", version);
+		allProperties = null;
+    }
+    public java.lang.Boolean getActive() {
+        return (java.lang.Boolean) getPropertyValue("active");
+    }
+    public void setActive(java.lang.Boolean active) {
+        setFieldValue("active", active);
+		allProperties = null;
+    }
+    public java.lang.Boolean getFailOnMiss() {
+        return (java.lang.Boolean) getPropertyValue("failOnMiss");
+    }
+    public void setFailOnMiss(java.lang.Boolean failOnMiss) {
+        setFieldValue("failOnMiss", failOnMiss);
+		allProperties = null;
+    }
+    public java.lang.String getScope() {
+        return (java.lang.String) getPropertyValue("scope");
+    }
+    public void setScope(java.lang.String scope) {
+        setFieldValue("scope", scope);
+		allProperties = null;
+    }
+    public java.lang.String getDatatypePackage() {
+        return (java.lang.String) getPropertyValue("datatypePackage");
+    }
+    public void setDatatypePackage(java.lang.String datatypePackage) {
+        setFieldValue("datatypePackage", datatypePackage);
+		allProperties = null;
+    }
+    public java.lang.String[] getTransaction() {
+        return (java.lang.String[]) getPropertyValue("transaction");
+    }
+    public void setTransaction(java.lang.String[] transaction) {
+        setFieldValue("transaction", transaction);
+		allProperties = null;
+    }
+    public java.lang.String[] getCustom1() {
+        return (java.lang.String[]) getPropertyValue("custom1");
+    }
+    public void setCustom1(java.lang.String[] custom1) {
+        setFieldValue("custom1", custom1);
+		allProperties = null;
+    }
+    public java.lang.String[] getCustom2() {
+        return (java.lang.String[]) getPropertyValue("custom2");
+    }
+    public void setCustom2(java.lang.String[] custom2) {
+        setFieldValue("custom2", custom2);
+		allProperties = null;
+    }
+    public java.lang.Boolean getCacheable() {
+        return (java.lang.Boolean) getPropertyValue("cacheable");
+    }
+    public void setCacheable(java.lang.Boolean cacheable) {
+        setFieldValue("cacheable", cacheable);
+		allProperties = null;
+    }
+    public org.openl.rules.enumeration.RecalculateEnum getRecalculate() {
+        return (org.openl.rules.enumeration.RecalculateEnum) getPropertyValue("recalculate");
+    }
+    public void setRecalculate(org.openl.rules.enumeration.RecalculateEnum recalculate) {
+        setFieldValue("recalculate", recalculate);
+		allProperties = null;
+    }
+    public java.lang.String getPrecision() {
+        return (java.lang.String) getPropertyValue("precision");
+    }
+    public void setPrecision(java.lang.String precision) {
+        setFieldValue("precision", precision);
+		allProperties = null;
+    }
+    public java.lang.Boolean getAutoType() {
+        return (java.lang.Boolean) getPropertyValue("autoType");
+    }
+    public void setAutoType(java.lang.Boolean autoType) {
+        setFieldValue("autoType", autoType);
 	}	
 	public org.openl.rules.enumeration.OriginsEnum getOrigin() {
 		return (org.openl.rules.enumeration.OriginsEnum) getPropertyValue("origin"); 
 	}
 	public void setOrigin(org.openl.rules.enumeration.OriginsEnum origin) {
 		setFieldValue("origin", origin);
-=======
-		allProperties = null;
->>>>>>> 6f9e444f
-	}	
+		allProperties = null;
+    }
 // <<< END INSERT >>>
 
     /**
