--- conflicted
+++ resolved
@@ -1,784 +1,779 @@
-package org.openl.rules.calc;
-
-import static java.util.stream.Collectors.joining;
-import static java.util.stream.Collectors.toList;
-import static java.util.stream.Collectors.toSet;
-
-import java.lang.reflect.Field;
-import java.util.*;
-import java.util.stream.IntStream;
-
-import org.apache.commons.collections4.ComparatorUtils;
-import org.apache.commons.lang3.StringUtils;
-import org.apache.commons.lang3.tuple.Pair;
-import org.apache.commons.lang3.tuple.Triple;
-import org.openl.binding.exception.DuplicatedFieldException;
-import org.openl.rules.datatype.gen.JavaBeanClassBuilder;
-import org.openl.rules.lang.xls.binding.XlsModuleOpenClass;
-import org.openl.rules.table.Point;
-import org.openl.types.IAggregateInfo;
-import org.openl.types.IOpenClass;
-import org.openl.types.IOpenField;
-import org.openl.types.NullOpenClass;
-import org.openl.types.impl.ADynamicClass;
-import org.openl.types.impl.DynamicArrayAggregateInfo;
-import org.openl.types.java.JavaOpenClass;
-import org.openl.util.ClassUtils;
-import org.openl.vm.IRuntimeEnv;
-
-public class CustomSpreadsheetResultOpenClass extends ADynamicClass {
-
-    private static final String[] EMPTY_STRING_ARRAY = new String[] {};
-
-    private String[] rowNames;
-    private String[] columnNames;
-    private String[] rowNamesForResultModel;
-    private String[] columnNamesForResultModel;
-    private List<Pair<String[], String[]>> rowAndColumnNamesForResultModelHistory;
-    private String[] rowTitles;
-    private String[] columnTitles;
-    private Map<String, Point> fieldsCoordinates;
-    private XlsModuleOpenClass module;
-    private volatile Class<?> beanClass;
-    private volatile SpreadsheetResultSetter[] spreadsheetResultSetters;
-    private boolean simpleRefBeanByRow;
-    private boolean simpleRefBeanByColumn;
-    private long columnsForResultModelCount;
-    private long rowsForResultModelCount;
-    private boolean detailedPlainModel;
-    private boolean ignoreCompilation = false;
-
-    private byte[] beanClassByteCode;
-    private volatile String beanClassName;
-    private final String packageName;
-    volatile Map<String, List<IOpenField>> beanFieldsMap;
-    private String[] sprStructureFieldNames;
-    private volatile boolean initializing;
-
-    public CustomSpreadsheetResultOpenClass(String name,
-            String[] rowNames,
-            String[] columnNames,
-            String[] rowNamesForResultModel,
-            String[] columnNamesForResultModel,
-            String[] rowTitles,
-            String[] columnTitles,
-            XlsModuleOpenClass module,
-            boolean detailedPlainModel,
-            String packageName) {
-        super(name, SpreadsheetResult.class);
-        this.rowNames = Objects.requireNonNull(rowNames);
-        this.columnNames = Objects.requireNonNull(columnNames);
-        this.rowNamesForResultModel = Objects.requireNonNull(rowNamesForResultModel);
-        this.columnNamesForResultModel = Objects.requireNonNull(columnNamesForResultModel);
-
-        this.columnsForResultModelCount = Arrays.stream(columnNamesForResultModel).filter(Objects::nonNull).count();
-        this.rowsForResultModelCount = Arrays.stream(rowNamesForResultModel).filter(Objects::nonNull).count();
-
-        this.simpleRefBeanByRow = columnsForResultModelCount == 1;
-        this.simpleRefBeanByColumn = rowsForResultModelCount == 1;
-
-        this.rowAndColumnNamesForResultModelHistory = new ArrayList<>();
-        this.rowAndColumnNamesForResultModelHistory
-            .add(Pair.of(this.columnNamesForResultModel, this.rowNamesForResultModel));
-
-        this.rowTitles = Objects.requireNonNull(rowTitles);
-        this.columnTitles = Objects.requireNonNull(columnTitles);
-
-        this.fieldsCoordinates = SpreadsheetResult.buildFieldsCoordinates(this.columnNames, this.rowNames);
-        this.module = module;
-        this.detailedPlainModel = detailedPlainModel;
-        this.packageName = Objects.requireNonNull(packageName, "spreadsheetResultPackage cannot be null");
-    }
-
-    public CustomSpreadsheetResultOpenClass(String name, XlsModuleOpenClass module, String packageName) {
-        this(name,
-            EMPTY_STRING_ARRAY,
-            EMPTY_STRING_ARRAY,
-            EMPTY_STRING_ARRAY,
-            EMPTY_STRING_ARRAY,
-            EMPTY_STRING_ARRAY,
-            EMPTY_STRING_ARRAY,
-            module,
-            false,
-            packageName);
-        this.simpleRefBeanByRow = true;
-        this.simpleRefBeanByColumn = true;
-    }
-
-    @Override
-    public void addField(IOpenField field) throws DuplicatedFieldException {
-        if (!(field instanceof CustomSpreadsheetResultField)) {
-            throw new IllegalStateException(String.format("Expected type '%s', but found type '%s'.",
-                CustomSpreadsheetResultField.class.getTypeName(),
-                field.getClass().getTypeName()));
-        }
-        super.addField(field);
-    }
-
-    @Override
-    public boolean isAssignableFrom(IOpenClass ioc) {
-        if (ioc instanceof CustomSpreadsheetResultOpenClass) {
-            CustomSpreadsheetResultOpenClass customSpreadsheetResultOpenClass = (CustomSpreadsheetResultOpenClass) ioc;
-            return this.getName().equals(customSpreadsheetResultOpenClass.getName());
-        }
-        return false;
-    }
-
-    private Iterable<IOpenClass> superClasses = null;
-
-    @Override
-    public IAggregateInfo getAggregateInfo() {
-        return DynamicArrayAggregateInfo.aggregateInfo;
-    }
-
-    @Override
-    public String getPackageName() {
-        return packageName;
-    }
-
-    public byte[] getBeanClassByteCode() {
-        return beanClassByteCode.clone();
-    }
-
-    @Override
-    public synchronized Iterable<IOpenClass> superClasses() {
-        if (superClasses == null) {
-            Class<?>[] interfaces = SpreadsheetResult.class.getInterfaces();
-            List<IOpenClass> superClasses = new ArrayList<>(interfaces.length + 1);
-            for (Class<?> interf : interfaces) {
-                superClasses.add(JavaOpenClass.getOpenClass(interf));
-            }
-            this.superClasses = superClasses;
-        }
-        return superClasses;
-    }
-
-    public XlsModuleOpenClass getModule() {
-        return module;
-    }
-
-    private void extendSpreadsheetResult(String[] rowNames,
-            String[] columnNames,
-            String[] rowNamesForResultModel,
-            String[] columnNamesForResultModel,
-            String[] rowTitles,
-            String[] columnTitles,
-            Collection<IOpenField> fields,
-            boolean simpleRefBeanByRow,
-            boolean simpleRefBeanByColumn,
-            boolean detailedPlainModel) {
-        if (beanClass != null) {
-            throw new IllegalStateException(
-                "Bean class for custom spreadsheet result is already generated. This spreadsheet result type cannot be extended.");
-        }
-
-        List<String> nRowNames = Arrays.stream(this.rowNames).collect(toList());
-        List<String> nRowNamesForResultModel = Arrays.stream(this.rowNamesForResultModel).collect(toList());
-        Set<String> existedRowNamesSet = Arrays.stream(this.rowNames).collect(toSet());
-
-        List<String> nColumnNames = Arrays.stream(this.columnNames).collect(toList());
-        List<String> nColumnNamesForResultModel = Arrays.stream(this.columnNamesForResultModel).collect(toList());
-        Set<String> existedColumnNamesSet = Arrays.stream(this.columnNames).collect(toSet());
-
-        List<String> nRowTitles = Arrays.stream(this.rowTitles).collect(toList());
-        List<String> nColumnTitles = Arrays.stream(this.columnTitles).collect(toList());
-
-        boolean fieldCoordinatesNeedUpdate = false;
-        boolean rowColumnsForResultModelNeedUpdate = false;
-
-        for (int i = 0; i < rowNames.length; i++) {
-            if (!existedRowNamesSet.contains(rowNames[i])) {
-                nRowNames.add(rowNames[i]);
-                nRowNamesForResultModel.add(rowNamesForResultModel[i]);
-                nRowTitles.add(rowTitles[i]);
-                fieldCoordinatesNeedUpdate = true;
-                rowColumnsForResultModelNeedUpdate = true;
-            } else if (rowNamesForResultModel[i] != null) {
-                int k = nRowNames.indexOf(rowNames[i]);
-                nRowNamesForResultModel.set(k, rowNamesForResultModel[i]);
-                rowColumnsForResultModelNeedUpdate = true;
-            }
-        }
-
-        for (int i = 0; i < columnNames.length; i++) {
-            if (!existedColumnNamesSet.contains(columnNames[i])) {
-                nColumnNames.add(columnNames[i]);
-                nColumnNamesForResultModel.add(columnNamesForResultModel[i]);
-                nColumnTitles.add(columnTitles[i]);
-                fieldCoordinatesNeedUpdate = true;
-                rowColumnsForResultModelNeedUpdate = true;
-            } else if (columnNamesForResultModel[i] != null) {
-                int k = nColumnNames.indexOf(columnNames[i]);
-                nColumnNamesForResultModel.set(k, columnNamesForResultModel[i]);
-                rowColumnsForResultModelNeedUpdate = true;
-            }
-        }
-
-        if (fieldCoordinatesNeedUpdate) {
-            this.rowNames = nRowNames.toArray(EMPTY_STRING_ARRAY);
-            this.rowTitles = nRowTitles.toArray(EMPTY_STRING_ARRAY);
-
-            this.columnNames = nColumnNames.toArray(EMPTY_STRING_ARRAY);
-            this.columnTitles = nColumnTitles.toArray(EMPTY_STRING_ARRAY);
-
-            this.fieldsCoordinates = Collections
-                .unmodifiableMap(SpreadsheetResult.buildFieldsCoordinates(this.columnNames, this.rowNames));
-        }
-
-        if (rowColumnsForResultModelNeedUpdate) {
-            this.simpleRefBeanByRow = simpleRefBeanByRow && this.simpleRefBeanByRow;
-            this.simpleRefBeanByColumn = simpleRefBeanByColumn && this.simpleRefBeanByColumn;
-
-            this.rowAndColumnNamesForResultModelHistory.add(Pair.of(columnNamesForResultModel, rowNamesForResultModel));
-
-            this.rowNamesForResultModel = nRowNamesForResultModel.toArray(EMPTY_STRING_ARRAY);
-            this.columnNamesForResultModel = nColumnNamesForResultModel.toArray(EMPTY_STRING_ARRAY);
-            this.columnsForResultModelCount = Arrays.stream(columnNamesForResultModel).filter(Objects::nonNull).count();
-            this.rowsForResultModelCount = Arrays.stream(rowNamesForResultModel).filter(Objects::nonNull).count();
-        }
-
-        for (IOpenField field : fields) {
-            IOpenField thisField = getField(field.getName());
-
-            if (thisField == null) {
-                addField(field);
-            } else {
-                if (thisField instanceof CustomSpreadsheetResultField && field instanceof CustomSpreadsheetResultField) {
-                    fieldMap().put(field.getName(),
-                        new CastingCustomSpreadsheetResultField(this,
-                            field.getName(),
-                            (CustomSpreadsheetResultField) thisField,
-                            (CustomSpreadsheetResultField) field));
-                }
-            }
-        }
-
-        this.detailedPlainModel = this.detailedPlainModel || detailedPlainModel;
-
-    }
-
-    public String[] getRowNames() {
-        return rowNames.clone();
-    }
-
-    public String[] getColumnNames() {
-        return columnNames.clone();
-    }
-
-    public String[] getRowTitles() {
-        return rowTitles.clone();
-    }
-
-    public String[] getColumnTitles() {
-        return columnTitles.clone();
-    }
-
-    public void extendWith(CustomSpreadsheetResultOpenClass customSpreadsheetResultOpenClass) {
-        if (beanClass != null) {
-            throw new IllegalStateException(
-                "Java bean class for custom spreadsheet result is loaded to classloader. Custom spreadsheet result cannot be extended.");
-        }
-        this.extendSpreadsheetResult(customSpreadsheetResultOpenClass.rowNames,
-            customSpreadsheetResultOpenClass.columnNames,
-            customSpreadsheetResultOpenClass.rowNamesForResultModel,
-            customSpreadsheetResultOpenClass.columnNamesForResultModel,
-            customSpreadsheetResultOpenClass.rowTitles,
-            customSpreadsheetResultOpenClass.columnTitles,
-            customSpreadsheetResultOpenClass.getFields().values(),
-            customSpreadsheetResultOpenClass.simpleRefBeanByRow,
-            customSpreadsheetResultOpenClass.simpleRefBeanByColumn,
-            customSpreadsheetResultOpenClass.detailedPlainModel);
-    }
-
-    public void fixCSRFields() {
-        if (beanClass != null) {
-            throw new IllegalStateException(
-                "Java bean class for custom spreadsheet result is loaded to classloader. Custom spreadsheet result cannot be extended.");
-        }
-        for (String fieldName : fieldMap().keySet()) {
-            IOpenField openField = fieldMap().get(fieldName);
-            IOpenClass type = openField.getType();
-            int dim = 0;
-            while (type.isArray()) {
-                type = type.getComponentClass();
-                dim++;
-            }
-            if (type instanceof CustomSpreadsheetResultOpenClass) {
-                IOpenClass openClass = module.findType(type.getName());
-                if (openClass instanceof CustomSpreadsheetResultOpenClass) {
-                    IOpenClass t = openClass;
-                    if (dim > 0) {
-                        t = t.getArrayType(dim);
-                    }
-                    fieldMap().put(fieldName, new CustomSpreadsheetResultField(module, fieldName, t));
-                } else if (openClass != null) {
-                    throw new IllegalStateException(String.format("Expected type '%s', but found type '%s'.",
-                        CustomSpreadsheetResultOpenClass.class.getTypeName(),
-                        openClass.getName()));
-                }
-            } else if (type instanceof SpreadsheetResultOpenClass) {
-                IOpenClass t = module.getSpreadsheetResultOpenClassWithResolvedFieldTypes();
-                if (dim > 0) {
-                    t = t.getArrayType(dim);
-                }
-                fieldMap().put(fieldName, new CustomSpreadsheetResultField(module, fieldName, t));
-            }
-        }
-    }
-
-    public String[] getRowNamesForResultModel() {
-        return rowNamesForResultModel.clone();
-    }
-
-    public String[] getColumnNamesForResultModel() {
-        return columnNamesForResultModel.clone();
-    }
-
-    private boolean isCustomSpreadsheetResultField(IOpenField field) {
-        return field instanceof CustomSpreadsheetResultField;
-    }
-
-    public CustomSpreadsheetResultOpenClass makeCopyForModule(XlsModuleOpenClass module) {
-        CustomSpreadsheetResultOpenClass type = new CustomSpreadsheetResultOpenClass(getName(),
-            rowNames,
-            columnNames,
-            rowNamesForResultModel,
-            columnNamesForResultModel,
-            rowTitles,
-            columnTitles,
-            module,
-            detailedPlainModel,
-            packageName);
-        for (IOpenField field : getFields().values()) {
-            if (isCustomSpreadsheetResultField(field)) {
-                type.addField(field);
-            }
-        }
-        type.setMetaInfo(getMetaInfo());
-        return type;
-    }
-
-    @Override
-    public Object newInstance(IRuntimeEnv env) {
-        return new SpreadsheetResult(new Object[rowNames.length][columnNames.length],
-            rowNames,
-            columnNames,
-            rowNamesForResultModel,
-            columnNamesForResultModel,
-            fieldsCoordinates);
-    }
-
-    public Object createBean(SpreadsheetResult spreadsheetResult) {
-        if (!this.getName().equals(spreadsheetResult.getCustomSpreadsheetResultOpenClass().getName()) && !Objects
-            .equals(
-                module.getSpreadsheetResultOpenClassWithResolvedFieldTypes()
-                    .toCustomSpreadsheetResultOpenClass()
-                    .getName(),
-                getName())) {
-            throw new IllegalArgumentException("Invalid spreadsheet result.");
-        }
-        Class<?> clazz = getBeanClass();
-        Object target;
-        try {
-            target = clazz.newInstance();
-        } catch (InstantiationException | IllegalAccessException ignore) {
-            return null;
-        }
-        for (SpreadsheetResultSetter spreadsheetResultSetter : spreadsheetResultSetters) {
-            spreadsheetResultSetter.set(spreadsheetResult, target);
-        }
-        return target;
-    }
-
-    public boolean isBeanClassInitialized() {
-        return beanClass != null;
-    }
-
-    public Class<?> getBeanClass() {
-        if (beanClass == null) {
-            synchronized (this) {
-                if (beanClass == null) {
-                    try {
-                        generateBeanClass();
-                        beanClass = getModule().getClassGenerationClassLoader().loadClass(getBeanClassName());
-                        List<SpreadsheetResultSetter> sprSetters = new ArrayList<>();
-                        for (Field field : beanClass.getDeclaredFields()) {
-                            if (!field.isSynthetic()) {// SONAR adds synthetic fields
-                                List<IOpenField> openFields = beanFieldsMap.get(field.getName());
-                                if (openFields != null) {
-                                    for (IOpenField openField : openFields) {
-                                        SpreadsheetResultValueSetter spreadsheetResultValueSetter = new SpreadsheetResultValueSetter(
-                                            module,
-                                            field,
-                                            openField);
-                                        sprSetters.add(spreadsheetResultValueSetter);
-                                    }
-                                } else if (field.getName().equals(sprStructureFieldNames[0])) {
-                                    sprSetters.add(new SpreadsheetResultRowNamesSetter(field));
-                                } else if (field.getName().equals(sprStructureFieldNames[1])) {
-                                    sprSetters.add(new SpreadsheetResultColumnNamesSetter(field));
-                                } else if (field.getName().equals(sprStructureFieldNames[2])) {
-                                    sprSetters.add(new SpreadsheetResultFieldNamesSetter(field, beanFieldsMap));
-                                }
-                            }
-                        }
-                        spreadsheetResultSetters = sprSetters.toArray(new SpreadsheetResultSetter[] {});
-                    } catch (Exception | LinkageError e) {
-                        throw new IllegalStateException(
-                            String.format("Failed to create bean class for '%s' spreadsheet result.", getName()),
-                            e);
-                    }
-                }
-            }
-        }
-        return beanClass;
-    }
-
-    public void generateBeanClass() {
-        if (beanClassByteCode == null) {
-            synchronized (this) {
-                if (beanClassByteCode == null) {
-                    if (!initializing) {
-                        try {
-                            initializing = true;
-                            final String beanClassName = getBeanClassName();
-                            JavaBeanClassBuilder beanClassBuilder = new JavaBeanClassBuilder(beanClassName);
-                            Set<String> usedFields = new HashSet<>();
-                            @SuppressWarnings("unchecked")
-                            List<IOpenField>[][] used = new List[rowNames.length][columnNames.length];
-                            Map<String, List<IOpenField>> fieldsMap = new HashMap<>();
-                            List<Triple<String, Point, IOpenField>> fields = getSortedFields();
-                            addFieldsToJavaClassBuilder(beanClassBuilder, fields, used, usedFields, true, fieldsMap);
-                            addFieldsToJavaClassBuilder(beanClassBuilder, fields, used, usedFields, false, fieldsMap);
-                            sprStructureFieldNames = addSprStructureFields(beanClassBuilder, fieldsMap.keySet());
-                            byte[] bc = beanClassBuilder.byteCode();
-                            getModule().getClassGenerationClassLoader().addGeneratedClass(beanClassName, bc);
-                            beanFieldsMap = fieldsMap;
-                            beanClassByteCode = bc;
-                        } finally {
-                            initializing = false;
-                        }
-                    }
-                }
-            }
-        }
-    }
-
-    private List<Triple<String, Point, IOpenField>> getSortedFields() {
-        return getFields().entrySet()
-            .stream()
-            .map(entry -> Triple.of(entry.getKey(), fieldsCoordinates.get(entry.getKey()), entry.getValue()))
-            .sorted(COMP)
-            .collect(toList());
-    }
-
-    public Map<String, List<IOpenField>> getBeanFieldsMap() {
-        if (beanFieldsMap == null) {
-            generateBeanClass();
-        }
-        return beanFieldsMap;
-    }
-
-    public static String findNonConflictFieldName(Set<String> beanFieldNames, String fName) {
-        String fNewName = fName;
-        int i = 1;
-        while (beanFieldNames.contains(fNewName)) {
-            fNewName = fName + i;
-            i++;
-        }
-        return fNewName;
-    }
-
-    private String[] addSprStructureFields(JavaBeanClassBuilder beanClassBuilder, Set<String> beanFieldNames) {
-        if (detailedPlainModel) {
-            String[] sprStructureFieldNames = new String[3];
-            sprStructureFieldNames[0] = findNonConflictFieldName(beanFieldNames, "rowNames");
-            sprStructureFieldNames[1] = findNonConflictFieldName(beanFieldNames, "columnNames");
-            sprStructureFieldNames[2] = findNonConflictFieldName(beanFieldNames, "fieldNames");
-            beanClassBuilder.addField(sprStructureFieldNames[0], String[].class.getName());
-            beanClassBuilder.addField(sprStructureFieldNames[1], String[].class.getName());
-            beanClassBuilder.addField(sprStructureFieldNames[2], String[][].class.getName());
-            return sprStructureFieldNames;
-        }
-        return new String[3];
-    }
-
-    private static final Comparator<Triple<String, Point, IOpenField>> COMP = (a, b) -> {
-        @SuppressWarnings("unchecked")
-        Comparator<Point> c = ComparatorUtils.chainedComparator(
-            Comparator.nullsLast(Comparator.comparingInt(Point::getRow)),
-            Comparator.nullsLast(Comparator.comparingInt(Point::getColumn)));
-        return c.compare(a.getMiddle(), b.getMiddle());
-    };
-
-    private void addFieldsToJavaClassBuilder(JavaBeanClassBuilder beanClassBuilder,
-            List<Triple<String, Point, IOpenField>> fields,
-            List<IOpenField>[][] used,
-            Set<String> usedGettersAndSetters,
-            boolean addFieldNameWithCollisions,
-            Map<String, List<IOpenField>> beanFieldsMap) {
-        for (Triple<String, Point, IOpenField> w : fields) {
-            Point point = w.getMiddle();
-            if (point != null && rowNamesForResultModel[point.getRow()] != null && columnNamesForResultModel[point
-                .getColumn()] != null) {
-                if (used[point.getRow()][point.getColumn()] == null) {
-                    String fieldName;
-                    if (simpleRefBeanByRow) {
-                        fieldName = ClassUtils.decapitalize(rowNamesForResultModel[point.getRow()]);
-                    } else if (simpleRefBeanByColumn) {
-                        fieldName = ClassUtils.decapitalize(columnNamesForResultModel[point.getColumn()]);
-                    } else {
-                        boolean found = false;
-                        for (Pair<String[], String[]> p : rowAndColumnNamesForResultModelHistory) {
-                            for (String col : p.getLeft()) {
-                                for (String row : p.getRight()) {
-                                    if (!found && Objects.equals(columnNamesForResultModel[point.getColumn()],
-                                        col) && Objects.equals(rowNamesForResultModel[point.getRow()], row)) {
-                                        found = true;
-                                        break;
-                                    }
-                                }
-                            }
-                        }
-                        if (!found) {
-                            continue;
-                        }
-                        fieldName = ClassUtils.decapitalize(columnNamesForResultModel[point.getColumn()]) + ClassUtils
-                            .capitalize(rowNamesForResultModel[point.getRow()]);
-                    }
-                    if (org.apache.commons.lang3.StringUtils.isBlank(fieldName)) {
-                        fieldName = "_";
-                    }
-                    String typeName;
-                    IOpenClass t = w.getRight().getType();
-                    int dim = 0;
-                    while (t.isArray()) {
-                        dim++;
-                        t = t.getComponentClass();
-                    }
-                    if (t instanceof CustomSpreadsheetResultOpenClass || t instanceof SpreadsheetResultOpenClass) {
-                        CustomSpreadsheetResultOpenClass csroc;
-                        String fieldClsName;
-                        if (t instanceof CustomSpreadsheetResultOpenClass) {
-                            CustomSpreadsheetResultOpenClass customSpreadsheetResultOpenClass = (CustomSpreadsheetResultOpenClass) t;
-                            csroc = (CustomSpreadsheetResultOpenClass) getModule()
-                                .findType(customSpreadsheetResultOpenClass.getName());
-                            if (csroc != null) {
-                                fieldClsName = csroc.getBeanClassName();
-                                csroc.generateBeanClass();
-                            } else {
-                                fieldClsName = getModule().getCsrBeansPackage() + ".AnySpreadsheetResult";
-                                getModule().getSpreadsheetResultOpenClassWithResolvedFieldTypes()
-                                    .toCustomSpreadsheetResultOpenClass()
-                                    .generateBeanClass();
-                            }
-                        } else {
-                            fieldClsName = getModule().getCsrBeansPackage() + ".AnySpreadsheetResult";
-                            getModule().getSpreadsheetResultOpenClassWithResolvedFieldTypes()
-                                .toCustomSpreadsheetResultOpenClass()
-                                .generateBeanClass();
-                        }
-                        typeName = dim > 0 ? IntStream.range(0, dim)
-                            .mapToObj(e -> "[")
-                            .collect(joining()) + "L" + fieldClsName + ";" : fieldClsName;
-                    } else if (JavaOpenClass.VOID.equals(t) || JavaOpenClass.CLS_VOID.equals(t) || NullOpenClass.the
-                        .equals(t)) {
-                        continue; // IGNORE VOID FIELDS
-                    } else {
-                        typeName = w.getRight().getType().getInstanceClass().getName();
-                    }
-                    if (!isFieldConflictsWithOtherGetterSetters(usedGettersAndSetters, fieldName)) {
-                        usedGettersAndSetters.add(ClassUtils.getter(fieldName));
-                        usedGettersAndSetters.add(ClassUtils.setter(fieldName));
-                        beanClassBuilder.addField(fieldName, typeName);
-                        beanFieldsMap.put(fieldName, fillUsed(used, point, w.getRight()));
-                    } else if (addFieldNameWithCollisions) {
-                        String newFieldName = fieldName;
-                        int i = 1;
-                        while (isFieldConflictsWithOtherGetterSetters(usedGettersAndSetters, newFieldName)) {
-                            newFieldName = fieldName + i;
-                            i++;
-                        }
-                        usedGettersAndSetters.add(ClassUtils.getter(newFieldName));
-                        usedGettersAndSetters.add(ClassUtils.setter(newFieldName));
-                        beanClassBuilder.addField(newFieldName, typeName);
-                        beanFieldsMap.put(newFieldName, fillUsed(used, point, w.getRight()));
-                    }
-                } else {
-                    boolean f = false;
-                    for (IOpenField openField : used[point.getRow()][point.getColumn()]) { // Do not add the same twice
-                        if (openField.getName().equals(w.getRight().getName())) {
-                            f = true;
-                            break;
-                        }
-                    }
-                    if (!f) {
-                        used[point.getRow()][point.getColumn()].add(w.getRight());
-                    }
-                }
-            }
-        }
-    }
-
-    private boolean isFieldConflictsWithOtherGetterSetters(Set<String> usedGettersAndSetters, String fieldName) {
-        return usedGettersAndSetters.contains(ClassUtils.getter(fieldName)) || usedGettersAndSetters
-            .contains(ClassUtils.setter(fieldName));
-    }
-
-    private List<IOpenField> fillUsed(List<IOpenField>[][] used, Point point, IOpenField field) {
-        List<IOpenField> fields = new ArrayList<>();
-        fields.add(field);
-        if (simpleRefBeanByRow) {
-            Arrays.fill(used[point.getRow()], fields);
-        } else if (simpleRefBeanByColumn) {
-            for (int w = 0; w < used.length; w++) {
-                used[w][point.getColumn()] = fields;
-            }
-        } else {
-            used[point.getRow()][point.getColumn()] = fields;
-        }
-        return fields;
-    }
-
-    private String getBeanClassName() {
-        if (beanClassName == null) {
-            synchronized (this) {
-                if (beanClassName == null) {
-                    String name = getName();
-                    if (name.startsWith(Spreadsheet.SPREADSHEETRESULT_TYPE_PREFIX)) {
-                        if (name.length() > Spreadsheet.SPREADSHEETRESULT_TYPE_PREFIX.length()) {
-                            name = name.substring(Spreadsheet.SPREADSHEETRESULT_TYPE_PREFIX.length());
-                        }
-                        String firstLetterUppercaseName = Character
-                            .toUpperCase(name.charAt(0)) + (name.length() > 1 ? name.substring(1) : StringUtils.EMPTY);
-                        if (getModule()
-                            .findType(Spreadsheet.SPREADSHEETRESULT_TYPE_PREFIX + firstLetterUppercaseName) == null) {
-                            name = firstLetterUppercaseName;
-                        }
-                    }
-<<<<<<< HEAD
-                    beanClassName = getModule().getCsrBeansPackage() + "." + name;
-=======
-
-                    beanClassName = packageName + "." + name;
->>>>>>> 1c8945db
-                }
-            }
-        }
-        return beanClassName;
-    }
-
-    private interface SpreadsheetResultSetter {
-        void set(SpreadsheetResult spreadsheetResult, Object target);
-    }
-
-    private static class SpreadsheetResultValueSetter implements SpreadsheetResultSetter {
-        private Field field;
-        private IOpenField openField;
-        private XlsModuleOpenClass module;
-
-        private SpreadsheetResultValueSetter(XlsModuleOpenClass module, Field field, IOpenField openField) {
-            this.field = Objects.requireNonNull(field);
-            this.openField = Objects.requireNonNull(openField);
-            this.module = Objects.requireNonNull(module);
-            this.field.setAccessible(true);
-        }
-
-        @Override
-        public void set(SpreadsheetResult spreadsheetResult, Object target) {
-            if (!spreadsheetResult.isFieldUsedInModel(openField.getName())) {
-                return;
-            }
-            Object v = openField.get(spreadsheetResult, null);
-            try {
-                if (v == null) {
-                    field.set(target, null);
-                } else {
-                    Object cv = SpreadsheetResult.convertSpreadsheetResult(module, v, field.getType());
-                    field.set(target, cv);
-                }
-            } catch (IllegalAccessException ignore) {
-            }
-        }
-    }
-
-    private static class SpreadsheetResultColumnNamesSetter implements SpreadsheetResultSetter {
-        private Field field;
-
-        public SpreadsheetResultColumnNamesSetter(Field field) {
-            this.field = Objects.requireNonNull(field);
-            this.field.setAccessible(true);
-        }
-
-        @Override
-        public void set(SpreadsheetResult spreadsheetResult, Object target) {
-            try {
-                if (spreadsheetResult.isDetailedPlainModel()) {
-                    field.set(target, spreadsheetResult.columnNames);
-                }
-            } catch (IllegalAccessException ignore) {
-            }
-        }
-
-    }
-
-    private static class SpreadsheetResultRowNamesSetter implements SpreadsheetResultSetter {
-        private Field field;
-
-        public SpreadsheetResultRowNamesSetter(Field field) {
-            this.field = Objects.requireNonNull(field);
-            this.field.setAccessible(true);
-        }
-
-        @Override
-        public void set(SpreadsheetResult spreadsheetResult, Object target) {
-            try {
-                if (spreadsheetResult.isDetailedPlainModel()) {
-                    field.set(target, spreadsheetResult.rowNames);
-                }
-            } catch (IllegalAccessException ignore) {
-            }
-        }
-    }
-
-    private static class SpreadsheetResultFieldNamesSetter implements SpreadsheetResultSetter {
-        private Field field;
-        private Map<String, List<IOpenField>> beanFieldsMap;
-
-        public SpreadsheetResultFieldNamesSetter(Field field, Map<String, List<IOpenField>> beanFieldsMap) {
-            this.field = Objects.requireNonNull(field);
-            this.beanFieldsMap = Objects.requireNonNull(beanFieldsMap);
-            this.field.setAccessible(true);
-        }
-
-        @Override
-        public void set(SpreadsheetResult spreadsheetResult, Object target) {
-            if (spreadsheetResult.isDetailedPlainModel()) {
-                String[][] fieldNames = new String[spreadsheetResult.getRowNames().length][spreadsheetResult
-                    .getColumnNames().length];
-                for (Map.Entry<String, List<IOpenField>> e : beanFieldsMap.entrySet()) {
-                    List<IOpenField> openFields = e.getValue();
-                    for (IOpenField openField : openFields) {
-                        Point p = spreadsheetResult.fieldsCoordinates.get(openField.getName());
-                        if (p != null && spreadsheetResult.rowNamesForResultModel[p
-                            .getRow()] != null && spreadsheetResult.columnNamesForResultModel[p.getColumn()] != null) {
-                            fieldNames[p.getRow()][p.getColumn()] = e.getKey();
-                        }
-                    }
-                }
-                try {
-                    field.set(target, fieldNames);
-                } catch (IllegalAccessException ignore) {
-                }
-            }
-        }
-    }
-
-    public boolean isIgnoreCompilation() {
-        return ignoreCompilation;
-    }
-
-    public void setIgnoreCompilation(boolean ignoreCompilation) {
-        this.ignoreCompilation = ignoreCompilation;
-    }
-}
+package org.openl.rules.calc;
+
+import static java.util.stream.Collectors.joining;
+import static java.util.stream.Collectors.toList;
+import static java.util.stream.Collectors.toSet;
+
+import java.lang.reflect.Field;
+import java.util.*;
+import java.util.stream.IntStream;
+
+import org.apache.commons.collections4.ComparatorUtils;
+import org.apache.commons.lang3.StringUtils;
+import org.apache.commons.lang3.tuple.Pair;
+import org.apache.commons.lang3.tuple.Triple;
+import org.openl.binding.exception.DuplicatedFieldException;
+import org.openl.rules.datatype.gen.JavaBeanClassBuilder;
+import org.openl.rules.lang.xls.binding.XlsModuleOpenClass;
+import org.openl.rules.table.Point;
+import org.openl.types.IAggregateInfo;
+import org.openl.types.IOpenClass;
+import org.openl.types.IOpenField;
+import org.openl.types.NullOpenClass;
+import org.openl.types.impl.ADynamicClass;
+import org.openl.types.impl.DynamicArrayAggregateInfo;
+import org.openl.types.java.JavaOpenClass;
+import org.openl.util.ClassUtils;
+import org.openl.vm.IRuntimeEnv;
+
+public class CustomSpreadsheetResultOpenClass extends ADynamicClass {
+
+    private static final String[] EMPTY_STRING_ARRAY = new String[] {};
+
+    private String[] rowNames;
+    private String[] columnNames;
+    private String[] rowNamesForResultModel;
+    private String[] columnNamesForResultModel;
+    private List<Pair<String[], String[]>> rowAndColumnNamesForResultModelHistory;
+    private String[] rowTitles;
+    private String[] columnTitles;
+    private Map<String, Point> fieldsCoordinates;
+    private XlsModuleOpenClass module;
+    private volatile Class<?> beanClass;
+    private volatile SpreadsheetResultSetter[] spreadsheetResultSetters;
+    private boolean simpleRefBeanByRow;
+    private boolean simpleRefBeanByColumn;
+    private long columnsForResultModelCount;
+    private long rowsForResultModelCount;
+    private boolean detailedPlainModel;
+    private boolean ignoreCompilation = false;
+
+    private byte[] beanClassByteCode;
+    private volatile String beanClassName;
+    private final String packageName;
+    volatile Map<String, List<IOpenField>> beanFieldsMap;
+    private String[] sprStructureFieldNames;
+    private volatile boolean initializing;
+
+    public CustomSpreadsheetResultOpenClass(String name,
+            String[] rowNames,
+            String[] columnNames,
+            String[] rowNamesForResultModel,
+            String[] columnNamesForResultModel,
+            String[] rowTitles,
+            String[] columnTitles,
+            XlsModuleOpenClass module,
+            boolean detailedPlainModel,
+            String packageName) {
+        super(name, SpreadsheetResult.class);
+        this.rowNames = Objects.requireNonNull(rowNames);
+        this.columnNames = Objects.requireNonNull(columnNames);
+        this.rowNamesForResultModel = Objects.requireNonNull(rowNamesForResultModel);
+        this.columnNamesForResultModel = Objects.requireNonNull(columnNamesForResultModel);
+
+        this.columnsForResultModelCount = Arrays.stream(columnNamesForResultModel).filter(Objects::nonNull).count();
+        this.rowsForResultModelCount = Arrays.stream(rowNamesForResultModel).filter(Objects::nonNull).count();
+
+        this.simpleRefBeanByRow = columnsForResultModelCount == 1;
+        this.simpleRefBeanByColumn = rowsForResultModelCount == 1;
+
+        this.rowAndColumnNamesForResultModelHistory = new ArrayList<>();
+        this.rowAndColumnNamesForResultModelHistory
+            .add(Pair.of(this.columnNamesForResultModel, this.rowNamesForResultModel));
+
+        this.rowTitles = Objects.requireNonNull(rowTitles);
+        this.columnTitles = Objects.requireNonNull(columnTitles);
+
+        this.fieldsCoordinates = SpreadsheetResult.buildFieldsCoordinates(this.columnNames, this.rowNames);
+        this.module = module;
+        this.detailedPlainModel = detailedPlainModel;
+        this.packageName = Objects.requireNonNull(packageName, "spreadsheetResultPackage cannot be null");
+    }
+
+    public CustomSpreadsheetResultOpenClass(String name, XlsModuleOpenClass module, String packageName) {
+        this(name,
+            EMPTY_STRING_ARRAY,
+            EMPTY_STRING_ARRAY,
+            EMPTY_STRING_ARRAY,
+            EMPTY_STRING_ARRAY,
+            EMPTY_STRING_ARRAY,
+            EMPTY_STRING_ARRAY,
+            module,
+            false,
+            packageName);
+        this.simpleRefBeanByRow = true;
+        this.simpleRefBeanByColumn = true;
+    }
+
+    @Override
+    public void addField(IOpenField field) throws DuplicatedFieldException {
+        if (!(field instanceof CustomSpreadsheetResultField)) {
+            throw new IllegalStateException(String.format("Expected type '%s', but found type '%s'.",
+                CustomSpreadsheetResultField.class.getTypeName(),
+                field.getClass().getTypeName()));
+        }
+        super.addField(field);
+    }
+
+    @Override
+    public boolean isAssignableFrom(IOpenClass ioc) {
+        if (ioc instanceof CustomSpreadsheetResultOpenClass) {
+            CustomSpreadsheetResultOpenClass customSpreadsheetResultOpenClass = (CustomSpreadsheetResultOpenClass) ioc;
+            return this.getName().equals(customSpreadsheetResultOpenClass.getName());
+        }
+        return false;
+    }
+
+    private Iterable<IOpenClass> superClasses = null;
+
+    @Override
+    public IAggregateInfo getAggregateInfo() {
+        return DynamicArrayAggregateInfo.aggregateInfo;
+    }
+
+    @Override
+    public String getPackageName() {
+        return packageName;
+    }
+
+    public byte[] getBeanClassByteCode() {
+        return beanClassByteCode.clone();
+    }
+
+    @Override
+    public synchronized Iterable<IOpenClass> superClasses() {
+        if (superClasses == null) {
+            Class<?>[] interfaces = SpreadsheetResult.class.getInterfaces();
+            List<IOpenClass> superClasses = new ArrayList<>(interfaces.length + 1);
+            for (Class<?> interf : interfaces) {
+                superClasses.add(JavaOpenClass.getOpenClass(interf));
+            }
+            this.superClasses = superClasses;
+        }
+        return superClasses;
+    }
+
+    public XlsModuleOpenClass getModule() {
+        return module;
+    }
+
+    private void extendSpreadsheetResult(String[] rowNames,
+            String[] columnNames,
+            String[] rowNamesForResultModel,
+            String[] columnNamesForResultModel,
+            String[] rowTitles,
+            String[] columnTitles,
+            Collection<IOpenField> fields,
+            boolean simpleRefBeanByRow,
+            boolean simpleRefBeanByColumn,
+            boolean detailedPlainModel) {
+        if (beanClass != null) {
+            throw new IllegalStateException(
+                "Bean class for custom spreadsheet result is already generated. This spreadsheet result type cannot be extended.");
+        }
+
+        List<String> nRowNames = Arrays.stream(this.rowNames).collect(toList());
+        List<String> nRowNamesForResultModel = Arrays.stream(this.rowNamesForResultModel).collect(toList());
+        Set<String> existedRowNamesSet = Arrays.stream(this.rowNames).collect(toSet());
+
+        List<String> nColumnNames = Arrays.stream(this.columnNames).collect(toList());
+        List<String> nColumnNamesForResultModel = Arrays.stream(this.columnNamesForResultModel).collect(toList());
+        Set<String> existedColumnNamesSet = Arrays.stream(this.columnNames).collect(toSet());
+
+        List<String> nRowTitles = Arrays.stream(this.rowTitles).collect(toList());
+        List<String> nColumnTitles = Arrays.stream(this.columnTitles).collect(toList());
+
+        boolean fieldCoordinatesNeedUpdate = false;
+        boolean rowColumnsForResultModelNeedUpdate = false;
+
+        for (int i = 0; i < rowNames.length; i++) {
+            if (!existedRowNamesSet.contains(rowNames[i])) {
+                nRowNames.add(rowNames[i]);
+                nRowNamesForResultModel.add(rowNamesForResultModel[i]);
+                nRowTitles.add(rowTitles[i]);
+                fieldCoordinatesNeedUpdate = true;
+                rowColumnsForResultModelNeedUpdate = true;
+            } else if (rowNamesForResultModel[i] != null) {
+                int k = nRowNames.indexOf(rowNames[i]);
+                nRowNamesForResultModel.set(k, rowNamesForResultModel[i]);
+                rowColumnsForResultModelNeedUpdate = true;
+            }
+        }
+
+        for (int i = 0; i < columnNames.length; i++) {
+            if (!existedColumnNamesSet.contains(columnNames[i])) {
+                nColumnNames.add(columnNames[i]);
+                nColumnNamesForResultModel.add(columnNamesForResultModel[i]);
+                nColumnTitles.add(columnTitles[i]);
+                fieldCoordinatesNeedUpdate = true;
+                rowColumnsForResultModelNeedUpdate = true;
+            } else if (columnNamesForResultModel[i] != null) {
+                int k = nColumnNames.indexOf(columnNames[i]);
+                nColumnNamesForResultModel.set(k, columnNamesForResultModel[i]);
+                rowColumnsForResultModelNeedUpdate = true;
+            }
+        }
+
+        if (fieldCoordinatesNeedUpdate) {
+            this.rowNames = nRowNames.toArray(EMPTY_STRING_ARRAY);
+            this.rowTitles = nRowTitles.toArray(EMPTY_STRING_ARRAY);
+
+            this.columnNames = nColumnNames.toArray(EMPTY_STRING_ARRAY);
+            this.columnTitles = nColumnTitles.toArray(EMPTY_STRING_ARRAY);
+
+            this.fieldsCoordinates = Collections
+                .unmodifiableMap(SpreadsheetResult.buildFieldsCoordinates(this.columnNames, this.rowNames));
+        }
+
+        if (rowColumnsForResultModelNeedUpdate) {
+            this.simpleRefBeanByRow = simpleRefBeanByRow && this.simpleRefBeanByRow;
+            this.simpleRefBeanByColumn = simpleRefBeanByColumn && this.simpleRefBeanByColumn;
+
+            this.rowAndColumnNamesForResultModelHistory.add(Pair.of(columnNamesForResultModel, rowNamesForResultModel));
+
+            this.rowNamesForResultModel = nRowNamesForResultModel.toArray(EMPTY_STRING_ARRAY);
+            this.columnNamesForResultModel = nColumnNamesForResultModel.toArray(EMPTY_STRING_ARRAY);
+            this.columnsForResultModelCount = Arrays.stream(columnNamesForResultModel).filter(Objects::nonNull).count();
+            this.rowsForResultModelCount = Arrays.stream(rowNamesForResultModel).filter(Objects::nonNull).count();
+        }
+
+        for (IOpenField field : fields) {
+            IOpenField thisField = getField(field.getName());
+
+            if (thisField == null) {
+                addField(field);
+            } else {
+                if (thisField instanceof CustomSpreadsheetResultField && field instanceof CustomSpreadsheetResultField) {
+                    fieldMap().put(field.getName(),
+                        new CastingCustomSpreadsheetResultField(this,
+                            field.getName(),
+                            (CustomSpreadsheetResultField) thisField,
+                            (CustomSpreadsheetResultField) field));
+                }
+            }
+        }
+
+        this.detailedPlainModel = this.detailedPlainModel || detailedPlainModel;
+
+    }
+
+    public String[] getRowNames() {
+        return rowNames.clone();
+    }
+
+    public String[] getColumnNames() {
+        return columnNames.clone();
+    }
+
+    public String[] getRowTitles() {
+        return rowTitles.clone();
+    }
+
+    public String[] getColumnTitles() {
+        return columnTitles.clone();
+    }
+
+    public void extendWith(CustomSpreadsheetResultOpenClass customSpreadsheetResultOpenClass) {
+        if (beanClass != null) {
+            throw new IllegalStateException(
+                "Java bean class for custom spreadsheet result is loaded to classloader. Custom spreadsheet result cannot be extended.");
+        }
+        this.extendSpreadsheetResult(customSpreadsheetResultOpenClass.rowNames,
+            customSpreadsheetResultOpenClass.columnNames,
+            customSpreadsheetResultOpenClass.rowNamesForResultModel,
+            customSpreadsheetResultOpenClass.columnNamesForResultModel,
+            customSpreadsheetResultOpenClass.rowTitles,
+            customSpreadsheetResultOpenClass.columnTitles,
+            customSpreadsheetResultOpenClass.getFields().values(),
+            customSpreadsheetResultOpenClass.simpleRefBeanByRow,
+            customSpreadsheetResultOpenClass.simpleRefBeanByColumn,
+            customSpreadsheetResultOpenClass.detailedPlainModel);
+    }
+
+    public void fixCSRFields() {
+        if (beanClass != null) {
+            throw new IllegalStateException(
+                "Java bean class for custom spreadsheet result is loaded to classloader. Custom spreadsheet result cannot be extended.");
+        }
+        for (String fieldName : fieldMap().keySet()) {
+            IOpenField openField = fieldMap().get(fieldName);
+            IOpenClass type = openField.getType();
+            int dim = 0;
+            while (type.isArray()) {
+                type = type.getComponentClass();
+                dim++;
+            }
+            if (type instanceof CustomSpreadsheetResultOpenClass) {
+                IOpenClass openClass = module.findType(type.getName());
+                if (openClass instanceof CustomSpreadsheetResultOpenClass) {
+                    IOpenClass t = openClass;
+                    if (dim > 0) {
+                        t = t.getArrayType(dim);
+                    }
+                    fieldMap().put(fieldName, new CustomSpreadsheetResultField(module, fieldName, t));
+                } else if (openClass != null) {
+                    throw new IllegalStateException(String.format("Expected type '%s', but found type '%s'.",
+                        CustomSpreadsheetResultOpenClass.class.getTypeName(),
+                        openClass.getName()));
+                }
+            } else if (type instanceof SpreadsheetResultOpenClass) {
+                IOpenClass t = module.getSpreadsheetResultOpenClassWithResolvedFieldTypes();
+                if (dim > 0) {
+                    t = t.getArrayType(dim);
+                }
+                fieldMap().put(fieldName, new CustomSpreadsheetResultField(module, fieldName, t));
+            }
+        }
+    }
+
+    public String[] getRowNamesForResultModel() {
+        return rowNamesForResultModel.clone();
+    }
+
+    public String[] getColumnNamesForResultModel() {
+        return columnNamesForResultModel.clone();
+    }
+
+    private boolean isCustomSpreadsheetResultField(IOpenField field) {
+        return field instanceof CustomSpreadsheetResultField;
+    }
+
+    public CustomSpreadsheetResultOpenClass makeCopyForModule(XlsModuleOpenClass module) {
+        CustomSpreadsheetResultOpenClass type = new CustomSpreadsheetResultOpenClass(getName(),
+            rowNames,
+            columnNames,
+            rowNamesForResultModel,
+            columnNamesForResultModel,
+            rowTitles,
+            columnTitles,
+            module,
+            detailedPlainModel,
+            packageName);
+        for (IOpenField field : getFields().values()) {
+            if (isCustomSpreadsheetResultField(field)) {
+                type.addField(field);
+            }
+        }
+        type.setMetaInfo(getMetaInfo());
+        return type;
+    }
+
+    @Override
+    public Object newInstance(IRuntimeEnv env) {
+        return new SpreadsheetResult(new Object[rowNames.length][columnNames.length],
+            rowNames,
+            columnNames,
+            rowNamesForResultModel,
+            columnNamesForResultModel,
+            fieldsCoordinates);
+    }
+
+    public Object createBean(SpreadsheetResult spreadsheetResult) {
+        if (!this.getName().equals(spreadsheetResult.getCustomSpreadsheetResultOpenClass().getName()) && !Objects
+            .equals(
+                module.getSpreadsheetResultOpenClassWithResolvedFieldTypes()
+                    .toCustomSpreadsheetResultOpenClass()
+                    .getName(),
+                getName())) {
+            throw new IllegalArgumentException("Invalid spreadsheet result.");
+        }
+        Class<?> clazz = getBeanClass();
+        Object target;
+        try {
+            target = clazz.newInstance();
+        } catch (InstantiationException | IllegalAccessException ignore) {
+            return null;
+        }
+        for (SpreadsheetResultSetter spreadsheetResultSetter : spreadsheetResultSetters) {
+            spreadsheetResultSetter.set(spreadsheetResult, target);
+        }
+        return target;
+    }
+
+    public boolean isBeanClassInitialized() {
+        return beanClass != null;
+    }
+
+    public Class<?> getBeanClass() {
+        if (beanClass == null) {
+            synchronized (this) {
+                if (beanClass == null) {
+                    try {
+                        generateBeanClass();
+                        beanClass = getModule().getClassGenerationClassLoader().loadClass(getBeanClassName());
+                        List<SpreadsheetResultSetter> sprSetters = new ArrayList<>();
+                        for (Field field : beanClass.getDeclaredFields()) {
+                            if (!field.isSynthetic()) {// SONAR adds synthetic fields
+                                List<IOpenField> openFields = beanFieldsMap.get(field.getName());
+                                if (openFields != null) {
+                                    for (IOpenField openField : openFields) {
+                                        SpreadsheetResultValueSetter spreadsheetResultValueSetter = new SpreadsheetResultValueSetter(
+                                            module,
+                                            field,
+                                            openField);
+                                        sprSetters.add(spreadsheetResultValueSetter);
+                                    }
+                                } else if (field.getName().equals(sprStructureFieldNames[0])) {
+                                    sprSetters.add(new SpreadsheetResultRowNamesSetter(field));
+                                } else if (field.getName().equals(sprStructureFieldNames[1])) {
+                                    sprSetters.add(new SpreadsheetResultColumnNamesSetter(field));
+                                } else if (field.getName().equals(sprStructureFieldNames[2])) {
+                                    sprSetters.add(new SpreadsheetResultFieldNamesSetter(field, beanFieldsMap));
+                                }
+                            }
+                        }
+                        spreadsheetResultSetters = sprSetters.toArray(new SpreadsheetResultSetter[] {});
+                    } catch (Exception | LinkageError e) {
+                        throw new IllegalStateException(
+                            String.format("Failed to create bean class for '%s' spreadsheet result.", getName()),
+                            e);
+                    }
+                }
+            }
+        }
+        return beanClass;
+    }
+
+    public void generateBeanClass() {
+        if (beanClassByteCode == null) {
+            synchronized (this) {
+                if (beanClassByteCode == null) {
+                    if (!initializing) {
+                        try {
+                            initializing = true;
+                            final String beanClassName = getBeanClassName();
+                            JavaBeanClassBuilder beanClassBuilder = new JavaBeanClassBuilder(beanClassName);
+                            Set<String> usedFields = new HashSet<>();
+                            @SuppressWarnings("unchecked")
+                            List<IOpenField>[][] used = new List[rowNames.length][columnNames.length];
+                            Map<String, List<IOpenField>> fieldsMap = new HashMap<>();
+                            List<Triple<String, Point, IOpenField>> fields = getSortedFields();
+                            addFieldsToJavaClassBuilder(beanClassBuilder, fields, used, usedFields, true, fieldsMap);
+                            addFieldsToJavaClassBuilder(beanClassBuilder, fields, used, usedFields, false, fieldsMap);
+                            sprStructureFieldNames = addSprStructureFields(beanClassBuilder, fieldsMap.keySet());
+                            byte[] bc = beanClassBuilder.byteCode();
+                            getModule().getClassGenerationClassLoader().addGeneratedClass(beanClassName, bc);
+                            beanFieldsMap = fieldsMap;
+                            beanClassByteCode = bc;
+                        } finally {
+                            initializing = false;
+                        }
+                    }
+                }
+            }
+        }
+    }
+
+    private List<Triple<String, Point, IOpenField>> getSortedFields() {
+        return getFields().entrySet()
+            .stream()
+            .map(entry -> Triple.of(entry.getKey(), fieldsCoordinates.get(entry.getKey()), entry.getValue()))
+            .sorted(COMP)
+            .collect(toList());
+    }
+
+    public Map<String, List<IOpenField>> getBeanFieldsMap() {
+        if (beanFieldsMap == null) {
+            generateBeanClass();
+        }
+        return beanFieldsMap;
+    }
+
+    public static String findNonConflictFieldName(Set<String> beanFieldNames, String fName) {
+        String fNewName = fName;
+        int i = 1;
+        while (beanFieldNames.contains(fNewName)) {
+            fNewName = fName + i;
+            i++;
+        }
+        return fNewName;
+    }
+
+    private String[] addSprStructureFields(JavaBeanClassBuilder beanClassBuilder, Set<String> beanFieldNames) {
+        if (detailedPlainModel) {
+            String[] sprStructureFieldNames = new String[3];
+            sprStructureFieldNames[0] = findNonConflictFieldName(beanFieldNames, "rowNames");
+            sprStructureFieldNames[1] = findNonConflictFieldName(beanFieldNames, "columnNames");
+            sprStructureFieldNames[2] = findNonConflictFieldName(beanFieldNames, "fieldNames");
+            beanClassBuilder.addField(sprStructureFieldNames[0], String[].class.getName());
+            beanClassBuilder.addField(sprStructureFieldNames[1], String[].class.getName());
+            beanClassBuilder.addField(sprStructureFieldNames[2], String[][].class.getName());
+            return sprStructureFieldNames;
+        }
+        return new String[3];
+    }
+
+    private static final Comparator<Triple<String, Point, IOpenField>> COMP = (a, b) -> {
+        @SuppressWarnings("unchecked")
+        Comparator<Point> c = ComparatorUtils.chainedComparator(
+            Comparator.nullsLast(Comparator.comparingInt(Point::getRow)),
+            Comparator.nullsLast(Comparator.comparingInt(Point::getColumn)));
+        return c.compare(a.getMiddle(), b.getMiddle());
+    };
+
+    private void addFieldsToJavaClassBuilder(JavaBeanClassBuilder beanClassBuilder,
+            List<Triple<String, Point, IOpenField>> fields,
+            List<IOpenField>[][] used,
+            Set<String> usedGettersAndSetters,
+            boolean addFieldNameWithCollisions,
+            Map<String, List<IOpenField>> beanFieldsMap) {
+        for (Triple<String, Point, IOpenField> w : fields) {
+            Point point = w.getMiddle();
+            if (point != null && rowNamesForResultModel[point.getRow()] != null && columnNamesForResultModel[point
+                .getColumn()] != null) {
+                if (used[point.getRow()][point.getColumn()] == null) {
+                    String fieldName;
+                    if (simpleRefBeanByRow) {
+                        fieldName = ClassUtils.decapitalize(rowNamesForResultModel[point.getRow()]);
+                    } else if (simpleRefBeanByColumn) {
+                        fieldName = ClassUtils.decapitalize(columnNamesForResultModel[point.getColumn()]);
+                    } else {
+                        boolean found = false;
+                        for (Pair<String[], String[]> p : rowAndColumnNamesForResultModelHistory) {
+                            for (String col : p.getLeft()) {
+                                for (String row : p.getRight()) {
+                                    if (!found && Objects.equals(columnNamesForResultModel[point.getColumn()],
+                                        col) && Objects.equals(rowNamesForResultModel[point.getRow()], row)) {
+                                        found = true;
+                                        break;
+                                    }
+                                }
+                            }
+                        }
+                        if (!found) {
+                            continue;
+                        }
+                        fieldName = ClassUtils.decapitalize(columnNamesForResultModel[point.getColumn()]) + ClassUtils
+                            .capitalize(rowNamesForResultModel[point.getRow()]);
+                    }
+                    if (org.apache.commons.lang3.StringUtils.isBlank(fieldName)) {
+                        fieldName = "_";
+                    }
+                    String typeName;
+                    IOpenClass t = w.getRight().getType();
+                    int dim = 0;
+                    while (t.isArray()) {
+                        dim++;
+                        t = t.getComponentClass();
+                    }
+                    if (t instanceof CustomSpreadsheetResultOpenClass || t instanceof SpreadsheetResultOpenClass) {
+                        CustomSpreadsheetResultOpenClass csroc;
+                        String fieldClsName;
+                        if (t instanceof CustomSpreadsheetResultOpenClass) {
+                            CustomSpreadsheetResultOpenClass customSpreadsheetResultOpenClass = (CustomSpreadsheetResultOpenClass) t;
+                            csroc = (CustomSpreadsheetResultOpenClass) getModule()
+                                .findType(customSpreadsheetResultOpenClass.getName());
+                            if (csroc != null) {
+                                fieldClsName = csroc.getBeanClassName();
+                                csroc.generateBeanClass();
+                            } else {
+                                fieldClsName = getModule().getCsrBeansPackage() + ".AnySpreadsheetResult";
+                                getModule().getSpreadsheetResultOpenClassWithResolvedFieldTypes()
+                                    .toCustomSpreadsheetResultOpenClass()
+                                    .generateBeanClass();
+                            }
+                        } else {
+                            fieldClsName = getModule().getCsrBeansPackage() + ".AnySpreadsheetResult";
+                            getModule().getSpreadsheetResultOpenClassWithResolvedFieldTypes()
+                                .toCustomSpreadsheetResultOpenClass()
+                                .generateBeanClass();
+                        }
+                        typeName = dim > 0 ? IntStream.range(0, dim)
+                            .mapToObj(e -> "[")
+                            .collect(joining()) + "L" + fieldClsName + ";" : fieldClsName;
+                    } else if (JavaOpenClass.VOID.equals(t) || JavaOpenClass.CLS_VOID.equals(t) || NullOpenClass.the
+                        .equals(t)) {
+                        continue; // IGNORE VOID FIELDS
+                    } else {
+                        typeName = w.getRight().getType().getInstanceClass().getName();
+                    }
+                    if (!isFieldConflictsWithOtherGetterSetters(usedGettersAndSetters, fieldName)) {
+                        usedGettersAndSetters.add(ClassUtils.getter(fieldName));
+                        usedGettersAndSetters.add(ClassUtils.setter(fieldName));
+                        beanClassBuilder.addField(fieldName, typeName);
+                        beanFieldsMap.put(fieldName, fillUsed(used, point, w.getRight()));
+                    } else if (addFieldNameWithCollisions) {
+                        String newFieldName = fieldName;
+                        int i = 1;
+                        while (isFieldConflictsWithOtherGetterSetters(usedGettersAndSetters, newFieldName)) {
+                            newFieldName = fieldName + i;
+                            i++;
+                        }
+                        usedGettersAndSetters.add(ClassUtils.getter(newFieldName));
+                        usedGettersAndSetters.add(ClassUtils.setter(newFieldName));
+                        beanClassBuilder.addField(newFieldName, typeName);
+                        beanFieldsMap.put(newFieldName, fillUsed(used, point, w.getRight()));
+                    }
+                } else {
+                    boolean f = false;
+                    for (IOpenField openField : used[point.getRow()][point.getColumn()]) { // Do not add the same twice
+                        if (openField.getName().equals(w.getRight().getName())) {
+                            f = true;
+                            break;
+                        }
+                    }
+                    if (!f) {
+                        used[point.getRow()][point.getColumn()].add(w.getRight());
+                    }
+                }
+            }
+        }
+    }
+
+    private boolean isFieldConflictsWithOtherGetterSetters(Set<String> usedGettersAndSetters, String fieldName) {
+        return usedGettersAndSetters.contains(ClassUtils.getter(fieldName)) || usedGettersAndSetters
+            .contains(ClassUtils.setter(fieldName));
+    }
+
+    private List<IOpenField> fillUsed(List<IOpenField>[][] used, Point point, IOpenField field) {
+        List<IOpenField> fields = new ArrayList<>();
+        fields.add(field);
+        if (simpleRefBeanByRow) {
+            Arrays.fill(used[point.getRow()], fields);
+        } else if (simpleRefBeanByColumn) {
+            for (int w = 0; w < used.length; w++) {
+                used[w][point.getColumn()] = fields;
+            }
+        } else {
+            used[point.getRow()][point.getColumn()] = fields;
+        }
+        return fields;
+    }
+
+    private String getBeanClassName() {
+        if (beanClassName == null) {
+            synchronized (this) {
+                if (beanClassName == null) {
+                    String name = getName();
+                    if (name.startsWith(Spreadsheet.SPREADSHEETRESULT_TYPE_PREFIX)) {
+                        if (name.length() > Spreadsheet.SPREADSHEETRESULT_TYPE_PREFIX.length()) {
+                            name = name.substring(Spreadsheet.SPREADSHEETRESULT_TYPE_PREFIX.length());
+                        }
+                        String firstLetterUppercaseName = Character
+                            .toUpperCase(name.charAt(0)) + (name.length() > 1 ? name.substring(1) : StringUtils.EMPTY);
+                        if (getModule()
+                            .findType(Spreadsheet.SPREADSHEETRESULT_TYPE_PREFIX + firstLetterUppercaseName) == null) {
+                            name = firstLetterUppercaseName;
+                        }
+                    }
+                    beanClassName = packageName + "." + name;
+                }
+            }
+        }
+        return beanClassName;
+    }
+
+    private interface SpreadsheetResultSetter {
+        void set(SpreadsheetResult spreadsheetResult, Object target);
+    }
+
+    private static class SpreadsheetResultValueSetter implements SpreadsheetResultSetter {
+        private Field field;
+        private IOpenField openField;
+        private XlsModuleOpenClass module;
+
+        private SpreadsheetResultValueSetter(XlsModuleOpenClass module, Field field, IOpenField openField) {
+            this.field = Objects.requireNonNull(field);
+            this.openField = Objects.requireNonNull(openField);
+            this.module = Objects.requireNonNull(module);
+            this.field.setAccessible(true);
+        }
+
+        @Override
+        public void set(SpreadsheetResult spreadsheetResult, Object target) {
+            if (!spreadsheetResult.isFieldUsedInModel(openField.getName())) {
+                return;
+            }
+            Object v = openField.get(spreadsheetResult, null);
+            try {
+                if (v == null) {
+                    field.set(target, null);
+                } else {
+                    Object cv = SpreadsheetResult.convertSpreadsheetResult(module, v, field.getType());
+                    field.set(target, cv);
+                }
+            } catch (IllegalAccessException ignore) {
+            }
+        }
+    }
+
+    private static class SpreadsheetResultColumnNamesSetter implements SpreadsheetResultSetter {
+        private Field field;
+
+        public SpreadsheetResultColumnNamesSetter(Field field) {
+            this.field = Objects.requireNonNull(field);
+            this.field.setAccessible(true);
+        }
+
+        @Override
+        public void set(SpreadsheetResult spreadsheetResult, Object target) {
+            try {
+                if (spreadsheetResult.isDetailedPlainModel()) {
+                    field.set(target, spreadsheetResult.columnNames);
+                }
+            } catch (IllegalAccessException ignore) {
+            }
+        }
+
+    }
+
+    private static class SpreadsheetResultRowNamesSetter implements SpreadsheetResultSetter {
+        private Field field;
+
+        public SpreadsheetResultRowNamesSetter(Field field) {
+            this.field = Objects.requireNonNull(field);
+            this.field.setAccessible(true);
+        }
+
+        @Override
+        public void set(SpreadsheetResult spreadsheetResult, Object target) {
+            try {
+                if (spreadsheetResult.isDetailedPlainModel()) {
+                    field.set(target, spreadsheetResult.rowNames);
+                }
+            } catch (IllegalAccessException ignore) {
+            }
+        }
+    }
+
+    private static class SpreadsheetResultFieldNamesSetter implements SpreadsheetResultSetter {
+        private Field field;
+        private Map<String, List<IOpenField>> beanFieldsMap;
+
+        public SpreadsheetResultFieldNamesSetter(Field field, Map<String, List<IOpenField>> beanFieldsMap) {
+            this.field = Objects.requireNonNull(field);
+            this.beanFieldsMap = Objects.requireNonNull(beanFieldsMap);
+            this.field.setAccessible(true);
+        }
+
+        @Override
+        public void set(SpreadsheetResult spreadsheetResult, Object target) {
+            if (spreadsheetResult.isDetailedPlainModel()) {
+                String[][] fieldNames = new String[spreadsheetResult.getRowNames().length][spreadsheetResult
+                    .getColumnNames().length];
+                for (Map.Entry<String, List<IOpenField>> e : beanFieldsMap.entrySet()) {
+                    List<IOpenField> openFields = e.getValue();
+                    for (IOpenField openField : openFields) {
+                        Point p = spreadsheetResult.fieldsCoordinates.get(openField.getName());
+                        if (p != null && spreadsheetResult.rowNamesForResultModel[p
+                            .getRow()] != null && spreadsheetResult.columnNamesForResultModel[p.getColumn()] != null) {
+                            fieldNames[p.getRow()][p.getColumn()] = e.getKey();
+                        }
+                    }
+                }
+                try {
+                    field.set(target, fieldNames);
+                } catch (IllegalAccessException ignore) {
+                }
+            }
+        }
+    }
+
+    public boolean isIgnoreCompilation() {
+        return ignoreCompilation;
+    }
+
+    public void setIgnoreCompilation(boolean ignoreCompilation) {
+        this.ignoreCompilation = ignoreCompilation;
+    }
+}