/**
 * 
 */
package org.openl.rules.binding;

import java.util.ArrayList;
import java.util.HashMap;
import java.util.HashSet;
import java.util.List;
import java.util.Map;

import org.openl.binding.IBindingContext;
import org.openl.binding.exception.AmbiguousMethodException;
import org.openl.binding.impl.MethodSearch;
import org.openl.binding.impl.module.ModuleBindingContext;
import org.openl.binding.impl.module.ModuleOpenClass;
import org.openl.rules.context.IRulesRuntimeContext;
import org.openl.rules.context.RulesRuntimeContextDelegator;
import org.openl.rules.context.RulesRuntimeContextFactory;
import org.openl.rules.lang.xls.PrebindOpenMethod;
import org.openl.rules.lang.xls.syntax.TableSyntaxNode;
import org.openl.syntax.impl.ISyntaxConstants;
import org.openl.types.IMemberMetaInfo;
import org.openl.types.IMethodCaller;
import org.openl.types.IMethodSignature;
import org.openl.types.IOpenClass;
import org.openl.types.IOpenMethod;
import org.openl.types.IOpenMethodHeader;
import org.openl.types.impl.MethodSignature;
import org.openl.types.impl.OpenMethodHeader;
import org.openl.types.java.JavaOpenClass;
import org.openl.util.CollectionUtils;
import org.openl.vm.IRuntimeEnv;
import org.slf4j.Logger;
import org.slf4j.LoggerFactory;

/**
 * Binding context for xls rules.
 * 
 * @author DLiauchuk
 *
 */
public class RulesModuleBindingContext extends ModuleBindingContext {
    private final Logger log = LoggerFactory.getLogger(RulesModuleBindingContext.class);

    public static String MODULE_PROPERTIES_KEY = "Properties:Module";
    public static String CATEGORY_PROPERTIES_KEY = "Properties:Category:";
    private Map<String, TableSyntaxNode> bindedTables = new HashMap<String, TableSyntaxNode>();

    /**
     * Internal OpenL service methods. 
     */
    private List<IOpenMethod> internalMethods;
    
    private Map<IOpenMethodHeader, IOpenMethod> internalPrebindMethods = new HashMap<IOpenMethodHeader, IOpenMethod>();
    
    public RulesModuleBindingContext(IBindingContext delegate,
            ModuleOpenClass module) {
        super(delegate, module);
        internalMethods = new ArrayList<IOpenMethod>();
        internalMethods.add(new CurrentRuntimeContextMethod());
        internalMethods.add(new EmptyRuntimeContextMethod());
        internalMethods.add(new RestoreRuntimeContextMethod());
        internalMethods.add(new SetRuntimeContextMethod());
        internalMethods.add(new ModifyRuntimeContextMethod());
    }
    
    /**
     * Registers the tsn by specified key.
     * 
     * @param key Key that have to be same for equivalent tables.
     * @param tsn TableSyntaxNode to register.
     */
    public void registerTableSyntaxNode(String key, TableSyntaxNode tsn) {
        this.bindedTables.put(key, tsn);
    }

    /**
     * @return <code>true</code> if key TableSyntaxNode with specified key has
     *         already been registered.
     */
    public boolean isTableSyntaxNodeExist(String key) {
        return this.bindedTables.containsKey(key);
    }

    public TableSyntaxNode getTableSyntaxNode(String key) {
        return bindedTables.get(key);
    }
    
    @Override
    public IMethodCaller findMethodCaller(String namespace, final String methodName, IOpenClass[] parTypes) throws AmbiguousMethodException {
        IMethodCaller method = super.findMethodCaller(namespace, methodName, parTypes);
        if (method == null) {
            Iterable<IOpenMethod> select = CollectionUtils.findAll(internalMethods, new CollectionUtils.Predicate<IOpenMethod>() {
                @Override public boolean evaluate(IOpenMethod method) {
                    return methodName.equals(method.getName());
                }
            });
            method = MethodSearch.getCastingMethodCaller(methodName, parTypes, this, select);
        }
        if (method == null) {
<<<<<<< HEAD
            method = MethodSearch.getCastingMethodCaller(methodName, parTypes, this, OpenIterator.select(internalPrebindMethods.values().iterator(), new INamedThing.NameSelector<IOpenMethod>(methodName)));
=======
            Iterable<IOpenMethod> select = CollectionUtils.findAll(internalPrebindMethods, new CollectionUtils.Predicate<IOpenMethod>() {
                @Override public boolean evaluate(IOpenMethod method) {
                    return methodName.equals(method.getName());
                }
            });
            method = MethodSearch.getCastingMethodCaller(methodName, parTypes, this, select);
>>>>>>> b8caede5
        }
        return method;
    }
    
    public void addPrebindMethod(OpenMethodHeader openMethodHeader, PrebindOpenMethod method){
        internalPrebindMethods.put(openMethodHeader, method);
    }
    
    /*public void clearPrebindMethods(){
        for (IOpenMethod openMethod : internalPrebindMethods){
            PrebindOpenMethod prebindOpenMethod = (PrebindOpenMethod) openMethod;
            IMethodCaller bindedMethod = findMethodCaller(ISyntaxConstants.THIS_NAMESPACE, prebindOpenMethod.getName(), prebindOpenMethod.getSignature().getParameterTypes());
            prebindOpenMethod.setMethodCaller(bindedMethod);
        }
        
        internalPrebindMethods.clear();
    }*/
    
    public void removePrebindMethodByHeader(OpenMethodHeader openMethodHeader){
        PrebindOpenMethod prebindOpenMethod = (PrebindOpenMethod) internalPrebindMethods.get(openMethodHeader);
        IMethodCaller bindedMethod = findMethodCaller(ISyntaxConstants.THIS_NAMESPACE, prebindOpenMethod.getName(), prebindOpenMethod.getSignature().getParameterTypes());
        prebindOpenMethod.setMethodCaller(bindedMethod);
    }

    public final class CurrentRuntimeContextMethod implements IOpenMethod {
        public final static  String CURRENT_CONTEXT_METHOD_NAME = "getContext";
        
        public Object invoke(Object target, Object[] params, IRuntimeEnv env) {
            IRulesRuntimeContext context = (IRulesRuntimeContext)env.getContext();
            if (context == null) {
                return null;
            }
            try {
                return context.clone();
            } catch (CloneNotSupportedException e) {
                log.warn("Failed to clone runtime context. Runtime context managing may work incorrectly.", e);
                return context;
            }
        }
        
        public IOpenMethod getMethod() {
            return this;
        }

        public String getName() {
            return CURRENT_CONTEXT_METHOD_NAME;
        }

        public String getDisplayName(int mode) {
            return CURRENT_CONTEXT_METHOD_NAME;
        }

        public boolean isStatic() {
            return false;
        }

        public IOpenClass getType() {
            return JavaOpenClass.getOpenClass(IRulesRuntimeContext.class);
        }

        public IMemberMetaInfo getInfo() {
            return null;
        }

        public IOpenClass getDeclaringClass() {
            return null;
        }

        public IMethodSignature getSignature() {
            return new MethodSignature(new IOpenClass[] {}, new String[] {});
        }
    }

    public final class EmptyRuntimeContextMethod implements IOpenMethod {
        public final static  String EMPTY_CONTEXT_METHOD_NAME = "emptyContext";

        public Object invoke(Object target, Object[] params, IRuntimeEnv env) {
            return RulesRuntimeContextFactory.buildRulesRuntimeContext();
        }

        public IOpenMethod getMethod() {
            return this;
        }

        public String getName() {
            return EMPTY_CONTEXT_METHOD_NAME;
        }

        public String getDisplayName(int mode) {
            return EMPTY_CONTEXT_METHOD_NAME;
        }

        public boolean isStatic() {
            return false;
        }

        public IOpenClass getType() {
            return JavaOpenClass.getOpenClass(IRulesRuntimeContext.class);
        }

        public IMemberMetaInfo getInfo() {
            return null;
        }

        public IOpenClass getDeclaringClass() {
            return null;
        }

        public IMethodSignature getSignature() {
            return new MethodSignature(new IOpenClass[] {}, new String[] {});
        }
    }

    public final class RestoreRuntimeContextMethod implements IOpenMethod {
        public final static  String RESTORE_CONTEXT_METHOD_NAME = "restoreContext";

        public Object invoke(Object target, Object[] params, IRuntimeEnv env) {
            if(env.isContextManagingSupported()){
                env.popContext();
            } else {
                log.warn("Failed to restore runtime context. Runtime context does not support context modifications.");
            }
            return null;
        }

        public IOpenMethod getMethod() {
            return this;
        }

        public String getName() {
            return RESTORE_CONTEXT_METHOD_NAME;
        }

        public String getDisplayName(int mode) {
            return RESTORE_CONTEXT_METHOD_NAME;
        }

        public boolean isStatic() {
            return false;
        }

        public IOpenClass getType() {
            return JavaOpenClass.VOID;
        }

        public IMemberMetaInfo getInfo() {
            return null;
        }

        public IOpenClass getDeclaringClass() {
            return null;
        }

        public IMethodSignature getSignature() {
            return new MethodSignature(new IOpenClass[] {}, new String[] {});
        }
    }

    public final class SetRuntimeContextMethod implements IOpenMethod {
        public final static  String SET_CONTEXT_METHOD_NAME = "setContext";

        public Object invoke(Object target, Object[] params, IRuntimeEnv env) {
            if(env.isContextManagingSupported()){
                IRulesRuntimeContext runtimeContext =  (IRulesRuntimeContext)params[0];
                env.pushContext(runtimeContext);
            } else {
                log.warn("Failed to set runtime context. Runtime context does not support context modifications.");
            }
            return null;
        }

        public IOpenMethod getMethod() {
            return this;
        }

        public String getName() {
            return SET_CONTEXT_METHOD_NAME;
        }

        public String getDisplayName(int mode) {
            return SET_CONTEXT_METHOD_NAME;
        }

        public boolean isStatic() {
            return false;
        }

        public IOpenClass getType() {
            return JavaOpenClass.VOID;
        }

        public IMemberMetaInfo getInfo() {
            return null;
        }

        public IOpenClass getDeclaringClass() {
            return null;
        }

        public IMethodSignature getSignature() {
            return new MethodSignature(new IOpenClass[] { JavaOpenClass.getOpenClass(IRulesRuntimeContext.class) },
                new String[] { "context"});
        }
    }

    public final class ModifyRuntimeContextMethod implements IOpenMethod {
        public final static  String MODIFY_CONTEXT_METHOD_NAME = "modifyContext";

        public Object invoke(Object target, Object[] params, IRuntimeEnv env) {
            if(env.isContextManagingSupported()){
                IRulesRuntimeContext runtimeContext = (IRulesRuntimeContext)env.getContext();
                if(runtimeContext == null){
                    runtimeContext = RulesRuntimeContextFactory.buildRulesRuntimeContext();
                }else{
                    runtimeContext = new RulesRuntimeContextDelegator(runtimeContext);
                }
                runtimeContext.setValue((String)params[0], params[1]);
                env.pushContext(runtimeContext);
            } else {
                log.warn("Failed to modify runtime context. Runtime context does not support context modifications.");
            }
            return null;
        }

        public IOpenMethod getMethod() {
            return this;
        }

        public String getName() {
            return MODIFY_CONTEXT_METHOD_NAME;
        }

        public String getDisplayName(int mode) {
            return MODIFY_CONTEXT_METHOD_NAME;
        }

        public boolean isStatic() {
            return false;
        }

        public IOpenClass getType() {
            return JavaOpenClass.VOID;
        }

        public IMemberMetaInfo getInfo() {
            return null;
        }

        public IOpenClass getDeclaringClass() {
            return null;
        }

        public IMethodSignature getSignature() {
            return new MethodSignature(new IOpenClass[] { JavaOpenClass.STRING, JavaOpenClass.OBJECT },
                new String[] { "property", "value" });
        }
    }
}
<|MERGE_RESOLUTION|>--- conflicted
+++ resolved
@@ -1,369 +1,365 @@
-/**
- * 
- */
-package org.openl.rules.binding;
-
-import java.util.ArrayList;
-import java.util.HashMap;
-import java.util.HashSet;
-import java.util.List;
-import java.util.Map;
-
-import org.openl.binding.IBindingContext;
-import org.openl.binding.exception.AmbiguousMethodException;
-import org.openl.binding.impl.MethodSearch;
-import org.openl.binding.impl.module.ModuleBindingContext;
-import org.openl.binding.impl.module.ModuleOpenClass;
-import org.openl.rules.context.IRulesRuntimeContext;
-import org.openl.rules.context.RulesRuntimeContextDelegator;
-import org.openl.rules.context.RulesRuntimeContextFactory;
-import org.openl.rules.lang.xls.PrebindOpenMethod;
-import org.openl.rules.lang.xls.syntax.TableSyntaxNode;
-import org.openl.syntax.impl.ISyntaxConstants;
-import org.openl.types.IMemberMetaInfo;
-import org.openl.types.IMethodCaller;
-import org.openl.types.IMethodSignature;
-import org.openl.types.IOpenClass;
-import org.openl.types.IOpenMethod;
-import org.openl.types.IOpenMethodHeader;
-import org.openl.types.impl.MethodSignature;
-import org.openl.types.impl.OpenMethodHeader;
-import org.openl.types.java.JavaOpenClass;
-import org.openl.util.CollectionUtils;
-import org.openl.vm.IRuntimeEnv;
-import org.slf4j.Logger;
-import org.slf4j.LoggerFactory;
-
-/**
- * Binding context for xls rules.
- * 
- * @author DLiauchuk
- *
- */
-public class RulesModuleBindingContext extends ModuleBindingContext {
-    private final Logger log = LoggerFactory.getLogger(RulesModuleBindingContext.class);
-
-    public static String MODULE_PROPERTIES_KEY = "Properties:Module";
-    public static String CATEGORY_PROPERTIES_KEY = "Properties:Category:";
-    private Map<String, TableSyntaxNode> bindedTables = new HashMap<String, TableSyntaxNode>();
-
-    /**
-     * Internal OpenL service methods. 
-     */
-    private List<IOpenMethod> internalMethods;
-    
-    private Map<IOpenMethodHeader, IOpenMethod> internalPrebindMethods = new HashMap<IOpenMethodHeader, IOpenMethod>();
-    
-    public RulesModuleBindingContext(IBindingContext delegate,
-            ModuleOpenClass module) {
-        super(delegate, module);
-        internalMethods = new ArrayList<IOpenMethod>();
-        internalMethods.add(new CurrentRuntimeContextMethod());
-        internalMethods.add(new EmptyRuntimeContextMethod());
-        internalMethods.add(new RestoreRuntimeContextMethod());
-        internalMethods.add(new SetRuntimeContextMethod());
-        internalMethods.add(new ModifyRuntimeContextMethod());
-    }
-    
-    /**
-     * Registers the tsn by specified key.
-     * 
-     * @param key Key that have to be same for equivalent tables.
-     * @param tsn TableSyntaxNode to register.
-     */
-    public void registerTableSyntaxNode(String key, TableSyntaxNode tsn) {
-        this.bindedTables.put(key, tsn);
-    }
-
-    /**
-     * @return <code>true</code> if key TableSyntaxNode with specified key has
-     *         already been registered.
-     */
-    public boolean isTableSyntaxNodeExist(String key) {
-        return this.bindedTables.containsKey(key);
-    }
-
-    public TableSyntaxNode getTableSyntaxNode(String key) {
-        return bindedTables.get(key);
-    }
-    
-    @Override
-    public IMethodCaller findMethodCaller(String namespace, final String methodName, IOpenClass[] parTypes) throws AmbiguousMethodException {
-        IMethodCaller method = super.findMethodCaller(namespace, methodName, parTypes);
-        if (method == null) {
-            Iterable<IOpenMethod> select = CollectionUtils.findAll(internalMethods, new CollectionUtils.Predicate<IOpenMethod>() {
-                @Override public boolean evaluate(IOpenMethod method) {
-                    return methodName.equals(method.getName());
-                }
-            });
-            method = MethodSearch.getCastingMethodCaller(methodName, parTypes, this, select);
-        }
-        if (method == null) {
-<<<<<<< HEAD
-            method = MethodSearch.getCastingMethodCaller(methodName, parTypes, this, OpenIterator.select(internalPrebindMethods.values().iterator(), new INamedThing.NameSelector<IOpenMethod>(methodName)));
-=======
-            Iterable<IOpenMethod> select = CollectionUtils.findAll(internalPrebindMethods, new CollectionUtils.Predicate<IOpenMethod>() {
-                @Override public boolean evaluate(IOpenMethod method) {
-                    return methodName.equals(method.getName());
-                }
-            });
-            method = MethodSearch.getCastingMethodCaller(methodName, parTypes, this, select);
->>>>>>> b8caede5
-        }
-        return method;
-    }
-    
-    public void addPrebindMethod(OpenMethodHeader openMethodHeader, PrebindOpenMethod method){
-        internalPrebindMethods.put(openMethodHeader, method);
-    }
-    
-    /*public void clearPrebindMethods(){
-        for (IOpenMethod openMethod : internalPrebindMethods){
-            PrebindOpenMethod prebindOpenMethod = (PrebindOpenMethod) openMethod;
-            IMethodCaller bindedMethod = findMethodCaller(ISyntaxConstants.THIS_NAMESPACE, prebindOpenMethod.getName(), prebindOpenMethod.getSignature().getParameterTypes());
-            prebindOpenMethod.setMethodCaller(bindedMethod);
-        }
-        
-        internalPrebindMethods.clear();
-    }*/
-    
-    public void removePrebindMethodByHeader(OpenMethodHeader openMethodHeader){
-        PrebindOpenMethod prebindOpenMethod = (PrebindOpenMethod) internalPrebindMethods.get(openMethodHeader);
-        IMethodCaller bindedMethod = findMethodCaller(ISyntaxConstants.THIS_NAMESPACE, prebindOpenMethod.getName(), prebindOpenMethod.getSignature().getParameterTypes());
-        prebindOpenMethod.setMethodCaller(bindedMethod);
-    }
-
-    public final class CurrentRuntimeContextMethod implements IOpenMethod {
-        public final static  String CURRENT_CONTEXT_METHOD_NAME = "getContext";
-        
-        public Object invoke(Object target, Object[] params, IRuntimeEnv env) {
-            IRulesRuntimeContext context = (IRulesRuntimeContext)env.getContext();
-            if (context == null) {
-                return null;
-            }
-            try {
-                return context.clone();
-            } catch (CloneNotSupportedException e) {
-                log.warn("Failed to clone runtime context. Runtime context managing may work incorrectly.", e);
-                return context;
-            }
-        }
-        
-        public IOpenMethod getMethod() {
-            return this;
-        }
-
-        public String getName() {
-            return CURRENT_CONTEXT_METHOD_NAME;
-        }
-
-        public String getDisplayName(int mode) {
-            return CURRENT_CONTEXT_METHOD_NAME;
-        }
-
-        public boolean isStatic() {
-            return false;
-        }
-
-        public IOpenClass getType() {
-            return JavaOpenClass.getOpenClass(IRulesRuntimeContext.class);
-        }
-
-        public IMemberMetaInfo getInfo() {
-            return null;
-        }
-
-        public IOpenClass getDeclaringClass() {
-            return null;
-        }
-
-        public IMethodSignature getSignature() {
-            return new MethodSignature(new IOpenClass[] {}, new String[] {});
-        }
-    }
-
-    public final class EmptyRuntimeContextMethod implements IOpenMethod {
-        public final static  String EMPTY_CONTEXT_METHOD_NAME = "emptyContext";
-
-        public Object invoke(Object target, Object[] params, IRuntimeEnv env) {
-            return RulesRuntimeContextFactory.buildRulesRuntimeContext();
-        }
-
-        public IOpenMethod getMethod() {
-            return this;
-        }
-
-        public String getName() {
-            return EMPTY_CONTEXT_METHOD_NAME;
-        }
-
-        public String getDisplayName(int mode) {
-            return EMPTY_CONTEXT_METHOD_NAME;
-        }
-
-        public boolean isStatic() {
-            return false;
-        }
-
-        public IOpenClass getType() {
-            return JavaOpenClass.getOpenClass(IRulesRuntimeContext.class);
-        }
-
-        public IMemberMetaInfo getInfo() {
-            return null;
-        }
-
-        public IOpenClass getDeclaringClass() {
-            return null;
-        }
-
-        public IMethodSignature getSignature() {
-            return new MethodSignature(new IOpenClass[] {}, new String[] {});
-        }
-    }
-
-    public final class RestoreRuntimeContextMethod implements IOpenMethod {
-        public final static  String RESTORE_CONTEXT_METHOD_NAME = "restoreContext";
-
-        public Object invoke(Object target, Object[] params, IRuntimeEnv env) {
-            if(env.isContextManagingSupported()){
-                env.popContext();
-            } else {
-                log.warn("Failed to restore runtime context. Runtime context does not support context modifications.");
-            }
-            return null;
-        }
-
-        public IOpenMethod getMethod() {
-            return this;
-        }
-
-        public String getName() {
-            return RESTORE_CONTEXT_METHOD_NAME;
-        }
-
-        public String getDisplayName(int mode) {
-            return RESTORE_CONTEXT_METHOD_NAME;
-        }
-
-        public boolean isStatic() {
-            return false;
-        }
-
-        public IOpenClass getType() {
-            return JavaOpenClass.VOID;
-        }
-
-        public IMemberMetaInfo getInfo() {
-            return null;
-        }
-
-        public IOpenClass getDeclaringClass() {
-            return null;
-        }
-
-        public IMethodSignature getSignature() {
-            return new MethodSignature(new IOpenClass[] {}, new String[] {});
-        }
-    }
-
-    public final class SetRuntimeContextMethod implements IOpenMethod {
-        public final static  String SET_CONTEXT_METHOD_NAME = "setContext";
-
-        public Object invoke(Object target, Object[] params, IRuntimeEnv env) {
-            if(env.isContextManagingSupported()){
-                IRulesRuntimeContext runtimeContext =  (IRulesRuntimeContext)params[0];
-                env.pushContext(runtimeContext);
-            } else {
-                log.warn("Failed to set runtime context. Runtime context does not support context modifications.");
-            }
-            return null;
-        }
-
-        public IOpenMethod getMethod() {
-            return this;
-        }
-
-        public String getName() {
-            return SET_CONTEXT_METHOD_NAME;
-        }
-
-        public String getDisplayName(int mode) {
-            return SET_CONTEXT_METHOD_NAME;
-        }
-
-        public boolean isStatic() {
-            return false;
-        }
-
-        public IOpenClass getType() {
-            return JavaOpenClass.VOID;
-        }
-
-        public IMemberMetaInfo getInfo() {
-            return null;
-        }
-
-        public IOpenClass getDeclaringClass() {
-            return null;
-        }
-
-        public IMethodSignature getSignature() {
-            return new MethodSignature(new IOpenClass[] { JavaOpenClass.getOpenClass(IRulesRuntimeContext.class) },
-                new String[] { "context"});
-        }
-    }
-
-    public final class ModifyRuntimeContextMethod implements IOpenMethod {
-        public final static  String MODIFY_CONTEXT_METHOD_NAME = "modifyContext";
-
-        public Object invoke(Object target, Object[] params, IRuntimeEnv env) {
-            if(env.isContextManagingSupported()){
-                IRulesRuntimeContext runtimeContext = (IRulesRuntimeContext)env.getContext();
-                if(runtimeContext == null){
-                    runtimeContext = RulesRuntimeContextFactory.buildRulesRuntimeContext();
-                }else{
-                    runtimeContext = new RulesRuntimeContextDelegator(runtimeContext);
-                }
-                runtimeContext.setValue((String)params[0], params[1]);
-                env.pushContext(runtimeContext);
-            } else {
-                log.warn("Failed to modify runtime context. Runtime context does not support context modifications.");
-            }
-            return null;
-        }
-
-        public IOpenMethod getMethod() {
-            return this;
-        }
-
-        public String getName() {
-            return MODIFY_CONTEXT_METHOD_NAME;
-        }
-
-        public String getDisplayName(int mode) {
-            return MODIFY_CONTEXT_METHOD_NAME;
-        }
-
-        public boolean isStatic() {
-            return false;
-        }
-
-        public IOpenClass getType() {
-            return JavaOpenClass.VOID;
-        }
-
-        public IMemberMetaInfo getInfo() {
-            return null;
-        }
-
-        public IOpenClass getDeclaringClass() {
-            return null;
-        }
-
-        public IMethodSignature getSignature() {
-            return new MethodSignature(new IOpenClass[] { JavaOpenClass.STRING, JavaOpenClass.OBJECT },
-                new String[] { "property", "value" });
-        }
-    }
-}
+/**
+ * 
+ */
+package org.openl.rules.binding;
+
+import java.util.ArrayList;
+import java.util.HashMap;
+import java.util.HashSet;
+import java.util.List;
+import java.util.Map;
+
+import org.openl.binding.IBindingContext;
+import org.openl.binding.exception.AmbiguousMethodException;
+import org.openl.binding.impl.MethodSearch;
+import org.openl.binding.impl.module.ModuleBindingContext;
+import org.openl.binding.impl.module.ModuleOpenClass;
+import org.openl.rules.context.IRulesRuntimeContext;
+import org.openl.rules.context.RulesRuntimeContextDelegator;
+import org.openl.rules.context.RulesRuntimeContextFactory;
+import org.openl.rules.lang.xls.PrebindOpenMethod;
+import org.openl.rules.lang.xls.syntax.TableSyntaxNode;
+import org.openl.syntax.impl.ISyntaxConstants;
+import org.openl.types.IMemberMetaInfo;
+import org.openl.types.IMethodCaller;
+import org.openl.types.IMethodSignature;
+import org.openl.types.IOpenClass;
+import org.openl.types.IOpenMethod;
+import org.openl.types.IOpenMethodHeader;
+import org.openl.types.impl.MethodSignature;
+import org.openl.types.impl.OpenMethodHeader;
+import org.openl.types.java.JavaOpenClass;
+import org.openl.util.CollectionUtils;
+import org.openl.vm.IRuntimeEnv;
+import org.slf4j.Logger;
+import org.slf4j.LoggerFactory;
+
+/**
+ * Binding context for xls rules.
+ * 
+ * @author DLiauchuk
+ *
+ */
+public class RulesModuleBindingContext extends ModuleBindingContext {
+    private final Logger log = LoggerFactory.getLogger(RulesModuleBindingContext.class);
+
+    public static String MODULE_PROPERTIES_KEY = "Properties:Module";
+    public static String CATEGORY_PROPERTIES_KEY = "Properties:Category:";
+    private Map<String, TableSyntaxNode> bindedTables = new HashMap<String, TableSyntaxNode>();
+
+    /**
+     * Internal OpenL service methods. 
+     */
+    private List<IOpenMethod> internalMethods;
+    
+    private Map<IOpenMethodHeader, IOpenMethod> internalPrebindMethods = new HashMap<IOpenMethodHeader, IOpenMethod>();
+    
+    public RulesModuleBindingContext(IBindingContext delegate,
+            ModuleOpenClass module) {
+        super(delegate, module);
+        internalMethods = new ArrayList<IOpenMethod>();
+        internalMethods.add(new CurrentRuntimeContextMethod());
+        internalMethods.add(new EmptyRuntimeContextMethod());
+        internalMethods.add(new RestoreRuntimeContextMethod());
+        internalMethods.add(new SetRuntimeContextMethod());
+        internalMethods.add(new ModifyRuntimeContextMethod());
+    }
+    
+    /**
+     * Registers the tsn by specified key.
+     * 
+     * @param key Key that have to be same for equivalent tables.
+     * @param tsn TableSyntaxNode to register.
+     */
+    public void registerTableSyntaxNode(String key, TableSyntaxNode tsn) {
+        this.bindedTables.put(key, tsn);
+    }
+
+    /**
+     * @return <code>true</code> if key TableSyntaxNode with specified key has
+     *         already been registered.
+     */
+    public boolean isTableSyntaxNodeExist(String key) {
+        return this.bindedTables.containsKey(key);
+    }
+
+    public TableSyntaxNode getTableSyntaxNode(String key) {
+        return bindedTables.get(key);
+    }
+    
+    @Override
+    public IMethodCaller findMethodCaller(String namespace, final String methodName, IOpenClass[] parTypes) throws AmbiguousMethodException {
+        IMethodCaller method = super.findMethodCaller(namespace, methodName, parTypes);
+        if (method == null) {
+            Iterable<IOpenMethod> select = CollectionUtils.findAll(internalMethods, new CollectionUtils.Predicate<IOpenMethod>() {
+                @Override public boolean evaluate(IOpenMethod method) {
+                    return methodName.equals(method.getName());
+                }
+            });
+            method = MethodSearch.getCastingMethodCaller(methodName, parTypes, this, select);
+        }
+        if (method == null) {
+            Iterable<IOpenMethod> select = CollectionUtils.findAll(internalPrebindMethods.values(), new CollectionUtils.Predicate<IOpenMethod>() {
+                @Override public boolean evaluate(IOpenMethod method) {
+                    return methodName.equals(method.getName());
+                }
+            });
+            method = MethodSearch.getCastingMethodCaller(methodName, parTypes, this, select);
+        }
+        return method;
+    }
+    
+    public void addPrebindMethod(OpenMethodHeader openMethodHeader, PrebindOpenMethod method){
+        internalPrebindMethods.put(openMethodHeader, method);
+    }
+    
+    /*public void clearPrebindMethods(){
+        for (IOpenMethod openMethod : internalPrebindMethods){
+            PrebindOpenMethod prebindOpenMethod = (PrebindOpenMethod) openMethod;
+            IMethodCaller bindedMethod = findMethodCaller(ISyntaxConstants.THIS_NAMESPACE, prebindOpenMethod.getName(), prebindOpenMethod.getSignature().getParameterTypes());
+            prebindOpenMethod.setMethodCaller(bindedMethod);
+        }
+        
+        internalPrebindMethods.clear();
+    }*/
+    
+    public void removePrebindMethodByHeader(OpenMethodHeader openMethodHeader){
+        PrebindOpenMethod prebindOpenMethod = (PrebindOpenMethod) internalPrebindMethods.get(openMethodHeader);
+        IMethodCaller bindedMethod = findMethodCaller(ISyntaxConstants.THIS_NAMESPACE, prebindOpenMethod.getName(), prebindOpenMethod.getSignature().getParameterTypes());
+        prebindOpenMethod.setMethodCaller(bindedMethod);
+    }
+
+    public final class CurrentRuntimeContextMethod implements IOpenMethod {
+        public final static  String CURRENT_CONTEXT_METHOD_NAME = "getContext";
+        
+        public Object invoke(Object target, Object[] params, IRuntimeEnv env) {
+            IRulesRuntimeContext context = (IRulesRuntimeContext)env.getContext();
+            if (context == null) {
+                return null;
+            }
+            try {
+                return context.clone();
+            } catch (CloneNotSupportedException e) {
+                log.warn("Failed to clone runtime context. Runtime context managing may work incorrectly.", e);
+                return context;
+            }
+        }
+        
+        public IOpenMethod getMethod() {
+            return this;
+        }
+
+        public String getName() {
+            return CURRENT_CONTEXT_METHOD_NAME;
+        }
+
+        public String getDisplayName(int mode) {
+            return CURRENT_CONTEXT_METHOD_NAME;
+        }
+
+        public boolean isStatic() {
+            return false;
+        }
+
+        public IOpenClass getType() {
+            return JavaOpenClass.getOpenClass(IRulesRuntimeContext.class);
+        }
+
+        public IMemberMetaInfo getInfo() {
+            return null;
+        }
+
+        public IOpenClass getDeclaringClass() {
+            return null;
+        }
+
+        public IMethodSignature getSignature() {
+            return new MethodSignature(new IOpenClass[] {}, new String[] {});
+        }
+    }
+
+    public final class EmptyRuntimeContextMethod implements IOpenMethod {
+        public final static  String EMPTY_CONTEXT_METHOD_NAME = "emptyContext";
+
+        public Object invoke(Object target, Object[] params, IRuntimeEnv env) {
+            return RulesRuntimeContextFactory.buildRulesRuntimeContext();
+        }
+
+        public IOpenMethod getMethod() {
+            return this;
+        }
+
+        public String getName() {
+            return EMPTY_CONTEXT_METHOD_NAME;
+        }
+
+        public String getDisplayName(int mode) {
+            return EMPTY_CONTEXT_METHOD_NAME;
+        }
+
+        public boolean isStatic() {
+            return false;
+        }
+
+        public IOpenClass getType() {
+            return JavaOpenClass.getOpenClass(IRulesRuntimeContext.class);
+        }
+
+        public IMemberMetaInfo getInfo() {
+            return null;
+        }
+
+        public IOpenClass getDeclaringClass() {
+            return null;
+        }
+
+        public IMethodSignature getSignature() {
+            return new MethodSignature(new IOpenClass[] {}, new String[] {});
+        }
+    }
+
+    public final class RestoreRuntimeContextMethod implements IOpenMethod {
+        public final static  String RESTORE_CONTEXT_METHOD_NAME = "restoreContext";
+
+        public Object invoke(Object target, Object[] params, IRuntimeEnv env) {
+            if(env.isContextManagingSupported()){
+                env.popContext();
+            } else {
+                log.warn("Failed to restore runtime context. Runtime context does not support context modifications.");
+            }
+            return null;
+        }
+
+        public IOpenMethod getMethod() {
+            return this;
+        }
+
+        public String getName() {
+            return RESTORE_CONTEXT_METHOD_NAME;
+        }
+
+        public String getDisplayName(int mode) {
+            return RESTORE_CONTEXT_METHOD_NAME;
+        }
+
+        public boolean isStatic() {
+            return false;
+        }
+
+        public IOpenClass getType() {
+            return JavaOpenClass.VOID;
+        }
+
+        public IMemberMetaInfo getInfo() {
+            return null;
+        }
+
+        public IOpenClass getDeclaringClass() {
+            return null;
+        }
+
+        public IMethodSignature getSignature() {
+            return new MethodSignature(new IOpenClass[] {}, new String[] {});
+        }
+    }
+
+    public final class SetRuntimeContextMethod implements IOpenMethod {
+        public final static  String SET_CONTEXT_METHOD_NAME = "setContext";
+
+        public Object invoke(Object target, Object[] params, IRuntimeEnv env) {
+            if(env.isContextManagingSupported()){
+                IRulesRuntimeContext runtimeContext =  (IRulesRuntimeContext)params[0];
+                env.pushContext(runtimeContext);
+            } else {
+                log.warn("Failed to set runtime context. Runtime context does not support context modifications.");
+            }
+            return null;
+        }
+
+        public IOpenMethod getMethod() {
+            return this;
+        }
+
+        public String getName() {
+            return SET_CONTEXT_METHOD_NAME;
+        }
+
+        public String getDisplayName(int mode) {
+            return SET_CONTEXT_METHOD_NAME;
+        }
+
+        public boolean isStatic() {
+            return false;
+        }
+
+        public IOpenClass getType() {
+            return JavaOpenClass.VOID;
+        }
+
+        public IMemberMetaInfo getInfo() {
+            return null;
+        }
+
+        public IOpenClass getDeclaringClass() {
+            return null;
+        }
+
+        public IMethodSignature getSignature() {
+            return new MethodSignature(new IOpenClass[] { JavaOpenClass.getOpenClass(IRulesRuntimeContext.class) },
+                new String[] { "context"});
+        }
+    }
+
+    public final class ModifyRuntimeContextMethod implements IOpenMethod {
+        public final static  String MODIFY_CONTEXT_METHOD_NAME = "modifyContext";
+
+        public Object invoke(Object target, Object[] params, IRuntimeEnv env) {
+            if(env.isContextManagingSupported()){
+                IRulesRuntimeContext runtimeContext = (IRulesRuntimeContext)env.getContext();
+                if(runtimeContext == null){
+                    runtimeContext = RulesRuntimeContextFactory.buildRulesRuntimeContext();
+                }else{
+                    runtimeContext = new RulesRuntimeContextDelegator(runtimeContext);
+                }
+                runtimeContext.setValue((String)params[0], params[1]);
+                env.pushContext(runtimeContext);
+            } else {
+                log.warn("Failed to modify runtime context. Runtime context does not support context modifications.");
+            }
+            return null;
+        }
+
+        public IOpenMethod getMethod() {
+            return this;
+        }
+
+        public String getName() {
+            return MODIFY_CONTEXT_METHOD_NAME;
+        }
+
+        public String getDisplayName(int mode) {
+            return MODIFY_CONTEXT_METHOD_NAME;
+        }
+
+        public boolean isStatic() {
+            return false;
+        }
+
+        public IOpenClass getType() {
+            return JavaOpenClass.VOID;
+        }
+
+        public IMemberMetaInfo getInfo() {
+            return null;
+        }
+
+        public IOpenClass getDeclaringClass() {
+            return null;
+        }
+
+        public IMethodSignature getSignature() {
+            return new MethodSignature(new IOpenClass[] { JavaOpenClass.STRING, JavaOpenClass.OBJECT },
+                new String[] { "property", "value" });
+        }
+    }
+}