package org.openl.rules.types.impl;

import java.util.ArrayList;
import java.util.Collection;
import java.util.Comparator;
import java.util.HashSet;
import java.util.List;
import java.util.Set;

import org.openl.exception.OpenLRuntimeException;
import org.openl.rules.context.IRulesRuntimeContext;
import org.openl.rules.lang.xls.binding.XlsModuleOpenClass;
import org.openl.rules.lang.xls.syntax.TableSyntaxNode;
import org.openl.rules.table.properties.ITableProperties;
import org.openl.rules.table.properties.PropertiesHelper;
import org.openl.rules.types.OpenMethodDispatcher;
import org.openl.rules.validation.properties.dimentional.DispatcherTablesBuilder;
import org.openl.runtime.IRuntimeContext;
import org.openl.types.IMemberMetaInfo;
import org.openl.types.IOpenClass;
import org.openl.types.IOpenMethod;

/**
 * Represents group of methods(rules) overloaded by dimension properties.
 * 
 * TODO: refactor invoke functionality. Use
 * {@link org.openl.rules.method.RulesMethodInvoker}.
 */
public class MatchingOpenMethodDispatcher extends OpenMethodDispatcher {
    // The fields below hold only algorithms and they don't change during
    // application lifetime. There is no need
    // to hold a new instance of that objects for every of thousands of
    // MatchingOpenMethodDispatchers. That's why
    // they were made static.
    private static final IPropertiesContextMatcher matcher = new DefaultPropertiesContextMatcher();
    private static final DefaultTablePropertiesSorter prioritySorter = new DefaultTablePropertiesSorter();
    private static final DefaultPropertiesIntersectionFinder intersectionMatcher = new DefaultPropertiesIntersectionFinder();

    private XlsModuleOpenClass moduleOpenClass;

    private List<IOpenMethod> candidatesSorted;

    private IOpenMethod decisionTableOpenMethod;

    public IOpenMethod getDecisionTableOpenMethod() {
        return decisionTableOpenMethod;
    }

    public void setDecisionTableOpenMethod(IOpenMethod decisionTableOpenMethod) {
        this.decisionTableOpenMethod = decisionTableOpenMethod;
    }

    public MatchingOpenMethodDispatcher() { // For CGLIB proxing
    }

    public MatchingOpenMethodDispatcher(IOpenMethod method, XlsModuleOpenClass moduleOpenClass) {
        super();
        decorate(method);
        this.moduleOpenClass = moduleOpenClass;
    }

    @Override
    public IOpenClass getDeclaringClass() {
        return moduleOpenClass;
    }

    @Override
    public void addMethod(IOpenMethod candidate) {
        super.addMethod(candidate);
        candidatesSorted = null;
    }

    @Override
    protected IOpenMethod findMatchingMethod(List<IOpenMethod> candidates, IRuntimeContext context) {

        Set<IOpenMethod> selected = new HashSet<IOpenMethod>(candidates);

        selectCandidates(selected, (IRulesRuntimeContext) context);
        maxMinSelectCandidates(selected, (IRulesRuntimeContext) context);

        switch (selected.size()) {
            case 0:
                // TODO add more detailed information about error, consider
                // context values printout, may be log of constraints that
                // removed candidates
                throw new OpenLRuntimeException(
                    String.format("No matching methods for the context. Details: \n%1$s\nContext: %2$s",
                        toString(candidates),
                        context.toString()));

            case 1:
                IOpenMethod matchingMethod = selected.iterator().next();
                return matchingMethod;
            default:
                // TODO add more detailed information about error, consider
                // context values printout, may be log of constraints,
                // list of remaining methods with properties
                throw new OpenLRuntimeException(
                    String.format("Ambiguous method dispatch. Details: \n%1$s\nContext: %2$s",
                        toString(selected),
                        context.toString()));
        }

    }

    public TableSyntaxNode getDispatcherTable() {
        if (decisionTableOpenMethod == null) {
            DispatcherTablesBuilder dispTableBuilder = new DispatcherTablesBuilder(moduleOpenClass,
                moduleOpenClass.getRulesModuleBindingContext());
            dispTableBuilder.build(this);
        }
        if (decisionTableOpenMethod != null) {
            return (TableSyntaxNode) decisionTableOpenMethod.getInfo().getSyntaxNode();
        }
<<<<<<< HEAD
        throw new OpenLRuntimeException(String.format("There is no dispatcher table for [%s] method.", getName()));
=======

        throw new IllegalStateException(String.format("There is no dispatcher table for [%s] method.", getName()));
>>>>>>> ca1361fd
    }

    @Override
    public IMemberMetaInfo getInfo() {
        if (getCandidates().size() == 1) {
            return getCandidates().get(0).getInfo();
        }
        return getDispatcherTable().getMember().getInfo();
    }

    private void maxMinSelectCandidates(Set<IOpenMethod> selected, IRulesRuntimeContext context) {
        // If more that one method
        if (selected.size() > 1) {
            List<IOpenMethod> notPriorMethods = new ArrayList<IOpenMethod>();

            List<String> notNullPropertyNames = getNotNullPropertyNames(context);
            // Find the most high priority method
            IOpenMethod mostPriority = null;
            ITableProperties mostPriorityProperties = null;

            for (IOpenMethod candidate : selected) {
                if (mostPriority == null) {
                    mostPriority = candidate;
                    mostPriorityProperties = PropertiesHelper.getTableProperties(mostPriority);
                } else {
                    boolean nested = false;
                    boolean contains = false;

                    ITableProperties candidateProperties = PropertiesHelper.getTableProperties(candidate);
                    int cmp = compareMaxMinPriorities(candidateProperties, mostPriorityProperties);
                    if (cmp < 0) {
                        nested = true;
                        contains = false;
                    } else if (cmp > 0) {
                        nested = false;
                        contains = true;
                    }

                    if (!nested && !contains) {
                        propsLoop: for (String propName : notNullPropertyNames) {

                            switch (intersectionMatcher.match(propName, candidateProperties, mostPriorityProperties)) {
                                case NESTED:
                                    nested = true;
                                    break;
                                case CONTAINS:
                                    contains = true;
                                    break;
                                case EQUALS:
                                    // do nothing
                                    break;
                                case NO_INTERSECTION:
                                case PARTLY_INTERSECTS:
                                    nested = false;
                                    contains = false;
                                    break propsLoop;
                            }
                        }
                    }

                    if (nested && !contains) {
                        notPriorMethods.add(mostPriority);
                        mostPriority = candidate;
                        mostPriorityProperties = PropertiesHelper.getTableProperties(mostPriority);
                    } else if (contains && !nested) {
                        notPriorMethods.add(candidate);
                    }
                }
            }
            selected.removeAll(notPriorMethods);
        }
    }

    private int compareMaxMinPriorities(ITableProperties properties1, ITableProperties properties2) {
        for (Comparator<ITableProperties> comparator : prioritySorter.getMaxMinPriorityRules()) {
            int cmp = comparator.compare(properties1, properties2);
            if (cmp != 0) {
                return cmp;
            }
        }
        return 0;
    }

    private void selectCandidates(Set<IOpenMethod> selected, IRulesRuntimeContext context) {
        List<IOpenMethod> nomatched = new ArrayList<IOpenMethod>();

        List<String> notNullPropertyNames = getNotNullPropertyNames(context);

        for (IOpenMethod method : selected) {
            ITableProperties props = PropertiesHelper.getTableProperties(method);

            propsLoop: {
                for (String propName : notNullPropertyNames) {
                    MatchingResult res = matcher.match(propName, props, context);

                    switch (res) {
                        case NO_MATCH:
                            nomatched.add(method);
                            break propsLoop;
                    }
                }
            }
        }

        selected.removeAll(nomatched);
    }

    private String toString(Collection<IOpenMethod> methods) {

        StringBuilder builder = new StringBuilder();
        builder.append("Candidates: {\n");

        for (IOpenMethod method : methods) {
            ITableProperties tableProperties = PropertiesHelper.getTableProperties(method);
            builder.append(tableProperties.toString());
            builder.append("\n");
        }

        builder.append("}\n");

        return builder.toString();
    }

    @Override
    public List<IOpenMethod> getCandidates() {
        if (candidatesSorted == null) {
            candidatesSorted = prioritySorter.sort(super.getCandidates());
        }
        return candidatesSorted;
    }

    // <<< INSERT MatchingProperties >>>
    private List<String> getNotNullPropertyNames(IRulesRuntimeContext context) {
        List<String> propNames = new ArrayList<String>();

        if (context.getCurrentDate() != null) {
            propNames.add("effectiveDate");
        }
        if (context.getCurrentDate() != null) {
            propNames.add("expirationDate");
        }
        if (context.getRequestDate() != null) {
            propNames.add("startRequestDate");
        }
        if (context.getRequestDate() != null) {
            propNames.add("endRequestDate");
        }
        if (context.getCaRegion() != null) {
            propNames.add("caRegions");
        }
        if (context.getCaProvince() != null) {
            propNames.add("caProvinces");
        }
        if (context.getCountry() != null) {
            propNames.add("country");
        }
        if (context.getRegion() != null) {
            propNames.add("region");
        }
        if (context.getCurrency() != null) {
            propNames.add("currency");
        }
        if (context.getLang() != null) {
            propNames.add("lang");
        }
        if (context.getLob() != null) {
            propNames.add("lob");
        }
        if (context.getUsRegion() != null) {
            propNames.add("usregion");
        }
        if (context.getUsState() != null) {
            propNames.add("state");
        }

        return propNames;
    }

    // <<< END INSERT MatchingProperties >>>
}<|MERGE_RESOLUTION|>--- conflicted
+++ resolved
@@ -112,12 +112,7 @@
         if (decisionTableOpenMethod != null) {
             return (TableSyntaxNode) decisionTableOpenMethod.getInfo().getSyntaxNode();
         }
-<<<<<<< HEAD
-        throw new OpenLRuntimeException(String.format("There is no dispatcher table for [%s] method.", getName()));
-=======
-
         throw new IllegalStateException(String.format("There is no dispatcher table for [%s] method.", getName()));
->>>>>>> ca1361fd
     }
 
     @Override
