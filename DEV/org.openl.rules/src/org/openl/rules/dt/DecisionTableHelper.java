package org.openl.rules.dt;

import java.util.ArrayList;
import java.util.Arrays;
import java.util.Collection;
import java.util.HashMap;
import java.util.HashSet;
import java.util.Iterator;
import java.util.List;
import java.util.Map;
import java.util.Objects;
import java.util.Set;
import java.util.regex.Pattern;

import org.apache.commons.lang3.RandomStringUtils;
import org.apache.commons.lang3.tuple.Pair;
import org.apache.poi.hssf.usermodel.HSSFWorkbook;
import org.apache.poi.ss.usermodel.Sheet;
import org.apache.poi.ss.usermodel.Workbook;
import org.apache.poi.xssf.usermodel.XSSFWorkbook;
import org.openl.base.INamedThing;
import org.openl.binding.IBindingContext;
import org.openl.exception.OpenLCompilationException;
import org.openl.rules.binding.RuleRowHelper;
import org.openl.rules.constants.ConstantOpenField;
import org.openl.rules.fuzzy.OpenLFuzzySearch;
import org.openl.rules.fuzzy.Token;
import org.openl.rules.helpers.CharRange;
import org.openl.rules.helpers.CharRangeParser;
import org.openl.rules.helpers.DoubleRange;
import org.openl.rules.helpers.DoubleRangeParser;
import org.openl.rules.helpers.IntRange;
import org.openl.rules.helpers.IntRangeParser;
import org.openl.rules.lang.xls.IXlsTableNames;
import org.openl.rules.lang.xls.XlsSheetSourceCodeModule;
import org.openl.rules.lang.xls.XlsWorkbookSourceCodeModule;
import org.openl.rules.lang.xls.binding.ConditionDefinition;
import org.openl.rules.lang.xls.binding.ReturnDefinition;
import org.openl.rules.lang.xls.binding.XlsDefinitions;
import org.openl.rules.lang.xls.binding.XlsModuleOpenClass;
import org.openl.rules.lang.xls.load.SimpleSheetLoader;
import org.openl.rules.lang.xls.load.SimpleWorkbookLoader;
import org.openl.rules.lang.xls.syntax.TableSyntaxNode;
import org.openl.rules.lang.xls.types.meta.DecisionTableMetaInfoReader;
import org.openl.rules.lang.xls.types.meta.MetaInfoReader;
import org.openl.rules.table.CompositeGrid;
import org.openl.rules.table.GridRegion;
import org.openl.rules.table.GridTable;
import org.openl.rules.table.ICell;
import org.openl.rules.table.IGrid;
import org.openl.rules.table.IGridTable;
import org.openl.rules.table.ILogicalTable;
import org.openl.rules.table.IWritableGrid;
import org.openl.rules.table.LogicalTableHelper;
import org.openl.rules.table.xls.XlsSheetGridModel;
import org.openl.source.IOpenSourceCodeModule;
import org.openl.source.impl.StringSourceCodeModule;
import org.openl.syntax.exception.CompositeSyntaxNodeException;
import org.openl.syntax.exception.SyntaxNodeException;
import org.openl.syntax.exception.SyntaxNodeExceptionUtils;
import org.openl.syntax.impl.ISyntaxConstants;
import org.openl.syntax.impl.Tokenizer;
import org.openl.types.IOpenClass;
import org.openl.types.IOpenField;
import org.openl.types.IOpenMethod;
import org.openl.types.IOpenMethodHeader;
import org.openl.types.IParameterDeclaration;
import org.openl.types.impl.CompositeMethod;
import org.openl.types.impl.DomainOpenClass;
import org.openl.types.java.JavaOpenClass;

public class DecisionTableHelper {

    private final static String RET1_COLUMN_NAME = DecisionTableColumnHeaders.RETURN.getHeaderKey() + "1";
    private final static String CRET1_COLUMN_NAME = DecisionTableColumnHeaders.COLLECT_RETURN.getHeaderKey() + "1";
    private final static String KEY1_COLUMN_NAME = DecisionTableColumnHeaders.KEY.getHeaderKey() + "1";
    private static final List<String> INT_TYPES = Arrays.asList("byte",
        "short",
        "int",
        "java.lang.Byte",
        "org.openl.meta.ByteValue",
        "org.openl.meta.ShortValue",
        "org.openl.meta.IntValue",
        "org.openl.meta.BigIntegerValue",
        "java.lang.Integer",
        "org.openl.meta.IntegerValue");
    private static final List<String> DOUBLE_TYPES = Arrays.asList("long",
        "float",
        "double",
        "java.lang.Long",
        "java.lang.Float",
        "java.lang.Double",
        "org.openl.meta.LongValue",
        "org.openl.meta.FloatValue",
        "org.openl.meta.DoubleValue",
        "org.openl.meta.BigDecimalValue");
    private static final List<String> CHAR_TYPES = Arrays.asList("char", "java.lang.Character");
    private static final Pattern MAYBE_INT_ARRAY_PATTERN = Pattern.compile("\\s*(\\d+,)*\\d+\\s*");

    /**
     * Check if table is vertical.<br>
     * Vertical table is when conditions are represented from left to right, table is reading from top to bottom.</br>
     * Example of vertical table:
     *
     * <table cellspacing="2">
     * <tr>
     * <td align="center" bgcolor="#ccffff"><b>Rule</b></td>
     * <td align="center" bgcolor="#ccffff"><b>C1</b></td>
     * <td align="center" bgcolor="#ccffff"><b>C2</b></td>
     * </tr>
     * <tr>
     * <td align="center" bgcolor="#ccffff"></td>
     * <td align="center" bgcolor="#ccffff">paramLocal1==paramInc</td>
     * <td align="center" bgcolor="#ccffff">paramLocal2==paramInc</td>
     * </tr>
     * <tr>
     * <td align="center" bgcolor="#ccffff"></td>
     * <td align="center" bgcolor="#ccffff">String paramLocal1</td>
     * <td align="center" bgcolor="#ccffff">String paramLocal2</td>
     * </tr>
     * <tr>
     * <td align="center" bgcolor="#8FCB52">Rule</td>
     * <td align="center" bgcolor="#ffff99">Local Param 1</td>
     * <td align="center" bgcolor="#ffff99">Local Param 2</td>
     * </tr>
     * <tr>
     * <td align="center" bgcolor="#8FCB52">Rule1</td>
     * <td align="center" bgcolor="#ffff99">value11</td>
     * <td align="center" bgcolor="#ffff99">value21</td>
     * </tr>
     * <tr>
     * <td align="center" bgcolor="#8FCB52">Rule2</td>
     * <td align="center" bgcolor="#ffff99">value12</td>
     * <td align="center" bgcolor="#ffff99">value22</td>
     * </tr>
     * <tr>
     * <td align="center" bgcolor="#8FCB52">Rule3</td>
     * <td align="center" bgcolor="#ffff99">value13</td>
     * <td align="center" bgcolor="#ffff99">value23</td>
     * </tr>
     * </table>
     *
     * @param table checked table
     * @return <code>TRUE</code> if table is vertical.
     */
    static boolean looksLikeVertical(ILogicalTable table) {

        if (table.getWidth() <= IDecisionTableConstants.SERVICE_COLUMNS_NUMBER) {
            return true;
        }

        if (table.getHeight() <= IDecisionTableConstants.SERVICE_COLUMNS_NUMBER) {
            return false;
        }

        int cnt1 = countConditionsAndActions(table);
        int cnt2 = countConditionsAndActions(table.transpose());

        if (cnt1 != cnt2) {
            return cnt1 > cnt2;
        }

        return table.getWidth() <= IDecisionTableConstants.SERVICE_COLUMNS_NUMBER;
    }

    static boolean isValidConditionHeader(String s) {
        return s.length() >= 2 && s.charAt(0) == DecisionTableColumnHeaders.CONDITION.getHeaderKey()
            .charAt(0) && Character.isDigit(s.charAt(1));
    }

    static boolean isValidHConditionHeader(String headerStr) {
        return headerStr.startsWith(
            DecisionTableColumnHeaders.HORIZONTAL_CONDITION.getHeaderKey()) && headerStr.length() > 2 && Character
                .isDigit(headerStr.charAt(2));
    }

    static boolean isValidMergedConditionHeader(String headerStr) {
        return headerStr.startsWith(
            DecisionTableColumnHeaders.MERGED_CONDITION.getHeaderKey()) && headerStr.length() > 2 && Character
                .isDigit(headerStr.charAt(2));
    }

    static boolean isValidActionHeader(String s) {
        return s.length() >= 2 && s.charAt(0) == DecisionTableColumnHeaders.ACTION.getHeaderKey().charAt(0) && Character
            .isDigit(s.charAt(1));
    }

    static boolean isValidRetHeader(String s) {
        return s.length() >= 3 && s.startsWith(
            DecisionTableColumnHeaders.RETURN.getHeaderKey()) && (s.length() == 3 || Character.isDigit(s.charAt(3)));
    }

    static boolean isValidKeyHeader(String s) {
        return s.length() >= 3 && s.startsWith(
            DecisionTableColumnHeaders.KEY.getHeaderKey()) && (s.length() == 3 || Character.isDigit(s.charAt(3)));
    }

    static boolean isValidCRetHeader(String s) {
        return s.length() >= 4 && s.startsWith(DecisionTableColumnHeaders.COLLECT_RETURN
            .getHeaderKey()) && (s.length() == 4 || Character.isDigit(s.charAt(4)));
    }

    static boolean isValidRuleHeader(String s) {
        return s.equals(DecisionTableColumnHeaders.RULE.getHeaderKey());
    }

    static boolean isConditionHeader(String s) {
        return isValidConditionHeader(s) || isValidHConditionHeader(s) || isValidMergedConditionHeader(s);
    }

    private static int countConditionsAndActions(ILogicalTable table) {

        int width = table.getWidth();
        int count = 0;

        for (int i = 0; i < width; i++) {

            String value = table.getColumn(i).getSource().getCell(0, 0).getStringValue();

            if (value != null) {
                value = value.toUpperCase();
                count += isValidConditionHeader(value) || isValidActionHeader(value) || isValidRetHeader(
                    value) || isValidCRetHeader(value) || isValidKeyHeader(value) ? 1 : 0;
            }
        }

        return count;
    }

    /**
     * Checks if given table contain any horizontal condition header.
     *
     * @param table checked table
     * @return true if there is is any horizontal condition header in the table.
     */
    public static boolean hasHConditions(ILogicalTable table) {
        return countHConditions(table) > 0;
    }

    /**
     * Creates virtual headers for condition and return columns to load simple Decision Table as an usual Decision Table
     *
     * @param decisionTable method description for simple Decision Table.
     * @param originalTable The original body of simple Decision Table.
     * @param numberOfHcondition The number of horizontal conditions. In SimpleRules it == 0 in SimpleLookups > 0
     * @return prepared usual Decision Table.
     */
    static ILogicalTable preprocessSimpleDecisionTable(TableSyntaxNode tableSyntaxNode,
            DecisionTable decisionTable,
            ILogicalTable originalTable,
            int numberOfHcondition,
            int numberOfMergedRows,
            boolean isSmartDecisionTable,
            boolean isCollectTable,
            IBindingContext bindingContext) throws OpenLCompilationException {
        IWritableGrid virtualGrid = createVirtualGrid();
        writeVirtualHeadersForSimpleDecisionTable(tableSyntaxNode,
            virtualGrid,
            originalTable,
            decisionTable,
            numberOfHcondition,
            numberOfMergedRows,
            isSmartDecisionTable,
            isCollectTable,
            bindingContext);

        // If the new table header size bigger than the size of the old table we
        // use the new table size
        int sizeOfVirtualGridTable = virtualGrid.getMaxColumnIndex(0) < originalTable.getSource()
            .getWidth() ? originalTable.getSource().getWidth() - 1 : virtualGrid.getMaxColumnIndex(0) - 1;
        GridTable virtualGridTable = new GridTable(0,
            0,
            IDecisionTableConstants.SIMPLE_DT_HEADERS_HEIGHT - 1,
            sizeOfVirtualGridTable/* originalTable.getSource().getWidth() - 1 */,
            virtualGrid);

        IGrid grid = new CompositeGrid(new IGridTable[] { virtualGridTable, originalTable.getSource() }, true);

        // If the new table header size bigger than the size of the old table we
        // use the new table size
        int sizeofGrid = virtualGridTable.getWidth() < originalTable.getSource().getWidth() ? originalTable.getSource()
            .getWidth() - 1 : virtualGridTable.getWidth() - 1;

        return LogicalTableHelper.logicalTable(new GridTable(0,
            0,
            originalTable.getSource().getHeight() + IDecisionTableConstants.SIMPLE_DT_HEADERS_HEIGHT - 1,
            sizeofGrid /* originalTable.getSource().getWidth() - 1 */,
            grid));
    }

    private static void writeVirtualHeadersForSimpleDecisionTable(TableSyntaxNode tableSyntaxNode,
            IWritableGrid grid,
            ILogicalTable originalTable,
            DecisionTable decisionTable,
            int numberOfHcondition,
            int numberOfMergedRows,
            boolean isSmartDecisionTable,
            boolean isCollectTable,
            IBindingContext bindingContext) throws OpenLCompilationException {
        Pair<Condition[], Integer> c = writeConditions(tableSyntaxNode,
            grid,
            originalTable,
            decisionTable,
            numberOfHcondition,
            isSmartDecisionTable,
            isCollectTable,
            bindingContext);

        writeReturn(tableSyntaxNode,
            grid,
            originalTable,
            decisionTable,
            c.getRight(),
            c.getLeft(),
            numberOfMergedRows,
            numberOfHcondition > 0,
            isSmartDecisionTable,
            isCollectTable,
            bindingContext);
    }

    private static boolean isCompoundReturnType(IOpenClass compoundType) {
        if (compoundType.getConstructor(IOpenClass.EMPTY) == null) {
            return false;
        }

        int count = 0;
        for (IOpenMethod method : compoundType.getMethods()) {
            if (OpenLFuzzySearch.isSetterMethod(method)) {
                count++;
            }
        }
        return count > 0;
    }

    private static void validateCompoundReturnType(IOpenClass compoundType) throws OpenLCompilationException {
        try {
            compoundType.getInstanceClass().getConstructor();
        } catch (Exception e) {
            throw new OpenLCompilationException(
                String.format("Invalid compound return type: There is no default constructor found in return type '%s'",
                    compoundType.getDisplayName(0)));
        }
    }

    private static void writeCompoundReturnColumns(TableSyntaxNode tableSyntaxNode,
            IWritableGrid grid,
            ILogicalTable originalTable,
            DecisionTable decisionTable,
            int firstReturnColumn,
            int numberOfMergedRows,
            Condition[] conditions,
            boolean isSmartDecisionTable,
            boolean isCollectTable,
            int retParameterIndex,
            IOpenClass compoundType,
            IBindingContext bindingContext) throws OpenLCompilationException {

        validateCompoundReturnType(compoundType);
        int compoundReturnColumnsCount = calculateReturnColumnsCount(originalTable,
            firstReturnColumn,
            numberOfMergedRows);

        StringBuilder sb = new StringBuilder();
        sb.append(compoundType.getName()).append(" ret = new ").append(compoundType.getName()).append("();");

        if (isSmartDecisionTable) {
            // Set conditions parameters to compound type. Recursively search is
            // not supported.
            for (Condition condition : conditions) {
                String descriptionOfCondition = condition.getDescription();
                try {
                    IOpenMethod bestMatchConditionMethod = findBestMatchOpenMethod(descriptionOfCondition,
                        compoundType,
                        true);
                    sb.append("ret.");
                    sb.append(bestMatchConditionMethod.getName());
                    sb.append("(");
                    sb.append(
                        String.valueOf(decisionTable.getSignature().getParameterName(condition.getParameterIndex())));
                    sb.append(");");
                } catch (OpenLCompilationException e) {
                }
            }
        }

        Set<String> generatedNames = new HashSet<>();
        while (generatedNames.size() < compoundReturnColumnsCount) {
            generatedNames.add(RandomStringUtils.random(8, true, false));
        }
        String[] compoundColumnParamNames = generatedNames.toArray(new String[] {});
        int column = firstReturnColumn;
        Map<String, Map<IOpenMethod, String>> variables = new HashMap<>();
        for (int i = 0; i < compoundReturnColumnsCount; i++) {
            StringBuilder fieldChainSb = null;
            IOpenClass type = compoundType;
            int h = 0;
            String currentVariable = "ret";
            int previoush = h;
            while (h < numberOfMergedRows) {
                String description = originalTable.getSource().getCell(column, h).getStringValue();

                previoush = h;
                h = h + originalTable.getSource().getCell(column, h).getHeight();

                IOpenMethod[] m = null;

                if (h < numberOfMergedRows) {
                    IOpenMethod bestMatchMethod = findBestMatchOpenMethod(description, type, false);
                    if (bestMatchMethod != null) {
                        m = new IOpenMethod[] { bestMatchMethod };
                    }
                }
                if (m == null) {
                    m = findBestMatchOpenMethodRecursivelyForReturnType(description, type);
                }

                if (!bindingContext.isExecutionMode()) {
                    if (fieldChainSb == null) {
                        fieldChainSb = new StringBuilder();
                    } else {
                        fieldChainSb.append(".");
                    }
                    fieldChainSb.append(buildStatementByMethodsChain(type, m).getLeft());
                }

                for (int j = 0; j < m.length; j++) {
                    String var = null;
                    type = m[j].getSignature().getParameterType(0);
                    if (h < numberOfMergedRows || j < m.length - 1) {
                        Map<IOpenMethod, String> vm = variables.get(currentVariable);
                        if (vm == null || vm.get(m[j]) == null) {
                            var = RandomStringUtils.random(8, true, false);
                            while (generatedNames.contains(var)) { // Prevent
                                                                   // variable
                                                                   // duplication
                                var = RandomStringUtils.random(8, true, false);
                            }
                            generatedNames.add(var);
                            sb.append(type.getName())
                                .append(" ")
                                .append(var)
                                .append(" = new ")
                                .append(type.getName())
                                .append("();");
                            vm = new HashMap<>();
                            vm.put(m[j], var);
                            variables.put(currentVariable, vm);
                        } else {
                            var = vm.get(m[j]);
                        }
                    }
                    sb.append(currentVariable).append(".");
                    sb.append(m[j].getName());
                    sb.append("(");
                    if (h < numberOfMergedRows || j < m.length - 1) {
                        sb.append(var);
                        currentVariable = var;
                    } else {
                        sb.append(compoundColumnParamNames[i]);
                    }
                    sb.append(");");
                }
            }

            grid.setCellValue(column, 2, type.getName() + " " + compoundColumnParamNames[i]);

            int mergedColumnsCounts = originalTable.getSource().getCell(column, numberOfMergedRows).getWidth();
            if (mergedColumnsCounts > 1) {
                grid.addMergedRegion(new GridRegion(2, column, 2, column + mergedColumnsCounts - 1));
            }

            if (!bindingContext.isExecutionMode()) {
                ICell cell = originalTable.getSource().getCell(column, previoush);
                String description = "Return for " + fieldChainSb.toString() + ": " + type
                    .getDisplayName(INamedThing.SHORT);

                writeMetaInfo(tableSyntaxNode, cell, description);
            }

            column += mergedColumnsCounts;
        }

        sb.append("ret;");
        grid.setCellValue(firstReturnColumn, 1, sb.toString());

        if (firstReturnColumn < column - 1) {
            for (int row = 0; row < IDecisionTableConstants.SIMPLE_DT_HEADERS_HEIGHT - 1; row++) {
                grid.addMergedRegion(new GridRegion(row, firstReturnColumn, row, column - 1));
            }
        }
    }

    private static void writeMetaInfo(TableSyntaxNode tableSyntaxNode, ICell cell, String description) {
        MetaInfoReader metaReader = tableSyntaxNode.getMetaInfoReader();
        if (metaReader instanceof DecisionTableMetaInfoReader) {
            DecisionTableMetaInfoReader metaInfoReader = (DecisionTableMetaInfoReader) metaReader;
            metaInfoReader.addSimpleRulesReturn(cell.getAbsoluteRow(), cell.getAbsoluteColumn(), description);
        }
    }

    private static IOpenClass getCompoundReturnType(TableSyntaxNode tableSyntaxNode,
            DecisionTable decisionTable,
            boolean isCollectTable,
            int retParameterIndex,
            IBindingContext bindingContext) throws OpenLCompilationException {
        IOpenClass compoundType;
        if (isCollectTable) {
            if (tableSyntaxNode.getHeader().getCollectParameters().length > 0) {
                compoundType = bindingContext.findType(ISyntaxConstants.THIS_NAMESPACE,
                    tableSyntaxNode.getHeader().getCollectParameters()[retParameterIndex]);
            } else {
                if (decisionTable.getType().isArray()) {
                    compoundType = decisionTable.getType().getComponentClass();
                } else {
                    compoundType = decisionTable.getType();
                }
            }
        } else {
            compoundType = decisionTable.getType();
        }
        return compoundType;
    }

    private static Pair<String, IOpenClass> buildStatementByMethodsChain(IOpenClass type, IOpenMethod[] methodsChain) {
        StringBuilder fieldChainSb = new StringBuilder();
        for (int i = 0; i < methodsChain.length; i++) {
            IOpenField openField = type.getField(methodsChain[i].getName().substring(3), false);
            fieldChainSb.append(openField.getDisplayName(0));
            if (i < methodsChain.length - 1) {
                fieldChainSb.append(".");
            }
            if (methodsChain[i].getSignature().getNumberOfParameters() == 0) {
                type = methodsChain[i].getType();
            } else {
                type = methodsChain[i].getSignature().getParameterType(0);
            }
        }
        return Pair.of(fieldChainSb.toString(), type);
    }

    private static int calculateReturnColumnsCount(ILogicalTable originalTable,
            int firstReturnColumn,
            int numberOfMergedRows) {
        IGridTable gt = originalTable.getSource().getRow(numberOfMergedRows);
        int w = gt.getWidth();
        int w0 = 0;
        int i = 0;
        while (i < w) {
            if (i >= firstReturnColumn) {
                w0++;
            }
            i = i + gt.getCell(i, 0).getWidth();
        }
        return w0;
    }

    private static IOpenMethod findBestMatchOpenMethod(String description,
            IOpenClass openClass,
            boolean validateEmptyResult) throws OpenLCompilationException {
        Map<Token, IOpenMethod[]> openClassFuzzyTokens = OpenLFuzzySearch.tokensMapToOpenClassSetterMethods(openClass);

        String tokenizedDescriptionString = OpenLFuzzySearch.toTokenString(description);
        Token[] fuzzyBestMatches = OpenLFuzzySearch.openlFuzzyExtract(tokenizedDescriptionString,
            openClassFuzzyTokens.keySet().toArray(new Token[] {}));

        if (fuzzyBestMatches.length == 0) {
            if (validateEmptyResult) {
                throw new OpenLCompilationException(
                    String.format("No field match in the return type for the description '%s'.", description));
            } else {
                return null;
            }
        }
        if (fuzzyBestMatches.length > 1) {
            throw new OpenLCompilationException(
                String.format("More than one field match in the return type for the description '%s'.", description));
        }
        if (openClassFuzzyTokens
            .get(fuzzyBestMatches[0]) == null || openClassFuzzyTokens.get(fuzzyBestMatches[0]).length == 0) {
            if (validateEmptyResult) {
                throw new OpenLCompilationException(
                    String.format("No field match in the return type for the description '%s'.", description));
            } else {
                return null;
            }
        }
        if (openClassFuzzyTokens.get(fuzzyBestMatches[0]).length > 1) {
            throw new OpenLCompilationException(
                String.format("More than one field match in the return type for the description '%s'.", description));
        }

        return openClassFuzzyTokens.get(fuzzyBestMatches[0])[0];
    }

    private static IOpenMethod[] findBestMatchOpenMethodRecursivelyForReturnType(String description,
            IOpenClass openClass) throws OpenLCompilationException {
        Map<Token, IOpenMethod[][]> openClassFuzzyTokens = OpenLFuzzySearch
            .tokensMapToOpenClassSetterMethodsRecursively(openClass);

        String tokenizedDescriptionString = OpenLFuzzySearch.toTokenString(description);
        Token[] fuzzyBestMatches = OpenLFuzzySearch.openlFuzzyExtract(tokenizedDescriptionString,
            openClassFuzzyTokens.keySet().toArray(new Token[] {}));

        if (fuzzyBestMatches.length == 0) {
            throw new OpenLCompilationException(
                String.format("No field match in the return type for the description '%s'.", description));
        }
        if (fuzzyBestMatches.length > 1) {
            throw new OpenLCompilationException(
                String.format("More than one field match in the return type for the description '%s'.", description));
        }
        if (openClassFuzzyTokens
            .get(fuzzyBestMatches[0]) == null || openClassFuzzyTokens.get(fuzzyBestMatches[0]).length == 0) {
            throw new OpenLCompilationException(
                String.format("No field match in the return type for the description '%s'.", description));
        }
        if (openClassFuzzyTokens.get(fuzzyBestMatches[0]).length > 1) {
            throw new OpenLCompilationException(
                String.format("More than one field match in the return type for the description '%s'.", description));
        }
        return openClassFuzzyTokens.get(fuzzyBestMatches[0])[0];
    }

    private static void validateCollectSyntaxNode(TableSyntaxNode tableSyntaxNode,
            DecisionTable decisionTable,
            ILogicalTable originalTable,
            IBindingContext bindingContext) throws OpenLCompilationException {
        int parametersCount = tableSyntaxNode.getHeader().getCollectParameters().length;
        IOpenClass type = decisionTable.getType();
        if ((type.isArray() || Collection.class.isAssignableFrom(type.getInstanceClass())) && parametersCount > 1) {
            throw new OpenLCompilationException(
                String.format("Error: Cannot bind node: '%s'. Found more than one parameter for '%s'.",
                    Tokenizer.firstToken(tableSyntaxNode.getHeader().getModule(), "").getIdentifier(),
                    type.getComponentClass().getDisplayName(0)));
        }
        if (Map.class.isAssignableFrom(type.getInstanceClass())) {
            if (parametersCount > 2) {
                throw new OpenLCompilationException(
                    String.format("Error: Cannot bind node: '%s'. Found more than two parameter for '%s'.",
                        Tokenizer.firstToken(tableSyntaxNode.getHeader().getModule(), "").getIdentifier(),
                        type.getDisplayName(0)));
            }
            if (parametersCount == 1) {
                throw new OpenLCompilationException(
                    String.format("Error: Cannot bind node: '%s'. Found only one parameter for '%s'.",
                        Tokenizer.firstToken(tableSyntaxNode.getHeader().getModule(), "").getIdentifier(),
                        type.getDisplayName(0)));
            }
        }
        for (String parameterType : tableSyntaxNode.getHeader().getCollectParameters()) {
            IOpenClass t = bindingContext.findType(ISyntaxConstants.THIS_NAMESPACE, parameterType);
            if (t == null) {
                throw new OpenLCompilationException(
                    String.format("Error: Cannot bind node: '%s'. Cannot find type: '%s'.",
                        Tokenizer.firstToken(tableSyntaxNode.getHeader().getModule(), "").getIdentifier(),
                        parameterType));
            } else {
                if (type.isArray() && bindingContext.getCast(t, type.getComponentClass()) == null) {
                    throw new OpenLCompilationException(
                        String.format("Error: Cannot bind node: '%s'. Incompatible types: '%s' and '%s'.",
                            Tokenizer.firstToken(tableSyntaxNode.getHeader().getModule(), "").getIdentifier(),
                            type.getComponentClass().getDisplayName(0),
                            t.getDisplayName(0)));
                }
            }
        }
    }
    
    private static ReturnDefinition getReturnDefinition(ILogicalTable originalTable,
            DecisionTable decisionTable,
            int firstReturnColumn) {
        XlsDefinitions xlsDefinitions = ((XlsModuleOpenClass) decisionTable.getDeclaringClass()).getXlsDefinitions();

        Set<String> descriptions = new HashSet<>();
        int c = firstReturnColumn;
        while (c < originalTable.getSource().getWidth()) {
            ICell cell = originalTable.getSource().getCell(c, 0);
            String d = cell.getStringValue();
            c = c + cell.getWidth();
            descriptions.add(d);
        }

        for (ReturnDefinition returnDefinition : xlsDefinitions.getReturnDefinitions()) {
            if (returnDefinition.getDescriptions().length == descriptions.size() && Arrays
                .asList(returnDefinition.getDescriptions())
                .containsAll(descriptions)) {
                if (isStrictMatchedByParameters(decisionTable.getHeader(), returnDefinition.getHeader())) {
                    return returnDefinition;
                }
            }
        }
        return null;
    }
    
    private static void writeReturnWithReturnDefinition(TableSyntaxNode tableSyntaxNode,
            IWritableGrid grid,
            ILogicalTable originalTable,
            DecisionTable decisionTable,
            int firstReturnColumn,
            IBindingContext bindingContext,
            ReturnDefinition returnDefinition) {

        IOpenSourceCodeModule sourceCodeModule = returnDefinition.getCompositeMethod()
            .getMethodBodyBoundNode()
            .getSyntaxNode()
            .getModule();
        String statement = sourceCodeModule.getCode();
        grid.setCellValue(firstReturnColumn, 1, statement);

        int c = firstReturnColumn;
        while (c < originalTable.getSource().getWidth()) {
            ICell cell = originalTable.getSource().getCell(c, 0);
            String d = cell.getStringValue();
            for (int i = 0; i < returnDefinition.getNumberOfParameters(); i++) {
                if (Objects.equals(d, returnDefinition.getDescriptions()[i])) {
                    grid.setCellValue(c, 2, returnDefinition.getParameterDeclarations()[i].getType().getName() + " " + returnDefinition.getParameterDeclarations()[i].getName());
                    
                    if (!bindingContext.isExecutionMode()) {
                        ICell cell1 = originalTable.getSource().getCell(c, 0);
                        String description = "Return [" + returnDefinition.getParameterDeclarations()[i]
                            .getName() + "] for expression [" + statement + "]: " + returnDefinition
                                .getParameterDeclarations()[i].getType().getDisplayName(INamedThing.SHORT);
                        writeMetaInfo(tableSyntaxNode, cell1, description);
                    }
                    break;
                }
            }
            c = c + cell.getWidth();
        }

        if (originalTable.getWidth() - firstReturnColumn > 1) {
            for (int row = 0; row < IDecisionTableConstants.SIMPLE_DT_HEADERS_HEIGHT - 1; row++) {
                grid.addMergedRegion(new GridRegion(row, firstReturnColumn, row, originalTable.getWidth() - 1));
            }
        }
    }

    private static void writeReturn(TableSyntaxNode tableSyntaxNode,
            IWritableGrid grid,
            ILogicalTable originalTable,
            DecisionTable decisionTable,
            int firstColumnAfterConditionColumns,
            Condition[] conditions,
            int numberOfMergedRows,
            boolean isLookupTable,
            boolean isSmartDecisionTable,
            boolean isCollectTable,
            IBindingContext bindingContext) throws OpenLCompilationException {
        // write return column
        //
        int firstReturnColumn = firstColumnAfterConditionColumns;
        int retParameterIndex = 0;
        if (isCollectTable) {
            validateCollectSyntaxNode(tableSyntaxNode, decisionTable, originalTable, bindingContext);

            if (Map.class.isAssignableFrom(decisionTable.getType().getInstanceClass())) {
                grid.setCellValue(firstReturnColumn, 0, KEY1_COLUMN_NAME);
                if (tableSyntaxNode.getHeader().getCollectParameters().length > 0) {
                    grid.setCellValue(firstReturnColumn, 1, "keyRet");
                    grid.setCellValue(firstReturnColumn,
                        2,
                        tableSyntaxNode.getHeader().getCollectParameters()[retParameterIndex] + " " + "keyRet");
                    retParameterIndex++;
                }
                int mergedColumnsCounts = originalTable.getSource()
                    .getCell(firstReturnColumn, numberOfMergedRows)
                    .getWidth();
                firstReturnColumn = firstReturnColumn + mergedColumnsCounts;
            }

            grid.setCellValue(firstReturnColumn, 0, CRET1_COLUMN_NAME);
            if (tableSyntaxNode.getHeader().getCollectParameters().length > 0) {
                grid.setCellValue(firstReturnColumn, 1, "extraRet");
                grid.setCellValue(firstReturnColumn,
                    2,
                    tableSyntaxNode.getHeader().getCollectParameters()[retParameterIndex] + " " + "extraRet");
            } else {
                if (decisionTable.getType().isArray()) {
                    grid.setCellValue(firstReturnColumn, 1, "extraRet");
                    String componentClassName = decisionTable.getType().getComponentClass().getName();
                    if (decisionTable.getType().getAggregateInfo() != null) {
                        IOpenClass componentOpenClass = decisionTable.getType()
                            .getAggregateInfo()
                            .getComponentType(decisionTable.getType());
                        if (componentOpenClass != null) {
                            componentClassName = componentOpenClass.getName();
                        }
                    }
                    grid.setCellValue(firstReturnColumn, 2, componentClassName + " " + "extraRet");
                }
            }
        } else {
            grid.setCellValue(firstReturnColumn, 0, RET1_COLUMN_NAME);
        }

        if (!isLookupTable) {
            if (originalTable.getWidth() > conditions.length) {
                ReturnDefinition returnDefinition = getReturnDefinition(originalTable, decisionTable, firstReturnColumn);
                
                if (returnDefinition != null) {
                    writeReturnWithReturnDefinition(tableSyntaxNode,
                        grid,
                        originalTable,
                        decisionTable,
                        firstReturnColumn,
                        bindingContext,
                        returnDefinition);
                } else {
<<<<<<< HEAD
                    if (!bindingContext.isExecutionMode()) {
                        ICell cell = originalTable.getSource().getCell(firstReturnColumn, 0);
                        String description = "Return: " + decisionTable.getHeader()
                            .getType()
                            .getDisplayName(INamedThing.SHORT);

                        writeMetaInfo(tableSyntaxNode, cell, description);
                    }
                }

                if (f) {
                    int mergedColumnsCounts = originalTable.getColumnWidth(conditions.length);
                    if (mergedColumnsCounts > 1) {
                        for (int row = 0; row < IDecisionTableConstants.SIMPLE_DT_HEADERS_HEIGHT; row++) {
                            grid.addMergedRegion(new GridRegion(row,
=======
                    IOpenClass compoundType = getCompoundReturnType(tableSyntaxNode,
                        decisionTable,
                        isCollectTable,
                        retParameterIndex,
                        bindingContext);
                    boolean mergeRetCells = true;
                    if (isCompoundReturnType(compoundType)) {
                        try {
                            mergeRetCells = false;
                            writeCompoundReturnColumns(tableSyntaxNode,
                                grid,
                                originalTable,
                                decisionTable,
                                firstReturnColumn,
                                numberOfMergedRows,
                                conditions,
                                isSmartDecisionTable,
                                isCollectTable,
                                retParameterIndex,
                                compoundType,
                                bindingContext);
                        } catch (OpenLCompilationException e) {
                            if (calculateReturnColumnsCount(originalTable,
>>>>>>> 060971a3
                                firstReturnColumn,
                                numberOfMergedRows) == 1) {
                                mergeRetCells = true;
                            } else {
                                throw e;
                            }
                        }
                    } else {
                        if (!bindingContext.isExecutionMode()) {
                            ICell cell = originalTable.getSource().getCell(firstReturnColumn, 0);
                            String description = "Return: " + decisionTable.getHeader().getType().getDisplayName(
                                INamedThing.SHORT);
    
                            writeMetaInfo(tableSyntaxNode, cell, description);
                        }
                    }
    
                    if (mergeRetCells) {
                        int mergedColumnsCounts = originalTable.getColumnWidth(conditions.length);
                        if (mergedColumnsCounts > 1) {
                            for (int row = 0; row < IDecisionTableConstants.SIMPLE_DT_HEADERS_HEIGHT; row++) {
                                grid.addMergedRegion(new GridRegion(row,
                                    firstReturnColumn,
                                    row,
                                    firstReturnColumn + mergedColumnsCounts - 1));
                            }
                        }
                    }
                }
            } else {
                // if the physical number of columns for conditions is equals or
                // more than whole width of the table,
                // means there is no return column.
                //
                throw new OpenLCompilationException("Wrong table structure: There is no column for return values");
            }
        }
    }

    private static Pair<Condition[], Integer> writeConditions(TableSyntaxNode tableSyntaxNode,
            IWritableGrid grid,
            ILogicalTable originalTable,
            DecisionTable decisionTable,
            int numberOfHcondition,
            boolean isSmartDecisionTable,
            boolean isCollectTable,
            IBindingContext bindingContext) throws OpenLCompilationException {
        int numberOfConditions;
        Condition[] conditions;
        if (isSmartDecisionTable) {
            conditions = findConditionsForSmartDecisionTable(tableSyntaxNode,
                originalTable,
                decisionTable,
                numberOfHcondition,
                isCollectTable,
                bindingContext);
            numberOfConditions = conditions.length;
        } else {
            numberOfConditions = getNumberOfConditions(decisionTable);
            conditions = new Condition[numberOfConditions];
            for (int i = 0; i < numberOfConditions; i++) {
                conditions[i] = new Condition(i);
            }
        }

        int column = 0;
        int vColumnCounter = 0;
        int hColumn = -1;

        for (int i = 0; i < numberOfConditions; i++) {
            if (column >= originalTable.getSource().getWidth()) {
                String message = "Wrong table structure: Columns count is less than parameters count";
                throw new OpenLCompilationException(message);
            }
            // write headers
            //
            boolean isThatVCondition = i < numberOfConditions - numberOfHcondition;
            boolean lastCondition = i + 1 == numberOfConditions;
            String header;
            if (isThatVCondition) {
                vColumnCounter++;
                // write simple condition
                //
                if (i == 0 && numberOfHcondition == 0 && numberOfConditions < 2) {
                    header = (DecisionTableColumnHeaders.MERGED_CONDITION.getHeaderKey() + (i + 1)).intern();
                } else {
                    header = (DecisionTableColumnHeaders.CONDITION.getHeaderKey() + (i + 1)).intern();
                }
            } else {
                if (hColumn < 0) {
                    hColumn = column;
                }
                // write horizontal condition
                //
                header = (DecisionTableColumnHeaders.HORIZONTAL_CONDITION.getHeaderKey() + (i + 1)).intern(); 
            }
            grid.setCellValue(column, 0, header);
            
            String conditionStatement;
            if (conditions[i].isDeclared()) {
                conditionStatement = conditions[i].getStatement();
            } else {
                conditionStatement = decisionTable.getSignature().getParameterName(conditions[i].getParameterIndex());
                if (conditions[i].getMethodsChain() != null) {
                    Pair<String, IOpenClass> c = buildStatementByMethodsChain(
                        decisionTable.getSignature().getParameterType(conditions[i].getParameterIndex()),
                        conditions[i].getMethodsChain());
                    String chainStatement = c.getLeft();
                    conditionStatement = conditionStatement + "." + chainStatement;
                }
            }
            grid.setCellValue(column, 1, conditionStatement);
            
            if (!conditions[i].isDeclared()) {
                IOpenClass typeOfCondition = decisionTable.getSignature().getParameterTypes()[conditions[i]
                    .getParameterIndex()];
                if (conditions[i].getMethodsChain() != null) {
                    typeOfCondition = conditions[i].getMethodsChain()[conditions[i].getMethodsChain().length - 1].getType();
                }
    
                // Set type of condition values(for Ranges and Array)
                Pair<String, IOpenClass> typeOfValue = checkTypeOfValues(bindingContext,
                    originalTable,
                    i,
                    typeOfCondition,
                    isThatVCondition,
                    lastCondition,
                    vColumnCounter);
                grid.setCellValue(column, 2, typeOfValue.getLeft());
                
                if (!bindingContext.isExecutionMode() && isThatVCondition) {
                    writeMetaInfoForVCondition(originalTable, decisionTable, column, null, conditionStatement, typeOfValue.getRight());
                }
                
                // merge columns
                if (isThatVCondition) {
                    int mergedColumnsCounts = isThatVCondition ? originalTable.getColumnWidth(
                        i) : originalTable.getSource().getCell(vColumnCounter, i - vColumnCounter).getWidth();

                    if (mergedColumnsCounts > 1) {
                        for (int row = 0; row < IDecisionTableConstants.SIMPLE_DT_HEADERS_HEIGHT; row++) {
                            grid.addMergedRegion(new GridRegion(row, column, row, column + mergedColumnsCounts - 1));
                        }
                    }

                    column += mergedColumnsCounts;
                } else {
                    column++;
                }
            } else { //VCondition and declared by user
                IOpenClass typeOfValue;
                int firstColumn = column;
                for (int j = 0; j < conditions[i].getParameterDeclarations().length; j++) {
                    if (conditions[i].getParameterDeclarations()[j] != null) {
                        grid.setCellValue(column, 2, conditions[i].getParameterDeclarations()[j].getType().getName() + " " + conditions[i].getParameterDeclarations()[j].getName());
                        typeOfValue = conditions[i].getParameterDeclarations()[j].getType();
                    } else {
                        typeOfValue = conditions[i].getCompositeMethod().getType();
                    }
                    if (!bindingContext.isExecutionMode()) {
                        if (conditions[i].getParameterDeclarations()[j] != null) {
                            writeMetaInfoForVCondition(originalTable, decisionTable, column, conditions[i].getParameterDeclarations()[j].getName(), "expression [" + conditionStatement + "]", typeOfValue);
                        }else {
                            writeMetaInfoForVCondition(originalTable, decisionTable, column, null, "expression [" + conditionStatement + "]", typeOfValue);
                        }
                    }
                    column = column + originalTable.getColumnWidth(i);
                }
                
                //merge columns
                if (column - firstColumn > 0) {
                    for (int row = 0; row < IDecisionTableConstants.SIMPLE_DT_HEADERS_HEIGHT - 1; row++) {
                        grid.addMergedRegion(new GridRegion(row, firstColumn, row, column - 1));
                    }
                }
            }
        }

        if (!bindingContext.isExecutionMode()) {
            writeMetaInfoForHConditions(originalTable,
                decisionTable,
                conditions,
                numberOfHcondition,
                numberOfConditions,
                hColumn);
        }

        return Pair.of(conditions, column);
    }

    private static void writeMetaInfoForVCondition(ILogicalTable originalTable,
            DecisionTable decisionTable,
            int column,
            String parameterName,
            String conditionStatement,
            IOpenClass typeOfValue) {
        MetaInfoReader metaReader = decisionTable.getSyntaxNode().getMetaInfoReader();
        if (metaReader instanceof DecisionTableMetaInfoReader) {
            DecisionTableMetaInfoReader metaInfoReader = (DecisionTableMetaInfoReader) metaReader;
            ICell cell = originalTable.getSource().getCell(column, 0);
            metaInfoReader.addSimpleRulesCondition(cell.getAbsoluteRow(),
                cell.getAbsoluteColumn(),
                parameterName,
                conditionStatement,
                typeOfValue);
        }
    }

    private static void writeMetaInfoForHConditions(ILogicalTable originalTable,
            DecisionTable decisionTable,
            Condition[] conditions,
            int numberOfHcondition,
            int numberOfConditions,
            int hColumn) {
        MetaInfoReader metaInfoReader = decisionTable.getSyntaxNode().getMetaInfoReader();
        int j = 0;
        for (int i = numberOfConditions - numberOfHcondition; i < numberOfConditions; i++) {
            int c = hColumn;
            while (c < originalTable.getSource().getWidth()) {
                ICell cell = originalTable.getSource().getCell(c, j);
                String cellValue = cell.getStringValue();
                if (cellValue != null) {
                    if (metaInfoReader instanceof DecisionTableMetaInfoReader) {
                        ((DecisionTableMetaInfoReader) metaInfoReader).addSimpleRulesCondition(cell.getAbsoluteRow(),
                            cell.getAbsoluteColumn(),
                            (DecisionTableColumnHeaders.HORIZONTAL_CONDITION.getHeaderKey() + (i + 1)).intern(),
                            decisionTable.getSignature().getParameterName(conditions[i].getParameterIndex()),
                            decisionTable.getSignature().getParameterType(conditions[i].getParameterIndex()));
                    }
                }
                c = c + cell.getWidth();
            }
            j++;
        }
    }

<<<<<<< HEAD
    private static Condition[] findConditionsForParameters(TableSyntaxNode tableSyntaxNode,
=======
    private final static class Condition {
        int parameterIndex;
        String description;
        IOpenMethod[] methodsChain;
        int column;
        String statement;
        IParameterDeclaration[] parameterDeclarations;
        boolean declared = false;
        CompositeMethod compositeMethod;

        public Condition(int parameterIndex) {
            this.parameterIndex = parameterIndex;
        }

        public Condition(int parameterIndex, String description, IOpenMethod[] methodsChain, int column) {
            this.parameterIndex = parameterIndex;
            this.description = description;
            this.methodsChain = methodsChain;
            this.column = column;
        }
        
        public Condition(CompositeMethod compositeMethod, String statement, IParameterDeclaration[] parameterDeclarations) {
            this.parameterDeclarations = parameterDeclarations;
            this.statement = statement;
            this.declared = true;
            this.compositeMethod = compositeMethod;
        }
        
        public CompositeMethod getCompositeMethod() {
            return compositeMethod;
        }
        
        public boolean isDeclared() {
            return declared;
        }
        
        public String getStatement() {
            return statement;
        }
        
        public IParameterDeclaration[] getParameterDeclarations() {
            return parameterDeclarations;
        }

        public String getDescription() {
            return description;
        }

        public int getParameterIndex() {
            return parameterIndex;
        }

        public IOpenMethod[] getMethodsChain() {
            return methodsChain;
        }

        public int getColumn() {
            return column;
        }

        @Override
        public int hashCode() {
            final int prime = 31;
            int result = 1;
            result = prime * result + column;
            result = prime * result + ((compositeMethod == null) ? 0 : compositeMethod.hashCode());
            result = prime * result + (declared ? 1231 : 1237);
            result = prime * result + ((description == null) ? 0 : description.hashCode());
            result = prime * result + Arrays.hashCode(methodsChain);
            result = prime * result + Arrays.hashCode(parameterDeclarations);
            result = prime * result + parameterIndex;
            result = prime * result + ((statement == null) ? 0 : statement.hashCode());
            return result;
        }

        @Override
        public boolean equals(Object obj) {
            if (this == obj)
                return true;
            if (obj == null)
                return false;
            if (getClass() != obj.getClass())
                return false;
            Condition other = (Condition) obj;
            if (column != other.column)
                return false;
            if (compositeMethod == null) {
                if (other.compositeMethod != null)
                    return false;
            } else if (!compositeMethod.equals(other.compositeMethod))
                return false;
            if (declared != other.declared)
                return false;
            if (description == null) {
                if (other.description != null)
                    return false;
            } else if (!description.equals(other.description))
                return false;
            if (!Arrays.equals(methodsChain, other.methodsChain))
                return false;
            if (!Arrays.equals(parameterDeclarations, other.parameterDeclarations))
                return false;
            if (parameterIndex != other.parameterIndex)
                return false;
            if (statement == null) {
                if (other.statement != null)
                    return false;
            } else if (!statement.equals(other.statement))
                return false;
            return true;
        }

    }

    private static Condition[] findConditionsForSmartDecisionTable(TableSyntaxNode tableSyntaxNode,
>>>>>>> 060971a3
            ILogicalTable originalTable,
            DecisionTable decisionTable,
            int numberOfHcondition,
            boolean isCollectTable,
            IBindingContext bindingContext) throws OpenLCompilationException {
        int numberOfParameters = decisionTable.getSignature().getNumberOfParameters();
        int column = 0;
        List<List<Condition>> vConditions = new ArrayList<>();

        Map<String, Integer> parameterTokensMap = new HashMap<>();
        Map<String, IOpenMethod[]> parameterTokenMethodsChainMap = new HashMap<>();
        List<Token> tokens = new ArrayList<>();
        for (int i = 0; i < numberOfParameters; i++) {
            IOpenClass parameterType = decisionTable.getSignature().getParameterType(i);
            if (!parameterType.isSimple() && !parameterType.isArray()) {
                Map<Token, IOpenMethod[][]> openClassFuzzyTokens = OpenLFuzzySearch
                    .tokensMapToOpenClassGetterMethodsRecursively(parameterType,
                        decisionTable.getSignature().getParameterName(i));
                for (Map.Entry<Token, IOpenMethod[][]> entry : openClassFuzzyTokens.entrySet()) {
                    tokens.add(entry.getKey());
                    parameterTokensMap.put(entry.getKey().getValue(), i);
                    parameterTokenMethodsChainMap.put(entry.getKey().getValue(), entry.getValue()[0]);
                }
            }

            String tokenString = OpenLFuzzySearch.toTokenString(decisionTable.getSignature().getParameterName(i));
            parameterTokensMap.put(tokenString, i);
            tokens.add(new Token(tokenString, 0));
        }
        Token[] parameterTokens = tokens.toArray(new Token[] {});

        int firstColumnHeight = originalTable.getCell(0, 0).getHeight();

        IOpenClass returnCompoudType = null;
        Token[] returnTypeTokens = null;
        try {
            returnCompoudType = getCompoundReturnType(tableSyntaxNode,
                decisionTable,
                isCollectTable,
                0,
                bindingContext);
            if (isCompoundReturnType(returnCompoudType)) {
                Map<Token, IOpenMethod[][]> returnTypeFuzzyTokens = OpenLFuzzySearch
                    .tokensMapToOpenClassSetterMethodsRecursively(returnCompoudType);
                returnTypeTokens = returnTypeFuzzyTokens.keySet().toArray(new Token[] {});
            }
        } catch (OpenLCompilationException e) {
        }
        
        XlsDefinitions xlsDefinitions = ((XlsModuleOpenClass) decisionTable.getDeclaringClass()).getXlsDefinitions();

        while (true) {
            if (originalTable.getCell(column, 0).getHeight() != firstColumnHeight) {
                break;
            }
            String description = originalTable.getCell(column, 0).getStringValue();

            column += 1;

            if (column >= originalTable.getWidth()) {
                break;
            }

            if (isCollectTable && Map.class.isAssignableFrom(decisionTable.getType().getInstanceClass())) { // Collect
                                                                                                            // with
                                                                                                            // Map
                                                                                                            // uses
                                                                                                            // 2
                                                                                                            // last
                                                                                                            // columns
                if (column + originalTable.getColumnWidth(column) >= originalTable.getWidth()) {
                    break;
                }
            }
            
            boolean f = false;
            for (ConditionDefinition conditionDefinition : xlsDefinitions.getConditionDefinitions()) {
                Set<String> descriptions = new HashSet<>(Arrays.asList(conditionDefinition.getDescriptions()));
                String d = description;
                int x = column;
                IParameterDeclaration[] parameterDeclarations = new IParameterDeclaration[conditionDefinition.getNumberOfParameters()];
                while (descriptions.contains(d)) {
                    descriptions.remove(d);
                    int j = 0;
                    for (String s : conditionDefinition.getDescriptions()) {
                        if (s.equals(d)) {
                            parameterDeclarations[x - column] = conditionDefinition.getParameterDeclarations()[j];
                            break;
                        }
                        j++;
                    }
                    d = originalTable.getCell(x, 0).getStringValue();
                    x = x + 1;
                }
                if (descriptions.isEmpty()) {
                    column = x - 1;
                    List<Condition> conditions = new ArrayList<>();
                    //Has all declared parameters 
                    if (isStrictMatchedByParameters(decisionTable.getHeader(), conditionDefinition.getHeader())) {
                        IOpenSourceCodeModule sourceCodeModule = conditionDefinition.getCompositeMethod()
                            .getMethodBodyBoundNode()
                            .getSyntaxNode()
                            .getModule();
                        String statement = sourceCodeModule.getCode();

                        conditions.add(
                            new Condition(conditionDefinition.getCompositeMethod(), statement, parameterDeclarations));
                        vConditions.add(conditions);
                        f = true;
                        break;
                    }
                }
            }
            if (f) {
                continue;
            }
            
            String tokenizedDescriptionString = OpenLFuzzySearch.toTokenString(description);
            Token[] bestMatchedTokens = OpenLFuzzySearch.openlFuzzyExtract(tokenizedDescriptionString, parameterTokens);
            if (bestMatchedTokens.length == 0) {
                break;
            }

            if (bestMatchedTokens.length > 1 && numberOfHcondition == 0) {
                if (returnTypeTokens != null) {
                    Token[] bestMatchedTokensForReturnType = OpenLFuzzySearch.openlFuzzyExtract(description,
                        returnTypeTokens);
                    if (bestMatchedTokensForReturnType.length == 1) {
                        break;
                    }
                }
            }

            List<Condition> conditions = new ArrayList<>();
            for (int i = 0; i < bestMatchedTokens.length; i++) {
                conditions.add(new Condition(parameterTokensMap.get(bestMatchedTokens[i].getValue()),
                    description,
                    parameterTokenMethodsChainMap.get(bestMatchedTokens[i].getValue()),
                    column));
            }

            vConditions.add(conditions);
        }

        List<Condition> fitConditions = new ArrayList<>();
        while (!vConditions.isEmpty()) { // Greedy algorithm. Bipartite graph
                                         // maximum matching algorithm is
                                         // required.
            Condition singleCondition = null;
            for (List<Condition> conditions : vConditions) {
                if (conditions.size() == 1) {
                    Condition condition = conditions.get(0);
                    boolean f = false;
                    for (Condition c : fitConditions) {
                        if (condition.getParameterIndex() == c.getParameterIndex()) {
                            if (Arrays.deepEquals(condition.getMethodsChain(), c.getMethodsChain())) {
                                f = true;
                            }
                        }
                    }
                    if (!f) {
                        singleCondition = condition;
                        break;
                    }
                }
            }
            if (singleCondition == null) {
                break;
            }
            fitConditions.add(singleCondition);
            Iterator<List<Condition>> itr = vConditions.iterator();
            while (itr.hasNext()) {
                List<Condition> conditions = itr.next();
                conditions.remove(singleCondition);
                if (conditions.isEmpty()) {
                    itr.remove();
                }
            }
        }

        List<SyntaxNodeException> errors = new ArrayList<>();
        for (List<Condition> conditions : vConditions) {
            if (conditions.size() > 1) {
                SyntaxNodeException error = SyntaxNodeExceptionUtils
                    .createError(String.format("More than one match is found for the description '%s'.",
                        conditions.get(0).getDescription()), tableSyntaxNode);
                errors.add(error);
            }
        }

        if (!errors.isEmpty()) {
            throw new CompositeSyntaxNodeException(null, errors.toArray(new SyntaxNodeException[] {}));
        }

        boolean[] parameterIsUsed = new boolean[numberOfParameters];
        Arrays.fill(parameterIsUsed, false);
        for (Condition condition : fitConditions) {
            if (!condition.isDeclared()) {
                parameterIsUsed[condition.getParameterIndex()] = true;
            }
        }

        int k = 0;
        int i = numberOfParameters - 1;
        while (k < numberOfHcondition && i >= 0) {
            if (!parameterIsUsed[i]) {
                k++;
            }
            i--;
        }

        while (k < numberOfHcondition) { // i<>0
            Condition maxColumnCondition = null;
            for (Condition condition : fitConditions) {
                if ((maxColumnCondition == null || !condition.isDeclared() && condition.getColumn() > maxColumnCondition
                    .getColumn()) && parameterIsUsed[condition.parameterIndex]) {
                    maxColumnCondition = condition;
                }
            }
            parameterIsUsed[maxColumnCondition.getParameterIndex()] = false;
            fitConditions.remove(maxColumnCondition);
            k++;
        }

        if (k < numberOfHcondition) {
            throw new OpenLCompilationException("No input parameter found for horizontal condition!");
        }

        Condition[] conditions = new Condition[fitConditions.size() + numberOfHcondition];
        int j = 0;
        for (Condition condition : fitConditions) {
            conditions[j] = condition;
            j++;
        }

        j = 0;
        for (int w = i + 1; w < numberOfParameters; w++) {
            if (!parameterIsUsed[w] && j < numberOfHcondition) {
                conditions[fitConditions.size() + j] = new Condition(w);
                j++;
            }
        }

        return conditions;
    }

<<<<<<< HEAD
=======
    private static boolean isStrictMatchedByParameters(IOpenMethodHeader decisionTableMethodHeader,
            IOpenMethodHeader header) {
        boolean matchedAllMethodParameters = true; 
        for (int i = 0; i < decisionTableMethodHeader.getSignature().getParameterTypes().length; i++) {
            String name = decisionTableMethodHeader.getSignature().getParameterName(i);
            IOpenClass type = decisionTableMethodHeader.getSignature().getParameterType(i);
            boolean f1 = false;
            for (int j = 0; j < header.getSignature().getParameterTypes().length; j++) {
                String name1 = header.getSignature().getParameterName(j);
                IOpenClass type1 = header.getSignature().getParameterType(i);
                if (name.equals(name1) && type.equals(type1)) {
                    f1 = true;
                    break;
                }
            }
            if (!f1) {
                matchedAllMethodParameters = false;
                break;
            }
        }
        return matchedAllMethodParameters;
    }

    private static final List<String> INT_TYPES = Arrays.asList("byte",
        "short",
        "int",
        "java.lang.Byte",
        "org.openl.meta.ByteValue",
        "org.openl.meta.ShortValue",
        "org.openl.meta.IntValue",
        "org.openl.meta.BigIntegerValue",
        "java.lang.Integer",
        "org.openl.meta.IntegerValue");

    private static final List<String> DOUBLE_TYPES = Arrays.asList("long",
        "float",
        "double",
        "java.lang.Long",
        "java.lang.Float",
        "java.lang.Double",
        "org.openl.meta.LongValue",
        "org.openl.meta.FloatValue",
        "org.openl.meta.DoubleValue",
        "org.openl.meta.BigDecimalValue");

    private static final List<String> CHAR_TYPES = Arrays.asList("char", "java.lang.Character");

    private static final Pattern MAYBE_INT_ARRAY_PATTERN = Pattern.compile("\\s*(\\d+,)*\\d+\\s*");

>>>>>>> 060971a3
    /**
     * Check type of condition values. If condition values are complex(Range, Array) then types of complex values will
     * be returned
     *
     * @param originalTable The original body of simple Decision Table.
     * @param column The number of a condition
     * @param type The type of an input parameter
     * @param isThatVCondition If condition is vertical value = true
     * @param vColumnCounter Counter of vertical conditions. Needed for calculating position of horizontal condition
     * @return type of condition values
     */
    private static Pair<String, IOpenClass> checkTypeOfValues(IBindingContext bindingContext,
            ILogicalTable originalTable,
            int column,
            IOpenClass type,
            boolean isThatVCondition,
            boolean lastCondition,
            int vColumnCounter) {
        ILogicalTable decisionValues;
        int width;

        if (isThatVCondition) {
            decisionValues = originalTable.getColumn(column);
            width = decisionValues.getHeight();
        } else {
            int numOfHRow = column - vColumnCounter;

            decisionValues = LogicalTableHelper.logicalTable(originalTable.getSource().getRow(numOfHRow));
            width = decisionValues.getWidth();
        }

        if (isThatVCondition || lastCondition) {
            int mergedColumnsCounts = isThatVCondition ? originalTable.getColumnWidth(
                column) : originalTable.getSource().getCell(vColumnCounter, column - vColumnCounter).getWidth();
            boolean isMerged = mergedColumnsCounts > 1;

            // if the name row is merged then we have Array
            if (isMerged) {
                if (!type.isArray()) {
                    return Pair.of(type.getName() + "[]", JavaOpenClass.getArrayType(type, 1));
                } else {
                    return Pair.of(type.getName(), type);
                }
            }
        }

        String typeName = type instanceof DomainOpenClass ? type.getInstanceClass().getCanonicalName() : type.getName();

        for (int valueNum = 1; valueNum < width; valueNum++) {
            ILogicalTable cellValue;

            if (isThatVCondition) {
                cellValue = decisionValues.getRow(valueNum);
            } else {
                cellValue = decisionValues.getColumn(valueNum);
            }

            String value = cellValue.getSource().getCell(0, 0).getStringValue();

            if (value == null) {
                continue;
            }

            ConstantOpenField constantOpenField = RuleRowHelper.findConstantField(bindingContext, value);
            if (constantOpenField != null && (IntRange.class
                .equals(constantOpenField.getType().getInstanceClass()) || DoubleRange.class
                    .equals(constantOpenField.getType().getInstanceClass()) || CharRange.class
                        .equals(constantOpenField.getType().getInstanceClass()))) {
                return Pair.of(constantOpenField.getType().getInstanceClass().getSimpleName(),
                    constantOpenField.getType());
            }

            /* try to create range by values **/
            if (INT_TYPES.contains(typeName)) {
                try {
                    boolean f = false;
                    if (MAYBE_INT_ARRAY_PATTERN.matcher(value).matches()) {
                        f = true;
                    }
                    if (IntRangeParser.getInstance().parse(value) != null && !f) {
                        return Pair.of(IntRange.class.getSimpleName(), JavaOpenClass.getOpenClass(IntRange.class));
                    }
                } catch (Exception e) {
                    continue;
                }
            } else if (DOUBLE_TYPES.contains(typeName)) {
                try {
                    boolean f = true;
                    try {
                        Double.parseDouble(value);
                    } catch (NumberFormatException e) {
                        f = false;
                    }
                    if (DoubleRangeParser.getInstance().parse(value) != null && !f) {
                        return Pair.of(DoubleRange.class.getSimpleName(),
                            JavaOpenClass.getOpenClass(DoubleRange.class));
                    }
                } catch (Exception e) {
                    continue;
                }
            } else if (CHAR_TYPES.contains(typeName)) {
                try {
                    boolean f = true;
                    try {
                        CharRangeParser.getInstance().parse(value);
                    } catch (Exception e) {
                        f = false;
                    }
                    if (f && value.length() != 1) {
                        return Pair.of(CharRange.class.getSimpleName(), JavaOpenClass.getOpenClass(CharRange.class));
                    }
                } catch (Exception e) {
                    continue;
                }
            }
        }
        if (!type.isArray()) {
            return Pair.of(type.getName() + "[]", JavaOpenClass.getArrayType(type, 1));
        } else {
            return Pair.of(type.getName(), type);
        }
    }

    private static int getNumberOfConditions(DecisionTable decisionTable) {
        // number of conditions is counted by the number of income parameters
        //
        return decisionTable.getSignature().getNumberOfParameters();
    }

    public static XlsSheetGridModel createVirtualGrid(String poiSheetName, int numberOfColumns) {
        // Pre-2007 excel sheets had a limitation of 256 columns.
        Workbook workbook = (numberOfColumns > 256) ? new XSSFWorkbook() : new HSSFWorkbook();
        final Sheet sheet = workbook.createSheet(poiSheetName);
        return createVirtualGrid(sheet);
    }

    static boolean isSimpleDecisionTableOrSmartDecisionTable(TableSyntaxNode tableSyntaxNode) {
        String dtType = tableSyntaxNode.getHeader().getHeaderToken().getIdentifier();

        return IXlsTableNames.SIMPLE_DECISION_TABLE.equals(dtType) || isSmartDecisionTable(tableSyntaxNode);
    }

    static boolean isCollectDecisionTable(TableSyntaxNode tableSyntaxNode) {
        return tableSyntaxNode.getHeader().isCollect();
    }

    static boolean isSmartDecisionTable(TableSyntaxNode tableSyntaxNode) {
        String dtType = tableSyntaxNode.getHeader().getHeaderToken().getIdentifier();

        return IXlsTableNames.SMART_DECISION_TABLE.equals(dtType);
    }

    static boolean isSmartSimpleLookupTable(TableSyntaxNode tableSyntaxNode) {
        String dtType = tableSyntaxNode.getHeader().getHeaderToken().getIdentifier();

        return IXlsTableNames.SMART_DECISION_LOOKUP.equals(dtType);
    }

    static boolean isSimpleLookupTable(TableSyntaxNode tableSyntaxNode) {
        String dtType = tableSyntaxNode.getHeader().getHeaderToken().getIdentifier();

        return IXlsTableNames.SIMPLE_DECISION_LOOKUP.equals(dtType) || isSmartSimpleLookupTable(tableSyntaxNode);
    }

    static int countHConditions(ILogicalTable table) {
        int width = table.getWidth();
        int cnt = 0;

        for (int i = 0; i < width; i++) {

            String value = table.getColumn(i).getSource().getCell(0, 0).getStringValue();

            if (value != null) {
                value = value.toUpperCase();

                if (isValidHConditionHeader(value)) {
                    ++cnt;
                }
            }
        }

        return cnt;
    }

    static int countVConditions(ILogicalTable table) {
        int width = table.getWidth();
        int cnt = 0;

        for (int i = 0; i < width; i++) {

            String value = table.getColumn(i).getSource().getCell(0, 0).getStringValue();

            if (value != null) {
                value = value.toUpperCase();

                if (isValidConditionHeader(value) || isValidMergedConditionHeader(value)) {
                    ++cnt;
                }
            }
        }

        return cnt;
    }

    /**
     * Creates virtual {@link XlsSheetGridModel} with poi source sheet.
     */
    public static XlsSheetGridModel createVirtualGrid() {
        Sheet sheet = new HSSFWorkbook().createSheet();
        return createVirtualGrid(sheet);
    }

    /**
     * Creates virtual {@link XlsSheetGridModel} from poi source sheet.
     *
     * @param sheet poi sheet source
     * @return virtual grid that wraps sheet
     */
    private static XlsSheetGridModel createVirtualGrid(Sheet sheet) {
        final StringSourceCodeModule sourceCodeModule = new StringSourceCodeModule("", null);
        final SimpleWorkbookLoader workbookLoader = new SimpleWorkbookLoader(sheet.getWorkbook());
        XlsWorkbookSourceCodeModule mockWorkbookSource = new XlsWorkbookSourceCodeModule(sourceCodeModule,
            workbookLoader);
        XlsSheetSourceCodeModule mockSheetSource = new XlsSheetSourceCodeModule(new SimpleSheetLoader(sheet),
            mockWorkbookSource);

        return new XlsSheetGridModel(mockSheetSource);
    }

    private final static class Condition {
        int parameterIndex;
        String description;
        IOpenMethod[] methodsChain;
        int column;

        Condition(int parameterIndex) {
            this.parameterIndex = parameterIndex;
        }

        Condition(int parameterIndex, String description, IOpenMethod[] methodsChain, int column) {
            this.parameterIndex = parameterIndex;
            this.description = description;
            this.methodsChain = methodsChain;
            this.column = column;
        }

        public String getDescription() {
            return description;
        }

        int getParameterIndex() {
            return parameterIndex;
        }

        IOpenMethod[] getMethodsChain() {
            return methodsChain;
        }

        public int getColumn() {
            return column;
        }

        @Override
        public int hashCode() {
            final int prime = 31;
            int result = 1;
            result = prime * result + ((description == null) ? 0 : description.hashCode());
            result = prime * result + Arrays.hashCode(methodsChain);
            result = prime * result + parameterIndex;
            return result;
        }

        @Override
        public boolean equals(Object obj) {
            if (this == obj) {
                return true;
            }
            if (obj == null) {
                return false;
            }
            if (getClass() != obj.getClass()) {
                return false;
            }
            Condition other = (Condition) obj;
            if (description == null) {
                if (other.description != null)
                    return false;
            } else if (!description.equals(other.description)) {
                return false;
            }
            if (!Arrays.equals(methodsChain, other.methodsChain)) {
                return false;
            }
            return parameterIndex == other.parameterIndex;
        }

    }

}
<|MERGE_RESOLUTION|>--- conflicted
+++ resolved
@@ -1,1802 +1,1682 @@
-package org.openl.rules.dt;
-
-import java.util.ArrayList;
-import java.util.Arrays;
-import java.util.Collection;
-import java.util.HashMap;
-import java.util.HashSet;
-import java.util.Iterator;
-import java.util.List;
-import java.util.Map;
-import java.util.Objects;
-import java.util.Set;
-import java.util.regex.Pattern;
-
-import org.apache.commons.lang3.RandomStringUtils;
-import org.apache.commons.lang3.tuple.Pair;
-import org.apache.poi.hssf.usermodel.HSSFWorkbook;
-import org.apache.poi.ss.usermodel.Sheet;
-import org.apache.poi.ss.usermodel.Workbook;
-import org.apache.poi.xssf.usermodel.XSSFWorkbook;
-import org.openl.base.INamedThing;
-import org.openl.binding.IBindingContext;
-import org.openl.exception.OpenLCompilationException;
-import org.openl.rules.binding.RuleRowHelper;
-import org.openl.rules.constants.ConstantOpenField;
-import org.openl.rules.fuzzy.OpenLFuzzySearch;
-import org.openl.rules.fuzzy.Token;
-import org.openl.rules.helpers.CharRange;
-import org.openl.rules.helpers.CharRangeParser;
-import org.openl.rules.helpers.DoubleRange;
-import org.openl.rules.helpers.DoubleRangeParser;
-import org.openl.rules.helpers.IntRange;
-import org.openl.rules.helpers.IntRangeParser;
-import org.openl.rules.lang.xls.IXlsTableNames;
-import org.openl.rules.lang.xls.XlsSheetSourceCodeModule;
-import org.openl.rules.lang.xls.XlsWorkbookSourceCodeModule;
-import org.openl.rules.lang.xls.binding.ConditionDefinition;
-import org.openl.rules.lang.xls.binding.ReturnDefinition;
-import org.openl.rules.lang.xls.binding.XlsDefinitions;
-import org.openl.rules.lang.xls.binding.XlsModuleOpenClass;
-import org.openl.rules.lang.xls.load.SimpleSheetLoader;
-import org.openl.rules.lang.xls.load.SimpleWorkbookLoader;
-import org.openl.rules.lang.xls.syntax.TableSyntaxNode;
-import org.openl.rules.lang.xls.types.meta.DecisionTableMetaInfoReader;
-import org.openl.rules.lang.xls.types.meta.MetaInfoReader;
-import org.openl.rules.table.CompositeGrid;
-import org.openl.rules.table.GridRegion;
-import org.openl.rules.table.GridTable;
-import org.openl.rules.table.ICell;
-import org.openl.rules.table.IGrid;
-import org.openl.rules.table.IGridTable;
-import org.openl.rules.table.ILogicalTable;
-import org.openl.rules.table.IWritableGrid;
-import org.openl.rules.table.LogicalTableHelper;
-import org.openl.rules.table.xls.XlsSheetGridModel;
-import org.openl.source.IOpenSourceCodeModule;
-import org.openl.source.impl.StringSourceCodeModule;
-import org.openl.syntax.exception.CompositeSyntaxNodeException;
-import org.openl.syntax.exception.SyntaxNodeException;
-import org.openl.syntax.exception.SyntaxNodeExceptionUtils;
-import org.openl.syntax.impl.ISyntaxConstants;
-import org.openl.syntax.impl.Tokenizer;
-import org.openl.types.IOpenClass;
-import org.openl.types.IOpenField;
-import org.openl.types.IOpenMethod;
-import org.openl.types.IOpenMethodHeader;
-import org.openl.types.IParameterDeclaration;
-import org.openl.types.impl.CompositeMethod;
-import org.openl.types.impl.DomainOpenClass;
-import org.openl.types.java.JavaOpenClass;
-
-public class DecisionTableHelper {
-
-    private final static String RET1_COLUMN_NAME = DecisionTableColumnHeaders.RETURN.getHeaderKey() + "1";
-    private final static String CRET1_COLUMN_NAME = DecisionTableColumnHeaders.COLLECT_RETURN.getHeaderKey() + "1";
-    private final static String KEY1_COLUMN_NAME = DecisionTableColumnHeaders.KEY.getHeaderKey() + "1";
-    private static final List<String> INT_TYPES = Arrays.asList("byte",
-        "short",
-        "int",
-        "java.lang.Byte",
-        "org.openl.meta.ByteValue",
-        "org.openl.meta.ShortValue",
-        "org.openl.meta.IntValue",
-        "org.openl.meta.BigIntegerValue",
-        "java.lang.Integer",
-        "org.openl.meta.IntegerValue");
-    private static final List<String> DOUBLE_TYPES = Arrays.asList("long",
-        "float",
-        "double",
-        "java.lang.Long",
-        "java.lang.Float",
-        "java.lang.Double",
-        "org.openl.meta.LongValue",
-        "org.openl.meta.FloatValue",
-        "org.openl.meta.DoubleValue",
-        "org.openl.meta.BigDecimalValue");
-    private static final List<String> CHAR_TYPES = Arrays.asList("char", "java.lang.Character");
-    private static final Pattern MAYBE_INT_ARRAY_PATTERN = Pattern.compile("\\s*(\\d+,)*\\d+\\s*");
-
-    /**
-     * Check if table is vertical.<br>
-     * Vertical table is when conditions are represented from left to right, table is reading from top to bottom.</br>
-     * Example of vertical table:
-     *
-     * <table cellspacing="2">
-     * <tr>
-     * <td align="center" bgcolor="#ccffff"><b>Rule</b></td>
-     * <td align="center" bgcolor="#ccffff"><b>C1</b></td>
-     * <td align="center" bgcolor="#ccffff"><b>C2</b></td>
-     * </tr>
-     * <tr>
-     * <td align="center" bgcolor="#ccffff"></td>
-     * <td align="center" bgcolor="#ccffff">paramLocal1==paramInc</td>
-     * <td align="center" bgcolor="#ccffff">paramLocal2==paramInc</td>
-     * </tr>
-     * <tr>
-     * <td align="center" bgcolor="#ccffff"></td>
-     * <td align="center" bgcolor="#ccffff">String paramLocal1</td>
-     * <td align="center" bgcolor="#ccffff">String paramLocal2</td>
-     * </tr>
-     * <tr>
-     * <td align="center" bgcolor="#8FCB52">Rule</td>
-     * <td align="center" bgcolor="#ffff99">Local Param 1</td>
-     * <td align="center" bgcolor="#ffff99">Local Param 2</td>
-     * </tr>
-     * <tr>
-     * <td align="center" bgcolor="#8FCB52">Rule1</td>
-     * <td align="center" bgcolor="#ffff99">value11</td>
-     * <td align="center" bgcolor="#ffff99">value21</td>
-     * </tr>
-     * <tr>
-     * <td align="center" bgcolor="#8FCB52">Rule2</td>
-     * <td align="center" bgcolor="#ffff99">value12</td>
-     * <td align="center" bgcolor="#ffff99">value22</td>
-     * </tr>
-     * <tr>
-     * <td align="center" bgcolor="#8FCB52">Rule3</td>
-     * <td align="center" bgcolor="#ffff99">value13</td>
-     * <td align="center" bgcolor="#ffff99">value23</td>
-     * </tr>
-     * </table>
-     *
-     * @param table checked table
-     * @return <code>TRUE</code> if table is vertical.
-     */
-    static boolean looksLikeVertical(ILogicalTable table) {
-
-        if (table.getWidth() <= IDecisionTableConstants.SERVICE_COLUMNS_NUMBER) {
-            return true;
-        }
-
-        if (table.getHeight() <= IDecisionTableConstants.SERVICE_COLUMNS_NUMBER) {
-            return false;
-        }
-
-        int cnt1 = countConditionsAndActions(table);
-        int cnt2 = countConditionsAndActions(table.transpose());
-
-        if (cnt1 != cnt2) {
-            return cnt1 > cnt2;
-        }
-
-        return table.getWidth() <= IDecisionTableConstants.SERVICE_COLUMNS_NUMBER;
-    }
-
-    static boolean isValidConditionHeader(String s) {
-        return s.length() >= 2 && s.charAt(0) == DecisionTableColumnHeaders.CONDITION.getHeaderKey()
-            .charAt(0) && Character.isDigit(s.charAt(1));
-    }
-
-    static boolean isValidHConditionHeader(String headerStr) {
-        return headerStr.startsWith(
-            DecisionTableColumnHeaders.HORIZONTAL_CONDITION.getHeaderKey()) && headerStr.length() > 2 && Character
-                .isDigit(headerStr.charAt(2));
-    }
-
-    static boolean isValidMergedConditionHeader(String headerStr) {
-        return headerStr.startsWith(
-            DecisionTableColumnHeaders.MERGED_CONDITION.getHeaderKey()) && headerStr.length() > 2 && Character
-                .isDigit(headerStr.charAt(2));
-    }
-
-    static boolean isValidActionHeader(String s) {
-        return s.length() >= 2 && s.charAt(0) == DecisionTableColumnHeaders.ACTION.getHeaderKey().charAt(0) && Character
-            .isDigit(s.charAt(1));
-    }
-
-    static boolean isValidRetHeader(String s) {
-        return s.length() >= 3 && s.startsWith(
-            DecisionTableColumnHeaders.RETURN.getHeaderKey()) && (s.length() == 3 || Character.isDigit(s.charAt(3)));
-    }
-
-    static boolean isValidKeyHeader(String s) {
-        return s.length() >= 3 && s.startsWith(
-            DecisionTableColumnHeaders.KEY.getHeaderKey()) && (s.length() == 3 || Character.isDigit(s.charAt(3)));
-    }
-
-    static boolean isValidCRetHeader(String s) {
-        return s.length() >= 4 && s.startsWith(DecisionTableColumnHeaders.COLLECT_RETURN
-            .getHeaderKey()) && (s.length() == 4 || Character.isDigit(s.charAt(4)));
-    }
-
-    static boolean isValidRuleHeader(String s) {
-        return s.equals(DecisionTableColumnHeaders.RULE.getHeaderKey());
-    }
-
-    static boolean isConditionHeader(String s) {
-        return isValidConditionHeader(s) || isValidHConditionHeader(s) || isValidMergedConditionHeader(s);
-    }
-
-    private static int countConditionsAndActions(ILogicalTable table) {
-
-        int width = table.getWidth();
-        int count = 0;
-
-        for (int i = 0; i < width; i++) {
-
-            String value = table.getColumn(i).getSource().getCell(0, 0).getStringValue();
-
-            if (value != null) {
-                value = value.toUpperCase();
-                count += isValidConditionHeader(value) || isValidActionHeader(value) || isValidRetHeader(
-                    value) || isValidCRetHeader(value) || isValidKeyHeader(value) ? 1 : 0;
-            }
-        }
-
-        return count;
-    }
-
-    /**
-     * Checks if given table contain any horizontal condition header.
-     *
-     * @param table checked table
-     * @return true if there is is any horizontal condition header in the table.
-     */
-    public static boolean hasHConditions(ILogicalTable table) {
-        return countHConditions(table) > 0;
-    }
-
-    /**
-     * Creates virtual headers for condition and return columns to load simple Decision Table as an usual Decision Table
-     *
-     * @param decisionTable method description for simple Decision Table.
-     * @param originalTable The original body of simple Decision Table.
-     * @param numberOfHcondition The number of horizontal conditions. In SimpleRules it == 0 in SimpleLookups > 0
-     * @return prepared usual Decision Table.
-     */
-    static ILogicalTable preprocessSimpleDecisionTable(TableSyntaxNode tableSyntaxNode,
-            DecisionTable decisionTable,
-            ILogicalTable originalTable,
-            int numberOfHcondition,
-            int numberOfMergedRows,
-            boolean isSmartDecisionTable,
-            boolean isCollectTable,
-            IBindingContext bindingContext) throws OpenLCompilationException {
-        IWritableGrid virtualGrid = createVirtualGrid();
-        writeVirtualHeadersForSimpleDecisionTable(tableSyntaxNode,
-            virtualGrid,
-            originalTable,
-            decisionTable,
-            numberOfHcondition,
-            numberOfMergedRows,
-            isSmartDecisionTable,
-            isCollectTable,
-            bindingContext);
-
-        // If the new table header size bigger than the size of the old table we
-        // use the new table size
-        int sizeOfVirtualGridTable = virtualGrid.getMaxColumnIndex(0) < originalTable.getSource()
-            .getWidth() ? originalTable.getSource().getWidth() - 1 : virtualGrid.getMaxColumnIndex(0) - 1;
-        GridTable virtualGridTable = new GridTable(0,
-            0,
-            IDecisionTableConstants.SIMPLE_DT_HEADERS_HEIGHT - 1,
-            sizeOfVirtualGridTable/* originalTable.getSource().getWidth() - 1 */,
-            virtualGrid);
-
-        IGrid grid = new CompositeGrid(new IGridTable[] { virtualGridTable, originalTable.getSource() }, true);
-
-        // If the new table header size bigger than the size of the old table we
-        // use the new table size
-        int sizeofGrid = virtualGridTable.getWidth() < originalTable.getSource().getWidth() ? originalTable.getSource()
-            .getWidth() - 1 : virtualGridTable.getWidth() - 1;
-
-        return LogicalTableHelper.logicalTable(new GridTable(0,
-            0,
-            originalTable.getSource().getHeight() + IDecisionTableConstants.SIMPLE_DT_HEADERS_HEIGHT - 1,
-            sizeofGrid /* originalTable.getSource().getWidth() - 1 */,
-            grid));
-    }
-
-    private static void writeVirtualHeadersForSimpleDecisionTable(TableSyntaxNode tableSyntaxNode,
-            IWritableGrid grid,
-            ILogicalTable originalTable,
-            DecisionTable decisionTable,
-            int numberOfHcondition,
-            int numberOfMergedRows,
-            boolean isSmartDecisionTable,
-            boolean isCollectTable,
-            IBindingContext bindingContext) throws OpenLCompilationException {
-        Pair<Condition[], Integer> c = writeConditions(tableSyntaxNode,
-            grid,
-            originalTable,
-            decisionTable,
-            numberOfHcondition,
-            isSmartDecisionTable,
-            isCollectTable,
-            bindingContext);
-
-        writeReturn(tableSyntaxNode,
-            grid,
-            originalTable,
-            decisionTable,
-            c.getRight(),
-            c.getLeft(),
-            numberOfMergedRows,
-            numberOfHcondition > 0,
-            isSmartDecisionTable,
-            isCollectTable,
-            bindingContext);
-    }
-
-    private static boolean isCompoundReturnType(IOpenClass compoundType) {
-        if (compoundType.getConstructor(IOpenClass.EMPTY) == null) {
-            return false;
-        }
-
-        int count = 0;
-        for (IOpenMethod method : compoundType.getMethods()) {
-            if (OpenLFuzzySearch.isSetterMethod(method)) {
-                count++;
-            }
-        }
-        return count > 0;
-    }
-
-    private static void validateCompoundReturnType(IOpenClass compoundType) throws OpenLCompilationException {
-        try {
-            compoundType.getInstanceClass().getConstructor();
-        } catch (Exception e) {
-            throw new OpenLCompilationException(
-                String.format("Invalid compound return type: There is no default constructor found in return type '%s'",
-                    compoundType.getDisplayName(0)));
-        }
-    }
-
-    private static void writeCompoundReturnColumns(TableSyntaxNode tableSyntaxNode,
-            IWritableGrid grid,
-            ILogicalTable originalTable,
-            DecisionTable decisionTable,
-            int firstReturnColumn,
-            int numberOfMergedRows,
-            Condition[] conditions,
-            boolean isSmartDecisionTable,
-            boolean isCollectTable,
-            int retParameterIndex,
-            IOpenClass compoundType,
-            IBindingContext bindingContext) throws OpenLCompilationException {
-
-        validateCompoundReturnType(compoundType);
-        int compoundReturnColumnsCount = calculateReturnColumnsCount(originalTable,
-            firstReturnColumn,
-            numberOfMergedRows);
-
-        StringBuilder sb = new StringBuilder();
-        sb.append(compoundType.getName()).append(" ret = new ").append(compoundType.getName()).append("();");
-
-        if (isSmartDecisionTable) {
-            // Set conditions parameters to compound type. Recursively search is
-            // not supported.
-            for (Condition condition : conditions) {
-                String descriptionOfCondition = condition.getDescription();
-                try {
-                    IOpenMethod bestMatchConditionMethod = findBestMatchOpenMethod(descriptionOfCondition,
-                        compoundType,
-                        true);
-                    sb.append("ret.");
-                    sb.append(bestMatchConditionMethod.getName());
-                    sb.append("(");
-                    sb.append(
-                        String.valueOf(decisionTable.getSignature().getParameterName(condition.getParameterIndex())));
-                    sb.append(");");
-                } catch (OpenLCompilationException e) {
-                }
-            }
-        }
-
-        Set<String> generatedNames = new HashSet<>();
-        while (generatedNames.size() < compoundReturnColumnsCount) {
-            generatedNames.add(RandomStringUtils.random(8, true, false));
-        }
-        String[] compoundColumnParamNames = generatedNames.toArray(new String[] {});
-        int column = firstReturnColumn;
-        Map<String, Map<IOpenMethod, String>> variables = new HashMap<>();
-        for (int i = 0; i < compoundReturnColumnsCount; i++) {
-            StringBuilder fieldChainSb = null;
-            IOpenClass type = compoundType;
-            int h = 0;
-            String currentVariable = "ret";
-            int previoush = h;
-            while (h < numberOfMergedRows) {
-                String description = originalTable.getSource().getCell(column, h).getStringValue();
-
-                previoush = h;
-                h = h + originalTable.getSource().getCell(column, h).getHeight();
-
-                IOpenMethod[] m = null;
-
-                if (h < numberOfMergedRows) {
-                    IOpenMethod bestMatchMethod = findBestMatchOpenMethod(description, type, false);
-                    if (bestMatchMethod != null) {
-                        m = new IOpenMethod[] { bestMatchMethod };
-                    }
-                }
-                if (m == null) {
-                    m = findBestMatchOpenMethodRecursivelyForReturnType(description, type);
-                }
-
-                if (!bindingContext.isExecutionMode()) {
-                    if (fieldChainSb == null) {
-                        fieldChainSb = new StringBuilder();
-                    } else {
-                        fieldChainSb.append(".");
-                    }
-                    fieldChainSb.append(buildStatementByMethodsChain(type, m).getLeft());
-                }
-
-                for (int j = 0; j < m.length; j++) {
-                    String var = null;
-                    type = m[j].getSignature().getParameterType(0);
-                    if (h < numberOfMergedRows || j < m.length - 1) {
-                        Map<IOpenMethod, String> vm = variables.get(currentVariable);
-                        if (vm == null || vm.get(m[j]) == null) {
-                            var = RandomStringUtils.random(8, true, false);
-                            while (generatedNames.contains(var)) { // Prevent
-                                                                   // variable
-                                                                   // duplication
-                                var = RandomStringUtils.random(8, true, false);
-                            }
-                            generatedNames.add(var);
-                            sb.append(type.getName())
-                                .append(" ")
-                                .append(var)
-                                .append(" = new ")
-                                .append(type.getName())
-                                .append("();");
-                            vm = new HashMap<>();
-                            vm.put(m[j], var);
-                            variables.put(currentVariable, vm);
-                        } else {
-                            var = vm.get(m[j]);
-                        }
-                    }
-                    sb.append(currentVariable).append(".");
-                    sb.append(m[j].getName());
-                    sb.append("(");
-                    if (h < numberOfMergedRows || j < m.length - 1) {
-                        sb.append(var);
-                        currentVariable = var;
-                    } else {
-                        sb.append(compoundColumnParamNames[i]);
-                    }
-                    sb.append(");");
-                }
-            }
-
-            grid.setCellValue(column, 2, type.getName() + " " + compoundColumnParamNames[i]);
-
-            int mergedColumnsCounts = originalTable.getSource().getCell(column, numberOfMergedRows).getWidth();
-            if (mergedColumnsCounts > 1) {
-                grid.addMergedRegion(new GridRegion(2, column, 2, column + mergedColumnsCounts - 1));
-            }
-
-            if (!bindingContext.isExecutionMode()) {
-                ICell cell = originalTable.getSource().getCell(column, previoush);
-                String description = "Return for " + fieldChainSb.toString() + ": " + type
-                    .getDisplayName(INamedThing.SHORT);
-
-                writeMetaInfo(tableSyntaxNode, cell, description);
-            }
-
-            column += mergedColumnsCounts;
-        }
-
-        sb.append("ret;");
-        grid.setCellValue(firstReturnColumn, 1, sb.toString());
-
-        if (firstReturnColumn < column - 1) {
-            for (int row = 0; row < IDecisionTableConstants.SIMPLE_DT_HEADERS_HEIGHT - 1; row++) {
-                grid.addMergedRegion(new GridRegion(row, firstReturnColumn, row, column - 1));
-            }
-        }
-    }
-
-    private static void writeMetaInfo(TableSyntaxNode tableSyntaxNode, ICell cell, String description) {
-        MetaInfoReader metaReader = tableSyntaxNode.getMetaInfoReader();
-        if (metaReader instanceof DecisionTableMetaInfoReader) {
-            DecisionTableMetaInfoReader metaInfoReader = (DecisionTableMetaInfoReader) metaReader;
-            metaInfoReader.addSimpleRulesReturn(cell.getAbsoluteRow(), cell.getAbsoluteColumn(), description);
-        }
-    }
-
-    private static IOpenClass getCompoundReturnType(TableSyntaxNode tableSyntaxNode,
-            DecisionTable decisionTable,
-            boolean isCollectTable,
-            int retParameterIndex,
-            IBindingContext bindingContext) throws OpenLCompilationException {
-        IOpenClass compoundType;
-        if (isCollectTable) {
-            if (tableSyntaxNode.getHeader().getCollectParameters().length > 0) {
-                compoundType = bindingContext.findType(ISyntaxConstants.THIS_NAMESPACE,
-                    tableSyntaxNode.getHeader().getCollectParameters()[retParameterIndex]);
-            } else {
-                if (decisionTable.getType().isArray()) {
-                    compoundType = decisionTable.getType().getComponentClass();
-                } else {
-                    compoundType = decisionTable.getType();
-                }
-            }
-        } else {
-            compoundType = decisionTable.getType();
-        }
-        return compoundType;
-    }
-
-    private static Pair<String, IOpenClass> buildStatementByMethodsChain(IOpenClass type, IOpenMethod[] methodsChain) {
-        StringBuilder fieldChainSb = new StringBuilder();
-        for (int i = 0; i < methodsChain.length; i++) {
-            IOpenField openField = type.getField(methodsChain[i].getName().substring(3), false);
-            fieldChainSb.append(openField.getDisplayName(0));
-            if (i < methodsChain.length - 1) {
-                fieldChainSb.append(".");
-            }
-            if (methodsChain[i].getSignature().getNumberOfParameters() == 0) {
-                type = methodsChain[i].getType();
-            } else {
-                type = methodsChain[i].getSignature().getParameterType(0);
-            }
-        }
-        return Pair.of(fieldChainSb.toString(), type);
-    }
-
-    private static int calculateReturnColumnsCount(ILogicalTable originalTable,
-            int firstReturnColumn,
-            int numberOfMergedRows) {
-        IGridTable gt = originalTable.getSource().getRow(numberOfMergedRows);
-        int w = gt.getWidth();
-        int w0 = 0;
-        int i = 0;
-        while (i < w) {
-            if (i >= firstReturnColumn) {
-                w0++;
-            }
-            i = i + gt.getCell(i, 0).getWidth();
-        }
-        return w0;
-    }
-
-    private static IOpenMethod findBestMatchOpenMethod(String description,
-            IOpenClass openClass,
-            boolean validateEmptyResult) throws OpenLCompilationException {
-        Map<Token, IOpenMethod[]> openClassFuzzyTokens = OpenLFuzzySearch.tokensMapToOpenClassSetterMethods(openClass);
-
-        String tokenizedDescriptionString = OpenLFuzzySearch.toTokenString(description);
-        Token[] fuzzyBestMatches = OpenLFuzzySearch.openlFuzzyExtract(tokenizedDescriptionString,
-            openClassFuzzyTokens.keySet().toArray(new Token[] {}));
-
-        if (fuzzyBestMatches.length == 0) {
-            if (validateEmptyResult) {
-                throw new OpenLCompilationException(
-                    String.format("No field match in the return type for the description '%s'.", description));
-            } else {
-                return null;
-            }
-        }
-        if (fuzzyBestMatches.length > 1) {
-            throw new OpenLCompilationException(
-                String.format("More than one field match in the return type for the description '%s'.", description));
-        }
-        if (openClassFuzzyTokens
-            .get(fuzzyBestMatches[0]) == null || openClassFuzzyTokens.get(fuzzyBestMatches[0]).length == 0) {
-            if (validateEmptyResult) {
-                throw new OpenLCompilationException(
-                    String.format("No field match in the return type for the description '%s'.", description));
-            } else {
-                return null;
-            }
-        }
-        if (openClassFuzzyTokens.get(fuzzyBestMatches[0]).length > 1) {
-            throw new OpenLCompilationException(
-                String.format("More than one field match in the return type for the description '%s'.", description));
-        }
-
-        return openClassFuzzyTokens.get(fuzzyBestMatches[0])[0];
-    }
-
-    private static IOpenMethod[] findBestMatchOpenMethodRecursivelyForReturnType(String description,
-            IOpenClass openClass) throws OpenLCompilationException {
-        Map<Token, IOpenMethod[][]> openClassFuzzyTokens = OpenLFuzzySearch
-            .tokensMapToOpenClassSetterMethodsRecursively(openClass);
-
-        String tokenizedDescriptionString = OpenLFuzzySearch.toTokenString(description);
-        Token[] fuzzyBestMatches = OpenLFuzzySearch.openlFuzzyExtract(tokenizedDescriptionString,
-            openClassFuzzyTokens.keySet().toArray(new Token[] {}));
-
-        if (fuzzyBestMatches.length == 0) {
-            throw new OpenLCompilationException(
-                String.format("No field match in the return type for the description '%s'.", description));
-        }
-        if (fuzzyBestMatches.length > 1) {
-            throw new OpenLCompilationException(
-                String.format("More than one field match in the return type for the description '%s'.", description));
-        }
-        if (openClassFuzzyTokens
-            .get(fuzzyBestMatches[0]) == null || openClassFuzzyTokens.get(fuzzyBestMatches[0]).length == 0) {
-            throw new OpenLCompilationException(
-                String.format("No field match in the return type for the description '%s'.", description));
-        }
-        if (openClassFuzzyTokens.get(fuzzyBestMatches[0]).length > 1) {
-            throw new OpenLCompilationException(
-                String.format("More than one field match in the return type for the description '%s'.", description));
-        }
-        return openClassFuzzyTokens.get(fuzzyBestMatches[0])[0];
-    }
-
-    private static void validateCollectSyntaxNode(TableSyntaxNode tableSyntaxNode,
-            DecisionTable decisionTable,
-            ILogicalTable originalTable,
-            IBindingContext bindingContext) throws OpenLCompilationException {
-        int parametersCount = tableSyntaxNode.getHeader().getCollectParameters().length;
-        IOpenClass type = decisionTable.getType();
-        if ((type.isArray() || Collection.class.isAssignableFrom(type.getInstanceClass())) && parametersCount > 1) {
-            throw new OpenLCompilationException(
-                String.format("Error: Cannot bind node: '%s'. Found more than one parameter for '%s'.",
-                    Tokenizer.firstToken(tableSyntaxNode.getHeader().getModule(), "").getIdentifier(),
-                    type.getComponentClass().getDisplayName(0)));
-        }
-        if (Map.class.isAssignableFrom(type.getInstanceClass())) {
-            if (parametersCount > 2) {
-                throw new OpenLCompilationException(
-                    String.format("Error: Cannot bind node: '%s'. Found more than two parameter for '%s'.",
-                        Tokenizer.firstToken(tableSyntaxNode.getHeader().getModule(), "").getIdentifier(),
-                        type.getDisplayName(0)));
-            }
-            if (parametersCount == 1) {
-                throw new OpenLCompilationException(
-                    String.format("Error: Cannot bind node: '%s'. Found only one parameter for '%s'.",
-                        Tokenizer.firstToken(tableSyntaxNode.getHeader().getModule(), "").getIdentifier(),
-                        type.getDisplayName(0)));
-            }
-        }
-        for (String parameterType : tableSyntaxNode.getHeader().getCollectParameters()) {
-            IOpenClass t = bindingContext.findType(ISyntaxConstants.THIS_NAMESPACE, parameterType);
-            if (t == null) {
-                throw new OpenLCompilationException(
-                    String.format("Error: Cannot bind node: '%s'. Cannot find type: '%s'.",
-                        Tokenizer.firstToken(tableSyntaxNode.getHeader().getModule(), "").getIdentifier(),
-                        parameterType));
-            } else {
-                if (type.isArray() && bindingContext.getCast(t, type.getComponentClass()) == null) {
-                    throw new OpenLCompilationException(
-                        String.format("Error: Cannot bind node: '%s'. Incompatible types: '%s' and '%s'.",
-                            Tokenizer.firstToken(tableSyntaxNode.getHeader().getModule(), "").getIdentifier(),
-                            type.getComponentClass().getDisplayName(0),
-                            t.getDisplayName(0)));
-                }
-            }
-        }
-    }
-    
-    private static ReturnDefinition getReturnDefinition(ILogicalTable originalTable,
-            DecisionTable decisionTable,
-            int firstReturnColumn) {
-        XlsDefinitions xlsDefinitions = ((XlsModuleOpenClass) decisionTable.getDeclaringClass()).getXlsDefinitions();
-
-        Set<String> descriptions = new HashSet<>();
-        int c = firstReturnColumn;
-        while (c < originalTable.getSource().getWidth()) {
-            ICell cell = originalTable.getSource().getCell(c, 0);
-            String d = cell.getStringValue();
-            c = c + cell.getWidth();
-            descriptions.add(d);
-        }
-
-        for (ReturnDefinition returnDefinition : xlsDefinitions.getReturnDefinitions()) {
-            if (returnDefinition.getDescriptions().length == descriptions.size() && Arrays
-                .asList(returnDefinition.getDescriptions())
-                .containsAll(descriptions)) {
-                if (isStrictMatchedByParameters(decisionTable.getHeader(), returnDefinition.getHeader())) {
-                    return returnDefinition;
-                }
-            }
-        }
-        return null;
-    }
-    
-    private static void writeReturnWithReturnDefinition(TableSyntaxNode tableSyntaxNode,
-            IWritableGrid grid,
-            ILogicalTable originalTable,
-            DecisionTable decisionTable,
-            int firstReturnColumn,
-            IBindingContext bindingContext,
-            ReturnDefinition returnDefinition) {
-
-        IOpenSourceCodeModule sourceCodeModule = returnDefinition.getCompositeMethod()
-            .getMethodBodyBoundNode()
-            .getSyntaxNode()
-            .getModule();
-        String statement = sourceCodeModule.getCode();
-        grid.setCellValue(firstReturnColumn, 1, statement);
-
-        int c = firstReturnColumn;
-        while (c < originalTable.getSource().getWidth()) {
-            ICell cell = originalTable.getSource().getCell(c, 0);
-            String d = cell.getStringValue();
-            for (int i = 0; i < returnDefinition.getNumberOfParameters(); i++) {
-                if (Objects.equals(d, returnDefinition.getDescriptions()[i])) {
-                    grid.setCellValue(c, 2, returnDefinition.getParameterDeclarations()[i].getType().getName() + " " + returnDefinition.getParameterDeclarations()[i].getName());
-                    
-                    if (!bindingContext.isExecutionMode()) {
-                        ICell cell1 = originalTable.getSource().getCell(c, 0);
-                        String description = "Return [" + returnDefinition.getParameterDeclarations()[i]
-                            .getName() + "] for expression [" + statement + "]: " + returnDefinition
-                                .getParameterDeclarations()[i].getType().getDisplayName(INamedThing.SHORT);
-                        writeMetaInfo(tableSyntaxNode, cell1, description);
-                    }
-                    break;
-                }
-            }
-            c = c + cell.getWidth();
-        }
-
-        if (originalTable.getWidth() - firstReturnColumn > 1) {
-            for (int row = 0; row < IDecisionTableConstants.SIMPLE_DT_HEADERS_HEIGHT - 1; row++) {
-                grid.addMergedRegion(new GridRegion(row, firstReturnColumn, row, originalTable.getWidth() - 1));
-            }
-        }
-    }
-
-    private static void writeReturn(TableSyntaxNode tableSyntaxNode,
-            IWritableGrid grid,
-            ILogicalTable originalTable,
-            DecisionTable decisionTable,
-            int firstColumnAfterConditionColumns,
-            Condition[] conditions,
-            int numberOfMergedRows,
-            boolean isLookupTable,
-            boolean isSmartDecisionTable,
-            boolean isCollectTable,
-            IBindingContext bindingContext) throws OpenLCompilationException {
-        // write return column
-        //
-        int firstReturnColumn = firstColumnAfterConditionColumns;
-        int retParameterIndex = 0;
-        if (isCollectTable) {
-            validateCollectSyntaxNode(tableSyntaxNode, decisionTable, originalTable, bindingContext);
-
-            if (Map.class.isAssignableFrom(decisionTable.getType().getInstanceClass())) {
-                grid.setCellValue(firstReturnColumn, 0, KEY1_COLUMN_NAME);
-                if (tableSyntaxNode.getHeader().getCollectParameters().length > 0) {
-                    grid.setCellValue(firstReturnColumn, 1, "keyRet");
-                    grid.setCellValue(firstReturnColumn,
-                        2,
-                        tableSyntaxNode.getHeader().getCollectParameters()[retParameterIndex] + " " + "keyRet");
-                    retParameterIndex++;
-                }
-                int mergedColumnsCounts = originalTable.getSource()
-                    .getCell(firstReturnColumn, numberOfMergedRows)
-                    .getWidth();
-                firstReturnColumn = firstReturnColumn + mergedColumnsCounts;
-            }
-
-            grid.setCellValue(firstReturnColumn, 0, CRET1_COLUMN_NAME);
-            if (tableSyntaxNode.getHeader().getCollectParameters().length > 0) {
-                grid.setCellValue(firstReturnColumn, 1, "extraRet");
-                grid.setCellValue(firstReturnColumn,
-                    2,
-                    tableSyntaxNode.getHeader().getCollectParameters()[retParameterIndex] + " " + "extraRet");
-            } else {
-                if (decisionTable.getType().isArray()) {
-                    grid.setCellValue(firstReturnColumn, 1, "extraRet");
-                    String componentClassName = decisionTable.getType().getComponentClass().getName();
-                    if (decisionTable.getType().getAggregateInfo() != null) {
-                        IOpenClass componentOpenClass = decisionTable.getType()
-                            .getAggregateInfo()
-                            .getComponentType(decisionTable.getType());
-                        if (componentOpenClass != null) {
-                            componentClassName = componentOpenClass.getName();
-                        }
-                    }
-                    grid.setCellValue(firstReturnColumn, 2, componentClassName + " " + "extraRet");
-                }
-            }
-        } else {
-            grid.setCellValue(firstReturnColumn, 0, RET1_COLUMN_NAME);
-        }
-
-        if (!isLookupTable) {
-            if (originalTable.getWidth() > conditions.length) {
-                ReturnDefinition returnDefinition = getReturnDefinition(originalTable, decisionTable, firstReturnColumn);
-                
-                if (returnDefinition != null) {
-                    writeReturnWithReturnDefinition(tableSyntaxNode,
-                        grid,
-                        originalTable,
-                        decisionTable,
-                        firstReturnColumn,
-                        bindingContext,
-                        returnDefinition);
-                } else {
-<<<<<<< HEAD
-                    if (!bindingContext.isExecutionMode()) {
-                        ICell cell = originalTable.getSource().getCell(firstReturnColumn, 0);
-                        String description = "Return: " + decisionTable.getHeader()
-                            .getType()
-                            .getDisplayName(INamedThing.SHORT);
-
-                        writeMetaInfo(tableSyntaxNode, cell, description);
-                    }
-                }
-
-                if (f) {
-                    int mergedColumnsCounts = originalTable.getColumnWidth(conditions.length);
-                    if (mergedColumnsCounts > 1) {
-                        for (int row = 0; row < IDecisionTableConstants.SIMPLE_DT_HEADERS_HEIGHT; row++) {
-                            grid.addMergedRegion(new GridRegion(row,
-=======
-                    IOpenClass compoundType = getCompoundReturnType(tableSyntaxNode,
-                        decisionTable,
-                        isCollectTable,
-                        retParameterIndex,
-                        bindingContext);
-                    boolean mergeRetCells = true;
-                    if (isCompoundReturnType(compoundType)) {
-                        try {
-                            mergeRetCells = false;
-                            writeCompoundReturnColumns(tableSyntaxNode,
-                                grid,
-                                originalTable,
-                                decisionTable,
-                                firstReturnColumn,
-                                numberOfMergedRows,
-                                conditions,
-                                isSmartDecisionTable,
-                                isCollectTable,
-                                retParameterIndex,
-                                compoundType,
-                                bindingContext);
-                        } catch (OpenLCompilationException e) {
-                            if (calculateReturnColumnsCount(originalTable,
->>>>>>> 060971a3
-                                firstReturnColumn,
-                                numberOfMergedRows) == 1) {
-                                mergeRetCells = true;
-                            } else {
-                                throw e;
-                            }
-                        }
-                    } else {
-                        if (!bindingContext.isExecutionMode()) {
-                            ICell cell = originalTable.getSource().getCell(firstReturnColumn, 0);
-                            String description = "Return: " + decisionTable.getHeader().getType().getDisplayName(
-                                INamedThing.SHORT);
-    
-                            writeMetaInfo(tableSyntaxNode, cell, description);
-                        }
-                    }
-    
-                    if (mergeRetCells) {
-                        int mergedColumnsCounts = originalTable.getColumnWidth(conditions.length);
-                        if (mergedColumnsCounts > 1) {
-                            for (int row = 0; row < IDecisionTableConstants.SIMPLE_DT_HEADERS_HEIGHT; row++) {
-                                grid.addMergedRegion(new GridRegion(row,
-                                    firstReturnColumn,
-                                    row,
-                                    firstReturnColumn + mergedColumnsCounts - 1));
-                            }
-                        }
-                    }
-                }
-            } else {
-                // if the physical number of columns for conditions is equals or
-                // more than whole width of the table,
-                // means there is no return column.
-                //
-                throw new OpenLCompilationException("Wrong table structure: There is no column for return values");
-            }
-        }
-    }
-
-    private static Pair<Condition[], Integer> writeConditions(TableSyntaxNode tableSyntaxNode,
-            IWritableGrid grid,
-            ILogicalTable originalTable,
-            DecisionTable decisionTable,
-            int numberOfHcondition,
-            boolean isSmartDecisionTable,
-            boolean isCollectTable,
-            IBindingContext bindingContext) throws OpenLCompilationException {
-        int numberOfConditions;
-        Condition[] conditions;
-        if (isSmartDecisionTable) {
-            conditions = findConditionsForSmartDecisionTable(tableSyntaxNode,
-                originalTable,
-                decisionTable,
-                numberOfHcondition,
-                isCollectTable,
-                bindingContext);
-            numberOfConditions = conditions.length;
-        } else {
-            numberOfConditions = getNumberOfConditions(decisionTable);
-            conditions = new Condition[numberOfConditions];
-            for (int i = 0; i < numberOfConditions; i++) {
-                conditions[i] = new Condition(i);
-            }
-        }
-
-        int column = 0;
-        int vColumnCounter = 0;
-        int hColumn = -1;
-
-        for (int i = 0; i < numberOfConditions; i++) {
-            if (column >= originalTable.getSource().getWidth()) {
-                String message = "Wrong table structure: Columns count is less than parameters count";
-                throw new OpenLCompilationException(message);
-            }
-            // write headers
-            //
-            boolean isThatVCondition = i < numberOfConditions - numberOfHcondition;
-            boolean lastCondition = i + 1 == numberOfConditions;
-            String header;
-            if (isThatVCondition) {
-                vColumnCounter++;
-                // write simple condition
-                //
-                if (i == 0 && numberOfHcondition == 0 && numberOfConditions < 2) {
-                    header = (DecisionTableColumnHeaders.MERGED_CONDITION.getHeaderKey() + (i + 1)).intern();
-                } else {
-                    header = (DecisionTableColumnHeaders.CONDITION.getHeaderKey() + (i + 1)).intern();
-                }
-            } else {
-                if (hColumn < 0) {
-                    hColumn = column;
-                }
-                // write horizontal condition
-                //
-                header = (DecisionTableColumnHeaders.HORIZONTAL_CONDITION.getHeaderKey() + (i + 1)).intern(); 
-            }
-            grid.setCellValue(column, 0, header);
-            
-            String conditionStatement;
-            if (conditions[i].isDeclared()) {
-                conditionStatement = conditions[i].getStatement();
-            } else {
-                conditionStatement = decisionTable.getSignature().getParameterName(conditions[i].getParameterIndex());
-                if (conditions[i].getMethodsChain() != null) {
-                    Pair<String, IOpenClass> c = buildStatementByMethodsChain(
-                        decisionTable.getSignature().getParameterType(conditions[i].getParameterIndex()),
-                        conditions[i].getMethodsChain());
-                    String chainStatement = c.getLeft();
-                    conditionStatement = conditionStatement + "." + chainStatement;
-                }
-            }
-            grid.setCellValue(column, 1, conditionStatement);
-            
-            if (!conditions[i].isDeclared()) {
-                IOpenClass typeOfCondition = decisionTable.getSignature().getParameterTypes()[conditions[i]
-                    .getParameterIndex()];
-                if (conditions[i].getMethodsChain() != null) {
-                    typeOfCondition = conditions[i].getMethodsChain()[conditions[i].getMethodsChain().length - 1].getType();
-                }
-    
-                // Set type of condition values(for Ranges and Array)
-                Pair<String, IOpenClass> typeOfValue = checkTypeOfValues(bindingContext,
-                    originalTable,
-                    i,
-                    typeOfCondition,
-                    isThatVCondition,
-                    lastCondition,
-                    vColumnCounter);
-                grid.setCellValue(column, 2, typeOfValue.getLeft());
-                
-                if (!bindingContext.isExecutionMode() && isThatVCondition) {
-                    writeMetaInfoForVCondition(originalTable, decisionTable, column, null, conditionStatement, typeOfValue.getRight());
-                }
-                
-                // merge columns
-                if (isThatVCondition) {
-                    int mergedColumnsCounts = isThatVCondition ? originalTable.getColumnWidth(
-                        i) : originalTable.getSource().getCell(vColumnCounter, i - vColumnCounter).getWidth();
-
-                    if (mergedColumnsCounts > 1) {
-                        for (int row = 0; row < IDecisionTableConstants.SIMPLE_DT_HEADERS_HEIGHT; row++) {
-                            grid.addMergedRegion(new GridRegion(row, column, row, column + mergedColumnsCounts - 1));
-                        }
-                    }
-
-                    column += mergedColumnsCounts;
-                } else {
-                    column++;
-                }
-            } else { //VCondition and declared by user
-                IOpenClass typeOfValue;
-                int firstColumn = column;
-                for (int j = 0; j < conditions[i].getParameterDeclarations().length; j++) {
-                    if (conditions[i].getParameterDeclarations()[j] != null) {
-                        grid.setCellValue(column, 2, conditions[i].getParameterDeclarations()[j].getType().getName() + " " + conditions[i].getParameterDeclarations()[j].getName());
-                        typeOfValue = conditions[i].getParameterDeclarations()[j].getType();
-                    } else {
-                        typeOfValue = conditions[i].getCompositeMethod().getType();
-                    }
-                    if (!bindingContext.isExecutionMode()) {
-                        if (conditions[i].getParameterDeclarations()[j] != null) {
-                            writeMetaInfoForVCondition(originalTable, decisionTable, column, conditions[i].getParameterDeclarations()[j].getName(), "expression [" + conditionStatement + "]", typeOfValue);
-                        }else {
-                            writeMetaInfoForVCondition(originalTable, decisionTable, column, null, "expression [" + conditionStatement + "]", typeOfValue);
-                        }
-                    }
-                    column = column + originalTable.getColumnWidth(i);
-                }
-                
-                //merge columns
-                if (column - firstColumn > 0) {
-                    for (int row = 0; row < IDecisionTableConstants.SIMPLE_DT_HEADERS_HEIGHT - 1; row++) {
-                        grid.addMergedRegion(new GridRegion(row, firstColumn, row, column - 1));
-                    }
-                }
-            }
-        }
-
-        if (!bindingContext.isExecutionMode()) {
-            writeMetaInfoForHConditions(originalTable,
-                decisionTable,
-                conditions,
-                numberOfHcondition,
-                numberOfConditions,
-                hColumn);
-        }
-
-        return Pair.of(conditions, column);
-    }
-
-    private static void writeMetaInfoForVCondition(ILogicalTable originalTable,
-            DecisionTable decisionTable,
-            int column,
-            String parameterName,
-            String conditionStatement,
-            IOpenClass typeOfValue) {
-        MetaInfoReader metaReader = decisionTable.getSyntaxNode().getMetaInfoReader();
-        if (metaReader instanceof DecisionTableMetaInfoReader) {
-            DecisionTableMetaInfoReader metaInfoReader = (DecisionTableMetaInfoReader) metaReader;
-            ICell cell = originalTable.getSource().getCell(column, 0);
-            metaInfoReader.addSimpleRulesCondition(cell.getAbsoluteRow(),
-                cell.getAbsoluteColumn(),
-                parameterName,
-                conditionStatement,
-                typeOfValue);
-        }
-    }
-
-    private static void writeMetaInfoForHConditions(ILogicalTable originalTable,
-            DecisionTable decisionTable,
-            Condition[] conditions,
-            int numberOfHcondition,
-            int numberOfConditions,
-            int hColumn) {
-        MetaInfoReader metaInfoReader = decisionTable.getSyntaxNode().getMetaInfoReader();
-        int j = 0;
-        for (int i = numberOfConditions - numberOfHcondition; i < numberOfConditions; i++) {
-            int c = hColumn;
-            while (c < originalTable.getSource().getWidth()) {
-                ICell cell = originalTable.getSource().getCell(c, j);
-                String cellValue = cell.getStringValue();
-                if (cellValue != null) {
-                    if (metaInfoReader instanceof DecisionTableMetaInfoReader) {
-                        ((DecisionTableMetaInfoReader) metaInfoReader).addSimpleRulesCondition(cell.getAbsoluteRow(),
-                            cell.getAbsoluteColumn(),
-                            (DecisionTableColumnHeaders.HORIZONTAL_CONDITION.getHeaderKey() + (i + 1)).intern(),
-                            decisionTable.getSignature().getParameterName(conditions[i].getParameterIndex()),
-                            decisionTable.getSignature().getParameterType(conditions[i].getParameterIndex()));
-                    }
-                }
-                c = c + cell.getWidth();
-            }
-            j++;
-        }
-    }
-
-<<<<<<< HEAD
-    private static Condition[] findConditionsForParameters(TableSyntaxNode tableSyntaxNode,
-=======
-    private final static class Condition {
-        int parameterIndex;
-        String description;
-        IOpenMethod[] methodsChain;
-        int column;
-        String statement;
-        IParameterDeclaration[] parameterDeclarations;
-        boolean declared = false;
-        CompositeMethod compositeMethod;
-
-        public Condition(int parameterIndex) {
-            this.parameterIndex = parameterIndex;
-        }
-
-        public Condition(int parameterIndex, String description, IOpenMethod[] methodsChain, int column) {
-            this.parameterIndex = parameterIndex;
-            this.description = description;
-            this.methodsChain = methodsChain;
-            this.column = column;
-        }
-        
-        public Condition(CompositeMethod compositeMethod, String statement, IParameterDeclaration[] parameterDeclarations) {
-            this.parameterDeclarations = parameterDeclarations;
-            this.statement = statement;
-            this.declared = true;
-            this.compositeMethod = compositeMethod;
-        }
-        
-        public CompositeMethod getCompositeMethod() {
-            return compositeMethod;
-        }
-        
-        public boolean isDeclared() {
-            return declared;
-        }
-        
-        public String getStatement() {
-            return statement;
-        }
-        
-        public IParameterDeclaration[] getParameterDeclarations() {
-            return parameterDeclarations;
-        }
-
-        public String getDescription() {
-            return description;
-        }
-
-        public int getParameterIndex() {
-            return parameterIndex;
-        }
-
-        public IOpenMethod[] getMethodsChain() {
-            return methodsChain;
-        }
-
-        public int getColumn() {
-            return column;
-        }
-
-        @Override
-        public int hashCode() {
-            final int prime = 31;
-            int result = 1;
-            result = prime * result + column;
-            result = prime * result + ((compositeMethod == null) ? 0 : compositeMethod.hashCode());
-            result = prime * result + (declared ? 1231 : 1237);
-            result = prime * result + ((description == null) ? 0 : description.hashCode());
-            result = prime * result + Arrays.hashCode(methodsChain);
-            result = prime * result + Arrays.hashCode(parameterDeclarations);
-            result = prime * result + parameterIndex;
-            result = prime * result + ((statement == null) ? 0 : statement.hashCode());
-            return result;
-        }
-
-        @Override
-        public boolean equals(Object obj) {
-            if (this == obj)
-                return true;
-            if (obj == null)
-                return false;
-            if (getClass() != obj.getClass())
-                return false;
-            Condition other = (Condition) obj;
-            if (column != other.column)
-                return false;
-            if (compositeMethod == null) {
-                if (other.compositeMethod != null)
-                    return false;
-            } else if (!compositeMethod.equals(other.compositeMethod))
-                return false;
-            if (declared != other.declared)
-                return false;
-            if (description == null) {
-                if (other.description != null)
-                    return false;
-            } else if (!description.equals(other.description))
-                return false;
-            if (!Arrays.equals(methodsChain, other.methodsChain))
-                return false;
-            if (!Arrays.equals(parameterDeclarations, other.parameterDeclarations))
-                return false;
-            if (parameterIndex != other.parameterIndex)
-                return false;
-            if (statement == null) {
-                if (other.statement != null)
-                    return false;
-            } else if (!statement.equals(other.statement))
-                return false;
-            return true;
-        }
-
-    }
-
-    private static Condition[] findConditionsForSmartDecisionTable(TableSyntaxNode tableSyntaxNode,
->>>>>>> 060971a3
-            ILogicalTable originalTable,
-            DecisionTable decisionTable,
-            int numberOfHcondition,
-            boolean isCollectTable,
-            IBindingContext bindingContext) throws OpenLCompilationException {
-        int numberOfParameters = decisionTable.getSignature().getNumberOfParameters();
-        int column = 0;
-        List<List<Condition>> vConditions = new ArrayList<>();
-
-        Map<String, Integer> parameterTokensMap = new HashMap<>();
-        Map<String, IOpenMethod[]> parameterTokenMethodsChainMap = new HashMap<>();
-        List<Token> tokens = new ArrayList<>();
-        for (int i = 0; i < numberOfParameters; i++) {
-            IOpenClass parameterType = decisionTable.getSignature().getParameterType(i);
-            if (!parameterType.isSimple() && !parameterType.isArray()) {
-                Map<Token, IOpenMethod[][]> openClassFuzzyTokens = OpenLFuzzySearch
-                    .tokensMapToOpenClassGetterMethodsRecursively(parameterType,
-                        decisionTable.getSignature().getParameterName(i));
-                for (Map.Entry<Token, IOpenMethod[][]> entry : openClassFuzzyTokens.entrySet()) {
-                    tokens.add(entry.getKey());
-                    parameterTokensMap.put(entry.getKey().getValue(), i);
-                    parameterTokenMethodsChainMap.put(entry.getKey().getValue(), entry.getValue()[0]);
-                }
-            }
-
-            String tokenString = OpenLFuzzySearch.toTokenString(decisionTable.getSignature().getParameterName(i));
-            parameterTokensMap.put(tokenString, i);
-            tokens.add(new Token(tokenString, 0));
-        }
-        Token[] parameterTokens = tokens.toArray(new Token[] {});
-
-        int firstColumnHeight = originalTable.getCell(0, 0).getHeight();
-
-        IOpenClass returnCompoudType = null;
-        Token[] returnTypeTokens = null;
-        try {
-            returnCompoudType = getCompoundReturnType(tableSyntaxNode,
-                decisionTable,
-                isCollectTable,
-                0,
-                bindingContext);
-            if (isCompoundReturnType(returnCompoudType)) {
-                Map<Token, IOpenMethod[][]> returnTypeFuzzyTokens = OpenLFuzzySearch
-                    .tokensMapToOpenClassSetterMethodsRecursively(returnCompoudType);
-                returnTypeTokens = returnTypeFuzzyTokens.keySet().toArray(new Token[] {});
-            }
-        } catch (OpenLCompilationException e) {
-        }
-        
-        XlsDefinitions xlsDefinitions = ((XlsModuleOpenClass) decisionTable.getDeclaringClass()).getXlsDefinitions();
-
-        while (true) {
-            if (originalTable.getCell(column, 0).getHeight() != firstColumnHeight) {
-                break;
-            }
-            String description = originalTable.getCell(column, 0).getStringValue();
-
-            column += 1;
-
-            if (column >= originalTable.getWidth()) {
-                break;
-            }
-
-            if (isCollectTable && Map.class.isAssignableFrom(decisionTable.getType().getInstanceClass())) { // Collect
-                                                                                                            // with
-                                                                                                            // Map
-                                                                                                            // uses
-                                                                                                            // 2
-                                                                                                            // last
-                                                                                                            // columns
-                if (column + originalTable.getColumnWidth(column) >= originalTable.getWidth()) {
-                    break;
-                }
-            }
-            
-            boolean f = false;
-            for (ConditionDefinition conditionDefinition : xlsDefinitions.getConditionDefinitions()) {
-                Set<String> descriptions = new HashSet<>(Arrays.asList(conditionDefinition.getDescriptions()));
-                String d = description;
-                int x = column;
-                IParameterDeclaration[] parameterDeclarations = new IParameterDeclaration[conditionDefinition.getNumberOfParameters()];
-                while (descriptions.contains(d)) {
-                    descriptions.remove(d);
-                    int j = 0;
-                    for (String s : conditionDefinition.getDescriptions()) {
-                        if (s.equals(d)) {
-                            parameterDeclarations[x - column] = conditionDefinition.getParameterDeclarations()[j];
-                            break;
-                        }
-                        j++;
-                    }
-                    d = originalTable.getCell(x, 0).getStringValue();
-                    x = x + 1;
-                }
-                if (descriptions.isEmpty()) {
-                    column = x - 1;
-                    List<Condition> conditions = new ArrayList<>();
-                    //Has all declared parameters 
-                    if (isStrictMatchedByParameters(decisionTable.getHeader(), conditionDefinition.getHeader())) {
-                        IOpenSourceCodeModule sourceCodeModule = conditionDefinition.getCompositeMethod()
-                            .getMethodBodyBoundNode()
-                            .getSyntaxNode()
-                            .getModule();
-                        String statement = sourceCodeModule.getCode();
-
-                        conditions.add(
-                            new Condition(conditionDefinition.getCompositeMethod(), statement, parameterDeclarations));
-                        vConditions.add(conditions);
-                        f = true;
-                        break;
-                    }
-                }
-            }
-            if (f) {
-                continue;
-            }
-            
-            String tokenizedDescriptionString = OpenLFuzzySearch.toTokenString(description);
-            Token[] bestMatchedTokens = OpenLFuzzySearch.openlFuzzyExtract(tokenizedDescriptionString, parameterTokens);
-            if (bestMatchedTokens.length == 0) {
-                break;
-            }
-
-            if (bestMatchedTokens.length > 1 && numberOfHcondition == 0) {
-                if (returnTypeTokens != null) {
-                    Token[] bestMatchedTokensForReturnType = OpenLFuzzySearch.openlFuzzyExtract(description,
-                        returnTypeTokens);
-                    if (bestMatchedTokensForReturnType.length == 1) {
-                        break;
-                    }
-                }
-            }
-
-            List<Condition> conditions = new ArrayList<>();
-            for (int i = 0; i < bestMatchedTokens.length; i++) {
-                conditions.add(new Condition(parameterTokensMap.get(bestMatchedTokens[i].getValue()),
-                    description,
-                    parameterTokenMethodsChainMap.get(bestMatchedTokens[i].getValue()),
-                    column));
-            }
-
-            vConditions.add(conditions);
-        }
-
-        List<Condition> fitConditions = new ArrayList<>();
-        while (!vConditions.isEmpty()) { // Greedy algorithm. Bipartite graph
-                                         // maximum matching algorithm is
-                                         // required.
-            Condition singleCondition = null;
-            for (List<Condition> conditions : vConditions) {
-                if (conditions.size() == 1) {
-                    Condition condition = conditions.get(0);
-                    boolean f = false;
-                    for (Condition c : fitConditions) {
-                        if (condition.getParameterIndex() == c.getParameterIndex()) {
-                            if (Arrays.deepEquals(condition.getMethodsChain(), c.getMethodsChain())) {
-                                f = true;
-                            }
-                        }
-                    }
-                    if (!f) {
-                        singleCondition = condition;
-                        break;
-                    }
-                }
-            }
-            if (singleCondition == null) {
-                break;
-            }
-            fitConditions.add(singleCondition);
-            Iterator<List<Condition>> itr = vConditions.iterator();
-            while (itr.hasNext()) {
-                List<Condition> conditions = itr.next();
-                conditions.remove(singleCondition);
-                if (conditions.isEmpty()) {
-                    itr.remove();
-                }
-            }
-        }
-
-        List<SyntaxNodeException> errors = new ArrayList<>();
-        for (List<Condition> conditions : vConditions) {
-            if (conditions.size() > 1) {
-                SyntaxNodeException error = SyntaxNodeExceptionUtils
-                    .createError(String.format("More than one match is found for the description '%s'.",
-                        conditions.get(0).getDescription()), tableSyntaxNode);
-                errors.add(error);
-            }
-        }
-
-        if (!errors.isEmpty()) {
-            throw new CompositeSyntaxNodeException(null, errors.toArray(new SyntaxNodeException[] {}));
-        }
-
-        boolean[] parameterIsUsed = new boolean[numberOfParameters];
-        Arrays.fill(parameterIsUsed, false);
-        for (Condition condition : fitConditions) {
-            if (!condition.isDeclared()) {
-                parameterIsUsed[condition.getParameterIndex()] = true;
-            }
-        }
-
-        int k = 0;
-        int i = numberOfParameters - 1;
-        while (k < numberOfHcondition && i >= 0) {
-            if (!parameterIsUsed[i]) {
-                k++;
-            }
-            i--;
-        }
-
-        while (k < numberOfHcondition) { // i<>0
-            Condition maxColumnCondition = null;
-            for (Condition condition : fitConditions) {
-                if ((maxColumnCondition == null || !condition.isDeclared() && condition.getColumn() > maxColumnCondition
-                    .getColumn()) && parameterIsUsed[condition.parameterIndex]) {
-                    maxColumnCondition = condition;
-                }
-            }
-            parameterIsUsed[maxColumnCondition.getParameterIndex()] = false;
-            fitConditions.remove(maxColumnCondition);
-            k++;
-        }
-
-        if (k < numberOfHcondition) {
-            throw new OpenLCompilationException("No input parameter found for horizontal condition!");
-        }
-
-        Condition[] conditions = new Condition[fitConditions.size() + numberOfHcondition];
-        int j = 0;
-        for (Condition condition : fitConditions) {
-            conditions[j] = condition;
-            j++;
-        }
-
-        j = 0;
-        for (int w = i + 1; w < numberOfParameters; w++) {
-            if (!parameterIsUsed[w] && j < numberOfHcondition) {
-                conditions[fitConditions.size() + j] = new Condition(w);
-                j++;
-            }
-        }
-
-        return conditions;
-    }
-
-<<<<<<< HEAD
-=======
-    private static boolean isStrictMatchedByParameters(IOpenMethodHeader decisionTableMethodHeader,
-            IOpenMethodHeader header) {
-        boolean matchedAllMethodParameters = true; 
-        for (int i = 0; i < decisionTableMethodHeader.getSignature().getParameterTypes().length; i++) {
-            String name = decisionTableMethodHeader.getSignature().getParameterName(i);
-            IOpenClass type = decisionTableMethodHeader.getSignature().getParameterType(i);
-            boolean f1 = false;
-            for (int j = 0; j < header.getSignature().getParameterTypes().length; j++) {
-                String name1 = header.getSignature().getParameterName(j);
-                IOpenClass type1 = header.getSignature().getParameterType(i);
-                if (name.equals(name1) && type.equals(type1)) {
-                    f1 = true;
-                    break;
-                }
-            }
-            if (!f1) {
-                matchedAllMethodParameters = false;
-                break;
-            }
-        }
-        return matchedAllMethodParameters;
-    }
-
-    private static final List<String> INT_TYPES = Arrays.asList("byte",
-        "short",
-        "int",
-        "java.lang.Byte",
-        "org.openl.meta.ByteValue",
-        "org.openl.meta.ShortValue",
-        "org.openl.meta.IntValue",
-        "org.openl.meta.BigIntegerValue",
-        "java.lang.Integer",
-        "org.openl.meta.IntegerValue");
-
-    private static final List<String> DOUBLE_TYPES = Arrays.asList("long",
-        "float",
-        "double",
-        "java.lang.Long",
-        "java.lang.Float",
-        "java.lang.Double",
-        "org.openl.meta.LongValue",
-        "org.openl.meta.FloatValue",
-        "org.openl.meta.DoubleValue",
-        "org.openl.meta.BigDecimalValue");
-
-    private static final List<String> CHAR_TYPES = Arrays.asList("char", "java.lang.Character");
-
-    private static final Pattern MAYBE_INT_ARRAY_PATTERN = Pattern.compile("\\s*(\\d+,)*\\d+\\s*");
-
->>>>>>> 060971a3
-    /**
-     * Check type of condition values. If condition values are complex(Range, Array) then types of complex values will
-     * be returned
-     *
-     * @param originalTable The original body of simple Decision Table.
-     * @param column The number of a condition
-     * @param type The type of an input parameter
-     * @param isThatVCondition If condition is vertical value = true
-     * @param vColumnCounter Counter of vertical conditions. Needed for calculating position of horizontal condition
-     * @return type of condition values
-     */
-    private static Pair<String, IOpenClass> checkTypeOfValues(IBindingContext bindingContext,
-            ILogicalTable originalTable,
-            int column,
-            IOpenClass type,
-            boolean isThatVCondition,
-            boolean lastCondition,
-            int vColumnCounter) {
-        ILogicalTable decisionValues;
-        int width;
-
-        if (isThatVCondition) {
-            decisionValues = originalTable.getColumn(column);
-            width = decisionValues.getHeight();
-        } else {
-            int numOfHRow = column - vColumnCounter;
-
-            decisionValues = LogicalTableHelper.logicalTable(originalTable.getSource().getRow(numOfHRow));
-            width = decisionValues.getWidth();
-        }
-
-        if (isThatVCondition || lastCondition) {
-            int mergedColumnsCounts = isThatVCondition ? originalTable.getColumnWidth(
-                column) : originalTable.getSource().getCell(vColumnCounter, column - vColumnCounter).getWidth();
-            boolean isMerged = mergedColumnsCounts > 1;
-
-            // if the name row is merged then we have Array
-            if (isMerged) {
-                if (!type.isArray()) {
-                    return Pair.of(type.getName() + "[]", JavaOpenClass.getArrayType(type, 1));
-                } else {
-                    return Pair.of(type.getName(), type);
-                }
-            }
-        }
-
-        String typeName = type instanceof DomainOpenClass ? type.getInstanceClass().getCanonicalName() : type.getName();
-
-        for (int valueNum = 1; valueNum < width; valueNum++) {
-            ILogicalTable cellValue;
-
-            if (isThatVCondition) {
-                cellValue = decisionValues.getRow(valueNum);
-            } else {
-                cellValue = decisionValues.getColumn(valueNum);
-            }
-
-            String value = cellValue.getSource().getCell(0, 0).getStringValue();
-
-            if (value == null) {
-                continue;
-            }
-
-            ConstantOpenField constantOpenField = RuleRowHelper.findConstantField(bindingContext, value);
-            if (constantOpenField != null && (IntRange.class
-                .equals(constantOpenField.getType().getInstanceClass()) || DoubleRange.class
-                    .equals(constantOpenField.getType().getInstanceClass()) || CharRange.class
-                        .equals(constantOpenField.getType().getInstanceClass()))) {
-                return Pair.of(constantOpenField.getType().getInstanceClass().getSimpleName(),
-                    constantOpenField.getType());
-            }
-
-            /* try to create range by values **/
-            if (INT_TYPES.contains(typeName)) {
-                try {
-                    boolean f = false;
-                    if (MAYBE_INT_ARRAY_PATTERN.matcher(value).matches()) {
-                        f = true;
-                    }
-                    if (IntRangeParser.getInstance().parse(value) != null && !f) {
-                        return Pair.of(IntRange.class.getSimpleName(), JavaOpenClass.getOpenClass(IntRange.class));
-                    }
-                } catch (Exception e) {
-                    continue;
-                }
-            } else if (DOUBLE_TYPES.contains(typeName)) {
-                try {
-                    boolean f = true;
-                    try {
-                        Double.parseDouble(value);
-                    } catch (NumberFormatException e) {
-                        f = false;
-                    }
-                    if (DoubleRangeParser.getInstance().parse(value) != null && !f) {
-                        return Pair.of(DoubleRange.class.getSimpleName(),
-                            JavaOpenClass.getOpenClass(DoubleRange.class));
-                    }
-                } catch (Exception e) {
-                    continue;
-                }
-            } else if (CHAR_TYPES.contains(typeName)) {
-                try {
-                    boolean f = true;
-                    try {
-                        CharRangeParser.getInstance().parse(value);
-                    } catch (Exception e) {
-                        f = false;
-                    }
-                    if (f && value.length() != 1) {
-                        return Pair.of(CharRange.class.getSimpleName(), JavaOpenClass.getOpenClass(CharRange.class));
-                    }
-                } catch (Exception e) {
-                    continue;
-                }
-            }
-        }
-        if (!type.isArray()) {
-            return Pair.of(type.getName() + "[]", JavaOpenClass.getArrayType(type, 1));
-        } else {
-            return Pair.of(type.getName(), type);
-        }
-    }
-
-    private static int getNumberOfConditions(DecisionTable decisionTable) {
-        // number of conditions is counted by the number of income parameters
-        //
-        return decisionTable.getSignature().getNumberOfParameters();
-    }
-
-    public static XlsSheetGridModel createVirtualGrid(String poiSheetName, int numberOfColumns) {
-        // Pre-2007 excel sheets had a limitation of 256 columns.
-        Workbook workbook = (numberOfColumns > 256) ? new XSSFWorkbook() : new HSSFWorkbook();
-        final Sheet sheet = workbook.createSheet(poiSheetName);
-        return createVirtualGrid(sheet);
-    }
-
-    static boolean isSimpleDecisionTableOrSmartDecisionTable(TableSyntaxNode tableSyntaxNode) {
-        String dtType = tableSyntaxNode.getHeader().getHeaderToken().getIdentifier();
-
-        return IXlsTableNames.SIMPLE_DECISION_TABLE.equals(dtType) || isSmartDecisionTable(tableSyntaxNode);
-    }
-
-    static boolean isCollectDecisionTable(TableSyntaxNode tableSyntaxNode) {
-        return tableSyntaxNode.getHeader().isCollect();
-    }
-
-    static boolean isSmartDecisionTable(TableSyntaxNode tableSyntaxNode) {
-        String dtType = tableSyntaxNode.getHeader().getHeaderToken().getIdentifier();
-
-        return IXlsTableNames.SMART_DECISION_TABLE.equals(dtType);
-    }
-
-    static boolean isSmartSimpleLookupTable(TableSyntaxNode tableSyntaxNode) {
-        String dtType = tableSyntaxNode.getHeader().getHeaderToken().getIdentifier();
-
-        return IXlsTableNames.SMART_DECISION_LOOKUP.equals(dtType);
-    }
-
-    static boolean isSimpleLookupTable(TableSyntaxNode tableSyntaxNode) {
-        String dtType = tableSyntaxNode.getHeader().getHeaderToken().getIdentifier();
-
-        return IXlsTableNames.SIMPLE_DECISION_LOOKUP.equals(dtType) || isSmartSimpleLookupTable(tableSyntaxNode);
-    }
-
-    static int countHConditions(ILogicalTable table) {
-        int width = table.getWidth();
-        int cnt = 0;
-
-        for (int i = 0; i < width; i++) {
-
-            String value = table.getColumn(i).getSource().getCell(0, 0).getStringValue();
-
-            if (value != null) {
-                value = value.toUpperCase();
-
-                if (isValidHConditionHeader(value)) {
-                    ++cnt;
-                }
-            }
-        }
-
-        return cnt;
-    }
-
-    static int countVConditions(ILogicalTable table) {
-        int width = table.getWidth();
-        int cnt = 0;
-
-        for (int i = 0; i < width; i++) {
-
-            String value = table.getColumn(i).getSource().getCell(0, 0).getStringValue();
-
-            if (value != null) {
-                value = value.toUpperCase();
-
-                if (isValidConditionHeader(value) || isValidMergedConditionHeader(value)) {
-                    ++cnt;
-                }
-            }
-        }
-
-        return cnt;
-    }
-
-    /**
-     * Creates virtual {@link XlsSheetGridModel} with poi source sheet.
-     */
-    public static XlsSheetGridModel createVirtualGrid() {
-        Sheet sheet = new HSSFWorkbook().createSheet();
-        return createVirtualGrid(sheet);
-    }
-
-    /**
-     * Creates virtual {@link XlsSheetGridModel} from poi source sheet.
-     *
-     * @param sheet poi sheet source
-     * @return virtual grid that wraps sheet
-     */
-    private static XlsSheetGridModel createVirtualGrid(Sheet sheet) {
-        final StringSourceCodeModule sourceCodeModule = new StringSourceCodeModule("", null);
-        final SimpleWorkbookLoader workbookLoader = new SimpleWorkbookLoader(sheet.getWorkbook());
-        XlsWorkbookSourceCodeModule mockWorkbookSource = new XlsWorkbookSourceCodeModule(sourceCodeModule,
-            workbookLoader);
-        XlsSheetSourceCodeModule mockSheetSource = new XlsSheetSourceCodeModule(new SimpleSheetLoader(sheet),
-            mockWorkbookSource);
-
-        return new XlsSheetGridModel(mockSheetSource);
-    }
-
-    private final static class Condition {
-        int parameterIndex;
-        String description;
-        IOpenMethod[] methodsChain;
-        int column;
-
-        Condition(int parameterIndex) {
-            this.parameterIndex = parameterIndex;
-        }
-
-        Condition(int parameterIndex, String description, IOpenMethod[] methodsChain, int column) {
-            this.parameterIndex = parameterIndex;
-            this.description = description;
-            this.methodsChain = methodsChain;
-            this.column = column;
-        }
-
-        public String getDescription() {
-            return description;
-        }
-
-        int getParameterIndex() {
-            return parameterIndex;
-        }
-
-        IOpenMethod[] getMethodsChain() {
-            return methodsChain;
-        }
-
-        public int getColumn() {
-            return column;
-        }
-
-        @Override
-        public int hashCode() {
-            final int prime = 31;
-            int result = 1;
-            result = prime * result + ((description == null) ? 0 : description.hashCode());
-            result = prime * result + Arrays.hashCode(methodsChain);
-            result = prime * result + parameterIndex;
-            return result;
-        }
-
-        @Override
-        public boolean equals(Object obj) {
-            if (this == obj) {
-                return true;
-            }
-            if (obj == null) {
-                return false;
-            }
-            if (getClass() != obj.getClass()) {
-                return false;
-            }
-            Condition other = (Condition) obj;
-            if (description == null) {
-                if (other.description != null)
-                    return false;
-            } else if (!description.equals(other.description)) {
-                return false;
-            }
-            if (!Arrays.equals(methodsChain, other.methodsChain)) {
-                return false;
-            }
-            return parameterIndex == other.parameterIndex;
-        }
-
-    }
-
-}
+package org.openl.rules.dt;
+
+import java.util.ArrayList;
+import java.util.Arrays;
+import java.util.Collection;
+import java.util.HashMap;
+import java.util.HashSet;
+import java.util.Iterator;
+import java.util.List;
+import java.util.Map;
+import java.util.Objects;
+import java.util.Set;
+import java.util.regex.Pattern;
+
+import org.apache.commons.lang3.RandomStringUtils;
+import org.apache.commons.lang3.tuple.Pair;
+import org.apache.poi.hssf.usermodel.HSSFWorkbook;
+import org.apache.poi.ss.usermodel.Sheet;
+import org.apache.poi.ss.usermodel.Workbook;
+import org.apache.poi.xssf.usermodel.XSSFWorkbook;
+import org.openl.base.INamedThing;
+import org.openl.binding.IBindingContext;
+import org.openl.exception.OpenLCompilationException;
+import org.openl.rules.binding.RuleRowHelper;
+import org.openl.rules.constants.ConstantOpenField;
+import org.openl.rules.fuzzy.OpenLFuzzySearch;
+import org.openl.rules.fuzzy.Token;
+import org.openl.rules.helpers.CharRange;
+import org.openl.rules.helpers.CharRangeParser;
+import org.openl.rules.helpers.DoubleRange;
+import org.openl.rules.helpers.DoubleRangeParser;
+import org.openl.rules.helpers.IntRange;
+import org.openl.rules.helpers.IntRangeParser;
+import org.openl.rules.lang.xls.IXlsTableNames;
+import org.openl.rules.lang.xls.XlsSheetSourceCodeModule;
+import org.openl.rules.lang.xls.XlsWorkbookSourceCodeModule;
+import org.openl.rules.lang.xls.binding.ConditionDefinition;
+import org.openl.rules.lang.xls.binding.ReturnDefinition;
+import org.openl.rules.lang.xls.binding.XlsDefinitions;
+import org.openl.rules.lang.xls.binding.XlsModuleOpenClass;
+import org.openl.rules.lang.xls.load.SimpleSheetLoader;
+import org.openl.rules.lang.xls.load.SimpleWorkbookLoader;
+import org.openl.rules.lang.xls.syntax.TableSyntaxNode;
+import org.openl.rules.lang.xls.types.meta.DecisionTableMetaInfoReader;
+import org.openl.rules.lang.xls.types.meta.MetaInfoReader;
+import org.openl.rules.table.CompositeGrid;
+import org.openl.rules.table.GridRegion;
+import org.openl.rules.table.GridTable;
+import org.openl.rules.table.ICell;
+import org.openl.rules.table.IGrid;
+import org.openl.rules.table.IGridTable;
+import org.openl.rules.table.ILogicalTable;
+import org.openl.rules.table.IWritableGrid;
+import org.openl.rules.table.LogicalTableHelper;
+import org.openl.rules.table.xls.XlsSheetGridModel;
+import org.openl.source.IOpenSourceCodeModule;
+import org.openl.source.impl.StringSourceCodeModule;
+import org.openl.syntax.exception.CompositeSyntaxNodeException;
+import org.openl.syntax.exception.SyntaxNodeException;
+import org.openl.syntax.exception.SyntaxNodeExceptionUtils;
+import org.openl.syntax.impl.ISyntaxConstants;
+import org.openl.syntax.impl.Tokenizer;
+import org.openl.types.IOpenClass;
+import org.openl.types.IOpenField;
+import org.openl.types.IOpenMethod;
+import org.openl.types.IOpenMethodHeader;
+import org.openl.types.IParameterDeclaration;
+import org.openl.types.impl.CompositeMethod;
+import org.openl.types.impl.DomainOpenClass;
+import org.openl.types.java.JavaOpenClass;
+
+public class DecisionTableHelper {
+
+    private final static String RET1_COLUMN_NAME = DecisionTableColumnHeaders.RETURN.getHeaderKey() + "1";
+    private final static String CRET1_COLUMN_NAME = DecisionTableColumnHeaders.COLLECT_RETURN.getHeaderKey() + "1";
+    private final static String KEY1_COLUMN_NAME = DecisionTableColumnHeaders.KEY.getHeaderKey() + "1";
+    private static final List<String> INT_TYPES = Arrays.asList("byte",
+        "short",
+        "int",
+        "java.lang.Byte",
+        "org.openl.meta.ByteValue",
+        "org.openl.meta.ShortValue",
+        "org.openl.meta.IntValue",
+        "org.openl.meta.BigIntegerValue",
+        "java.lang.Integer",
+        "org.openl.meta.IntegerValue");
+    private static final List<String> DOUBLE_TYPES = Arrays.asList("long",
+        "float",
+        "double",
+        "java.lang.Long",
+        "java.lang.Float",
+        "java.lang.Double",
+        "org.openl.meta.LongValue",
+        "org.openl.meta.FloatValue",
+        "org.openl.meta.DoubleValue",
+        "org.openl.meta.BigDecimalValue");
+    private static final List<String> CHAR_TYPES = Arrays.asList("char", "java.lang.Character");
+    private static final Pattern MAYBE_INT_ARRAY_PATTERN = Pattern.compile("\\s*(\\d+,)*\\d+\\s*");
+
+    /**
+     * Check if table is vertical.<br>
+     * Vertical table is when conditions are represented from left to right, table is reading from top to bottom.</br>
+     * Example of vertical table:
+     *
+     * <table cellspacing="2">
+     * <tr>
+     * <td align="center" bgcolor="#ccffff"><b>Rule</b></td>
+     * <td align="center" bgcolor="#ccffff"><b>C1</b></td>
+     * <td align="center" bgcolor="#ccffff"><b>C2</b></td>
+     * </tr>
+     * <tr>
+     * <td align="center" bgcolor="#ccffff"></td>
+     * <td align="center" bgcolor="#ccffff">paramLocal1==paramInc</td>
+     * <td align="center" bgcolor="#ccffff">paramLocal2==paramInc</td>
+     * </tr>
+     * <tr>
+     * <td align="center" bgcolor="#ccffff"></td>
+     * <td align="center" bgcolor="#ccffff">String paramLocal1</td>
+     * <td align="center" bgcolor="#ccffff">String paramLocal2</td>
+     * </tr>
+     * <tr>
+     * <td align="center" bgcolor="#8FCB52">Rule</td>
+     * <td align="center" bgcolor="#ffff99">Local Param 1</td>
+     * <td align="center" bgcolor="#ffff99">Local Param 2</td>
+     * </tr>
+     * <tr>
+     * <td align="center" bgcolor="#8FCB52">Rule1</td>
+     * <td align="center" bgcolor="#ffff99">value11</td>
+     * <td align="center" bgcolor="#ffff99">value21</td>
+     * </tr>
+     * <tr>
+     * <td align="center" bgcolor="#8FCB52">Rule2</td>
+     * <td align="center" bgcolor="#ffff99">value12</td>
+     * <td align="center" bgcolor="#ffff99">value22</td>
+     * </tr>
+     * <tr>
+     * <td align="center" bgcolor="#8FCB52">Rule3</td>
+     * <td align="center" bgcolor="#ffff99">value13</td>
+     * <td align="center" bgcolor="#ffff99">value23</td>
+     * </tr>
+     * </table>
+     *
+     * @param table checked table
+     * @return <code>TRUE</code> if table is vertical.
+     */
+    static boolean looksLikeVertical(ILogicalTable table) {
+
+        if (table.getWidth() <= IDecisionTableConstants.SERVICE_COLUMNS_NUMBER) {
+            return true;
+        }
+
+        if (table.getHeight() <= IDecisionTableConstants.SERVICE_COLUMNS_NUMBER) {
+            return false;
+        }
+
+        int cnt1 = countConditionsAndActions(table);
+        int cnt2 = countConditionsAndActions(table.transpose());
+
+        if (cnt1 != cnt2) {
+            return cnt1 > cnt2;
+        }
+
+        return table.getWidth() <= IDecisionTableConstants.SERVICE_COLUMNS_NUMBER;
+    }
+
+    static boolean isValidConditionHeader(String s) {
+        return s.length() >= 2 && s.charAt(0) == DecisionTableColumnHeaders.CONDITION.getHeaderKey()
+            .charAt(0) && Character.isDigit(s.charAt(1));
+    }
+
+    static boolean isValidHConditionHeader(String headerStr) {
+        return headerStr.startsWith(
+            DecisionTableColumnHeaders.HORIZONTAL_CONDITION.getHeaderKey()) && headerStr.length() > 2 && Character
+                .isDigit(headerStr.charAt(2));
+    }
+
+    static boolean isValidMergedConditionHeader(String headerStr) {
+        return headerStr.startsWith(
+            DecisionTableColumnHeaders.MERGED_CONDITION.getHeaderKey()) && headerStr.length() > 2 && Character
+                .isDigit(headerStr.charAt(2));
+    }
+
+    static boolean isValidActionHeader(String s) {
+        return s.length() >= 2 && s.charAt(0) == DecisionTableColumnHeaders.ACTION.getHeaderKey().charAt(0) && Character
+            .isDigit(s.charAt(1));
+    }
+
+    static boolean isValidRetHeader(String s) {
+        return s.length() >= 3 && s.startsWith(
+            DecisionTableColumnHeaders.RETURN.getHeaderKey()) && (s.length() == 3 || Character.isDigit(s.charAt(3)));
+    }
+
+    static boolean isValidKeyHeader(String s) {
+        return s.length() >= 3 && s.startsWith(
+            DecisionTableColumnHeaders.KEY.getHeaderKey()) && (s.length() == 3 || Character.isDigit(s.charAt(3)));
+    }
+
+    static boolean isValidCRetHeader(String s) {
+        return s.length() >= 4 && s.startsWith(DecisionTableColumnHeaders.COLLECT_RETURN
+            .getHeaderKey()) && (s.length() == 4 || Character.isDigit(s.charAt(4)));
+    }
+
+    static boolean isValidRuleHeader(String s) {
+        return s.equals(DecisionTableColumnHeaders.RULE.getHeaderKey());
+    }
+
+    static boolean isConditionHeader(String s) {
+        return isValidConditionHeader(s) || isValidHConditionHeader(s) || isValidMergedConditionHeader(s);
+    }
+
+    private static int countConditionsAndActions(ILogicalTable table) {
+
+        int width = table.getWidth();
+        int count = 0;
+
+        for (int i = 0; i < width; i++) {
+
+            String value = table.getColumn(i).getSource().getCell(0, 0).getStringValue();
+
+            if (value != null) {
+                value = value.toUpperCase();
+                count += isValidConditionHeader(value) || isValidActionHeader(value) || isValidRetHeader(
+                    value) || isValidCRetHeader(value) || isValidKeyHeader(value) ? 1 : 0;
+            }
+        }
+
+        return count;
+    }
+
+    /**
+     * Checks if given table contain any horizontal condition header.
+     *
+     * @param table checked table
+     * @return true if there is is any horizontal condition header in the table.
+     */
+    public static boolean hasHConditions(ILogicalTable table) {
+        return countHConditions(table) > 0;
+    }
+
+    /**
+     * Creates virtual headers for condition and return columns to load simple Decision Table as an usual Decision Table
+     *
+     * @param decisionTable method description for simple Decision Table.
+     * @param originalTable The original body of simple Decision Table.
+     * @param numberOfHcondition The number of horizontal conditions. In SimpleRules it == 0 in SimpleLookups > 0
+     * @return prepared usual Decision Table.
+     */
+    static ILogicalTable preprocessSimpleDecisionTable(TableSyntaxNode tableSyntaxNode,
+            DecisionTable decisionTable,
+            ILogicalTable originalTable,
+            int numberOfHcondition,
+            int numberOfMergedRows,
+            boolean isSmartDecisionTable,
+            boolean isCollectTable,
+            IBindingContext bindingContext) throws OpenLCompilationException {
+        IWritableGrid virtualGrid = createVirtualGrid();
+        writeVirtualHeadersForSimpleDecisionTable(tableSyntaxNode,
+            virtualGrid,
+            originalTable,
+            decisionTable,
+            numberOfHcondition,
+            numberOfMergedRows,
+            isSmartDecisionTable,
+            isCollectTable,
+            bindingContext);
+
+        // If the new table header size bigger than the size of the old table we
+        // use the new table size
+        int sizeOfVirtualGridTable = virtualGrid.getMaxColumnIndex(0) < originalTable.getSource()
+            .getWidth() ? originalTable.getSource().getWidth() - 1 : virtualGrid.getMaxColumnIndex(0) - 1;
+        GridTable virtualGridTable = new GridTable(0,
+            0,
+            IDecisionTableConstants.SIMPLE_DT_HEADERS_HEIGHT - 1,
+            sizeOfVirtualGridTable/* originalTable.getSource().getWidth() - 1 */,
+            virtualGrid);
+
+        IGrid grid = new CompositeGrid(new IGridTable[] { virtualGridTable, originalTable.getSource() }, true);
+
+        // If the new table header size bigger than the size of the old table we
+        // use the new table size
+        int sizeofGrid = virtualGridTable.getWidth() < originalTable.getSource().getWidth() ? originalTable.getSource()
+            .getWidth() - 1 : virtualGridTable.getWidth() - 1;
+
+        return LogicalTableHelper.logicalTable(new GridTable(0,
+            0,
+            originalTable.getSource().getHeight() + IDecisionTableConstants.SIMPLE_DT_HEADERS_HEIGHT - 1,
+            sizeofGrid /* originalTable.getSource().getWidth() - 1 */,
+            grid));
+    }
+
+    private static void writeVirtualHeadersForSimpleDecisionTable(TableSyntaxNode tableSyntaxNode,
+            IWritableGrid grid,
+            ILogicalTable originalTable,
+            DecisionTable decisionTable,
+            int numberOfHcondition,
+            int numberOfMergedRows,
+            boolean isSmartDecisionTable,
+            boolean isCollectTable,
+            IBindingContext bindingContext) throws OpenLCompilationException {
+        Pair<Condition[], Integer> c = writeConditions(tableSyntaxNode,
+            grid,
+            originalTable,
+            decisionTable,
+            numberOfHcondition,
+            isSmartDecisionTable,
+            isCollectTable,
+            bindingContext);
+
+        writeReturn(tableSyntaxNode,
+            grid,
+            originalTable,
+            decisionTable,
+            c.getRight(),
+            c.getLeft(),
+            numberOfMergedRows,
+            numberOfHcondition > 0,
+            isSmartDecisionTable,
+            isCollectTable,
+            bindingContext);
+    }
+
+    private static boolean isCompoundReturnType(IOpenClass compoundType) {
+        if (compoundType.getConstructor(IOpenClass.EMPTY) == null) {
+            return false;
+        }
+
+        int count = 0;
+        for (IOpenMethod method : compoundType.getMethods()) {
+            if (OpenLFuzzySearch.isSetterMethod(method)) {
+                count++;
+            }
+        }
+        return count > 0;
+    }
+
+    private static void validateCompoundReturnType(IOpenClass compoundType) throws OpenLCompilationException {
+        try {
+            compoundType.getInstanceClass().getConstructor();
+        } catch (Exception e) {
+            throw new OpenLCompilationException(
+                String.format("Invalid compound return type: There is no default constructor found in return type '%s'",
+                    compoundType.getDisplayName(0)));
+        }
+    }
+
+    private static void writeCompoundReturnColumns(TableSyntaxNode tableSyntaxNode,
+            IWritableGrid grid,
+            ILogicalTable originalTable,
+            DecisionTable decisionTable,
+            int firstReturnColumn,
+            int numberOfMergedRows,
+            Condition[] conditions,
+            boolean isSmartDecisionTable,
+            boolean isCollectTable,
+            int retParameterIndex,
+            IOpenClass compoundType,
+            IBindingContext bindingContext) throws OpenLCompilationException {
+
+        validateCompoundReturnType(compoundType);
+        int compoundReturnColumnsCount = calculateReturnColumnsCount(originalTable,
+            firstReturnColumn,
+            numberOfMergedRows);
+
+        StringBuilder sb = new StringBuilder();
+        sb.append(compoundType.getName()).append(" ret = new ").append(compoundType.getName()).append("();");
+
+        if (isSmartDecisionTable) {
+            // Set conditions parameters to compound type. Recursively search is
+            // not supported.
+            for (Condition condition : conditions) {
+                String descriptionOfCondition = condition.getDescription();
+                try {
+                    IOpenMethod bestMatchConditionMethod = findBestMatchOpenMethod(descriptionOfCondition,
+                        compoundType,
+                        true);
+                    sb.append("ret.");
+                    sb.append(bestMatchConditionMethod.getName());
+                    sb.append("(");
+                    sb.append(
+                        String.valueOf(decisionTable.getSignature().getParameterName(condition.getParameterIndex())));
+                    sb.append(");");
+                } catch (OpenLCompilationException e) {
+                }
+            }
+        }
+
+        Set<String> generatedNames = new HashSet<>();
+        while (generatedNames.size() < compoundReturnColumnsCount) {
+            generatedNames.add(RandomStringUtils.random(8, true, false));
+        }
+        String[] compoundColumnParamNames = generatedNames.toArray(new String[] {});
+        int column = firstReturnColumn;
+        Map<String, Map<IOpenMethod, String>> variables = new HashMap<>();
+        for (int i = 0; i < compoundReturnColumnsCount; i++) {
+            StringBuilder fieldChainSb = null;
+            IOpenClass type = compoundType;
+            int h = 0;
+            String currentVariable = "ret";
+            int previoush = h;
+            while (h < numberOfMergedRows) {
+                String description = originalTable.getSource().getCell(column, h).getStringValue();
+
+                previoush = h;
+                h = h + originalTable.getSource().getCell(column, h).getHeight();
+
+                IOpenMethod[] m = null;
+
+                if (h < numberOfMergedRows) {
+                    IOpenMethod bestMatchMethod = findBestMatchOpenMethod(description, type, false);
+                    if (bestMatchMethod != null) {
+                        m = new IOpenMethod[] { bestMatchMethod };
+                    }
+                }
+                if (m == null) {
+                    m = findBestMatchOpenMethodRecursivelyForReturnType(description, type);
+                }
+
+                if (!bindingContext.isExecutionMode()) {
+                    if (fieldChainSb == null) {
+                        fieldChainSb = new StringBuilder();
+                    } else {
+                        fieldChainSb.append(".");
+                    }
+                    fieldChainSb.append(buildStatementByMethodsChain(type, m).getLeft());
+                }
+
+                for (int j = 0; j < m.length; j++) {
+                    String var = null;
+                    type = m[j].getSignature().getParameterType(0);
+                    if (h < numberOfMergedRows || j < m.length - 1) {
+                        Map<IOpenMethod, String> vm = variables.get(currentVariable);
+                        if (vm == null || vm.get(m[j]) == null) {
+                            var = RandomStringUtils.random(8, true, false);
+                            while (generatedNames.contains(var)) { // Prevent
+                                                                   // variable
+                                                                   // duplication
+                                var = RandomStringUtils.random(8, true, false);
+                            }
+                            generatedNames.add(var);
+                            sb.append(type.getName())
+                                .append(" ")
+                                .append(var)
+                                .append(" = new ")
+                                .append(type.getName())
+                                .append("();");
+                            vm = new HashMap<>();
+                            vm.put(m[j], var);
+                            variables.put(currentVariable, vm);
+                        } else {
+                            var = vm.get(m[j]);
+                        }
+                    }
+                    sb.append(currentVariable).append(".");
+                    sb.append(m[j].getName());
+                    sb.append("(");
+                    if (h < numberOfMergedRows || j < m.length - 1) {
+                        sb.append(var);
+                        currentVariable = var;
+                    } else {
+                        sb.append(compoundColumnParamNames[i]);
+                    }
+                    sb.append(");");
+                }
+            }
+
+            grid.setCellValue(column, 2, type.getName() + " " + compoundColumnParamNames[i]);
+
+            int mergedColumnsCounts = originalTable.getSource().getCell(column, numberOfMergedRows).getWidth();
+            if (mergedColumnsCounts > 1) {
+                grid.addMergedRegion(new GridRegion(2, column, 2, column + mergedColumnsCounts - 1));
+            }
+
+            if (!bindingContext.isExecutionMode()) {
+                ICell cell = originalTable.getSource().getCell(column, previoush);
+                String description = "Return for " + fieldChainSb.toString() + ": " + type
+                    .getDisplayName(INamedThing.SHORT);
+
+                writeMetaInfo(tableSyntaxNode, cell, description);
+            }
+
+            column += mergedColumnsCounts;
+        }
+
+        sb.append("ret;");
+        grid.setCellValue(firstReturnColumn, 1, sb.toString());
+
+        if (firstReturnColumn < column - 1) {
+            for (int row = 0; row < IDecisionTableConstants.SIMPLE_DT_HEADERS_HEIGHT - 1; row++) {
+                grid.addMergedRegion(new GridRegion(row, firstReturnColumn, row, column - 1));
+            }
+        }
+    }
+
+    private static void writeMetaInfo(TableSyntaxNode tableSyntaxNode, ICell cell, String description) {
+        MetaInfoReader metaReader = tableSyntaxNode.getMetaInfoReader();
+        if (metaReader instanceof DecisionTableMetaInfoReader) {
+            DecisionTableMetaInfoReader metaInfoReader = (DecisionTableMetaInfoReader) metaReader;
+            metaInfoReader.addSimpleRulesReturn(cell.getAbsoluteRow(), cell.getAbsoluteColumn(), description);
+        }
+    }
+
+    private static IOpenClass getCompoundReturnType(TableSyntaxNode tableSyntaxNode,
+            DecisionTable decisionTable,
+            boolean isCollectTable,
+            int retParameterIndex,
+            IBindingContext bindingContext) throws OpenLCompilationException {
+        IOpenClass compoundType;
+        if (isCollectTable) {
+            if (tableSyntaxNode.getHeader().getCollectParameters().length > 0) {
+                compoundType = bindingContext.findType(ISyntaxConstants.THIS_NAMESPACE,
+                    tableSyntaxNode.getHeader().getCollectParameters()[retParameterIndex]);
+            } else {
+                if (decisionTable.getType().isArray()) {
+                    compoundType = decisionTable.getType().getComponentClass();
+                } else {
+                    compoundType = decisionTable.getType();
+                }
+            }
+        } else {
+            compoundType = decisionTable.getType();
+        }
+        return compoundType;
+    }
+
+    private static Pair<String, IOpenClass> buildStatementByMethodsChain(IOpenClass type, IOpenMethod[] methodsChain) {
+        StringBuilder fieldChainSb = new StringBuilder();
+        for (int i = 0; i < methodsChain.length; i++) {
+            IOpenField openField = type.getField(methodsChain[i].getName().substring(3), false);
+            fieldChainSb.append(openField.getDisplayName(0));
+            if (i < methodsChain.length - 1) {
+                fieldChainSb.append(".");
+            }
+            if (methodsChain[i].getSignature().getNumberOfParameters() == 0) {
+                type = methodsChain[i].getType();
+            } else {
+                type = methodsChain[i].getSignature().getParameterType(0);
+            }
+        }
+        return Pair.of(fieldChainSb.toString(), type);
+    }
+
+    private static int calculateReturnColumnsCount(ILogicalTable originalTable,
+            int firstReturnColumn,
+            int numberOfMergedRows) {
+        IGridTable gt = originalTable.getSource().getRow(numberOfMergedRows);
+        int w = gt.getWidth();
+        int w0 = 0;
+        int i = 0;
+        while (i < w) {
+            if (i >= firstReturnColumn) {
+                w0++;
+            }
+            i = i + gt.getCell(i, 0).getWidth();
+        }
+        return w0;
+    }
+
+    private static IOpenMethod findBestMatchOpenMethod(String description,
+            IOpenClass openClass,
+            boolean validateEmptyResult) throws OpenLCompilationException {
+        Map<Token, IOpenMethod[]> openClassFuzzyTokens = OpenLFuzzySearch.tokensMapToOpenClassSetterMethods(openClass);
+
+        String tokenizedDescriptionString = OpenLFuzzySearch.toTokenString(description);
+        Token[] fuzzyBestMatches = OpenLFuzzySearch.openlFuzzyExtract(tokenizedDescriptionString,
+            openClassFuzzyTokens.keySet().toArray(new Token[] {}));
+
+        if (fuzzyBestMatches.length == 0) {
+            if (validateEmptyResult) {
+                throw new OpenLCompilationException(
+                    String.format("No field match in the return type for the description '%s'.", description));
+            } else {
+                return null;
+            }
+        }
+        if (fuzzyBestMatches.length > 1) {
+            throw new OpenLCompilationException(
+                String.format("More than one field match in the return type for the description '%s'.", description));
+        }
+        if (openClassFuzzyTokens
+            .get(fuzzyBestMatches[0]) == null || openClassFuzzyTokens.get(fuzzyBestMatches[0]).length == 0) {
+            if (validateEmptyResult) {
+                throw new OpenLCompilationException(
+                    String.format("No field match in the return type for the description '%s'.", description));
+            } else {
+                return null;
+            }
+        }
+        if (openClassFuzzyTokens.get(fuzzyBestMatches[0]).length > 1) {
+            throw new OpenLCompilationException(
+                String.format("More than one field match in the return type for the description '%s'.", description));
+        }
+
+        return openClassFuzzyTokens.get(fuzzyBestMatches[0])[0];
+    }
+
+    private static IOpenMethod[] findBestMatchOpenMethodRecursivelyForReturnType(String description,
+            IOpenClass openClass) throws OpenLCompilationException {
+        Map<Token, IOpenMethod[][]> openClassFuzzyTokens = OpenLFuzzySearch
+            .tokensMapToOpenClassSetterMethodsRecursively(openClass);
+
+        String tokenizedDescriptionString = OpenLFuzzySearch.toTokenString(description);
+        Token[] fuzzyBestMatches = OpenLFuzzySearch.openlFuzzyExtract(tokenizedDescriptionString,
+            openClassFuzzyTokens.keySet().toArray(new Token[] {}));
+
+        if (fuzzyBestMatches.length == 0) {
+            throw new OpenLCompilationException(
+                String.format("No field match in the return type for the description '%s'.", description));
+        }
+        if (fuzzyBestMatches.length > 1) {
+            throw new OpenLCompilationException(
+                String.format("More than one field match in the return type for the description '%s'.", description));
+        }
+        if (openClassFuzzyTokens
+            .get(fuzzyBestMatches[0]) == null || openClassFuzzyTokens.get(fuzzyBestMatches[0]).length == 0) {
+            throw new OpenLCompilationException(
+                String.format("No field match in the return type for the description '%s'.", description));
+        }
+        if (openClassFuzzyTokens.get(fuzzyBestMatches[0]).length > 1) {
+            throw new OpenLCompilationException(
+                String.format("More than one field match in the return type for the description '%s'.", description));
+        }
+        return openClassFuzzyTokens.get(fuzzyBestMatches[0])[0];
+    }
+
+    private static void validateCollectSyntaxNode(TableSyntaxNode tableSyntaxNode,
+            DecisionTable decisionTable,
+            ILogicalTable originalTable,
+            IBindingContext bindingContext) throws OpenLCompilationException {
+        int parametersCount = tableSyntaxNode.getHeader().getCollectParameters().length;
+        IOpenClass type = decisionTable.getType();
+        if ((type.isArray() || Collection.class.isAssignableFrom(type.getInstanceClass())) && parametersCount > 1) {
+            throw new OpenLCompilationException(
+                String.format("Error: Cannot bind node: '%s'. Found more than one parameter for '%s'.",
+                    Tokenizer.firstToken(tableSyntaxNode.getHeader().getModule(), "").getIdentifier(),
+                    type.getComponentClass().getDisplayName(0)));
+        }
+        if (Map.class.isAssignableFrom(type.getInstanceClass())) {
+            if (parametersCount > 2) {
+                throw new OpenLCompilationException(
+                    String.format("Error: Cannot bind node: '%s'. Found more than two parameter for '%s'.",
+                        Tokenizer.firstToken(tableSyntaxNode.getHeader().getModule(), "").getIdentifier(),
+                        type.getDisplayName(0)));
+            }
+            if (parametersCount == 1) {
+                throw new OpenLCompilationException(
+                    String.format("Error: Cannot bind node: '%s'. Found only one parameter for '%s'.",
+                        Tokenizer.firstToken(tableSyntaxNode.getHeader().getModule(), "").getIdentifier(),
+                        type.getDisplayName(0)));
+            }
+        }
+        for (String parameterType : tableSyntaxNode.getHeader().getCollectParameters()) {
+            IOpenClass t = bindingContext.findType(ISyntaxConstants.THIS_NAMESPACE, parameterType);
+            if (t == null) {
+                throw new OpenLCompilationException(
+                    String.format("Error: Cannot bind node: '%s'. Cannot find type: '%s'.",
+                        Tokenizer.firstToken(tableSyntaxNode.getHeader().getModule(), "").getIdentifier(),
+                        parameterType));
+            } else {
+                if (type.isArray() && bindingContext.getCast(t, type.getComponentClass()) == null) {
+                    throw new OpenLCompilationException(
+                        String.format("Error: Cannot bind node: '%s'. Incompatible types: '%s' and '%s'.",
+                            Tokenizer.firstToken(tableSyntaxNode.getHeader().getModule(), "").getIdentifier(),
+                            type.getComponentClass().getDisplayName(0),
+                            t.getDisplayName(0)));
+                }
+            }
+        }
+    }
+    
+    private static ReturnDefinition getReturnDefinition(ILogicalTable originalTable,
+            DecisionTable decisionTable,
+            int firstReturnColumn) {
+        XlsDefinitions xlsDefinitions = ((XlsModuleOpenClass) decisionTable.getDeclaringClass()).getXlsDefinitions();
+
+        Set<String> descriptions = new HashSet<>();
+        int c = firstReturnColumn;
+        while (c < originalTable.getSource().getWidth()) {
+            ICell cell = originalTable.getSource().getCell(c, 0);
+            String d = cell.getStringValue();
+            c = c + cell.getWidth();
+            descriptions.add(d);
+        }
+
+        for (ReturnDefinition returnDefinition : xlsDefinitions.getReturnDefinitions()) {
+            if (returnDefinition.getDescriptions().length == descriptions.size() && Arrays
+                .asList(returnDefinition.getDescriptions())
+                .containsAll(descriptions)) {
+                if (isStrictMatchedByParameters(decisionTable.getHeader(), returnDefinition.getHeader())) {
+                    return returnDefinition;
+                }
+            }
+        }
+        return null;
+    }
+    
+    private static void writeReturnWithReturnDefinition(TableSyntaxNode tableSyntaxNode,
+            IWritableGrid grid,
+            ILogicalTable originalTable,
+            DecisionTable decisionTable,
+            int firstReturnColumn,
+            IBindingContext bindingContext,
+            ReturnDefinition returnDefinition) {
+
+        IOpenSourceCodeModule sourceCodeModule = returnDefinition.getCompositeMethod()
+            .getMethodBodyBoundNode()
+            .getSyntaxNode()
+            .getModule();
+        String statement = sourceCodeModule.getCode();
+        grid.setCellValue(firstReturnColumn, 1, statement);
+
+        int c = firstReturnColumn;
+        while (c < originalTable.getSource().getWidth()) {
+            ICell cell = originalTable.getSource().getCell(c, 0);
+            String d = cell.getStringValue();
+            for (int i = 0; i < returnDefinition.getNumberOfParameters(); i++) {
+                if (Objects.equals(d, returnDefinition.getDescriptions()[i])) {
+                    grid.setCellValue(c, 2, returnDefinition.getParameterDeclarations()[i].getType().getName() + " " + returnDefinition.getParameterDeclarations()[i].getName());
+                    
+                    if (!bindingContext.isExecutionMode()) {
+                        ICell cell1 = originalTable.getSource().getCell(c, 0);
+                        String description = "Return [" + returnDefinition.getParameterDeclarations()[i]
+                            .getName() + "] for expression [" + statement + "]: " + returnDefinition
+                                .getParameterDeclarations()[i].getType().getDisplayName(INamedThing.SHORT);
+                        writeMetaInfo(tableSyntaxNode, cell1, description);
+                    }
+                    break;
+                }
+            }
+            c = c + cell.getWidth();
+        }
+
+        if (originalTable.getWidth() - firstReturnColumn > 1) {
+            for (int row = 0; row < IDecisionTableConstants.SIMPLE_DT_HEADERS_HEIGHT - 1; row++) {
+                grid.addMergedRegion(new GridRegion(row, firstReturnColumn, row, originalTable.getWidth() - 1));
+            }
+        }
+    }
+
+    private static void writeReturn(TableSyntaxNode tableSyntaxNode,
+            IWritableGrid grid,
+            ILogicalTable originalTable,
+            DecisionTable decisionTable,
+            int firstColumnAfterConditionColumns,
+            Condition[] conditions,
+            int numberOfMergedRows,
+            boolean isLookupTable,
+            boolean isSmartDecisionTable,
+            boolean isCollectTable,
+            IBindingContext bindingContext) throws OpenLCompilationException {
+        // write return column
+        //
+        int firstReturnColumn = firstColumnAfterConditionColumns;
+        int retParameterIndex = 0;
+        if (isCollectTable) {
+            validateCollectSyntaxNode(tableSyntaxNode, decisionTable, originalTable, bindingContext);
+
+            if (Map.class.isAssignableFrom(decisionTable.getType().getInstanceClass())) {
+                grid.setCellValue(firstReturnColumn, 0, KEY1_COLUMN_NAME);
+                if (tableSyntaxNode.getHeader().getCollectParameters().length > 0) {
+                    grid.setCellValue(firstReturnColumn, 1, "keyRet");
+                    grid.setCellValue(firstReturnColumn,
+                        2,
+                        tableSyntaxNode.getHeader().getCollectParameters()[retParameterIndex] + " " + "keyRet");
+                    retParameterIndex++;
+                }
+                int mergedColumnsCounts = originalTable.getSource()
+                    .getCell(firstReturnColumn, numberOfMergedRows)
+                    .getWidth();
+                firstReturnColumn = firstReturnColumn + mergedColumnsCounts;
+            }
+
+            grid.setCellValue(firstReturnColumn, 0, CRET1_COLUMN_NAME);
+            if (tableSyntaxNode.getHeader().getCollectParameters().length > 0) {
+                grid.setCellValue(firstReturnColumn, 1, "extraRet");
+                grid.setCellValue(firstReturnColumn,
+                    2,
+                    tableSyntaxNode.getHeader().getCollectParameters()[retParameterIndex] + " " + "extraRet");
+            } else {
+                if (decisionTable.getType().isArray()) {
+                    grid.setCellValue(firstReturnColumn, 1, "extraRet");
+                    String componentClassName = decisionTable.getType().getComponentClass().getName();
+                    if (decisionTable.getType().getAggregateInfo() != null) {
+                        IOpenClass componentOpenClass = decisionTable.getType()
+                            .getAggregateInfo()
+                            .getComponentType(decisionTable.getType());
+                        if (componentOpenClass != null) {
+                            componentClassName = componentOpenClass.getName();
+                        }
+                    }
+                    grid.setCellValue(firstReturnColumn, 2, componentClassName + " " + "extraRet");
+                }
+            }
+        } else {
+            grid.setCellValue(firstReturnColumn, 0, RET1_COLUMN_NAME);
+        }
+
+        if (!isLookupTable) {
+            if (originalTable.getWidth() > conditions.length) {
+                ReturnDefinition returnDefinition = getReturnDefinition(originalTable, decisionTable, firstReturnColumn);
+                
+                if (returnDefinition != null) {
+                    writeReturnWithReturnDefinition(tableSyntaxNode,
+                        grid,
+                        originalTable,
+                        decisionTable,
+                        firstReturnColumn,
+                        bindingContext,
+                        returnDefinition);
+                } else {
+                    IOpenClass compoundType = getCompoundReturnType(tableSyntaxNode,
+                        decisionTable,
+                        isCollectTable,
+                        retParameterIndex,
+                        bindingContext);
+                    boolean mergeRetCells = true;
+                    if (isCompoundReturnType(compoundType)) {
+                        try {
+                            mergeRetCells = false;
+                            writeCompoundReturnColumns(tableSyntaxNode,
+                                grid,
+                                originalTable,
+                                decisionTable,
+                                firstReturnColumn,
+                                numberOfMergedRows,
+                                conditions,
+                                isSmartDecisionTable,
+                                isCollectTable,
+                                retParameterIndex,
+                                compoundType,
+                                bindingContext);
+                        } catch (OpenLCompilationException e) {
+                            if (calculateReturnColumnsCount(originalTable,
+                                firstReturnColumn,
+                                numberOfMergedRows) == 1) {
+                                mergeRetCells = true;
+                            } else {
+                                throw e;
+                            }
+                        }
+                    } else {
+                        if (!bindingContext.isExecutionMode()) {
+                            ICell cell = originalTable.getSource().getCell(firstReturnColumn, 0);
+                            String description = "Return: " + decisionTable.getHeader().getType().getDisplayName(
+                                INamedThing.SHORT);
+    
+                            writeMetaInfo(tableSyntaxNode, cell, description);
+                        }
+                    }
+    
+                    if (mergeRetCells) {
+                        int mergedColumnsCounts = originalTable.getColumnWidth(conditions.length);
+                        if (mergedColumnsCounts > 1) {
+                            for (int row = 0; row < IDecisionTableConstants.SIMPLE_DT_HEADERS_HEIGHT; row++) {
+                                grid.addMergedRegion(new GridRegion(row,
+                                    firstReturnColumn,
+                                    row,
+                                    firstReturnColumn + mergedColumnsCounts - 1));
+                            }
+                        }
+                    }
+                }
+            } else {
+                // if the physical number of columns for conditions is equals or
+                // more than whole width of the table,
+                // means there is no return column.
+                //
+                throw new OpenLCompilationException("Wrong table structure: There is no column for return values");
+            }
+        }
+    }
+
+    private static Pair<Condition[], Integer> writeConditions(TableSyntaxNode tableSyntaxNode,
+            IWritableGrid grid,
+            ILogicalTable originalTable,
+            DecisionTable decisionTable,
+            int numberOfHcondition,
+            boolean isSmartDecisionTable,
+            boolean isCollectTable,
+            IBindingContext bindingContext) throws OpenLCompilationException {
+        int numberOfConditions;
+        Condition[] conditions;
+        if (isSmartDecisionTable) {
+            conditions = findConditionsForSmartDecisionTable(tableSyntaxNode,
+                originalTable,
+                decisionTable,
+                numberOfHcondition,
+                isCollectTable,
+                bindingContext);
+            numberOfConditions = conditions.length;
+        } else {
+            numberOfConditions = getNumberOfConditions(decisionTable);
+            conditions = new Condition[numberOfConditions];
+            for (int i = 0; i < numberOfConditions; i++) {
+                conditions[i] = new Condition(i);
+            }
+        }
+
+        int column = 0;
+        int vColumnCounter = 0;
+        int hColumn = -1;
+
+        for (int i = 0; i < numberOfConditions; i++) {
+            if (column >= originalTable.getSource().getWidth()) {
+                String message = "Wrong table structure: Columns count is less than parameters count";
+                throw new OpenLCompilationException(message);
+            }
+            // write headers
+            //
+            boolean isThatVCondition = i < numberOfConditions - numberOfHcondition;
+            boolean lastCondition = i + 1 == numberOfConditions;
+            String header;
+            if (isThatVCondition) {
+                vColumnCounter++;
+                // write simple condition
+                //
+                if (i == 0 && numberOfHcondition == 0 && numberOfConditions < 2) {
+                    header = (DecisionTableColumnHeaders.MERGED_CONDITION.getHeaderKey() + (i + 1)).intern();
+                } else {
+                    header = (DecisionTableColumnHeaders.CONDITION.getHeaderKey() + (i + 1)).intern();
+                }
+            } else {
+                if (hColumn < 0) {
+                    hColumn = column;
+                }
+                // write horizontal condition
+                //
+                header = (DecisionTableColumnHeaders.HORIZONTAL_CONDITION.getHeaderKey() + (i + 1)).intern(); 
+            }
+            grid.setCellValue(column, 0, header);
+            
+            String conditionStatement;
+            if (conditions[i].isDeclared()) {
+                conditionStatement = conditions[i].getStatement();
+            } else {
+                conditionStatement = decisionTable.getSignature().getParameterName(conditions[i].getParameterIndex());
+                if (conditions[i].getMethodsChain() != null) {
+                    Pair<String, IOpenClass> c = buildStatementByMethodsChain(
+                        decisionTable.getSignature().getParameterType(conditions[i].getParameterIndex()),
+                        conditions[i].getMethodsChain());
+                    String chainStatement = c.getLeft();
+                    conditionStatement = conditionStatement + "." + chainStatement;
+                }
+            }
+            grid.setCellValue(column, 1, conditionStatement);
+            
+            if (!conditions[i].isDeclared()) {
+                IOpenClass typeOfCondition = decisionTable.getSignature().getParameterTypes()[conditions[i]
+                    .getParameterIndex()];
+                if (conditions[i].getMethodsChain() != null) {
+                    typeOfCondition = conditions[i].getMethodsChain()[conditions[i].getMethodsChain().length - 1].getType();
+                }
+    
+                // Set type of condition values(for Ranges and Array)
+                Pair<String, IOpenClass> typeOfValue = checkTypeOfValues(bindingContext,
+                    originalTable,
+                    i,
+                    typeOfCondition,
+                    isThatVCondition,
+                    lastCondition,
+                    vColumnCounter);
+                grid.setCellValue(column, 2, typeOfValue.getLeft());
+                
+                if (!bindingContext.isExecutionMode() && isThatVCondition) {
+                    writeMetaInfoForVCondition(originalTable, decisionTable, column, null, conditionStatement, typeOfValue.getRight());
+                }
+                
+                // merge columns
+                if (isThatVCondition) {
+                    int mergedColumnsCounts = isThatVCondition ? originalTable.getColumnWidth(
+                        i) : originalTable.getSource().getCell(vColumnCounter, i - vColumnCounter).getWidth();
+
+                    if (mergedColumnsCounts > 1) {
+                        for (int row = 0; row < IDecisionTableConstants.SIMPLE_DT_HEADERS_HEIGHT; row++) {
+                            grid.addMergedRegion(new GridRegion(row, column, row, column + mergedColumnsCounts - 1));
+                        }
+                    }
+
+                    column += mergedColumnsCounts;
+                } else {
+                    column++;
+                }
+            } else { //VCondition and declared by user
+                IOpenClass typeOfValue;
+                int firstColumn = column;
+                for (int j = 0; j < conditions[i].getParameterDeclarations().length; j++) {
+                    if (conditions[i].getParameterDeclarations()[j] != null) {
+                        grid.setCellValue(column, 2, conditions[i].getParameterDeclarations()[j].getType().getName() + " " + conditions[i].getParameterDeclarations()[j].getName());
+                        typeOfValue = conditions[i].getParameterDeclarations()[j].getType();
+                    } else {
+                        typeOfValue = conditions[i].getCompositeMethod().getType();
+                    }
+                    if (!bindingContext.isExecutionMode()) {
+                        if (conditions[i].getParameterDeclarations()[j] != null) {
+                            writeMetaInfoForVCondition(originalTable, decisionTable, column, conditions[i].getParameterDeclarations()[j].getName(), "expression [" + conditionStatement + "]", typeOfValue);
+                        }else {
+                            writeMetaInfoForVCondition(originalTable, decisionTable, column, null, "expression [" + conditionStatement + "]", typeOfValue);
+                        }
+                    }
+                    column = column + originalTable.getColumnWidth(i);
+                }
+                
+                //merge columns
+                if (column - firstColumn > 0) {
+                    for (int row = 0; row < IDecisionTableConstants.SIMPLE_DT_HEADERS_HEIGHT - 1; row++) {
+                        grid.addMergedRegion(new GridRegion(row, firstColumn, row, column - 1));
+                    }
+                }
+            }
+        }
+
+        if (!bindingContext.isExecutionMode()) {
+            writeMetaInfoForHConditions(originalTable,
+                decisionTable,
+                conditions,
+                numberOfHcondition,
+                numberOfConditions,
+                hColumn);
+        }
+
+        return Pair.of(conditions, column);
+    }
+
+    private static void writeMetaInfoForVCondition(ILogicalTable originalTable,
+            DecisionTable decisionTable,
+            int column,
+            String parameterName,
+            String conditionStatement,
+            IOpenClass typeOfValue) {
+        MetaInfoReader metaReader = decisionTable.getSyntaxNode().getMetaInfoReader();
+        if (metaReader instanceof DecisionTableMetaInfoReader) {
+            DecisionTableMetaInfoReader metaInfoReader = (DecisionTableMetaInfoReader) metaReader;
+            ICell cell = originalTable.getSource().getCell(column, 0);
+            metaInfoReader.addSimpleRulesCondition(cell.getAbsoluteRow(),
+                cell.getAbsoluteColumn(),
+                parameterName,
+                conditionStatement,
+                typeOfValue);
+        }
+    }
+
+    private static void writeMetaInfoForHConditions(ILogicalTable originalTable,
+            DecisionTable decisionTable,
+            Condition[] conditions,
+            int numberOfHcondition,
+            int numberOfConditions,
+            int hColumn) {
+        MetaInfoReader metaInfoReader = decisionTable.getSyntaxNode().getMetaInfoReader();
+        int j = 0;
+        for (int i = numberOfConditions - numberOfHcondition; i < numberOfConditions; i++) {
+            int c = hColumn;
+            while (c < originalTable.getSource().getWidth()) {
+                ICell cell = originalTable.getSource().getCell(c, j);
+                String cellValue = cell.getStringValue();
+                if (cellValue != null) {
+                    if (metaInfoReader instanceof DecisionTableMetaInfoReader) {
+                        ((DecisionTableMetaInfoReader) metaInfoReader).addSimpleRulesCondition(cell.getAbsoluteRow(),
+                            cell.getAbsoluteColumn(),
+                            (DecisionTableColumnHeaders.HORIZONTAL_CONDITION.getHeaderKey() + (i + 1)).intern(),
+                            decisionTable.getSignature().getParameterName(conditions[i].getParameterIndex()),
+                            decisionTable.getSignature().getParameterType(conditions[i].getParameterIndex()));
+                    }
+                }
+                c = c + cell.getWidth();
+            }
+            j++;
+        }
+    }
+
+    private final static class Condition {
+        int parameterIndex;
+        String description;
+        IOpenMethod[] methodsChain;
+        int column;
+        String statement;
+        IParameterDeclaration[] parameterDeclarations;
+        boolean declared = false;
+        CompositeMethod compositeMethod;
+
+        public Condition(int parameterIndex) {
+            this.parameterIndex = parameterIndex;
+        }
+
+        public Condition(int parameterIndex, String description, IOpenMethod[] methodsChain, int column) {
+            this.parameterIndex = parameterIndex;
+            this.description = description;
+            this.methodsChain = methodsChain;
+            this.column = column;
+        }
+        
+        public Condition(CompositeMethod compositeMethod, String statement, IParameterDeclaration[] parameterDeclarations) {
+            this.parameterDeclarations = parameterDeclarations;
+            this.statement = statement;
+            this.declared = true;
+            this.compositeMethod = compositeMethod;
+        }
+        
+        public CompositeMethod getCompositeMethod() {
+            return compositeMethod;
+        }
+        
+        public boolean isDeclared() {
+            return declared;
+        }
+        
+        public String getStatement() {
+            return statement;
+        }
+        
+        public IParameterDeclaration[] getParameterDeclarations() {
+            return parameterDeclarations;
+        }
+
+        public String getDescription() {
+            return description;
+        }
+
+        public int getParameterIndex() {
+            return parameterIndex;
+        }
+
+        public IOpenMethod[] getMethodsChain() {
+            return methodsChain;
+        }
+
+        public int getColumn() {
+            return column;
+        }
+
+        @Override
+        public int hashCode() {
+            final int prime = 31;
+            int result = 1;
+            result = prime * result + column;
+            result = prime * result + ((compositeMethod == null) ? 0 : compositeMethod.hashCode());
+            result = prime * result + (declared ? 1231 : 1237);
+            result = prime * result + ((description == null) ? 0 : description.hashCode());
+            result = prime * result + Arrays.hashCode(methodsChain);
+            result = prime * result + Arrays.hashCode(parameterDeclarations);
+            result = prime * result + parameterIndex;
+            result = prime * result + ((statement == null) ? 0 : statement.hashCode());
+            return result;
+        }
+
+        @Override
+        public boolean equals(Object obj) {
+            if (this == obj)
+                return true;
+            if (obj == null)
+                return false;
+            if (getClass() != obj.getClass())
+                return false;
+            Condition other = (Condition) obj;
+            if (column != other.column)
+                return false;
+            if (compositeMethod == null) {
+                if (other.compositeMethod != null)
+                    return false;
+            } else if (!compositeMethod.equals(other.compositeMethod))
+                return false;
+            if (declared != other.declared)
+                return false;
+            if (description == null) {
+                if (other.description != null)
+                    return false;
+            } else if (!description.equals(other.description))
+                return false;
+            if (!Arrays.equals(methodsChain, other.methodsChain))
+                return false;
+            if (!Arrays.equals(parameterDeclarations, other.parameterDeclarations))
+                return false;
+            if (parameterIndex != other.parameterIndex)
+                return false;
+            if (statement == null) {
+                if (other.statement != null)
+                    return false;
+            } else if (!statement.equals(other.statement))
+                return false;
+            return true;
+        }
+
+    }
+
+    private static Condition[] findConditionsForSmartDecisionTable(TableSyntaxNode tableSyntaxNode,
+            ILogicalTable originalTable,
+            DecisionTable decisionTable,
+            int numberOfHcondition,
+            boolean isCollectTable,
+            IBindingContext bindingContext) throws OpenLCompilationException {
+        int numberOfParameters = decisionTable.getSignature().getNumberOfParameters();
+        int column = 0;
+        List<List<Condition>> vConditions = new ArrayList<>();
+
+        Map<String, Integer> parameterTokensMap = new HashMap<>();
+        Map<String, IOpenMethod[]> parameterTokenMethodsChainMap = new HashMap<>();
+        List<Token> tokens = new ArrayList<>();
+        for (int i = 0; i < numberOfParameters; i++) {
+            IOpenClass parameterType = decisionTable.getSignature().getParameterType(i);
+            if (!parameterType.isSimple() && !parameterType.isArray()) {
+                Map<Token, IOpenMethod[][]> openClassFuzzyTokens = OpenLFuzzySearch
+                    .tokensMapToOpenClassGetterMethodsRecursively(parameterType,
+                        decisionTable.getSignature().getParameterName(i));
+                for (Map.Entry<Token, IOpenMethod[][]> entry : openClassFuzzyTokens.entrySet()) {
+                    tokens.add(entry.getKey());
+                    parameterTokensMap.put(entry.getKey().getValue(), i);
+                    parameterTokenMethodsChainMap.put(entry.getKey().getValue(), entry.getValue()[0]);
+                }
+            }
+
+            String tokenString = OpenLFuzzySearch.toTokenString(decisionTable.getSignature().getParameterName(i));
+            parameterTokensMap.put(tokenString, i);
+            tokens.add(new Token(tokenString, 0));
+        }
+        Token[] parameterTokens = tokens.toArray(new Token[] {});
+
+        int firstColumnHeight = originalTable.getCell(0, 0).getHeight();
+
+        IOpenClass returnCompoudType = null;
+        Token[] returnTypeTokens = null;
+        try {
+            returnCompoudType = getCompoundReturnType(tableSyntaxNode,
+                decisionTable,
+                isCollectTable,
+                0,
+                bindingContext);
+            if (isCompoundReturnType(returnCompoudType)) {
+                Map<Token, IOpenMethod[][]> returnTypeFuzzyTokens = OpenLFuzzySearch
+                    .tokensMapToOpenClassSetterMethodsRecursively(returnCompoudType);
+                returnTypeTokens = returnTypeFuzzyTokens.keySet().toArray(new Token[] {});
+            }
+        } catch (OpenLCompilationException e) {
+        }
+        
+        XlsDefinitions xlsDefinitions = ((XlsModuleOpenClass) decisionTable.getDeclaringClass()).getXlsDefinitions();
+
+        while (true) {
+            if (originalTable.getCell(column, 0).getHeight() != firstColumnHeight) {
+                break;
+            }
+            String description = originalTable.getCell(column, 0).getStringValue();
+
+            column += 1;
+
+            if (column >= originalTable.getWidth()) {
+                break;
+            }
+
+            if (isCollectTable && Map.class.isAssignableFrom(decisionTable.getType().getInstanceClass())) { // Collect
+                                                                                                            // with
+                                                                                                            // Map
+                                                                                                            // uses
+                                                                                                            // 2
+                                                                                                            // last
+                                                                                                            // columns
+                if (column + originalTable.getColumnWidth(column) >= originalTable.getWidth()) {
+                    break;
+                }
+            }
+            
+            boolean f = false;
+            for (ConditionDefinition conditionDefinition : xlsDefinitions.getConditionDefinitions()) {
+                Set<String> descriptions = new HashSet<>(Arrays.asList(conditionDefinition.getDescriptions()));
+                String d = description;
+                int x = column;
+                IParameterDeclaration[] parameterDeclarations = new IParameterDeclaration[conditionDefinition.getNumberOfParameters()];
+                while (descriptions.contains(d)) {
+                    descriptions.remove(d);
+                    int j = 0;
+                    for (String s : conditionDefinition.getDescriptions()) {
+                        if (s.equals(d)) {
+                            parameterDeclarations[x - column] = conditionDefinition.getParameterDeclarations()[j];
+                            break;
+                        }
+                        j++;
+                    }
+                    d = originalTable.getCell(x, 0).getStringValue();
+                    x = x + 1;
+                }
+                if (descriptions.isEmpty()) {
+                    column = x - 1;
+                    List<Condition> conditions = new ArrayList<>();
+                    //Has all declared parameters 
+                    if (isStrictMatchedByParameters(decisionTable.getHeader(), conditionDefinition.getHeader())) {
+                        IOpenSourceCodeModule sourceCodeModule = conditionDefinition.getCompositeMethod()
+                            .getMethodBodyBoundNode()
+                            .getSyntaxNode()
+                            .getModule();
+                        String statement = sourceCodeModule.getCode();
+
+                        conditions.add(
+                            new Condition(conditionDefinition.getCompositeMethod(), statement, parameterDeclarations));
+                        vConditions.add(conditions);
+                        f = true;
+                        break;
+                    }
+                }
+            }
+            if (f) {
+                continue;
+            }
+            
+            String tokenizedDescriptionString = OpenLFuzzySearch.toTokenString(description);
+            Token[] bestMatchedTokens = OpenLFuzzySearch.openlFuzzyExtract(tokenizedDescriptionString, parameterTokens);
+            if (bestMatchedTokens.length == 0) {
+                break;
+            }
+
+            if (bestMatchedTokens.length > 1 && numberOfHcondition == 0) {
+                if (returnTypeTokens != null) {
+                    Token[] bestMatchedTokensForReturnType = OpenLFuzzySearch.openlFuzzyExtract(description,
+                        returnTypeTokens);
+                    if (bestMatchedTokensForReturnType.length == 1) {
+                        break;
+                    }
+                }
+            }
+
+            List<Condition> conditions = new ArrayList<>();
+            for (int i = 0; i < bestMatchedTokens.length; i++) {
+                conditions.add(new Condition(parameterTokensMap.get(bestMatchedTokens[i].getValue()),
+                    description,
+                    parameterTokenMethodsChainMap.get(bestMatchedTokens[i].getValue()),
+                    column));
+            }
+
+            vConditions.add(conditions);
+        }
+
+        List<Condition> fitConditions = new ArrayList<>();
+        while (!vConditions.isEmpty()) { // Greedy algorithm. Bipartite graph
+                                         // maximum matching algorithm is
+                                         // required.
+            Condition singleCondition = null;
+            for (List<Condition> conditions : vConditions) {
+                if (conditions.size() == 1) {
+                    Condition condition = conditions.get(0);
+                    boolean f = false;
+                    for (Condition c : fitConditions) {
+                        if (condition.getParameterIndex() == c.getParameterIndex()) {
+                            if (Arrays.deepEquals(condition.getMethodsChain(), c.getMethodsChain())) {
+                                f = true;
+                            }
+                        }
+                    }
+                    if (!f) {
+                        singleCondition = condition;
+                        break;
+                    }
+                }
+            }
+            if (singleCondition == null) {
+                break;
+            }
+            fitConditions.add(singleCondition);
+            Iterator<List<Condition>> itr = vConditions.iterator();
+            while (itr.hasNext()) {
+                List<Condition> conditions = itr.next();
+                conditions.remove(singleCondition);
+                if (conditions.isEmpty()) {
+                    itr.remove();
+                }
+            }
+        }
+
+        List<SyntaxNodeException> errors = new ArrayList<>();
+        for (List<Condition> conditions : vConditions) {
+            if (conditions.size() > 1) {
+                SyntaxNodeException error = SyntaxNodeExceptionUtils
+                    .createError(String.format("More than one match is found for the description '%s'.",
+                        conditions.get(0).getDescription()), tableSyntaxNode);
+                errors.add(error);
+            }
+        }
+
+        if (!errors.isEmpty()) {
+            throw new CompositeSyntaxNodeException(null, errors.toArray(new SyntaxNodeException[] {}));
+        }
+
+        boolean[] parameterIsUsed = new boolean[numberOfParameters];
+        Arrays.fill(parameterIsUsed, false);
+        for (Condition condition : fitConditions) {
+            if (!condition.isDeclared()) {
+                parameterIsUsed[condition.getParameterIndex()] = true;
+            }
+        }
+
+        int k = 0;
+        int i = numberOfParameters - 1;
+        while (k < numberOfHcondition && i >= 0) {
+            if (!parameterIsUsed[i]) {
+                k++;
+            }
+            i--;
+        }
+
+        while (k < numberOfHcondition) { // i<>0
+            Condition maxColumnCondition = null;
+            for (Condition condition : fitConditions) {
+                if ((maxColumnCondition == null || !condition.isDeclared() && condition.getColumn() > maxColumnCondition
+                    .getColumn()) && parameterIsUsed[condition.parameterIndex]) {
+                    maxColumnCondition = condition;
+                }
+            }
+            parameterIsUsed[maxColumnCondition.getParameterIndex()] = false;
+            fitConditions.remove(maxColumnCondition);
+            k++;
+        }
+
+        if (k < numberOfHcondition) {
+            throw new OpenLCompilationException("No input parameter found for horizontal condition!");
+        }
+
+        Condition[] conditions = new Condition[fitConditions.size() + numberOfHcondition];
+        int j = 0;
+        for (Condition condition : fitConditions) {
+            conditions[j] = condition;
+            j++;
+        }
+
+        j = 0;
+        for (int w = i + 1; w < numberOfParameters; w++) {
+            if (!parameterIsUsed[w] && j < numberOfHcondition) {
+                conditions[fitConditions.size() + j] = new Condition(w);
+                j++;
+            }
+        }
+
+        return conditions;
+    }
+
+    private static boolean isStrictMatchedByParameters(IOpenMethodHeader decisionTableMethodHeader,
+            IOpenMethodHeader header) {
+        boolean matchedAllMethodParameters = true; 
+        for (int i = 0; i < decisionTableMethodHeader.getSignature().getParameterTypes().length; i++) {
+            String name = decisionTableMethodHeader.getSignature().getParameterName(i);
+            IOpenClass type = decisionTableMethodHeader.getSignature().getParameterType(i);
+            boolean f1 = false;
+            for (int j = 0; j < header.getSignature().getParameterTypes().length; j++) {
+                String name1 = header.getSignature().getParameterName(j);
+                IOpenClass type1 = header.getSignature().getParameterType(i);
+                if (name.equals(name1) && type.equals(type1)) {
+                    f1 = true;
+                    break;
+                }
+            }
+            if (!f1) {
+                matchedAllMethodParameters = false;
+                break;
+            }
+        }
+        return matchedAllMethodParameters;
+    }
+
+    /**
+     * Check type of condition values. If condition values are complex(Range, Array) then types of complex values will
+     * be returned
+     *
+     * @param originalTable The original body of simple Decision Table.
+     * @param column The number of a condition
+     * @param type The type of an input parameter
+     * @param isThatVCondition If condition is vertical value = true
+     * @param vColumnCounter Counter of vertical conditions. Needed for calculating position of horizontal condition
+     * @return type of condition values
+     */
+    private static Pair<String, IOpenClass> checkTypeOfValues(IBindingContext bindingContext,
+            ILogicalTable originalTable,
+            int column,
+            IOpenClass type,
+            boolean isThatVCondition,
+            boolean lastCondition,
+            int vColumnCounter) {
+        ILogicalTable decisionValues;
+        int width;
+
+        if (isThatVCondition) {
+            decisionValues = originalTable.getColumn(column);
+            width = decisionValues.getHeight();
+        } else {
+            int numOfHRow = column - vColumnCounter;
+
+            decisionValues = LogicalTableHelper.logicalTable(originalTable.getSource().getRow(numOfHRow));
+            width = decisionValues.getWidth();
+        }
+
+        if (isThatVCondition || lastCondition) {
+            int mergedColumnsCounts = isThatVCondition ? originalTable.getColumnWidth(
+                column) : originalTable.getSource().getCell(vColumnCounter, column - vColumnCounter).getWidth();
+            boolean isMerged = mergedColumnsCounts > 1;
+
+            // if the name row is merged then we have Array
+            if (isMerged) {
+                if (!type.isArray()) {
+                    return Pair.of(type.getName() + "[]", JavaOpenClass.getArrayType(type, 1));
+                } else {
+                    return Pair.of(type.getName(), type);
+                }
+            }
+        }
+
+        String typeName = type instanceof DomainOpenClass ? type.getInstanceClass().getCanonicalName() : type.getName();
+
+        for (int valueNum = 1; valueNum < width; valueNum++) {
+            ILogicalTable cellValue;
+
+            if (isThatVCondition) {
+                cellValue = decisionValues.getRow(valueNum);
+            } else {
+                cellValue = decisionValues.getColumn(valueNum);
+            }
+
+            String value = cellValue.getSource().getCell(0, 0).getStringValue();
+
+            if (value == null) {
+                continue;
+            }
+
+            ConstantOpenField constantOpenField = RuleRowHelper.findConstantField(bindingContext, value);
+            if (constantOpenField != null && (IntRange.class
+                .equals(constantOpenField.getType().getInstanceClass()) || DoubleRange.class
+                    .equals(constantOpenField.getType().getInstanceClass()) || CharRange.class
+                        .equals(constantOpenField.getType().getInstanceClass()))) {
+                return Pair.of(constantOpenField.getType().getInstanceClass().getSimpleName(),
+                    constantOpenField.getType());
+            }
+
+            /* try to create range by values **/
+            if (INT_TYPES.contains(typeName)) {
+                try {
+                    boolean f = false;
+                    if (MAYBE_INT_ARRAY_PATTERN.matcher(value).matches()) {
+                        f = true;
+                    }
+                    if (IntRangeParser.getInstance().parse(value) != null && !f) {
+                        return Pair.of(IntRange.class.getSimpleName(), JavaOpenClass.getOpenClass(IntRange.class));
+                    }
+                } catch (Exception e) {
+                    continue;
+                }
+            } else if (DOUBLE_TYPES.contains(typeName)) {
+                try {
+                    boolean f = true;
+                    try {
+                        Double.parseDouble(value);
+                    } catch (NumberFormatException e) {
+                        f = false;
+                    }
+                    if (DoubleRangeParser.getInstance().parse(value) != null && !f) {
+                        return Pair.of(DoubleRange.class.getSimpleName(),
+                            JavaOpenClass.getOpenClass(DoubleRange.class));
+                    }
+                } catch (Exception e) {
+                    continue;
+                }
+            } else if (CHAR_TYPES.contains(typeName)) {
+                try {
+                    boolean f = true;
+                    try {
+                        CharRangeParser.getInstance().parse(value);
+                    } catch (Exception e) {
+                        f = false;
+                    }
+                    if (f && value.length() != 1) {
+                        return Pair.of(CharRange.class.getSimpleName(), JavaOpenClass.getOpenClass(CharRange.class));
+                    }
+                } catch (Exception e) {
+                    continue;
+                }
+            }
+        }
+        if (!type.isArray()) {
+            return Pair.of(type.getName() + "[]", JavaOpenClass.getArrayType(type, 1));
+        } else {
+            return Pair.of(type.getName(), type);
+        }
+    }
+
+    private static int getNumberOfConditions(DecisionTable decisionTable) {
+        // number of conditions is counted by the number of income parameters
+        //
+        return decisionTable.getSignature().getNumberOfParameters();
+    }
+
+    public static XlsSheetGridModel createVirtualGrid(String poiSheetName, int numberOfColumns) {
+        // Pre-2007 excel sheets had a limitation of 256 columns.
+        Workbook workbook = (numberOfColumns > 256) ? new XSSFWorkbook() : new HSSFWorkbook();
+        final Sheet sheet = workbook.createSheet(poiSheetName);
+        return createVirtualGrid(sheet);
+    }
+
+    static boolean isSimpleDecisionTableOrSmartDecisionTable(TableSyntaxNode tableSyntaxNode) {
+        String dtType = tableSyntaxNode.getHeader().getHeaderToken().getIdentifier();
+
+        return IXlsTableNames.SIMPLE_DECISION_TABLE.equals(dtType) || isSmartDecisionTable(tableSyntaxNode);
+    }
+
+    static boolean isCollectDecisionTable(TableSyntaxNode tableSyntaxNode) {
+        return tableSyntaxNode.getHeader().isCollect();
+    }
+
+    static boolean isSmartDecisionTable(TableSyntaxNode tableSyntaxNode) {
+        String dtType = tableSyntaxNode.getHeader().getHeaderToken().getIdentifier();
+
+        return IXlsTableNames.SMART_DECISION_TABLE.equals(dtType);
+    }
+
+    static boolean isSmartSimpleLookupTable(TableSyntaxNode tableSyntaxNode) {
+        String dtType = tableSyntaxNode.getHeader().getHeaderToken().getIdentifier();
+
+        return IXlsTableNames.SMART_DECISION_LOOKUP.equals(dtType);
+    }
+
+    static boolean isSimpleLookupTable(TableSyntaxNode tableSyntaxNode) {
+        String dtType = tableSyntaxNode.getHeader().getHeaderToken().getIdentifier();
+
+        return IXlsTableNames.SIMPLE_DECISION_LOOKUP.equals(dtType) || isSmartSimpleLookupTable(tableSyntaxNode);
+    }
+
+    static int countHConditions(ILogicalTable table) {
+        int width = table.getWidth();
+        int cnt = 0;
+
+        for (int i = 0; i < width; i++) {
+
+            String value = table.getColumn(i).getSource().getCell(0, 0).getStringValue();
+
+            if (value != null) {
+                value = value.toUpperCase();
+
+                if (isValidHConditionHeader(value)) {
+                    ++cnt;
+                }
+            }
+        }
+
+        return cnt;
+    }
+
+    static int countVConditions(ILogicalTable table) {
+        int width = table.getWidth();
+        int cnt = 0;
+
+        for (int i = 0; i < width; i++) {
+
+            String value = table.getColumn(i).getSource().getCell(0, 0).getStringValue();
+
+            if (value != null) {
+                value = value.toUpperCase();
+
+                if (isValidConditionHeader(value) || isValidMergedConditionHeader(value)) {
+                    ++cnt;
+                }
+            }
+        }
+
+        return cnt;
+    }
+
+    /**
+     * Creates virtual {@link XlsSheetGridModel} with poi source sheet.
+     */
+    public static XlsSheetGridModel createVirtualGrid() {
+        Sheet sheet = new HSSFWorkbook().createSheet();
+        return createVirtualGrid(sheet);
+    }
+
+    /**
+     * Creates virtual {@link XlsSheetGridModel} from poi source sheet.
+     *
+     * @param sheet poi sheet source
+     * @return virtual grid that wraps sheet
+     */
+    private static XlsSheetGridModel createVirtualGrid(Sheet sheet) {
+        final StringSourceCodeModule sourceCodeModule = new StringSourceCodeModule("", null);
+        final SimpleWorkbookLoader workbookLoader = new SimpleWorkbookLoader(sheet.getWorkbook());
+        XlsWorkbookSourceCodeModule mockWorkbookSource = new XlsWorkbookSourceCodeModule(sourceCodeModule,
+            workbookLoader);
+        XlsSheetSourceCodeModule mockSheetSource = new XlsSheetSourceCodeModule(new SimpleSheetLoader(sheet),
+            mockWorkbookSource);
+
+        return new XlsSheetGridModel(mockSheetSource);
+    }
+
+}