/*
  Created Jan 2, 2007
 */
package org.openl.rules.testmethod;

import java.util.ArrayList;
import java.util.List;

import org.openl.OpenL;
import org.openl.binding.IBindingContext;
import org.openl.binding.IMemberBoundNode;
import org.openl.binding.exception.AmbiguousMethodException;
import org.openl.binding.exception.MethodNotFoundException;
import org.openl.message.OpenLMessage;
import org.openl.message.OpenLMessages;
import org.openl.rules.data.ColumnDescriptor;
import org.openl.rules.data.DataNodeBinder;
import org.openl.rules.data.DataTableBindHelper;
import org.openl.rules.data.ITable;
import org.openl.rules.lang.xls.binding.ATableBoundNode;
import org.openl.rules.lang.xls.binding.XlsModuleOpenClass;
import org.openl.rules.lang.xls.syntax.TableSyntaxNode;
import org.openl.rules.table.ILogicalTable;
import org.openl.rules.table.openl.GridCellSourceCodeModule;
import org.openl.source.IOpenSourceCodeModule;
import org.openl.syntax.exception.SyntaxNodeException;
import org.openl.syntax.exception.SyntaxNodeExceptionUtils;
import org.openl.syntax.impl.IdentifierNode;
import org.openl.syntax.impl.Tokenizer;
import org.openl.types.IMethodSignature;
import org.openl.types.IOpenClass;
import org.openl.types.IOpenMethod;
import org.openl.types.IOpenMethodHeader;
import org.openl.types.impl.OpenMethodHeader;
import org.openl.types.java.JavaOpenClass;
import org.openl.util.CollectionUtils;

/**
 * @author snshor
 */
public class TestMethodNodeBinder extends DataNodeBinder {

<<<<<<< HEAD
    private static final String FORMAT_ERROR_MESSAGE = "Test table format: Test <methodname> <testname>";

    /**
     * Workaround for ability to run tests when executionMode is true.
     * In future we should remove this field and replace executionMode with a type with 3 possible states: execute only
     * business rules, execute rules and tests, keep all tables and meta info for edit in WebStudio.
     */
    private static ThreadLocal<Boolean> keepTests = new ThreadLocal<>();

    private static boolean isKeepTestsInExecutionMode() {
        Boolean keep = keepTests.get();
        return keep != null && keep;
    }

    public static void keepTestsInExecutionMode() {
        keepTests.set(Boolean.TRUE);
    }

    public static void removeTestsInExecutionMode() {
        keepTests.remove();
    }

    @Override
    protected String getFormatErrorMessage() {
        return FORMAT_ERROR_MESSAGE;
    }
=======
    // indexes of names in header
    private static final int TESTED_METHOD_INDEX = 1;
    private static final int TABLE_NAME_INDEX = 2;
>>>>>>> 58852ed7

    @Override
    protected ATableBoundNode makeNode(TableSyntaxNode tableSyntaxNode, XlsModuleOpenClass module) {
        return new TestMethodBoundNode(tableSyntaxNode, module);
    }

    @Override
    public IMemberBoundNode preBind(TableSyntaxNode tableSyntaxNode,
            OpenL openl,
            IBindingContext bindingContext,
            XlsModuleOpenClass module) throws Exception {
        if (bindingContext.isExecutionMode() && !isKeepTestsInExecutionMode()) {
            return null;// skipped in execution mode
        }

        ILogicalTable table = tableSyntaxNode.getTable();

        IOpenSourceCodeModule source = new GridCellSourceCodeModule(table.getSource(), bindingContext);

        IdentifierNode[] parsedHeader = Tokenizer.tokenize(source, " \n\r");

        if (parsedHeader.length < 2) {
            throw SyntaxNodeExceptionUtils.createError("Test table format: Test <methodname> <testname>", source);
        }

        final String methodName = parsedHeader[TESTED_METHOD_INDEX].getIdentifier();
        String tableName;
        if (parsedHeader.length == 2) {
            // $Test or $Run
            tableName = methodName + "$" + parsedHeader[0].getIdentifier();;
        } else {
            tableName = parsedHeader[TABLE_NAME_INDEX].getIdentifier();
        }

        List<IOpenMethod> testedMethods = CollectionUtils.findAll(module.getMethods(),
            new CollectionUtils.Predicate<IOpenMethod>() {
                @Override
                public boolean evaluate(IOpenMethod method) {
                    return methodName.equals(method.getName());
                }
            });
        if (testedMethods.isEmpty()) {
            throw new MethodNotFoundException(null, methodName, IOpenClass.EMPTY);
        }

        IOpenMethodHeader header = new OpenMethodHeader(tableName,
            JavaOpenClass.getOpenClass(TestUnitsResults.class),
            IMethodSignature.VOID,
            module);

        int i = 0;
        TestMethodBoundNode bestCaseTestMethodBoundNode = null;
        IOpenMethod bestCaseOpenMethod = null;
        SyntaxNodeException[] bestCaseErrors = null;
        TestMethodOpenClass bestTestMethodOpenClass = null;

        boolean hasNoErrorBinding = false;
        List<OpenLMessage> messages = OpenLMessages.getCurrentInstance().getMessages();
        SyntaxNodeException[] errors = tableSyntaxNode.getErrors();
        for (IOpenMethod testedMethod : testedMethods) {
            OpenLMessages.getCurrentInstance().clear();
            for (OpenLMessage message : messages) {
                OpenLMessages.getCurrentInstance().addMessage(message);
            }
            tableSyntaxNode.clearErrors();
            if (errors != null) {
                for (SyntaxNodeException error : errors) {
                    tableSyntaxNode.addError(error);
                }
            }
            TestMethodBoundNode testMethodBoundNode = (TestMethodBoundNode) makeNode(tableSyntaxNode, module);
            TestSuiteMethod testSuite = new TestSuiteMethod(testedMethod, header, testMethodBoundNode);
            testMethodBoundNode.setTestSuite(testSuite);
            TestMethodOpenClass testMethodOpenClass = new TestMethodOpenClass(tableName, testedMethod);

            // Check that table type loaded properly.
            //
            if (testMethodOpenClass.getInstanceClass() == null) {
                String message = String.format("Table '%s' was defined with errors", methodName);
                throw SyntaxNodeExceptionUtils.createError(message, parsedHeader[TESTED_METHOD_INDEX]);
            }
            try {
                ITable dataTable = makeTable(module,
                    tableSyntaxNode,
                    tableName,
                    testMethodOpenClass,
                    bindingContext,
                    openl);
                testMethodBoundNode.setTable(dataTable);
                if (testMethodBoundNode.getTableSyntaxNode()
                    .hasErrors() && (bestCaseErrors == null || bestCaseErrors.length > testMethodBoundNode
                        .getTableSyntaxNode().getErrors().length)) {
                    bestCaseErrors = testMethodBoundNode.getTableSyntaxNode().getErrors();
                    bestCaseTestMethodBoundNode = testMethodBoundNode;
                    bestCaseOpenMethod = testedMethod;
                    bestTestMethodOpenClass = testMethodOpenClass;
                } else {
                    if (!testMethodBoundNode.getTableSyntaxNode().hasErrors()) {
                        if (!hasNoErrorBinding) {
                            bestCaseTestMethodBoundNode = testMethodBoundNode;
                            bestCaseOpenMethod = testedMethod;
                            bestTestMethodOpenClass = testMethodOpenClass;
                            hasNoErrorBinding = true;
                        } else {
                            List<IOpenMethod> list = new ArrayList<IOpenMethod>();
                            list.add(testedMethod);
                            list.add(bestCaseOpenMethod);
                            throw new AmbiguousMethodException(tableName, IOpenClass.EMPTY, list);
                        }
                        bestCaseErrors = new SyntaxNodeException[0];
                    }
                }
            } catch (AmbiguousMethodException e) {
                throw e;
            } catch (Exception e) {
                if (i < testedMethods.size() - 1) {
                    continue;
                }
                throw e;
            }
        }

        if (bestCaseTestMethodBoundNode != null) {
            if (bindingContext.isExecutionMode() && ((TableSyntaxNode) bestCaseTestMethodBoundNode.getSyntaxNode()).hasErrors()) {
                // In execution mode we don't need test tables that can't be run because of errors (even if isKeepTestsInExecutionMode() == true)
                return null;
            }
            tableSyntaxNode.clearErrors();
            OpenLMessages.getCurrentInstance().clear();
            for (OpenLMessage message : messages) {
                OpenLMessages.getCurrentInstance().addMessage(message);
            }
            if (errors != null) {
                for (SyntaxNodeException error : errors) {
                    tableSyntaxNode.addError(error);
                }
            }

            ITable dataTable = makeTable(module,
                tableSyntaxNode,
                tableName,
                bestTestMethodOpenClass,
                bindingContext,
                openl);
            bestCaseTestMethodBoundNode.setTable(dataTable);

            return bestCaseTestMethodBoundNode;
        }

        String message = String.format("Table '%s' is not found", methodName);
        throw SyntaxNodeExceptionUtils.createError(message, parsedHeader[TESTED_METHOD_INDEX]);
    }

    @Override
    protected ColumnDescriptor[] makeDescriptors(ITable tableToProcess,
            IOpenClass tableType,
            IBindingContext bindingContext,
            OpenL openl,
            boolean hasColumnTitleRow,
            ILogicalTable horizDataTableBody,
            ILogicalTable descriptorRows,
            ILogicalTable dataWithTitleRows) throws Exception {
        return DataTableBindHelper.makeDescriptors(bindingContext,
            tableToProcess,
            tableType,
            openl,
            descriptorRows,
            dataWithTitleRows,
            DataTableBindHelper.hasForeignKeysRow(horizDataTableBody),
            hasColumnTitleRow,
            false);
    }

}
<|MERGE_RESOLUTION|>--- conflicted
+++ resolved
@@ -1,248 +1,239 @@
-/*
-  Created Jan 2, 2007
- */
-package org.openl.rules.testmethod;
-
-import java.util.ArrayList;
-import java.util.List;
-
-import org.openl.OpenL;
-import org.openl.binding.IBindingContext;
-import org.openl.binding.IMemberBoundNode;
-import org.openl.binding.exception.AmbiguousMethodException;
-import org.openl.binding.exception.MethodNotFoundException;
-import org.openl.message.OpenLMessage;
-import org.openl.message.OpenLMessages;
-import org.openl.rules.data.ColumnDescriptor;
-import org.openl.rules.data.DataNodeBinder;
-import org.openl.rules.data.DataTableBindHelper;
-import org.openl.rules.data.ITable;
-import org.openl.rules.lang.xls.binding.ATableBoundNode;
-import org.openl.rules.lang.xls.binding.XlsModuleOpenClass;
-import org.openl.rules.lang.xls.syntax.TableSyntaxNode;
-import org.openl.rules.table.ILogicalTable;
-import org.openl.rules.table.openl.GridCellSourceCodeModule;
-import org.openl.source.IOpenSourceCodeModule;
-import org.openl.syntax.exception.SyntaxNodeException;
-import org.openl.syntax.exception.SyntaxNodeExceptionUtils;
-import org.openl.syntax.impl.IdentifierNode;
-import org.openl.syntax.impl.Tokenizer;
-import org.openl.types.IMethodSignature;
-import org.openl.types.IOpenClass;
-import org.openl.types.IOpenMethod;
-import org.openl.types.IOpenMethodHeader;
-import org.openl.types.impl.OpenMethodHeader;
-import org.openl.types.java.JavaOpenClass;
-import org.openl.util.CollectionUtils;
-
-/**
- * @author snshor
- */
-public class TestMethodNodeBinder extends DataNodeBinder {
-
-<<<<<<< HEAD
-    private static final String FORMAT_ERROR_MESSAGE = "Test table format: Test <methodname> <testname>";
-
-    /**
-     * Workaround for ability to run tests when executionMode is true.
-     * In future we should remove this field and replace executionMode with a type with 3 possible states: execute only
-     * business rules, execute rules and tests, keep all tables and meta info for edit in WebStudio.
-     */
-    private static ThreadLocal<Boolean> keepTests = new ThreadLocal<>();
-
-    private static boolean isKeepTestsInExecutionMode() {
-        Boolean keep = keepTests.get();
-        return keep != null && keep;
-    }
-
-    public static void keepTestsInExecutionMode() {
-        keepTests.set(Boolean.TRUE);
-    }
-
-    public static void removeTestsInExecutionMode() {
-        keepTests.remove();
-    }
-
-    @Override
-    protected String getFormatErrorMessage() {
-        return FORMAT_ERROR_MESSAGE;
-    }
-=======
-    // indexes of names in header
-    private static final int TESTED_METHOD_INDEX = 1;
-    private static final int TABLE_NAME_INDEX = 2;
->>>>>>> 58852ed7
-
-    @Override
-    protected ATableBoundNode makeNode(TableSyntaxNode tableSyntaxNode, XlsModuleOpenClass module) {
-        return new TestMethodBoundNode(tableSyntaxNode, module);
-    }
-
-    @Override
-    public IMemberBoundNode preBind(TableSyntaxNode tableSyntaxNode,
-            OpenL openl,
-            IBindingContext bindingContext,
-            XlsModuleOpenClass module) throws Exception {
-        if (bindingContext.isExecutionMode() && !isKeepTestsInExecutionMode()) {
-            return null;// skipped in execution mode
-        }
-
-        ILogicalTable table = tableSyntaxNode.getTable();
-
-        IOpenSourceCodeModule source = new GridCellSourceCodeModule(table.getSource(), bindingContext);
-
-        IdentifierNode[] parsedHeader = Tokenizer.tokenize(source, " \n\r");
-
-        if (parsedHeader.length < 2) {
-            throw SyntaxNodeExceptionUtils.createError("Test table format: Test <methodname> <testname>", source);
-        }
-
-        final String methodName = parsedHeader[TESTED_METHOD_INDEX].getIdentifier();
-        String tableName;
-        if (parsedHeader.length == 2) {
-            // $Test or $Run
-            tableName = methodName + "$" + parsedHeader[0].getIdentifier();;
-        } else {
-            tableName = parsedHeader[TABLE_NAME_INDEX].getIdentifier();
-        }
-
-        List<IOpenMethod> testedMethods = CollectionUtils.findAll(module.getMethods(),
-            new CollectionUtils.Predicate<IOpenMethod>() {
-                @Override
-                public boolean evaluate(IOpenMethod method) {
-                    return methodName.equals(method.getName());
-                }
-            });
-        if (testedMethods.isEmpty()) {
-            throw new MethodNotFoundException(null, methodName, IOpenClass.EMPTY);
-        }
-
-        IOpenMethodHeader header = new OpenMethodHeader(tableName,
-            JavaOpenClass.getOpenClass(TestUnitsResults.class),
-            IMethodSignature.VOID,
-            module);
-
-        int i = 0;
-        TestMethodBoundNode bestCaseTestMethodBoundNode = null;
-        IOpenMethod bestCaseOpenMethod = null;
-        SyntaxNodeException[] bestCaseErrors = null;
-        TestMethodOpenClass bestTestMethodOpenClass = null;
-
-        boolean hasNoErrorBinding = false;
-        List<OpenLMessage> messages = OpenLMessages.getCurrentInstance().getMessages();
-        SyntaxNodeException[] errors = tableSyntaxNode.getErrors();
-        for (IOpenMethod testedMethod : testedMethods) {
-            OpenLMessages.getCurrentInstance().clear();
-            for (OpenLMessage message : messages) {
-                OpenLMessages.getCurrentInstance().addMessage(message);
-            }
-            tableSyntaxNode.clearErrors();
-            if (errors != null) {
-                for (SyntaxNodeException error : errors) {
-                    tableSyntaxNode.addError(error);
-                }
-            }
-            TestMethodBoundNode testMethodBoundNode = (TestMethodBoundNode) makeNode(tableSyntaxNode, module);
-            TestSuiteMethod testSuite = new TestSuiteMethod(testedMethod, header, testMethodBoundNode);
-            testMethodBoundNode.setTestSuite(testSuite);
-            TestMethodOpenClass testMethodOpenClass = new TestMethodOpenClass(tableName, testedMethod);
-
-            // Check that table type loaded properly.
-            //
-            if (testMethodOpenClass.getInstanceClass() == null) {
-                String message = String.format("Table '%s' was defined with errors", methodName);
-                throw SyntaxNodeExceptionUtils.createError(message, parsedHeader[TESTED_METHOD_INDEX]);
-            }
-            try {
-                ITable dataTable = makeTable(module,
-                    tableSyntaxNode,
-                    tableName,
-                    testMethodOpenClass,
-                    bindingContext,
-                    openl);
-                testMethodBoundNode.setTable(dataTable);
-                if (testMethodBoundNode.getTableSyntaxNode()
-                    .hasErrors() && (bestCaseErrors == null || bestCaseErrors.length > testMethodBoundNode
-                        .getTableSyntaxNode().getErrors().length)) {
-                    bestCaseErrors = testMethodBoundNode.getTableSyntaxNode().getErrors();
-                    bestCaseTestMethodBoundNode = testMethodBoundNode;
-                    bestCaseOpenMethod = testedMethod;
-                    bestTestMethodOpenClass = testMethodOpenClass;
-                } else {
-                    if (!testMethodBoundNode.getTableSyntaxNode().hasErrors()) {
-                        if (!hasNoErrorBinding) {
-                            bestCaseTestMethodBoundNode = testMethodBoundNode;
-                            bestCaseOpenMethod = testedMethod;
-                            bestTestMethodOpenClass = testMethodOpenClass;
-                            hasNoErrorBinding = true;
-                        } else {
-                            List<IOpenMethod> list = new ArrayList<IOpenMethod>();
-                            list.add(testedMethod);
-                            list.add(bestCaseOpenMethod);
-                            throw new AmbiguousMethodException(tableName, IOpenClass.EMPTY, list);
-                        }
-                        bestCaseErrors = new SyntaxNodeException[0];
-                    }
-                }
-            } catch (AmbiguousMethodException e) {
-                throw e;
-            } catch (Exception e) {
-                if (i < testedMethods.size() - 1) {
-                    continue;
-                }
-                throw e;
-            }
-        }
-
-        if (bestCaseTestMethodBoundNode != null) {
-            if (bindingContext.isExecutionMode() && ((TableSyntaxNode) bestCaseTestMethodBoundNode.getSyntaxNode()).hasErrors()) {
-                // In execution mode we don't need test tables that can't be run because of errors (even if isKeepTestsInExecutionMode() == true)
-                return null;
-            }
-            tableSyntaxNode.clearErrors();
-            OpenLMessages.getCurrentInstance().clear();
-            for (OpenLMessage message : messages) {
-                OpenLMessages.getCurrentInstance().addMessage(message);
-            }
-            if (errors != null) {
-                for (SyntaxNodeException error : errors) {
-                    tableSyntaxNode.addError(error);
-                }
-            }
-
-            ITable dataTable = makeTable(module,
-                tableSyntaxNode,
-                tableName,
-                bestTestMethodOpenClass,
-                bindingContext,
-                openl);
-            bestCaseTestMethodBoundNode.setTable(dataTable);
-
-            return bestCaseTestMethodBoundNode;
-        }
-
-        String message = String.format("Table '%s' is not found", methodName);
-        throw SyntaxNodeExceptionUtils.createError(message, parsedHeader[TESTED_METHOD_INDEX]);
-    }
-
-    @Override
-    protected ColumnDescriptor[] makeDescriptors(ITable tableToProcess,
-            IOpenClass tableType,
-            IBindingContext bindingContext,
-            OpenL openl,
-            boolean hasColumnTitleRow,
-            ILogicalTable horizDataTableBody,
-            ILogicalTable descriptorRows,
-            ILogicalTable dataWithTitleRows) throws Exception {
-        return DataTableBindHelper.makeDescriptors(bindingContext,
-            tableToProcess,
-            tableType,
-            openl,
-            descriptorRows,
-            dataWithTitleRows,
-            DataTableBindHelper.hasForeignKeysRow(horizDataTableBody),
-            hasColumnTitleRow,
-            false);
-    }
-
-}
+/*
+  Created Jan 2, 2007
+ */
+package org.openl.rules.testmethod;
+
+import java.util.ArrayList;
+import java.util.List;
+
+import org.openl.OpenL;
+import org.openl.binding.IBindingContext;
+import org.openl.binding.IMemberBoundNode;
+import org.openl.binding.exception.AmbiguousMethodException;
+import org.openl.binding.exception.MethodNotFoundException;
+import org.openl.message.OpenLMessage;
+import org.openl.message.OpenLMessages;
+import org.openl.rules.data.ColumnDescriptor;
+import org.openl.rules.data.DataNodeBinder;
+import org.openl.rules.data.DataTableBindHelper;
+import org.openl.rules.data.ITable;
+import org.openl.rules.lang.xls.binding.ATableBoundNode;
+import org.openl.rules.lang.xls.binding.XlsModuleOpenClass;
+import org.openl.rules.lang.xls.syntax.TableSyntaxNode;
+import org.openl.rules.table.ILogicalTable;
+import org.openl.rules.table.openl.GridCellSourceCodeModule;
+import org.openl.source.IOpenSourceCodeModule;
+import org.openl.syntax.exception.SyntaxNodeException;
+import org.openl.syntax.exception.SyntaxNodeExceptionUtils;
+import org.openl.syntax.impl.IdentifierNode;
+import org.openl.syntax.impl.Tokenizer;
+import org.openl.types.IMethodSignature;
+import org.openl.types.IOpenClass;
+import org.openl.types.IOpenMethod;
+import org.openl.types.IOpenMethodHeader;
+import org.openl.types.impl.OpenMethodHeader;
+import org.openl.types.java.JavaOpenClass;
+import org.openl.util.CollectionUtils;
+
+/**
+ * @author snshor
+ */
+public class TestMethodNodeBinder extends DataNodeBinder {
+
+    // indexes of names in header
+    private static final int TESTED_METHOD_INDEX = 1;
+    private static final int TABLE_NAME_INDEX = 2;
+    /**
+     * Workaround for ability to run tests when executionMode is true.
+     * In future we should remove this field and replace executionMode with a type with 3 possible states: execute only
+     * business rules, execute rules and tests, keep all tables and meta info for edit in WebStudio.
+     */
+    private static ThreadLocal<Boolean> keepTests = new ThreadLocal<>();
+
+    private static boolean isKeepTestsInExecutionMode() {
+        Boolean keep = keepTests.get();
+        return keep != null && keep;
+    }
+
+    public static void keepTestsInExecutionMode() {
+        keepTests.set(Boolean.TRUE);
+    }
+
+    public static void removeTestsInExecutionMode() {
+        keepTests.remove();
+    }
+
+
+    @Override
+    protected ATableBoundNode makeNode(TableSyntaxNode tableSyntaxNode, XlsModuleOpenClass module) {
+        return new TestMethodBoundNode(tableSyntaxNode, module);
+    }
+
+    @Override
+    public IMemberBoundNode preBind(TableSyntaxNode tableSyntaxNode,
+            OpenL openl,
+            IBindingContext bindingContext,
+            XlsModuleOpenClass module) throws Exception {
+        if (bindingContext.isExecutionMode() && !isKeepTestsInExecutionMode()) {
+            return null;// skipped in execution mode
+        }
+
+        ILogicalTable table = tableSyntaxNode.getTable();
+
+        IOpenSourceCodeModule source = new GridCellSourceCodeModule(table.getSource(), bindingContext);
+
+        IdentifierNode[] parsedHeader = Tokenizer.tokenize(source, " \n\r");
+
+        if (parsedHeader.length < 2) {
+            throw SyntaxNodeExceptionUtils.createError("Test table format: Test <methodname> <testname>", source);
+        }
+
+        final String methodName = parsedHeader[TESTED_METHOD_INDEX].getIdentifier();
+        String tableName;
+        if (parsedHeader.length == 2) {
+            // $Test or $Run
+            tableName = methodName + "$" + parsedHeader[0].getIdentifier();;
+        } else {
+            tableName = parsedHeader[TABLE_NAME_INDEX].getIdentifier();
+        }
+
+        List<IOpenMethod> testedMethods = CollectionUtils.findAll(module.getMethods(),
+            new CollectionUtils.Predicate<IOpenMethod>() {
+                @Override
+                public boolean evaluate(IOpenMethod method) {
+                    return methodName.equals(method.getName());
+                }
+            });
+        if (testedMethods.isEmpty()) {
+            throw new MethodNotFoundException(null, methodName, IOpenClass.EMPTY);
+        }
+
+        IOpenMethodHeader header = new OpenMethodHeader(tableName,
+            JavaOpenClass.getOpenClass(TestUnitsResults.class),
+            IMethodSignature.VOID,
+            module);
+
+        int i = 0;
+        TestMethodBoundNode bestCaseTestMethodBoundNode = null;
+        IOpenMethod bestCaseOpenMethod = null;
+        SyntaxNodeException[] bestCaseErrors = null;
+        TestMethodOpenClass bestTestMethodOpenClass = null;
+
+        boolean hasNoErrorBinding = false;
+        List<OpenLMessage> messages = OpenLMessages.getCurrentInstance().getMessages();
+        SyntaxNodeException[] errors = tableSyntaxNode.getErrors();
+        for (IOpenMethod testedMethod : testedMethods) {
+            OpenLMessages.getCurrentInstance().clear();
+            for (OpenLMessage message : messages) {
+                OpenLMessages.getCurrentInstance().addMessage(message);
+            }
+            tableSyntaxNode.clearErrors();
+            if (errors != null) {
+                for (SyntaxNodeException error : errors) {
+                    tableSyntaxNode.addError(error);
+                }
+            }
+            TestMethodBoundNode testMethodBoundNode = (TestMethodBoundNode) makeNode(tableSyntaxNode, module);
+            TestSuiteMethod testSuite = new TestSuiteMethod(testedMethod, header, testMethodBoundNode);
+            testMethodBoundNode.setTestSuite(testSuite);
+            TestMethodOpenClass testMethodOpenClass = new TestMethodOpenClass(tableName, testedMethod);
+
+            // Check that table type loaded properly.
+            //
+            if (testMethodOpenClass.getInstanceClass() == null) {
+                String message = String.format("Table '%s' was defined with errors", methodName);
+                throw SyntaxNodeExceptionUtils.createError(message, parsedHeader[TESTED_METHOD_INDEX]);
+            }
+            try {
+                ITable dataTable = makeTable(module,
+                    tableSyntaxNode,
+                    tableName,
+                    testMethodOpenClass,
+                    bindingContext,
+                    openl);
+                testMethodBoundNode.setTable(dataTable);
+                if (testMethodBoundNode.getTableSyntaxNode()
+                    .hasErrors() && (bestCaseErrors == null || bestCaseErrors.length > testMethodBoundNode
+                        .getTableSyntaxNode().getErrors().length)) {
+                    bestCaseErrors = testMethodBoundNode.getTableSyntaxNode().getErrors();
+                    bestCaseTestMethodBoundNode = testMethodBoundNode;
+                    bestCaseOpenMethod = testedMethod;
+                    bestTestMethodOpenClass = testMethodOpenClass;
+                } else {
+                    if (!testMethodBoundNode.getTableSyntaxNode().hasErrors()) {
+                        if (!hasNoErrorBinding) {
+                            bestCaseTestMethodBoundNode = testMethodBoundNode;
+                            bestCaseOpenMethod = testedMethod;
+                            bestTestMethodOpenClass = testMethodOpenClass;
+                            hasNoErrorBinding = true;
+                        } else {
+                            List<IOpenMethod> list = new ArrayList<IOpenMethod>();
+                            list.add(testedMethod);
+                            list.add(bestCaseOpenMethod);
+                            throw new AmbiguousMethodException(tableName, IOpenClass.EMPTY, list);
+                        }
+                        bestCaseErrors = new SyntaxNodeException[0];
+                    }
+                }
+            } catch (AmbiguousMethodException e) {
+                throw e;
+            } catch (Exception e) {
+                if (i < testedMethods.size() - 1) {
+                    continue;
+                }
+                throw e;
+            }
+        }
+
+        if (bestCaseTestMethodBoundNode != null) {
+            if (bindingContext.isExecutionMode() && ((TableSyntaxNode) bestCaseTestMethodBoundNode.getSyntaxNode()).hasErrors()) {
+                // In execution mode we don't need test tables that can't be run because of errors (even if isKeepTestsInExecutionMode() == true)
+                return null;
+            }
+            tableSyntaxNode.clearErrors();
+            OpenLMessages.getCurrentInstance().clear();
+            for (OpenLMessage message : messages) {
+                OpenLMessages.getCurrentInstance().addMessage(message);
+            }
+            if (errors != null) {
+                for (SyntaxNodeException error : errors) {
+                    tableSyntaxNode.addError(error);
+                }
+            }
+
+            ITable dataTable = makeTable(module,
+                tableSyntaxNode,
+                tableName,
+                bestTestMethodOpenClass,
+                bindingContext,
+                openl);
+            bestCaseTestMethodBoundNode.setTable(dataTable);
+
+            return bestCaseTestMethodBoundNode;
+        }
+
+        String message = String.format("Table '%s' is not found", methodName);
+        throw SyntaxNodeExceptionUtils.createError(message, parsedHeader[TESTED_METHOD_INDEX]);
+    }
+
+    @Override
+    protected ColumnDescriptor[] makeDescriptors(ITable tableToProcess,
+            IOpenClass tableType,
+            IBindingContext bindingContext,
+            OpenL openl,
+            boolean hasColumnTitleRow,
+            ILogicalTable horizDataTableBody,
+            ILogicalTable descriptorRows,
+            ILogicalTable dataWithTitleRows) throws Exception {
+        return DataTableBindHelper.makeDescriptors(bindingContext,
+            tableToProcess,
+            tableType,
+            openl,
+            descriptorRows,
+            dataWithTitleRows,
+            DataTableBindHelper.hasForeignKeysRow(horizDataTableBody),
+            hasColumnTitleRow,
+            false);
+    }
+
+}