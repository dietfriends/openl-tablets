/*
 * Created on Jul 25, 2003
 *
 * Developed by Intelligent ChoicePoint Inc. 2003
 */

package org.openl.rules.lang.xls.types;

import java.lang.reflect.Method;
import java.util.Collections;
import java.util.HashMap;
import java.util.LinkedHashMap;
import java.util.Map;
import java.util.Map.Entry;
import java.util.Objects;

import org.openl.rules.lang.xls.XlsBinder;
import org.openl.types.IAggregateInfo;
import org.openl.types.IOpenClass;
import org.openl.types.IOpenField;
import org.openl.types.IOpenMember;
import org.openl.types.IOpenMethod;
import org.openl.types.impl.ADynamicClass;
import org.openl.types.impl.DatatypeOpenConstructor;
import org.openl.types.impl.DatatypeOpenField;
import org.openl.types.impl.DatatypeOpenMethod;
import org.openl.types.impl.DynamicArrayAggregateInfo;
import org.openl.types.impl.MethodKey;
<<<<<<< HEAD
=======
import org.openl.types.impl.ParameterDeclaration;
>>>>>>> 629373e5
import org.openl.types.java.JavaOpenClass;
import org.openl.types.java.JavaOpenConstructor;
import org.openl.types.java.JavaOpenMethod;
import org.openl.util.StringUtils;
import org.openl.vm.IRuntimeEnv;
import org.slf4j.Logger;
import org.slf4j.LoggerFactory;

/**
 * Open class for types represented as datatype table components in openl.
 *
 * @author snshor
 */
public class DatatypeOpenClass extends ADynamicClass {

    private final Logger log = LoggerFactory.getLogger(DatatypeOpenClass.class);

    private IOpenClass superClass;

    private final String javaName;

    private final String packageName;
    private byte[] bytecode;

    /**
     * User has a possibility to set the package (by table properties mechanism) where he wants to generate datatype
     * beans classes.
     */
    public DatatypeOpenClass(String name, String packageName) {
        // NOTE! The instance class during the construction is null.
        // It will be set after the generating the appropriate byte code for the
        // datatype.
        // See {@link
        // org.openl.rules.datatype.binding.DatatypeTableBoundNode.addFields()}
        //
        // @author Denis Levchuk
        //
        super(name, null);
        if (StringUtils.isBlank(packageName)) {
            javaName = name;
        } else {
            javaName = packageName + '.' + name;
        }
        this.packageName = packageName;
    }

    @Override
    public IAggregateInfo getAggregateInfo() {
        return DynamicArrayAggregateInfo.aggregateInfo;
    }

    public IOpenClass getSuperClass() {
        return superClass;
    }

    public void setSuperClass(IOpenClass superClass) {
        this.superClass = superClass;
    }

    @Override
    public Iterable<IOpenClass> superClasses() {
        if (superClass != null) {
            return Collections.singletonList(superClass);
        } else {
            return Collections.emptyList();
        }
    }

    @Override
    public String getJavaName() {
        return javaName;
    }

    @Override
    public String getPackageName() {
        return packageName;
    }

    @Override
    public boolean isArray() {
        return false;
    }

    /**
     * Used {@link LinkedHashMap} to store fields in order as them defined in DataType table
     */
    @Override
    protected LinkedHashMap<String, IOpenField> fieldMap() {
        if (fieldMap == null) {
            fieldMap = new LinkedHashMap<>();
        }
        return (LinkedHashMap<String, IOpenField>) fieldMap;
    }

    private volatile Map<String, IOpenField> fields = null;

    @Override
    public Map<String, IOpenField> getFields() {
        Map<String, IOpenField> localFields = this.fields;
        if (localFields == null) {
            synchronized (this) {
                localFields = this.fields;
                if (localFields == null) {
                    fields = localFields = initializeFields();
                }
            }
        }
        return Collections.unmodifiableMap(localFields);
    }

    private Map<String, IOpenField> initializeFields() {
        Map<String, IOpenField> fields = new LinkedHashMap<>();
        Iterable<IOpenClass> superClasses = superClasses();
        for (IOpenClass superClass : superClasses) {
            fields.putAll(superClass.getFields());
        }
        fields.putAll(fieldMap());
        return fields;
    }

    @SuppressWarnings("unchecked")
    @Override
    public Map<String, IOpenField> getDeclaredFields() {
        return (Map<String, IOpenField>) fieldMap().clone();
    }

    @Override
    public Object newInstance(IRuntimeEnv env) {
        Object instance = null;
        try {
            instance = getInstanceClass().newInstance();
        } catch (Exception e) {
            log.error("{}", this, e);
        }
        return instance;
    }

    @Override
    public IOpenClass getComponentClass() {
        if (isArray()) {
            return JavaOpenClass.getOpenClass(getInstanceClass().getComponentType());
        }
        return null;
    }

    /**
     * Override super class implementation to provide possibility to compare datatypes with info about their fields
     *
     * @author DLiauchuk
     */
    @Override
    public int hashCode() {
        return Objects.hash(superClass, javaName);
    }

    /**
     * Override super class implementation to provide possibility to compare datatypes with info about their fields Is
     * used in {@link XlsBinder} (method filterDependencyTypes)
     *
     * @author DLiauchuk
     */
    @Override
    public boolean equals(Object obj) {
        if (this == obj) {
            return true;
        }
        if (!super.equals(obj)) {
            return false;
        }
        if (getClass() != obj.getClass()) {
            return false;
        }
        DatatypeOpenClass other = (DatatypeOpenClass) obj;

        return Objects.equals(superClass, other.getSuperClass()) && Objects.equals(getMetaInfo(),
            other.getMetaInfo()) && Objects.equals(javaName, other.getJavaName());
    }

    @Override
    public String toString() {
        return javaName;
    }

    private IOpenMethod wrapDatatypeOpenMethod(IOpenMethod method) {
        if (method instanceof JavaOpenMethod) {
            JavaOpenMethod javaOpenMethod = (JavaOpenMethod) method;
            Method javaMethod = javaOpenMethod.getJavaMethod();
            for (IOpenField field : fieldMap().values()) {
                if (field instanceof DatatypeOpenField) {
                    DatatypeOpenField datatypeOpenField = (DatatypeOpenField) field;
                    if (datatypeOpenField.getGetter().equals(javaMethod)) {
                        return new DatatypeOpenMethod(javaOpenMethod,
                            this,
                            javaOpenMethod.getParameterTypes(),
                            field.getType());
                    }
                    if (datatypeOpenField.getSetter().equals(javaMethod)) {
                        IOpenClass[] parameterTypes = new IOpenClass[] { field.getType() };
                        return new DatatypeOpenMethod(javaOpenMethod, this, parameterTypes, javaOpenMethod.getType());
                    }
                }
            }
        }
        return method;
    }

    @Override
    protected Map<MethodKey, IOpenMethod> initMethodMap() {
        Map<MethodKey, IOpenMethod> methods = super.initMethodMap();
        Map<MethodKey, IOpenMethod> methodMap = new HashMap<>(OBJECT_CLASS_METHODS);

        for (Entry<MethodKey, IOpenMethod> m : methods.entrySet()) {
            IOpenMethod m1 = wrapDatatypeOpenMethod(m.getValue());
            if (m1 != m.getValue()) {
                methodMap.put(new MethodKey(m1), m1);
            } else {
                methodMap.put(m.getKey(), m.getValue());
            }
        }

        return methodMap;
    }

    @Override
    protected Map<MethodKey, IOpenMethod> initConstructorMap() {
        Map<MethodKey, IOpenMethod> constructors = super.initConstructorMap();
        Map<MethodKey, IOpenMethod> constructorMap = new HashMap<>(1);
        for (Entry<MethodKey, IOpenMethod> constructor : constructors.entrySet()) {
            IOpenMethod wrapped = wrapDatatypeOpenConstructor(constructor.getKey(), constructor.getValue());
            if (wrapped == constructor.getValue()) {
                constructorMap.put(constructor.getKey(), constructor.getValue());
            } else {
                constructorMap.put(new MethodKey(wrapped), wrapped);
            }
        }
        return constructorMap;
    }

    private IOpenMethod wrapDatatypeOpenConstructor(MethodKey mk, IOpenMethod method) {
        if (method instanceof JavaOpenConstructor && javaName.equals(method.getDeclaringClass().getJavaName())) {
            JavaOpenConstructor javaOpenConstructor = (JavaOpenConstructor) method;
            if (javaOpenConstructor.getNumberOfParameters() == 0) {
                return new DatatypeOpenConstructor(javaOpenConstructor, this);
            } else {
                MethodKey candidate = new MethodKey(getFields().values().stream()
                    .map(IOpenMember::getType)
                    .toArray(IOpenClass[]::new));
                if (mk.equals(candidate)) {
                    ParameterDeclaration[] parameters = getFields().values().stream()
                        .map(f -> new ParameterDeclaration(f.getType(), f.getName()))
                        .toArray(ParameterDeclaration[]::new);
                    return new DatatypeOpenConstructor(javaOpenConstructor, this, parameters);
                }
            }
        }
        return method;
    }

    public byte[] getBytecode() {
        return bytecode;
    }

    public void setBytecode(byte[] bytecode) {
        this.bytecode = bytecode;
    }

    private static final Map<MethodKey, IOpenMethod> OBJECT_CLASS_METHODS;

    static {
        Map<MethodKey, IOpenMethod> objectClassMethods = new HashMap<>();
        for (IOpenMethod m : JavaOpenClass.OBJECT.getMethods()) {
            objectClassMethods.put(new MethodKey(m), m);
        }
        OBJECT_CLASS_METHODS = Collections.unmodifiableMap(objectClassMethods);
    }

}
<|MERGE_RESOLUTION|>--- conflicted
+++ resolved
@@ -1,309 +1,306 @@
-/*
- * Created on Jul 25, 2003
- *
- * Developed by Intelligent ChoicePoint Inc. 2003
- */
-
-package org.openl.rules.lang.xls.types;
-
-import java.lang.reflect.Method;
-import java.util.Collections;
-import java.util.HashMap;
-import java.util.LinkedHashMap;
-import java.util.Map;
-import java.util.Map.Entry;
-import java.util.Objects;
-
-import org.openl.rules.lang.xls.XlsBinder;
-import org.openl.types.IAggregateInfo;
-import org.openl.types.IOpenClass;
-import org.openl.types.IOpenField;
-import org.openl.types.IOpenMember;
-import org.openl.types.IOpenMethod;
-import org.openl.types.impl.ADynamicClass;
-import org.openl.types.impl.DatatypeOpenConstructor;
-import org.openl.types.impl.DatatypeOpenField;
-import org.openl.types.impl.DatatypeOpenMethod;
-import org.openl.types.impl.DynamicArrayAggregateInfo;
-import org.openl.types.impl.MethodKey;
-<<<<<<< HEAD
-=======
-import org.openl.types.impl.ParameterDeclaration;
->>>>>>> 629373e5
-import org.openl.types.java.JavaOpenClass;
-import org.openl.types.java.JavaOpenConstructor;
-import org.openl.types.java.JavaOpenMethod;
-import org.openl.util.StringUtils;
-import org.openl.vm.IRuntimeEnv;
-import org.slf4j.Logger;
-import org.slf4j.LoggerFactory;
-
-/**
- * Open class for types represented as datatype table components in openl.
- *
- * @author snshor
- */
-public class DatatypeOpenClass extends ADynamicClass {
-
-    private final Logger log = LoggerFactory.getLogger(DatatypeOpenClass.class);
-
-    private IOpenClass superClass;
-
-    private final String javaName;
-
-    private final String packageName;
-    private byte[] bytecode;
-
-    /**
-     * User has a possibility to set the package (by table properties mechanism) where he wants to generate datatype
-     * beans classes.
-     */
-    public DatatypeOpenClass(String name, String packageName) {
-        // NOTE! The instance class during the construction is null.
-        // It will be set after the generating the appropriate byte code for the
-        // datatype.
-        // See {@link
-        // org.openl.rules.datatype.binding.DatatypeTableBoundNode.addFields()}
-        //
-        // @author Denis Levchuk
-        //
-        super(name, null);
-        if (StringUtils.isBlank(packageName)) {
-            javaName = name;
-        } else {
-            javaName = packageName + '.' + name;
-        }
-        this.packageName = packageName;
-    }
-
-    @Override
-    public IAggregateInfo getAggregateInfo() {
-        return DynamicArrayAggregateInfo.aggregateInfo;
-    }
-
-    public IOpenClass getSuperClass() {
-        return superClass;
-    }
-
-    public void setSuperClass(IOpenClass superClass) {
-        this.superClass = superClass;
-    }
-
-    @Override
-    public Iterable<IOpenClass> superClasses() {
-        if (superClass != null) {
-            return Collections.singletonList(superClass);
-        } else {
-            return Collections.emptyList();
-        }
-    }
-
-    @Override
-    public String getJavaName() {
-        return javaName;
-    }
-
-    @Override
-    public String getPackageName() {
-        return packageName;
-    }
-
-    @Override
-    public boolean isArray() {
-        return false;
-    }
-
-    /**
-     * Used {@link LinkedHashMap} to store fields in order as them defined in DataType table
-     */
-    @Override
-    protected LinkedHashMap<String, IOpenField> fieldMap() {
-        if (fieldMap == null) {
-            fieldMap = new LinkedHashMap<>();
-        }
-        return (LinkedHashMap<String, IOpenField>) fieldMap;
-    }
-
-    private volatile Map<String, IOpenField> fields = null;
-
-    @Override
-    public Map<String, IOpenField> getFields() {
-        Map<String, IOpenField> localFields = this.fields;
-        if (localFields == null) {
-            synchronized (this) {
-                localFields = this.fields;
-                if (localFields == null) {
-                    fields = localFields = initializeFields();
-                }
-            }
-        }
-        return Collections.unmodifiableMap(localFields);
-    }
-
-    private Map<String, IOpenField> initializeFields() {
-        Map<String, IOpenField> fields = new LinkedHashMap<>();
-        Iterable<IOpenClass> superClasses = superClasses();
-        for (IOpenClass superClass : superClasses) {
-            fields.putAll(superClass.getFields());
-        }
-        fields.putAll(fieldMap());
-        return fields;
-    }
-
-    @SuppressWarnings("unchecked")
-    @Override
-    public Map<String, IOpenField> getDeclaredFields() {
-        return (Map<String, IOpenField>) fieldMap().clone();
-    }
-
-    @Override
-    public Object newInstance(IRuntimeEnv env) {
-        Object instance = null;
-        try {
-            instance = getInstanceClass().newInstance();
-        } catch (Exception e) {
-            log.error("{}", this, e);
-        }
-        return instance;
-    }
-
-    @Override
-    public IOpenClass getComponentClass() {
-        if (isArray()) {
-            return JavaOpenClass.getOpenClass(getInstanceClass().getComponentType());
-        }
-        return null;
-    }
-
-    /**
-     * Override super class implementation to provide possibility to compare datatypes with info about their fields
-     *
-     * @author DLiauchuk
-     */
-    @Override
-    public int hashCode() {
-        return Objects.hash(superClass, javaName);
-    }
-
-    /**
-     * Override super class implementation to provide possibility to compare datatypes with info about their fields Is
-     * used in {@link XlsBinder} (method filterDependencyTypes)
-     *
-     * @author DLiauchuk
-     */
-    @Override
-    public boolean equals(Object obj) {
-        if (this == obj) {
-            return true;
-        }
-        if (!super.equals(obj)) {
-            return false;
-        }
-        if (getClass() != obj.getClass()) {
-            return false;
-        }
-        DatatypeOpenClass other = (DatatypeOpenClass) obj;
-
-        return Objects.equals(superClass, other.getSuperClass()) && Objects.equals(getMetaInfo(),
-            other.getMetaInfo()) && Objects.equals(javaName, other.getJavaName());
-    }
-
-    @Override
-    public String toString() {
-        return javaName;
-    }
-
-    private IOpenMethod wrapDatatypeOpenMethod(IOpenMethod method) {
-        if (method instanceof JavaOpenMethod) {
-            JavaOpenMethod javaOpenMethod = (JavaOpenMethod) method;
-            Method javaMethod = javaOpenMethod.getJavaMethod();
-            for (IOpenField field : fieldMap().values()) {
-                if (field instanceof DatatypeOpenField) {
-                    DatatypeOpenField datatypeOpenField = (DatatypeOpenField) field;
-                    if (datatypeOpenField.getGetter().equals(javaMethod)) {
-                        return new DatatypeOpenMethod(javaOpenMethod,
-                            this,
-                            javaOpenMethod.getParameterTypes(),
-                            field.getType());
-                    }
-                    if (datatypeOpenField.getSetter().equals(javaMethod)) {
-                        IOpenClass[] parameterTypes = new IOpenClass[] { field.getType() };
-                        return new DatatypeOpenMethod(javaOpenMethod, this, parameterTypes, javaOpenMethod.getType());
-                    }
-                }
-            }
-        }
-        return method;
-    }
-
-    @Override
-    protected Map<MethodKey, IOpenMethod> initMethodMap() {
-        Map<MethodKey, IOpenMethod> methods = super.initMethodMap();
-        Map<MethodKey, IOpenMethod> methodMap = new HashMap<>(OBJECT_CLASS_METHODS);
-
-        for (Entry<MethodKey, IOpenMethod> m : methods.entrySet()) {
-            IOpenMethod m1 = wrapDatatypeOpenMethod(m.getValue());
-            if (m1 != m.getValue()) {
-                methodMap.put(new MethodKey(m1), m1);
-            } else {
-                methodMap.put(m.getKey(), m.getValue());
-            }
-        }
-
-        return methodMap;
-    }
-
-    @Override
-    protected Map<MethodKey, IOpenMethod> initConstructorMap() {
-        Map<MethodKey, IOpenMethod> constructors = super.initConstructorMap();
-        Map<MethodKey, IOpenMethod> constructorMap = new HashMap<>(1);
-        for (Entry<MethodKey, IOpenMethod> constructor : constructors.entrySet()) {
-            IOpenMethod wrapped = wrapDatatypeOpenConstructor(constructor.getKey(), constructor.getValue());
-            if (wrapped == constructor.getValue()) {
-                constructorMap.put(constructor.getKey(), constructor.getValue());
-            } else {
-                constructorMap.put(new MethodKey(wrapped), wrapped);
-            }
-        }
-        return constructorMap;
-    }
-
-    private IOpenMethod wrapDatatypeOpenConstructor(MethodKey mk, IOpenMethod method) {
-        if (method instanceof JavaOpenConstructor && javaName.equals(method.getDeclaringClass().getJavaName())) {
-            JavaOpenConstructor javaOpenConstructor = (JavaOpenConstructor) method;
-            if (javaOpenConstructor.getNumberOfParameters() == 0) {
-                return new DatatypeOpenConstructor(javaOpenConstructor, this);
-            } else {
-                MethodKey candidate = new MethodKey(getFields().values().stream()
-                    .map(IOpenMember::getType)
-                    .toArray(IOpenClass[]::new));
-                if (mk.equals(candidate)) {
-                    ParameterDeclaration[] parameters = getFields().values().stream()
-                        .map(f -> new ParameterDeclaration(f.getType(), f.getName()))
-                        .toArray(ParameterDeclaration[]::new);
-                    return new DatatypeOpenConstructor(javaOpenConstructor, this, parameters);
-                }
-            }
-        }
-        return method;
-    }
-
-    public byte[] getBytecode() {
-        return bytecode;
-    }
-
-    public void setBytecode(byte[] bytecode) {
-        this.bytecode = bytecode;
-    }
-
-    private static final Map<MethodKey, IOpenMethod> OBJECT_CLASS_METHODS;
-
-    static {
-        Map<MethodKey, IOpenMethod> objectClassMethods = new HashMap<>();
-        for (IOpenMethod m : JavaOpenClass.OBJECT.getMethods()) {
-            objectClassMethods.put(new MethodKey(m), m);
-        }
-        OBJECT_CLASS_METHODS = Collections.unmodifiableMap(objectClassMethods);
-    }
-
-}
+/*
+ * Created on Jul 25, 2003
+ *
+ * Developed by Intelligent ChoicePoint Inc. 2003
+ */
+
+package org.openl.rules.lang.xls.types;
+
+import java.lang.reflect.Method;
+import java.util.Collections;
+import java.util.HashMap;
+import java.util.LinkedHashMap;
+import java.util.Map;
+import java.util.Map.Entry;
+import java.util.Objects;
+
+import org.openl.rules.lang.xls.XlsBinder;
+import org.openl.types.IAggregateInfo;
+import org.openl.types.IOpenClass;
+import org.openl.types.IOpenField;
+import org.openl.types.IOpenMember;
+import org.openl.types.IOpenMethod;
+import org.openl.types.impl.ADynamicClass;
+import org.openl.types.impl.DatatypeOpenConstructor;
+import org.openl.types.impl.DatatypeOpenField;
+import org.openl.types.impl.DatatypeOpenMethod;
+import org.openl.types.impl.DynamicArrayAggregateInfo;
+import org.openl.types.impl.MethodKey;
+import org.openl.types.impl.ParameterDeclaration;
+import org.openl.types.java.JavaOpenClass;
+import org.openl.types.java.JavaOpenConstructor;
+import org.openl.types.java.JavaOpenMethod;
+import org.openl.util.StringUtils;
+import org.openl.vm.IRuntimeEnv;
+import org.slf4j.Logger;
+import org.slf4j.LoggerFactory;
+
+/**
+ * Open class for types represented as datatype table components in openl.
+ *
+ * @author snshor
+ */
+public class DatatypeOpenClass extends ADynamicClass {
+
+    private final Logger log = LoggerFactory.getLogger(DatatypeOpenClass.class);
+
+    private IOpenClass superClass;
+
+    private final String javaName;
+
+    private final String packageName;
+    private byte[] bytecode;
+
+    /**
+     * User has a possibility to set the package (by table properties mechanism) where he wants to generate datatype
+     * beans classes.
+     */
+    public DatatypeOpenClass(String name, String packageName) {
+        // NOTE! The instance class during the construction is null.
+        // It will be set after the generating the appropriate byte code for the
+        // datatype.
+        // See {@link
+        // org.openl.rules.datatype.binding.DatatypeTableBoundNode.addFields()}
+        //
+        // @author Denis Levchuk
+        //
+        super(name, null);
+        if (StringUtils.isBlank(packageName)) {
+            javaName = name;
+        } else {
+            javaName = packageName + '.' + name;
+        }
+        this.packageName = packageName;
+    }
+
+    @Override
+    public IAggregateInfo getAggregateInfo() {
+        return DynamicArrayAggregateInfo.aggregateInfo;
+    }
+
+    public IOpenClass getSuperClass() {
+        return superClass;
+    }
+
+    public void setSuperClass(IOpenClass superClass) {
+        this.superClass = superClass;
+    }
+
+    @Override
+    public Iterable<IOpenClass> superClasses() {
+        if (superClass != null) {
+            return Collections.singletonList(superClass);
+        } else {
+            return Collections.emptyList();
+        }
+    }
+
+    @Override
+    public String getJavaName() {
+        return javaName;
+    }
+
+    @Override
+    public String getPackageName() {
+        return packageName;
+    }
+
+    @Override
+    public boolean isArray() {
+        return false;
+    }
+
+    /**
+     * Used {@link LinkedHashMap} to store fields in order as them defined in DataType table
+     */
+    @Override
+    protected LinkedHashMap<String, IOpenField> fieldMap() {
+        if (fieldMap == null) {
+            fieldMap = new LinkedHashMap<>();
+        }
+        return (LinkedHashMap<String, IOpenField>) fieldMap;
+    }
+
+    private volatile Map<String, IOpenField> fields = null;
+
+    @Override
+    public Map<String, IOpenField> getFields() {
+        Map<String, IOpenField> localFields = this.fields;
+        if (localFields == null) {
+            synchronized (this) {
+                localFields = this.fields;
+                if (localFields == null) {
+                    fields = localFields = initializeFields();
+                }
+            }
+        }
+        return Collections.unmodifiableMap(localFields);
+    }
+
+    private Map<String, IOpenField> initializeFields() {
+        Map<String, IOpenField> fields = new LinkedHashMap<>();
+        Iterable<IOpenClass> superClasses = superClasses();
+        for (IOpenClass superClass : superClasses) {
+            fields.putAll(superClass.getFields());
+        }
+        fields.putAll(fieldMap());
+        return fields;
+    }
+
+    @SuppressWarnings("unchecked")
+    @Override
+    public Map<String, IOpenField> getDeclaredFields() {
+        return (Map<String, IOpenField>) fieldMap().clone();
+    }
+
+    @Override
+    public Object newInstance(IRuntimeEnv env) {
+        Object instance = null;
+        try {
+            instance = getInstanceClass().newInstance();
+        } catch (Exception e) {
+            log.error("{}", this, e);
+        }
+        return instance;
+    }
+
+    @Override
+    public IOpenClass getComponentClass() {
+        if (isArray()) {
+            return JavaOpenClass.getOpenClass(getInstanceClass().getComponentType());
+        }
+        return null;
+    }
+
+    /**
+     * Override super class implementation to provide possibility to compare datatypes with info about their fields
+     *
+     * @author DLiauchuk
+     */
+    @Override
+    public int hashCode() {
+        return Objects.hash(superClass, javaName);
+    }
+
+    /**
+     * Override super class implementation to provide possibility to compare datatypes with info about their fields Is
+     * used in {@link XlsBinder} (method filterDependencyTypes)
+     *
+     * @author DLiauchuk
+     */
+    @Override
+    public boolean equals(Object obj) {
+        if (this == obj) {
+            return true;
+        }
+        if (!super.equals(obj)) {
+            return false;
+        }
+        if (getClass() != obj.getClass()) {
+            return false;
+        }
+        DatatypeOpenClass other = (DatatypeOpenClass) obj;
+
+        return Objects.equals(superClass, other.getSuperClass()) && Objects.equals(getMetaInfo(),
+            other.getMetaInfo()) && Objects.equals(javaName, other.getJavaName());
+    }
+
+    @Override
+    public String toString() {
+        return javaName;
+    }
+
+    private IOpenMethod wrapDatatypeOpenMethod(IOpenMethod method) {
+        if (method instanceof JavaOpenMethod) {
+            JavaOpenMethod javaOpenMethod = (JavaOpenMethod) method;
+            Method javaMethod = javaOpenMethod.getJavaMethod();
+            for (IOpenField field : fieldMap().values()) {
+                if (field instanceof DatatypeOpenField) {
+                    DatatypeOpenField datatypeOpenField = (DatatypeOpenField) field;
+                    if (datatypeOpenField.getGetter().equals(javaMethod)) {
+                        return new DatatypeOpenMethod(javaOpenMethod,
+                            this,
+                            javaOpenMethod.getParameterTypes(),
+                            field.getType());
+                    }
+                    if (datatypeOpenField.getSetter().equals(javaMethod)) {
+                        IOpenClass[] parameterTypes = new IOpenClass[] { field.getType() };
+                        return new DatatypeOpenMethod(javaOpenMethod, this, parameterTypes, javaOpenMethod.getType());
+                    }
+                }
+            }
+        }
+        return method;
+    }
+
+    @Override
+    protected Map<MethodKey, IOpenMethod> initMethodMap() {
+        Map<MethodKey, IOpenMethod> methods = super.initMethodMap();
+        Map<MethodKey, IOpenMethod> methodMap = new HashMap<>(OBJECT_CLASS_METHODS);
+
+        for (Entry<MethodKey, IOpenMethod> m : methods.entrySet()) {
+            IOpenMethod m1 = wrapDatatypeOpenMethod(m.getValue());
+            if (m1 != m.getValue()) {
+                methodMap.put(new MethodKey(m1), m1);
+            } else {
+                methodMap.put(m.getKey(), m.getValue());
+            }
+        }
+
+        return methodMap;
+    }
+
+    @Override
+    protected Map<MethodKey, IOpenMethod> initConstructorMap() {
+        Map<MethodKey, IOpenMethod> constructors = super.initConstructorMap();
+        Map<MethodKey, IOpenMethod> constructorMap = new HashMap<>(1);
+        for (Entry<MethodKey, IOpenMethod> constructor : constructors.entrySet()) {
+            IOpenMethod wrapped = wrapDatatypeOpenConstructor(constructor.getKey(), constructor.getValue());
+            if (wrapped == constructor.getValue()) {
+                constructorMap.put(constructor.getKey(), constructor.getValue());
+            } else {
+                constructorMap.put(new MethodKey(wrapped), wrapped);
+            }
+        }
+        return constructorMap;
+    }
+
+    private IOpenMethod wrapDatatypeOpenConstructor(MethodKey mk, IOpenMethod method) {
+        if (method instanceof JavaOpenConstructor && javaName.equals(method.getDeclaringClass().getJavaName())) {
+            JavaOpenConstructor javaOpenConstructor = (JavaOpenConstructor) method;
+            if (javaOpenConstructor.getNumberOfParameters() == 0) {
+                return new DatatypeOpenConstructor(javaOpenConstructor, this);
+            } else {
+                MethodKey candidate = new MethodKey(getFields().values().stream()
+                    .map(IOpenMember::getType)
+                    .toArray(IOpenClass[]::new));
+                if (mk.equals(candidate)) {
+                    ParameterDeclaration[] parameters = getFields().values().stream()
+                        .map(f -> new ParameterDeclaration(f.getType(), f.getName()))
+                        .toArray(ParameterDeclaration[]::new);
+                    return new DatatypeOpenConstructor(javaOpenConstructor, this, parameters);
+                }
+            }
+        }
+        return method;
+    }
+
+    public byte[] getBytecode() {
+        return bytecode;
+    }
+
+    public void setBytecode(byte[] bytecode) {
+        this.bytecode = bytecode;
+    }
+
+    private static final Map<MethodKey, IOpenMethod> OBJECT_CLASS_METHODS;
+
+    static {
+        Map<MethodKey, IOpenMethod> objectClassMethods = new HashMap<>();
+        for (IOpenMethod m : JavaOpenClass.OBJECT.getMethods()) {
+            objectClassMethods.put(new MethodKey(m), m);
+        }
+        OBJECT_CLASS_METHODS = Collections.unmodifiableMap(objectClassMethods);
+    }
+
+}