/*
 * Created on Oct 23, 2003
 *
 * Developed by Intelligent ChoicePoint Inc. 2003
 */

package org.openl.rules.lang.xls.binding;

import java.util.Collection;
import java.util.Collections;
import java.util.HashMap;
import java.util.HashSet;
import java.util.List;
import java.util.Map;
import java.util.Objects;
import java.util.Set;

import org.openl.CompiledOpenClass;
import org.openl.OpenL;
import org.openl.binding.IBindingContext;
import org.openl.binding.exception.DuplicatedFieldException;
import org.openl.binding.exception.DuplicatedMethodException;
import org.openl.binding.impl.module.ModuleOpenClass;
import org.openl.classloader.OpenLBundleClassLoader;
import org.openl.dependency.CompiledDependency;
import org.openl.engine.ExtendableModuleOpenClass;
import org.openl.engine.OpenLSystemProperties;
import org.openl.exception.OpenlNotCheckedException;
import org.openl.rules.binding.RulesModuleBindingContext;
import org.openl.rules.calc.CustomSpreadsheetResultOpenClass;
<<<<<<< HEAD
import org.openl.rules.calc.SpreadsheetBoundNode;
import org.openl.rules.calc.SpreadsheetResultOpenClass;
=======
>>>>>>> 1c8945db
import org.openl.rules.constants.ConstantOpenField;
import org.openl.rules.data.IDataBase;
import org.openl.rules.data.ITable;
import org.openl.rules.lang.xls.XlsNodeTypes;
import org.openl.rules.lang.xls.binding.wrapper.IOpenMethodWrapper;
import org.openl.rules.lang.xls.binding.wrapper.WrapperLogic;
import org.openl.rules.lang.xls.prebind.ILazyMember;
import org.openl.rules.lang.xls.syntax.TableSyntaxNode;
import org.openl.rules.lang.xls.syntax.XlsModuleSyntaxNode;
import org.openl.rules.table.OpenLArgumentsCloner;
import org.openl.rules.table.properties.ITableProperties;
import org.openl.rules.table.properties.PropertiesHelper;
import org.openl.rules.table.properties.def.TablePropertyDefinition;
import org.openl.rules.table.properties.def.TablePropertyDefinitionUtils;
import org.openl.rules.testmethod.TestSuiteMethod;
import org.openl.rules.types.OpenMethodDispatcher;
import org.openl.rules.types.UriMemberHelper;
import org.openl.rules.types.impl.MatchingOpenMethodDispatcher;
import org.openl.rules.types.impl.OverloadedMethodsDispatcherTable;
import org.openl.source.IOpenSourceCodeModule;
import org.openl.syntax.code.IParsedCode;
import org.openl.syntax.exception.SyntaxNodeException;
import org.openl.syntax.exception.SyntaxNodeExceptionUtils;
import org.openl.types.IMemberMetaInfo;
import org.openl.types.IModuleInfo;
import org.openl.types.IOpenClass;
import org.openl.types.IOpenField;
import org.openl.types.IOpenMethod;
import org.openl.types.impl.AMethod;
import org.openl.util.StringUtils;
import org.slf4j.Logger;
import org.slf4j.LoggerFactory;

import com.rits.cloning.Cloner;

/**
 * @author snshor
 *
 */
public class XlsModuleOpenClass extends ModuleOpenClass implements ExtendableModuleOpenClass {

    private final Logger log = LoggerFactory.getLogger(XlsModuleOpenClass.class);

    private IDataBase dataBase;

    /**
     * Whether DecisionTable should be used as a dispatcher for overloaded tables. By default(this flag equals false)
     * dispatching logic will be performed in Java code.
     */
    private boolean useDecisionTableDispatcher;

    private boolean dispatchingValidationEnabled;

    private Collection<String> imports = new HashSet<>();

    private ClassLoader classLoader;

    private OpenLBundleClassLoader classGenerationClassLoader;

    private RulesModuleBindingContext rulesModuleBindingContext;

    private XlsDefinitions xlsDefinitions = new XlsDefinitions();

<<<<<<< HEAD
    private String csrBeansPackage;

    private SpreadsheetResultOpenClass spreadsheetResultOpenClass;

=======
>>>>>>> 1c8945db
    public RulesModuleBindingContext getRulesModuleBindingContext() {
        return rulesModuleBindingContext;
    }

    /**
     * Constructor for module with dependent modules
     *
     */
    public XlsModuleOpenClass(String name,
            XlsMetaInfo metaInfo,
            OpenL openl,
            IDataBase dbase,
            Set<CompiledDependency> usingModules,
            ClassLoader classLoader,
            IBindingContext bindingContext) {
        super(name, openl);

        this.dataBase = dbase;
        this.metaInfo = metaInfo;
        this.useDecisionTableDispatcher = OpenLSystemProperties.isDTDispatchingMode(bindingContext.getExternalParams());
        this.dispatchingValidationEnabled = OpenLSystemProperties
            .isDispatchingValidationEnabled(bindingContext.getExternalParams());
        this.classLoader = classLoader;
        this.classGenerationClassLoader = new OpenLBundleClassLoader(null);
        this.classGenerationClassLoader.addClassLoader(classLoader);
<<<<<<< HEAD
        this.csrBeansPackage = getCsrBeansPackage(bindingContext);
=======

>>>>>>> 1c8945db
        this.rulesModuleBindingContext = new RulesModuleBindingContext(bindingContext, this);
        if (OpenLSystemProperties.isCustomSpreadsheetTypesSupported(bindingContext.getExternalParams())) {
            this.spreadsheetResultOpenClass = new SpreadsheetResultOpenClass(this);
        }
        if (usingModules != null) {
            setDependencies(usingModules);
            initDependencies();
        }
        initImports(metaInfo.getXlsModuleNode());
    }

    public boolean isUseDecisionTableDispatcher() {
        return useDecisionTableDispatcher;
    }

    public ClassLoader getClassLoader() {
        return classLoader;
    }

    public OpenLBundleClassLoader getClassGenerationClassLoader() {
        return classGenerationClassLoader;
    }

    private void initImports(XlsModuleSyntaxNode xlsModuleSyntaxNode) {
        imports.addAll(xlsModuleSyntaxNode.getImports());
    }

    // TODO: should be placed to ModuleOpenClass
    public IDataBase getDataBase() {
        return dataBase;
    }

    protected void addXlsDefinitions(CompiledDependency dependency) {
        IOpenClass openClass = dependency.getCompiledOpenClass().getOpenClassWithErrors();
        if (openClass instanceof XlsModuleOpenClass) {
            XlsModuleOpenClass xlsModuleOpenClass = (XlsModuleOpenClass) openClass;
            this.xlsDefinitions.addAll(xlsModuleOpenClass.getXlsDefinitions());
        }
    }

    public XlsDefinitions getXlsDefinitions() {
        return xlsDefinitions;
    }

    @Override
    protected IOpenClass processDependencyTypeBeforeAdding(IOpenClass type) {
        if (type instanceof CustomSpreadsheetResultOpenClass) {
            IOpenClass existingType = findType(type.getName());
            if (existingType instanceof CustomSpreadsheetResultOpenClass) {
                CustomSpreadsheetResultOpenClass existingCustomSpreadsheetResultOpenClass = (CustomSpreadsheetResultOpenClass) existingType;
                existingCustomSpreadsheetResultOpenClass.extendWith((CustomSpreadsheetResultOpenClass) type);
                return existingCustomSpreadsheetResultOpenClass;
            } else {
                return ((CustomSpreadsheetResultOpenClass) type).makeCopyForModule(this);
            }
        }
        return super.processDependencyTypeBeforeAdding(type);
    }

    /**
     * Populate current module fields with data from dependent modules.
     */
    @Override
    protected void initDependencies() {// Reduce iterators over dependencies for
        // compilation issue with lazy loading
        for (CompiledDependency dependency : this.getDependencies()) {
            // commented as there is no need to add each datatype to upper
            // module.
            // as now it`s will be impossible to validate from which module the
            // datatype is.
            //
            // addTypes(dependency);
            addDependencyTypes(dependency);

            addXlsDefinitions(dependency);

            addMethods(dependency);
            // Populate current module fields with data from dependent modules.
            // Requered
            // for data tables inheriting from dependend modules.
            addDataTables(dependency.getCompiledOpenClass()); // Required for
            // data tables.
            addFields(dependency);
        }

        for (IOpenClass type : getTypes()) {
            if (type instanceof CustomSpreadsheetResultOpenClass) {
                ((CustomSpreadsheetResultOpenClass) type).fixCSRFields();
            }
        }
    }

    public Collection<String> getImports() {
        return imports;
    }

    @SuppressWarnings("unchecked")
    protected IOpenMethod extractNonLazyMethod(IOpenMethod method) {
        if (method instanceof ILazyMember) {
            return extractNonLazyMethod(((ILazyMember<IOpenMethod>) method).getOriginal());
        }
        return method;
    }

    @Override
    protected boolean isDependencyMethodInheritable(IOpenMethod openMethod) {
        IOpenMethod method = extractNonLazyMethod(openMethod);
        if (method instanceof TestSuiteMethod) {
            return false;
        }
        return super.isDependencyMethodInheritable(method);
    }

    @SuppressWarnings("unchecked")
    protected IOpenField extractNonLazyMember(IOpenField openField) {
        if (openField instanceof ILazyMember) {
            return extractNonLazyMember(((ILazyMember<IOpenField>) openField).getOriginal());
        }
        return openField;
    }

    @Override
    protected boolean isDependencyFieldInheritable(IOpenField openField) {
        IOpenField field = extractNonLazyMember(openField);
        if (field instanceof ConstantOpenField) {
            return true;
        }
        return super.isDependencyFieldInheritable(field);
    }

    @Override
    public void applyToDependentParsedCode(IParsedCode parsedCode) {
        Objects.requireNonNull(parsedCode, "parsedCode cannot be null");
        if (parsedCode.getTopNode() instanceof XlsModuleSyntaxNode) {
            XlsModuleSyntaxNode xlsModuleSyntaxNode = (XlsModuleSyntaxNode) parsedCode.getTopNode();
            for (String value : getImports()) {
                xlsModuleSyntaxNode.addImport(value);
            }
        }
    }

    public SpreadsheetResultOpenClass getSpreadsheetResultOpenClassWithResolvedFieldTypes() {
        return spreadsheetResultOpenClass;
    }

    private void addDataTables(CompiledOpenClass dependency) {
        IOpenClass openClass = dependency.getOpenClassWithErrors();

        if (openClass instanceof XlsModuleOpenClass) {
            XlsModuleOpenClass xlsModuleOpenClass = (XlsModuleOpenClass) openClass;
            if (xlsModuleOpenClass.getDataBase() != null) {
                for (ITable table : xlsModuleOpenClass.getDataBase().getTables()) {
                    if (XlsNodeTypes.XLS_DATA.toString().equals(table.getTableSyntaxNode().getType())) {
                        try {
                            getDataBase().registerTable(table);
                        } catch (DuplicatedTableException | OpenlNotCheckedException e) {
                            addError(e);
                        }
                    }
                }
            }
        }
    }

    public XlsMetaInfo getXlsMetaInfo() {
        return (XlsMetaInfo) metaInfo;
    }

    protected IOpenMethod undecorateForMultimoduleDispatching(final IOpenMethod openMethod) { // Dispatching
        // fix
        // for
        // mul1ti-module
        if (openMethod instanceof IOpenMethodWrapper) {
            IOpenMethodWrapper dispatchWrapper = (IOpenMethodWrapper) openMethod;
            return dispatchWrapper.getDelegate();
        }
        return openMethod;
    }

    protected IOpenMethod decorateForMultimoduleDispatching(final IOpenMethod openMethod) { // Dispatching
        // fix
        // for
        // mul1ti-module
        return WrapperLogic.wrapOpenMethod(openMethod, this);
    }

    @Override
    public void addField(IOpenField openField) {
        Map<String, IOpenField> fields = fieldMap();
        IOpenField field = extractNonLazyMember(openField);
        if (fields.containsKey(openField.getName())) {
            IOpenField existedField = extractNonLazyMember(fields.get(openField.getName()));
            if (field instanceof ConstantOpenField && existedField instanceof ConstantOpenField) { // Ignore
                // constants
                // with
                // the
                // same
                // values
                if (field.getType().equals(existedField.getType()) && Objects
                    .equals(((ConstantOpenField) field).getValue(), ((ConstantOpenField) existedField).getValue())) {
                    return;
                }

                throw new DuplicatedFieldException("", field.getName());
            }

            UriMemberHelper.validateFieldDuplication(openField, existedField);
        }
        fieldMap().put(openField.getName(), openField);
        if (field instanceof ConstantOpenField) {
            constantFields.put(openField.getName(), openField);
        }
        addFieldToLowerCaseMap(openField);
    }

    private Map<String, IOpenField> constantFields = new HashMap<>();

    public ConstantOpenField getConstantField(String fname) {
        IOpenField openField = constantFields.get(fname);
        return (ConstantOpenField) extractNonLazyMember(openField);
    }

    public Map<String, IOpenField> getConstantFields() {
        return Collections.unmodifiableMap(constantFields);
    }

    /**
     * Adds method to <code>XlsModuleOpenClass</code>.
     *
     * @param method method object
     */
    @Override
    public void addMethod(IOpenMethod method) {
        if (method instanceof OpenMethodDispatcher) {
            /*
             * Dispatcher method should be added by adding all candidates of the specified dispatcher to current
             * XlsModuleOpenClass(it will cause adding methods to dispatcher of current module or creating new
             * dispatcher in current module).
             *
             * Previously there was problems because dispatcher from dependency was either added to dispatcher of
             * current module(dispatcher as a candidate in another dispatcher) or added to current module and was
             * modified during the current module processing. FIXME
             */
            for (IOpenMethod candidate : ((OpenMethodDispatcher) method).getCandidates()) {
                addMethod(candidate);
            }
            return;
        }
        IOpenMethod m = decorateForMultimoduleDispatching(method);

        // Workaround needed to set the module name in the method while compile
        if (m instanceof AMethod && ((AMethod) m).getModuleName() == null) {
            XlsMetaInfo metaInfo = getXlsMetaInfo();
            if (metaInfo != null) {
                IOpenSourceCodeModule sourceCodeModule = metaInfo.getXlsModuleNode().getModule();
                if (sourceCodeModule instanceof IModuleInfo) {
                    ((AMethod) m).setModuleName(((IModuleInfo) sourceCodeModule).getModuleName());
                }
            }
        }

        // Checks that method already exists in the class. If it already
        // exists then "overload" it using decorator; otherwise - just add to
        // the class.
        //
        IOpenMethod existedMethod = getDeclaredMethod(m.getName(), m.getSignature().getParameterTypes());
        if (existedMethod != null) {

            if (!existedMethod.getType().equals(m.getType())) {
                String message = String.format(
                    "Method '%s' with return type '%s' is already defined with another return type ('%s')",
                    m.getName(),
                    m.getType().getDisplayName(0),
                    existedMethod.getType().getDisplayName(0));
                throw new DuplicatedMethodException(message, existedMethod, method);
            }

            if (!m.equals(existedMethod) && method instanceof TestSuiteMethod) {
                UriMemberHelper.validateMethodDuplication(method, existedMethod);
                return;
            }

            // Checks the instance of existed method. If it's the
            // OpenMethodDecorator then just add the method-candidate to
            // decorator; otherwise - replace existed method with new instance
            // of OpenMethodDecorator for existed method and add new one.
            //
            try {
                if (existedMethod instanceof OpenMethodDispatcher) {
                    OpenMethodDispatcher decorator = (OpenMethodDispatcher) existedMethod;
                    decorator.addMethod(undecorateForMultimoduleDispatching(m));
                } else {
                    if (!m.equals(existedMethod)) {
                        // Create decorator for existed method.
                        //
                        OpenMethodDispatcher dispatcher = getOpenMethodDispatcher(existedMethod);

                        IOpenMethod openMethod = decorateForMultimoduleDispatching(dispatcher);

                        overrideMethod(openMethod);

                        dispatcher.addMethod(undecorateForMultimoduleDispatching(m));
                    }
                }
            } catch (DuplicatedMethodException e) {
                SyntaxNodeException error = null;
                if (m instanceof IMemberMetaInfo) {
                    IMemberMetaInfo memberMetaInfo = (IMemberMetaInfo) m;
                    if (memberMetaInfo.getSyntaxNode() != null) {
                        if (memberMetaInfo.getSyntaxNode() instanceof TableSyntaxNode) {
                            error = SyntaxNodeExceptionUtils
                                .createError(e.getMessage(), e, memberMetaInfo.getSyntaxNode());
                            ((TableSyntaxNode) memberMetaInfo.getSyntaxNode()).addError(error);
                        }
                    }
                }
                boolean f = false;
                for (Throwable t : getErrors()) {
                    if (t.getMessage().equals(e.getMessage())) {
                        f = true;
                        break;
                    }
                }
                if (!f) {
                    if (error != null) {
                        addError(error);
                    } else {
                        addError(e);
                    }
                }
            }
        } else {
            // Just wrap original method with dispatcher functionality.
            //

            if (dispatchingValidationEnabled && !(m instanceof TestSuiteMethod) && dimensionalPropertyPresented(m)) {
                // Create dispatcher for existed method.
                //
                OpenMethodDispatcher dispatcher = getOpenMethodDispatcher(m);

                IOpenMethod openMethod = decorateForMultimoduleDispatching(dispatcher);

                super.addMethod(openMethod);

            } else {
                super.addMethod(m);
            }
        }
    }

    private boolean dimensionalPropertyPresented(IOpenMethod m) {
        List<TablePropertyDefinition> dimensionalPropertiesDef = TablePropertyDefinitionUtils
            .getDimensionalTableProperties();
        ITableProperties propertiesFromMethod = PropertiesHelper.getTableProperties(m);
        for (TablePropertyDefinition dimensionProperty : dimensionalPropertiesDef) {
            String propertyValue = propertiesFromMethod.getPropertyValueAsString(dimensionProperty.getName());
            if (StringUtils.isNotEmpty(propertyValue)) {
                return true;
            }
        }
        return false;
    }

    private OpenMethodDispatcher getOpenMethodDispatcher(IOpenMethod method) {
        OpenMethodDispatcher decorator;
        IOpenMethod decorated = undecorateForMultimoduleDispatching(method);
        if (useDecisionTableDispatcher) {
            decorator = new OverloadedMethodsDispatcherTable(decorated, this);
        } else {
            decorator = new MatchingOpenMethodDispatcher(decorated, this);
        }
        return decorator;
    }

    @Override
    public void clearOddDataForExecutionMode() {
        super.clearOddDataForExecutionMode();
        dataBase = null;
        rulesModuleBindingContext = null;
    }

    public void completeOpenClassBuilding() {
        addTestSuiteMethodsFromDependencies(); // Test method from dependencies
        // should use methods from this
        // class.
    }

    private TestSuiteMethod createNewTestSuiteMethod(TestSuiteMethod testSuiteMethod) {
        IOpenMethod method = testSuiteMethod.getTestedMethod();
        IOpenMethod newTargetMethod = getDeclaredMethod(method.getName(), method.getSignature().getParameterTypes());
        TestSuiteMethod copy = new TestSuiteMethod(newTargetMethod, testSuiteMethod);
        copy.setModuleName(testSuiteMethod.getModuleName());
        return copy;
    }

    private void validateType(IOpenClass type) {
        if (type instanceof CustomSpreadsheetResultOpenClass) {
            for (IOpenClass t : getTypes()) {
                if (t instanceof CustomSpreadsheetResultOpenClass) {
                    CustomSpreadsheetResultOpenClass csrType = (CustomSpreadsheetResultOpenClass) t;
                    if (Objects.equals(csrType.getName(), type.getName()) && csrType.isBeanClassInitialized()) {
                        throw new IllegalStateException(String.format(
                            "This module does not support adding '%s' custom spreadsheet result types. Bean class has already been initialized for this custom spreadsheet result type.",
                            csrType.getName()));
                    }
                }
            }
        }
    }

    @Override
    public void addType(IOpenClass type) {
        validateType(type);
        super.addType(type);
    }

    protected void addTestSuiteMethodsFromDependencies() {
        for (CompiledDependency dependency : this.getDependencies()) {
            for (IOpenMethod depMethod : dependency.getCompiledOpenClass().getOpenClassWithErrors().getMethods()) {
                if (depMethod instanceof TestSuiteMethod) {
                    TestSuiteMethod testSuiteMethod = (TestSuiteMethod) depMethod;
                    try {
                        // Workaround for set dependency names in method while
                        // compile
                        if (testSuiteMethod.getModuleName() == null) {
                            testSuiteMethod.setModuleName(dependency.getDependencyName());
                        }
                        TestSuiteMethod newTestSuiteMethod = createNewTestSuiteMethod(testSuiteMethod);
                        addMethod(newTestSuiteMethod);
                    } catch (OpenlNotCheckedException e) {
                        addError(e);
                    }
                }
            }
        }
    }

    private volatile OpenLArgumentsCloner cloner = null;

    public Cloner getCloner() {
        if (cloner == null) {
            synchronized (this) {
                if (cloner == null) {
                    cloner = new OpenLArgumentsCloner();
                }
            }
        }
        return cloner;
    }

}
<|MERGE_RESOLUTION|>--- conflicted
+++ resolved
@@ -1,586 +1,572 @@
-/*
- * Created on Oct 23, 2003
- *
- * Developed by Intelligent ChoicePoint Inc. 2003
- */
-
-package org.openl.rules.lang.xls.binding;
-
-import java.util.Collection;
-import java.util.Collections;
-import java.util.HashMap;
-import java.util.HashSet;
-import java.util.List;
-import java.util.Map;
-import java.util.Objects;
-import java.util.Set;
-
-import org.openl.CompiledOpenClass;
-import org.openl.OpenL;
-import org.openl.binding.IBindingContext;
-import org.openl.binding.exception.DuplicatedFieldException;
-import org.openl.binding.exception.DuplicatedMethodException;
-import org.openl.binding.impl.module.ModuleOpenClass;
-import org.openl.classloader.OpenLBundleClassLoader;
-import org.openl.dependency.CompiledDependency;
-import org.openl.engine.ExtendableModuleOpenClass;
-import org.openl.engine.OpenLSystemProperties;
-import org.openl.exception.OpenlNotCheckedException;
-import org.openl.rules.binding.RulesModuleBindingContext;
-import org.openl.rules.calc.CustomSpreadsheetResultOpenClass;
-<<<<<<< HEAD
-import org.openl.rules.calc.SpreadsheetBoundNode;
-import org.openl.rules.calc.SpreadsheetResultOpenClass;
-=======
->>>>>>> 1c8945db
-import org.openl.rules.constants.ConstantOpenField;
-import org.openl.rules.data.IDataBase;
-import org.openl.rules.data.ITable;
-import org.openl.rules.lang.xls.XlsNodeTypes;
-import org.openl.rules.lang.xls.binding.wrapper.IOpenMethodWrapper;
-import org.openl.rules.lang.xls.binding.wrapper.WrapperLogic;
-import org.openl.rules.lang.xls.prebind.ILazyMember;
-import org.openl.rules.lang.xls.syntax.TableSyntaxNode;
-import org.openl.rules.lang.xls.syntax.XlsModuleSyntaxNode;
-import org.openl.rules.table.OpenLArgumentsCloner;
-import org.openl.rules.table.properties.ITableProperties;
-import org.openl.rules.table.properties.PropertiesHelper;
-import org.openl.rules.table.properties.def.TablePropertyDefinition;
-import org.openl.rules.table.properties.def.TablePropertyDefinitionUtils;
-import org.openl.rules.testmethod.TestSuiteMethod;
-import org.openl.rules.types.OpenMethodDispatcher;
-import org.openl.rules.types.UriMemberHelper;
-import org.openl.rules.types.impl.MatchingOpenMethodDispatcher;
-import org.openl.rules.types.impl.OverloadedMethodsDispatcherTable;
-import org.openl.source.IOpenSourceCodeModule;
-import org.openl.syntax.code.IParsedCode;
-import org.openl.syntax.exception.SyntaxNodeException;
-import org.openl.syntax.exception.SyntaxNodeExceptionUtils;
-import org.openl.types.IMemberMetaInfo;
-import org.openl.types.IModuleInfo;
-import org.openl.types.IOpenClass;
-import org.openl.types.IOpenField;
-import org.openl.types.IOpenMethod;
-import org.openl.types.impl.AMethod;
-import org.openl.util.StringUtils;
-import org.slf4j.Logger;
-import org.slf4j.LoggerFactory;
-
-import com.rits.cloning.Cloner;
-
-/**
- * @author snshor
- *
- */
-public class XlsModuleOpenClass extends ModuleOpenClass implements ExtendableModuleOpenClass {
-
-    private final Logger log = LoggerFactory.getLogger(XlsModuleOpenClass.class);
-
-    private IDataBase dataBase;
-
-    /**
-     * Whether DecisionTable should be used as a dispatcher for overloaded tables. By default(this flag equals false)
-     * dispatching logic will be performed in Java code.
-     */
-    private boolean useDecisionTableDispatcher;
-
-    private boolean dispatchingValidationEnabled;
-
-    private Collection<String> imports = new HashSet<>();
-
-    private ClassLoader classLoader;
-
-    private OpenLBundleClassLoader classGenerationClassLoader;
-
-    private RulesModuleBindingContext rulesModuleBindingContext;
-
-    private XlsDefinitions xlsDefinitions = new XlsDefinitions();
-
-<<<<<<< HEAD
-    private String csrBeansPackage;
-
-    private SpreadsheetResultOpenClass spreadsheetResultOpenClass;
-
-=======
->>>>>>> 1c8945db
-    public RulesModuleBindingContext getRulesModuleBindingContext() {
-        return rulesModuleBindingContext;
-    }
-
-    /**
-     * Constructor for module with dependent modules
-     *
-     */
-    public XlsModuleOpenClass(String name,
-            XlsMetaInfo metaInfo,
-            OpenL openl,
-            IDataBase dbase,
-            Set<CompiledDependency> usingModules,
-            ClassLoader classLoader,
-            IBindingContext bindingContext) {
-        super(name, openl);
-
-        this.dataBase = dbase;
-        this.metaInfo = metaInfo;
-        this.useDecisionTableDispatcher = OpenLSystemProperties.isDTDispatchingMode(bindingContext.getExternalParams());
-        this.dispatchingValidationEnabled = OpenLSystemProperties
-            .isDispatchingValidationEnabled(bindingContext.getExternalParams());
-        this.classLoader = classLoader;
-        this.classGenerationClassLoader = new OpenLBundleClassLoader(null);
-        this.classGenerationClassLoader.addClassLoader(classLoader);
-<<<<<<< HEAD
-        this.csrBeansPackage = getCsrBeansPackage(bindingContext);
-=======
-
->>>>>>> 1c8945db
-        this.rulesModuleBindingContext = new RulesModuleBindingContext(bindingContext, this);
-        if (OpenLSystemProperties.isCustomSpreadsheetTypesSupported(bindingContext.getExternalParams())) {
-            this.spreadsheetResultOpenClass = new SpreadsheetResultOpenClass(this);
-        }
-        if (usingModules != null) {
-            setDependencies(usingModules);
-            initDependencies();
-        }
-        initImports(metaInfo.getXlsModuleNode());
-    }
-
-    public boolean isUseDecisionTableDispatcher() {
-        return useDecisionTableDispatcher;
-    }
-
-    public ClassLoader getClassLoader() {
-        return classLoader;
-    }
-
-    public OpenLBundleClassLoader getClassGenerationClassLoader() {
-        return classGenerationClassLoader;
-    }
-
-    private void initImports(XlsModuleSyntaxNode xlsModuleSyntaxNode) {
-        imports.addAll(xlsModuleSyntaxNode.getImports());
-    }
-
-    // TODO: should be placed to ModuleOpenClass
-    public IDataBase getDataBase() {
-        return dataBase;
-    }
-
-    protected void addXlsDefinitions(CompiledDependency dependency) {
-        IOpenClass openClass = dependency.getCompiledOpenClass().getOpenClassWithErrors();
-        if (openClass instanceof XlsModuleOpenClass) {
-            XlsModuleOpenClass xlsModuleOpenClass = (XlsModuleOpenClass) openClass;
-            this.xlsDefinitions.addAll(xlsModuleOpenClass.getXlsDefinitions());
-        }
-    }
-
-    public XlsDefinitions getXlsDefinitions() {
-        return xlsDefinitions;
-    }
-
-    @Override
-    protected IOpenClass processDependencyTypeBeforeAdding(IOpenClass type) {
-        if (type instanceof CustomSpreadsheetResultOpenClass) {
-            IOpenClass existingType = findType(type.getName());
-            if (existingType instanceof CustomSpreadsheetResultOpenClass) {
-                CustomSpreadsheetResultOpenClass existingCustomSpreadsheetResultOpenClass = (CustomSpreadsheetResultOpenClass) existingType;
-                existingCustomSpreadsheetResultOpenClass.extendWith((CustomSpreadsheetResultOpenClass) type);
-                return existingCustomSpreadsheetResultOpenClass;
-            } else {
-                return ((CustomSpreadsheetResultOpenClass) type).makeCopyForModule(this);
-            }
-        }
-        return super.processDependencyTypeBeforeAdding(type);
-    }
-
-    /**
-     * Populate current module fields with data from dependent modules.
-     */
-    @Override
-    protected void initDependencies() {// Reduce iterators over dependencies for
-        // compilation issue with lazy loading
-        for (CompiledDependency dependency : this.getDependencies()) {
-            // commented as there is no need to add each datatype to upper
-            // module.
-            // as now it`s will be impossible to validate from which module the
-            // datatype is.
-            //
-            // addTypes(dependency);
-            addDependencyTypes(dependency);
-
-            addXlsDefinitions(dependency);
-
-            addMethods(dependency);
-            // Populate current module fields with data from dependent modules.
-            // Requered
-            // for data tables inheriting from dependend modules.
-            addDataTables(dependency.getCompiledOpenClass()); // Required for
-            // data tables.
-            addFields(dependency);
-        }
-
-        for (IOpenClass type : getTypes()) {
-            if (type instanceof CustomSpreadsheetResultOpenClass) {
-                ((CustomSpreadsheetResultOpenClass) type).fixCSRFields();
-            }
-        }
-    }
-
-    public Collection<String> getImports() {
-        return imports;
-    }
-
-    @SuppressWarnings("unchecked")
-    protected IOpenMethod extractNonLazyMethod(IOpenMethod method) {
-        if (method instanceof ILazyMember) {
-            return extractNonLazyMethod(((ILazyMember<IOpenMethod>) method).getOriginal());
-        }
-        return method;
-    }
-
-    @Override
-    protected boolean isDependencyMethodInheritable(IOpenMethod openMethod) {
-        IOpenMethod method = extractNonLazyMethod(openMethod);
-        if (method instanceof TestSuiteMethod) {
-            return false;
-        }
-        return super.isDependencyMethodInheritable(method);
-    }
-
-    @SuppressWarnings("unchecked")
-    protected IOpenField extractNonLazyMember(IOpenField openField) {
-        if (openField instanceof ILazyMember) {
-            return extractNonLazyMember(((ILazyMember<IOpenField>) openField).getOriginal());
-        }
-        return openField;
-    }
-
-    @Override
-    protected boolean isDependencyFieldInheritable(IOpenField openField) {
-        IOpenField field = extractNonLazyMember(openField);
-        if (field instanceof ConstantOpenField) {
-            return true;
-        }
-        return super.isDependencyFieldInheritable(field);
-    }
-
-    @Override
-    public void applyToDependentParsedCode(IParsedCode parsedCode) {
-        Objects.requireNonNull(parsedCode, "parsedCode cannot be null");
-        if (parsedCode.getTopNode() instanceof XlsModuleSyntaxNode) {
-            XlsModuleSyntaxNode xlsModuleSyntaxNode = (XlsModuleSyntaxNode) parsedCode.getTopNode();
-            for (String value : getImports()) {
-                xlsModuleSyntaxNode.addImport(value);
-            }
-        }
-    }
-
-    public SpreadsheetResultOpenClass getSpreadsheetResultOpenClassWithResolvedFieldTypes() {
-        return spreadsheetResultOpenClass;
-    }
-
-    private void addDataTables(CompiledOpenClass dependency) {
-        IOpenClass openClass = dependency.getOpenClassWithErrors();
-
-        if (openClass instanceof XlsModuleOpenClass) {
-            XlsModuleOpenClass xlsModuleOpenClass = (XlsModuleOpenClass) openClass;
-            if (xlsModuleOpenClass.getDataBase() != null) {
-                for (ITable table : xlsModuleOpenClass.getDataBase().getTables()) {
-                    if (XlsNodeTypes.XLS_DATA.toString().equals(table.getTableSyntaxNode().getType())) {
-                        try {
-                            getDataBase().registerTable(table);
-                        } catch (DuplicatedTableException | OpenlNotCheckedException e) {
-                            addError(e);
-                        }
-                    }
-                }
-            }
-        }
-    }
-
-    public XlsMetaInfo getXlsMetaInfo() {
-        return (XlsMetaInfo) metaInfo;
-    }
-
-    protected IOpenMethod undecorateForMultimoduleDispatching(final IOpenMethod openMethod) { // Dispatching
-        // fix
-        // for
-        // mul1ti-module
-        if (openMethod instanceof IOpenMethodWrapper) {
-            IOpenMethodWrapper dispatchWrapper = (IOpenMethodWrapper) openMethod;
-            return dispatchWrapper.getDelegate();
-        }
-        return openMethod;
-    }
-
-    protected IOpenMethod decorateForMultimoduleDispatching(final IOpenMethod openMethod) { // Dispatching
-        // fix
-        // for
-        // mul1ti-module
-        return WrapperLogic.wrapOpenMethod(openMethod, this);
-    }
-
-    @Override
-    public void addField(IOpenField openField) {
-        Map<String, IOpenField> fields = fieldMap();
-        IOpenField field = extractNonLazyMember(openField);
-        if (fields.containsKey(openField.getName())) {
-            IOpenField existedField = extractNonLazyMember(fields.get(openField.getName()));
-            if (field instanceof ConstantOpenField && existedField instanceof ConstantOpenField) { // Ignore
-                // constants
-                // with
-                // the
-                // same
-                // values
-                if (field.getType().equals(existedField.getType()) && Objects
-                    .equals(((ConstantOpenField) field).getValue(), ((ConstantOpenField) existedField).getValue())) {
-                    return;
-                }
-
-                throw new DuplicatedFieldException("", field.getName());
-            }
-
-            UriMemberHelper.validateFieldDuplication(openField, existedField);
-        }
-        fieldMap().put(openField.getName(), openField);
-        if (field instanceof ConstantOpenField) {
-            constantFields.put(openField.getName(), openField);
-        }
-        addFieldToLowerCaseMap(openField);
-    }
-
-    private Map<String, IOpenField> constantFields = new HashMap<>();
-
-    public ConstantOpenField getConstantField(String fname) {
-        IOpenField openField = constantFields.get(fname);
-        return (ConstantOpenField) extractNonLazyMember(openField);
-    }
-
-    public Map<String, IOpenField> getConstantFields() {
-        return Collections.unmodifiableMap(constantFields);
-    }
-
-    /**
-     * Adds method to <code>XlsModuleOpenClass</code>.
-     *
-     * @param method method object
-     */
-    @Override
-    public void addMethod(IOpenMethod method) {
-        if (method instanceof OpenMethodDispatcher) {
-            /*
-             * Dispatcher method should be added by adding all candidates of the specified dispatcher to current
-             * XlsModuleOpenClass(it will cause adding methods to dispatcher of current module or creating new
-             * dispatcher in current module).
-             *
-             * Previously there was problems because dispatcher from dependency was either added to dispatcher of
-             * current module(dispatcher as a candidate in another dispatcher) or added to current module and was
-             * modified during the current module processing. FIXME
-             */
-            for (IOpenMethod candidate : ((OpenMethodDispatcher) method).getCandidates()) {
-                addMethod(candidate);
-            }
-            return;
-        }
-        IOpenMethod m = decorateForMultimoduleDispatching(method);
-
-        // Workaround needed to set the module name in the method while compile
-        if (m instanceof AMethod && ((AMethod) m).getModuleName() == null) {
-            XlsMetaInfo metaInfo = getXlsMetaInfo();
-            if (metaInfo != null) {
-                IOpenSourceCodeModule sourceCodeModule = metaInfo.getXlsModuleNode().getModule();
-                if (sourceCodeModule instanceof IModuleInfo) {
-                    ((AMethod) m).setModuleName(((IModuleInfo) sourceCodeModule).getModuleName());
-                }
-            }
-        }
-
-        // Checks that method already exists in the class. If it already
-        // exists then "overload" it using decorator; otherwise - just add to
-        // the class.
-        //
-        IOpenMethod existedMethod = getDeclaredMethod(m.getName(), m.getSignature().getParameterTypes());
-        if (existedMethod != null) {
-
-            if (!existedMethod.getType().equals(m.getType())) {
-                String message = String.format(
-                    "Method '%s' with return type '%s' is already defined with another return type ('%s')",
-                    m.getName(),
-                    m.getType().getDisplayName(0),
-                    existedMethod.getType().getDisplayName(0));
-                throw new DuplicatedMethodException(message, existedMethod, method);
-            }
-
-            if (!m.equals(existedMethod) && method instanceof TestSuiteMethod) {
-                UriMemberHelper.validateMethodDuplication(method, existedMethod);
-                return;
-            }
-
-            // Checks the instance of existed method. If it's the
-            // OpenMethodDecorator then just add the method-candidate to
-            // decorator; otherwise - replace existed method with new instance
-            // of OpenMethodDecorator for existed method and add new one.
-            //
-            try {
-                if (existedMethod instanceof OpenMethodDispatcher) {
-                    OpenMethodDispatcher decorator = (OpenMethodDispatcher) existedMethod;
-                    decorator.addMethod(undecorateForMultimoduleDispatching(m));
-                } else {
-                    if (!m.equals(existedMethod)) {
-                        // Create decorator for existed method.
-                        //
-                        OpenMethodDispatcher dispatcher = getOpenMethodDispatcher(existedMethod);
-
-                        IOpenMethod openMethod = decorateForMultimoduleDispatching(dispatcher);
-
-                        overrideMethod(openMethod);
-
-                        dispatcher.addMethod(undecorateForMultimoduleDispatching(m));
-                    }
-                }
-            } catch (DuplicatedMethodException e) {
-                SyntaxNodeException error = null;
-                if (m instanceof IMemberMetaInfo) {
-                    IMemberMetaInfo memberMetaInfo = (IMemberMetaInfo) m;
-                    if (memberMetaInfo.getSyntaxNode() != null) {
-                        if (memberMetaInfo.getSyntaxNode() instanceof TableSyntaxNode) {
-                            error = SyntaxNodeExceptionUtils
-                                .createError(e.getMessage(), e, memberMetaInfo.getSyntaxNode());
-                            ((TableSyntaxNode) memberMetaInfo.getSyntaxNode()).addError(error);
-                        }
-                    }
-                }
-                boolean f = false;
-                for (Throwable t : getErrors()) {
-                    if (t.getMessage().equals(e.getMessage())) {
-                        f = true;
-                        break;
-                    }
-                }
-                if (!f) {
-                    if (error != null) {
-                        addError(error);
-                    } else {
-                        addError(e);
-                    }
-                }
-            }
-        } else {
-            // Just wrap original method with dispatcher functionality.
-            //
-
-            if (dispatchingValidationEnabled && !(m instanceof TestSuiteMethod) && dimensionalPropertyPresented(m)) {
-                // Create dispatcher for existed method.
-                //
-                OpenMethodDispatcher dispatcher = getOpenMethodDispatcher(m);
-
-                IOpenMethod openMethod = decorateForMultimoduleDispatching(dispatcher);
-
-                super.addMethod(openMethod);
-
-            } else {
-                super.addMethod(m);
-            }
-        }
-    }
-
-    private boolean dimensionalPropertyPresented(IOpenMethod m) {
-        List<TablePropertyDefinition> dimensionalPropertiesDef = TablePropertyDefinitionUtils
-            .getDimensionalTableProperties();
-        ITableProperties propertiesFromMethod = PropertiesHelper.getTableProperties(m);
-        for (TablePropertyDefinition dimensionProperty : dimensionalPropertiesDef) {
-            String propertyValue = propertiesFromMethod.getPropertyValueAsString(dimensionProperty.getName());
-            if (StringUtils.isNotEmpty(propertyValue)) {
-                return true;
-            }
-        }
-        return false;
-    }
-
-    private OpenMethodDispatcher getOpenMethodDispatcher(IOpenMethod method) {
-        OpenMethodDispatcher decorator;
-        IOpenMethod decorated = undecorateForMultimoduleDispatching(method);
-        if (useDecisionTableDispatcher) {
-            decorator = new OverloadedMethodsDispatcherTable(decorated, this);
-        } else {
-            decorator = new MatchingOpenMethodDispatcher(decorated, this);
-        }
-        return decorator;
-    }
-
-    @Override
-    public void clearOddDataForExecutionMode() {
-        super.clearOddDataForExecutionMode();
-        dataBase = null;
-        rulesModuleBindingContext = null;
-    }
-
-    public void completeOpenClassBuilding() {
-        addTestSuiteMethodsFromDependencies(); // Test method from dependencies
-        // should use methods from this
-        // class.
-    }
-
-    private TestSuiteMethod createNewTestSuiteMethod(TestSuiteMethod testSuiteMethod) {
-        IOpenMethod method = testSuiteMethod.getTestedMethod();
-        IOpenMethod newTargetMethod = getDeclaredMethod(method.getName(), method.getSignature().getParameterTypes());
-        TestSuiteMethod copy = new TestSuiteMethod(newTargetMethod, testSuiteMethod);
-        copy.setModuleName(testSuiteMethod.getModuleName());
-        return copy;
-    }
-
-    private void validateType(IOpenClass type) {
-        if (type instanceof CustomSpreadsheetResultOpenClass) {
-            for (IOpenClass t : getTypes()) {
-                if (t instanceof CustomSpreadsheetResultOpenClass) {
-                    CustomSpreadsheetResultOpenClass csrType = (CustomSpreadsheetResultOpenClass) t;
-                    if (Objects.equals(csrType.getName(), type.getName()) && csrType.isBeanClassInitialized()) {
-                        throw new IllegalStateException(String.format(
-                            "This module does not support adding '%s' custom spreadsheet result types. Bean class has already been initialized for this custom spreadsheet result type.",
-                            csrType.getName()));
-                    }
-                }
-            }
-        }
-    }
-
-    @Override
-    public void addType(IOpenClass type) {
-        validateType(type);
-        super.addType(type);
-    }
-
-    protected void addTestSuiteMethodsFromDependencies() {
-        for (CompiledDependency dependency : this.getDependencies()) {
-            for (IOpenMethod depMethod : dependency.getCompiledOpenClass().getOpenClassWithErrors().getMethods()) {
-                if (depMethod instanceof TestSuiteMethod) {
-                    TestSuiteMethod testSuiteMethod = (TestSuiteMethod) depMethod;
-                    try {
-                        // Workaround for set dependency names in method while
-                        // compile
-                        if (testSuiteMethod.getModuleName() == null) {
-                            testSuiteMethod.setModuleName(dependency.getDependencyName());
-                        }
-                        TestSuiteMethod newTestSuiteMethod = createNewTestSuiteMethod(testSuiteMethod);
-                        addMethod(newTestSuiteMethod);
-                    } catch (OpenlNotCheckedException e) {
-                        addError(e);
-                    }
-                }
-            }
-        }
-    }
-
-    private volatile OpenLArgumentsCloner cloner = null;
-
-    public Cloner getCloner() {
-        if (cloner == null) {
-            synchronized (this) {
-                if (cloner == null) {
-                    cloner = new OpenLArgumentsCloner();
-                }
-            }
-        }
-        return cloner;
-    }
-
-}
+/*
+ * Created on Oct 23, 2003
+ *
+ * Developed by Intelligent ChoicePoint Inc. 2003
+ */
+
+package org.openl.rules.lang.xls.binding;
+
+import java.util.Collection;
+import java.util.Collections;
+import java.util.HashMap;
+import java.util.HashSet;
+import java.util.List;
+import java.util.Map;
+import java.util.Objects;
+import java.util.Set;
+
+import org.openl.CompiledOpenClass;
+import org.openl.OpenL;
+import org.openl.binding.IBindingContext;
+import org.openl.binding.exception.DuplicatedFieldException;
+import org.openl.binding.exception.DuplicatedMethodException;
+import org.openl.binding.impl.module.ModuleOpenClass;
+import org.openl.classloader.OpenLBundleClassLoader;
+import org.openl.dependency.CompiledDependency;
+import org.openl.engine.ExtendableModuleOpenClass;
+import org.openl.engine.OpenLSystemProperties;
+import org.openl.exception.OpenlNotCheckedException;
+import org.openl.rules.binding.RulesModuleBindingContext;
+import org.openl.rules.calc.CustomSpreadsheetResultOpenClass;
+import org.openl.rules.calc.SpreadsheetResultOpenClass;
+import org.openl.rules.constants.ConstantOpenField;
+import org.openl.rules.data.IDataBase;
+import org.openl.rules.data.ITable;
+import org.openl.rules.lang.xls.XlsNodeTypes;
+import org.openl.rules.lang.xls.binding.wrapper.IOpenMethodWrapper;
+import org.openl.rules.lang.xls.binding.wrapper.WrapperLogic;
+import org.openl.rules.lang.xls.prebind.ILazyMember;
+import org.openl.rules.lang.xls.syntax.TableSyntaxNode;
+import org.openl.rules.lang.xls.syntax.XlsModuleSyntaxNode;
+import org.openl.rules.table.OpenLArgumentsCloner;
+import org.openl.rules.table.properties.ITableProperties;
+import org.openl.rules.table.properties.PropertiesHelper;
+import org.openl.rules.table.properties.def.TablePropertyDefinition;
+import org.openl.rules.table.properties.def.TablePropertyDefinitionUtils;
+import org.openl.rules.testmethod.TestSuiteMethod;
+import org.openl.rules.types.OpenMethodDispatcher;
+import org.openl.rules.types.UriMemberHelper;
+import org.openl.rules.types.impl.MatchingOpenMethodDispatcher;
+import org.openl.rules.types.impl.OverloadedMethodsDispatcherTable;
+import org.openl.source.IOpenSourceCodeModule;
+import org.openl.syntax.code.IParsedCode;
+import org.openl.syntax.exception.SyntaxNodeException;
+import org.openl.syntax.exception.SyntaxNodeExceptionUtils;
+import org.openl.types.IMemberMetaInfo;
+import org.openl.types.IModuleInfo;
+import org.openl.types.IOpenClass;
+import org.openl.types.IOpenField;
+import org.openl.types.IOpenMethod;
+import org.openl.types.impl.AMethod;
+import org.openl.util.StringUtils;
+import org.slf4j.Logger;
+import org.slf4j.LoggerFactory;
+
+import com.rits.cloning.Cloner;
+
+/**
+ * @author snshor
+ *
+ */
+public class XlsModuleOpenClass extends ModuleOpenClass implements ExtendableModuleOpenClass {
+
+    private final Logger log = LoggerFactory.getLogger(XlsModuleOpenClass.class);
+
+    private IDataBase dataBase;
+
+    /**
+     * Whether DecisionTable should be used as a dispatcher for overloaded tables. By default(this flag equals false)
+     * dispatching logic will be performed in Java code.
+     */
+    private boolean useDecisionTableDispatcher;
+
+    private boolean dispatchingValidationEnabled;
+
+    private Collection<String> imports = new HashSet<>();
+
+    private ClassLoader classLoader;
+
+    private OpenLBundleClassLoader classGenerationClassLoader;
+
+    private RulesModuleBindingContext rulesModuleBindingContext;
+
+    private XlsDefinitions xlsDefinitions = new XlsDefinitions();
+
+    private SpreadsheetResultOpenClass spreadsheetResultOpenClass;
+
+    public RulesModuleBindingContext getRulesModuleBindingContext() {
+        return rulesModuleBindingContext;
+    }
+
+    /**
+     * Constructor for module with dependent modules
+     *
+     */
+    public XlsModuleOpenClass(String name,
+            XlsMetaInfo metaInfo,
+            OpenL openl,
+            IDataBase dbase,
+            Set<CompiledDependency> usingModules,
+            ClassLoader classLoader,
+            IBindingContext bindingContext) {
+        super(name, openl);
+
+        this.dataBase = dbase;
+        this.metaInfo = metaInfo;
+        this.useDecisionTableDispatcher = OpenLSystemProperties.isDTDispatchingMode(bindingContext.getExternalParams());
+        this.dispatchingValidationEnabled = OpenLSystemProperties
+            .isDispatchingValidationEnabled(bindingContext.getExternalParams());
+        this.classLoader = classLoader;
+        this.classGenerationClassLoader = new OpenLBundleClassLoader(null);
+        this.classGenerationClassLoader.addClassLoader(classLoader);
+        this.rulesModuleBindingContext = new RulesModuleBindingContext(bindingContext, this);
+        if (OpenLSystemProperties.isCustomSpreadsheetTypesSupported(bindingContext.getExternalParams())) {
+            this.spreadsheetResultOpenClass = new SpreadsheetResultOpenClass(this);
+        }
+        if (usingModules != null) {
+            setDependencies(usingModules);
+            initDependencies();
+        }
+        initImports(metaInfo.getXlsModuleNode());
+    }
+
+    public boolean isUseDecisionTableDispatcher() {
+        return useDecisionTableDispatcher;
+    }
+
+    public ClassLoader getClassLoader() {
+        return classLoader;
+    }
+
+    public OpenLBundleClassLoader getClassGenerationClassLoader() {
+        return classGenerationClassLoader;
+    }
+
+    private void initImports(XlsModuleSyntaxNode xlsModuleSyntaxNode) {
+        imports.addAll(xlsModuleSyntaxNode.getImports());
+    }
+
+    // TODO: should be placed to ModuleOpenClass
+    public IDataBase getDataBase() {
+        return dataBase;
+    }
+
+    protected void addXlsDefinitions(CompiledDependency dependency) {
+        IOpenClass openClass = dependency.getCompiledOpenClass().getOpenClassWithErrors();
+        if (openClass instanceof XlsModuleOpenClass) {
+            XlsModuleOpenClass xlsModuleOpenClass = (XlsModuleOpenClass) openClass;
+            this.xlsDefinitions.addAll(xlsModuleOpenClass.getXlsDefinitions());
+        }
+    }
+
+    public XlsDefinitions getXlsDefinitions() {
+        return xlsDefinitions;
+    }
+
+    @Override
+    protected IOpenClass processDependencyTypeBeforeAdding(IOpenClass type) {
+        if (type instanceof CustomSpreadsheetResultOpenClass) {
+            IOpenClass existingType = findType(type.getName());
+            if (existingType instanceof CustomSpreadsheetResultOpenClass) {
+                CustomSpreadsheetResultOpenClass existingCustomSpreadsheetResultOpenClass = (CustomSpreadsheetResultOpenClass) existingType;
+                existingCustomSpreadsheetResultOpenClass.extendWith((CustomSpreadsheetResultOpenClass) type);
+                return existingCustomSpreadsheetResultOpenClass;
+            } else {
+                return ((CustomSpreadsheetResultOpenClass) type).makeCopyForModule(this);
+            }
+        }
+        return super.processDependencyTypeBeforeAdding(type);
+    }
+
+    /**
+     * Populate current module fields with data from dependent modules.
+     */
+    @Override
+    protected void initDependencies() {// Reduce iterators over dependencies for
+        // compilation issue with lazy loading
+        for (CompiledDependency dependency : this.getDependencies()) {
+            // commented as there is no need to add each datatype to upper
+            // module.
+            // as now it`s will be impossible to validate from which module the
+            // datatype is.
+            //
+            // addTypes(dependency);
+            addDependencyTypes(dependency);
+
+            addXlsDefinitions(dependency);
+
+            addMethods(dependency);
+            // Populate current module fields with data from dependent modules.
+            // Requered
+            // for data tables inheriting from dependend modules.
+            addDataTables(dependency.getCompiledOpenClass()); // Required for
+            // data tables.
+            addFields(dependency);
+        }
+
+        for (IOpenClass type : getTypes()) {
+            if (type instanceof CustomSpreadsheetResultOpenClass) {
+                ((CustomSpreadsheetResultOpenClass) type).fixCSRFields();
+            }
+        }
+    }
+
+    public Collection<String> getImports() {
+        return imports;
+    }
+
+    @SuppressWarnings("unchecked")
+    protected IOpenMethod extractNonLazyMethod(IOpenMethod method) {
+        if (method instanceof ILazyMember) {
+            return extractNonLazyMethod(((ILazyMember<IOpenMethod>) method).getOriginal());
+        }
+        return method;
+    }
+
+    @Override
+    protected boolean isDependencyMethodInheritable(IOpenMethod openMethod) {
+        IOpenMethod method = extractNonLazyMethod(openMethod);
+        if (method instanceof TestSuiteMethod) {
+            return false;
+        }
+        return super.isDependencyMethodInheritable(method);
+    }
+
+    @SuppressWarnings("unchecked")
+    protected IOpenField extractNonLazyMember(IOpenField openField) {
+        if (openField instanceof ILazyMember) {
+            return extractNonLazyMember(((ILazyMember<IOpenField>) openField).getOriginal());
+        }
+        return openField;
+    }
+
+    @Override
+    protected boolean isDependencyFieldInheritable(IOpenField openField) {
+        IOpenField field = extractNonLazyMember(openField);
+        if (field instanceof ConstantOpenField) {
+            return true;
+        }
+        return super.isDependencyFieldInheritable(field);
+    }
+
+    @Override
+    public void applyToDependentParsedCode(IParsedCode parsedCode) {
+        Objects.requireNonNull(parsedCode, "parsedCode cannot be null");
+        if (parsedCode.getTopNode() instanceof XlsModuleSyntaxNode) {
+            XlsModuleSyntaxNode xlsModuleSyntaxNode = (XlsModuleSyntaxNode) parsedCode.getTopNode();
+            for (String value : getImports()) {
+                xlsModuleSyntaxNode.addImport(value);
+            }
+        }
+    }
+
+    public SpreadsheetResultOpenClass getSpreadsheetResultOpenClassWithResolvedFieldTypes() {
+        return spreadsheetResultOpenClass;
+    }
+
+    private void addDataTables(CompiledOpenClass dependency) {
+        IOpenClass openClass = dependency.getOpenClassWithErrors();
+
+        if (openClass instanceof XlsModuleOpenClass) {
+            XlsModuleOpenClass xlsModuleOpenClass = (XlsModuleOpenClass) openClass;
+            if (xlsModuleOpenClass.getDataBase() != null) {
+                for (ITable table : xlsModuleOpenClass.getDataBase().getTables()) {
+                    if (XlsNodeTypes.XLS_DATA.toString().equals(table.getTableSyntaxNode().getType())) {
+                        try {
+                            getDataBase().registerTable(table);
+                        } catch (DuplicatedTableException | OpenlNotCheckedException e) {
+                            addError(e);
+                        }
+                    }
+                }
+            }
+        }
+    }
+
+    public XlsMetaInfo getXlsMetaInfo() {
+        return (XlsMetaInfo) metaInfo;
+    }
+
+    protected IOpenMethod undecorateForMultimoduleDispatching(final IOpenMethod openMethod) { // Dispatching
+        // fix
+        // for
+        // mul1ti-module
+        if (openMethod instanceof IOpenMethodWrapper) {
+            IOpenMethodWrapper dispatchWrapper = (IOpenMethodWrapper) openMethod;
+            return dispatchWrapper.getDelegate();
+        }
+        return openMethod;
+    }
+
+    protected IOpenMethod decorateForMultimoduleDispatching(final IOpenMethod openMethod) { // Dispatching
+        // fix
+        // for
+        // mul1ti-module
+        return WrapperLogic.wrapOpenMethod(openMethod, this);
+    }
+
+    @Override
+    public void addField(IOpenField openField) {
+        Map<String, IOpenField> fields = fieldMap();
+        IOpenField field = extractNonLazyMember(openField);
+        if (fields.containsKey(openField.getName())) {
+            IOpenField existedField = extractNonLazyMember(fields.get(openField.getName()));
+            if (field instanceof ConstantOpenField && existedField instanceof ConstantOpenField) { // Ignore
+                // constants
+                // with
+                // the
+                // same
+                // values
+                if (field.getType().equals(existedField.getType()) && Objects
+                    .equals(((ConstantOpenField) field).getValue(), ((ConstantOpenField) existedField).getValue())) {
+                    return;
+                }
+
+                throw new DuplicatedFieldException("", field.getName());
+            }
+
+            UriMemberHelper.validateFieldDuplication(openField, existedField);
+        }
+        fieldMap().put(openField.getName(), openField);
+        if (field instanceof ConstantOpenField) {
+            constantFields.put(openField.getName(), openField);
+        }
+        addFieldToLowerCaseMap(openField);
+    }
+
+    private Map<String, IOpenField> constantFields = new HashMap<>();
+
+    public ConstantOpenField getConstantField(String fname) {
+        IOpenField openField = constantFields.get(fname);
+        return (ConstantOpenField) extractNonLazyMember(openField);
+    }
+
+    public Map<String, IOpenField> getConstantFields() {
+        return Collections.unmodifiableMap(constantFields);
+    }
+
+    /**
+     * Adds method to <code>XlsModuleOpenClass</code>.
+     *
+     * @param method method object
+     */
+    @Override
+    public void addMethod(IOpenMethod method) {
+        if (method instanceof OpenMethodDispatcher) {
+            /*
+             * Dispatcher method should be added by adding all candidates of the specified dispatcher to current
+             * XlsModuleOpenClass(it will cause adding methods to dispatcher of current module or creating new
+             * dispatcher in current module).
+             *
+             * Previously there was problems because dispatcher from dependency was either added to dispatcher of
+             * current module(dispatcher as a candidate in another dispatcher) or added to current module and was
+             * modified during the current module processing. FIXME
+             */
+            for (IOpenMethod candidate : ((OpenMethodDispatcher) method).getCandidates()) {
+                addMethod(candidate);
+            }
+            return;
+        }
+        IOpenMethod m = decorateForMultimoduleDispatching(method);
+
+        // Workaround needed to set the module name in the method while compile
+        if (m instanceof AMethod && ((AMethod) m).getModuleName() == null) {
+            XlsMetaInfo metaInfo = getXlsMetaInfo();
+            if (metaInfo != null) {
+                IOpenSourceCodeModule sourceCodeModule = metaInfo.getXlsModuleNode().getModule();
+                if (sourceCodeModule instanceof IModuleInfo) {
+                    ((AMethod) m).setModuleName(((IModuleInfo) sourceCodeModule).getModuleName());
+                }
+            }
+        }
+
+        // Checks that method already exists in the class. If it already
+        // exists then "overload" it using decorator; otherwise - just add to
+        // the class.
+        //
+        IOpenMethod existedMethod = getDeclaredMethod(m.getName(), m.getSignature().getParameterTypes());
+        if (existedMethod != null) {
+
+            if (!existedMethod.getType().equals(m.getType())) {
+                String message = String.format(
+                    "Method '%s' with return type '%s' is already defined with another return type ('%s')",
+                    m.getName(),
+                    m.getType().getDisplayName(0),
+                    existedMethod.getType().getDisplayName(0));
+                throw new DuplicatedMethodException(message, existedMethod, method);
+            }
+
+            if (!m.equals(existedMethod) && method instanceof TestSuiteMethod) {
+                UriMemberHelper.validateMethodDuplication(method, existedMethod);
+                return;
+            }
+
+            // Checks the instance of existed method. If it's the
+            // OpenMethodDecorator then just add the method-candidate to
+            // decorator; otherwise - replace existed method with new instance
+            // of OpenMethodDecorator for existed method and add new one.
+            //
+            try {
+                if (existedMethod instanceof OpenMethodDispatcher) {
+                    OpenMethodDispatcher decorator = (OpenMethodDispatcher) existedMethod;
+                    decorator.addMethod(undecorateForMultimoduleDispatching(m));
+                } else {
+                    if (!m.equals(existedMethod)) {
+                        // Create decorator for existed method.
+                        //
+                        OpenMethodDispatcher dispatcher = getOpenMethodDispatcher(existedMethod);
+
+                        IOpenMethod openMethod = decorateForMultimoduleDispatching(dispatcher);
+
+                        overrideMethod(openMethod);
+
+                        dispatcher.addMethod(undecorateForMultimoduleDispatching(m));
+                    }
+                }
+            } catch (DuplicatedMethodException e) {
+                SyntaxNodeException error = null;
+                if (m instanceof IMemberMetaInfo) {
+                    IMemberMetaInfo memberMetaInfo = (IMemberMetaInfo) m;
+                    if (memberMetaInfo.getSyntaxNode() != null) {
+                        if (memberMetaInfo.getSyntaxNode() instanceof TableSyntaxNode) {
+                            error = SyntaxNodeExceptionUtils
+                                .createError(e.getMessage(), e, memberMetaInfo.getSyntaxNode());
+                            ((TableSyntaxNode) memberMetaInfo.getSyntaxNode()).addError(error);
+                        }
+                    }
+                }
+                boolean f = false;
+                for (Throwable t : getErrors()) {
+                    if (t.getMessage().equals(e.getMessage())) {
+                        f = true;
+                        break;
+                    }
+                }
+                if (!f) {
+                    if (error != null) {
+                        addError(error);
+                    } else {
+                        addError(e);
+                    }
+                }
+            }
+        } else {
+            // Just wrap original method with dispatcher functionality.
+            //
+
+            if (dispatchingValidationEnabled && !(m instanceof TestSuiteMethod) && dimensionalPropertyPresented(m)) {
+                // Create dispatcher for existed method.
+                //
+                OpenMethodDispatcher dispatcher = getOpenMethodDispatcher(m);
+
+                IOpenMethod openMethod = decorateForMultimoduleDispatching(dispatcher);
+
+                super.addMethod(openMethod);
+
+            } else {
+                super.addMethod(m);
+            }
+        }
+    }
+
+    private boolean dimensionalPropertyPresented(IOpenMethod m) {
+        List<TablePropertyDefinition> dimensionalPropertiesDef = TablePropertyDefinitionUtils
+            .getDimensionalTableProperties();
+        ITableProperties propertiesFromMethod = PropertiesHelper.getTableProperties(m);
+        for (TablePropertyDefinition dimensionProperty : dimensionalPropertiesDef) {
+            String propertyValue = propertiesFromMethod.getPropertyValueAsString(dimensionProperty.getName());
+            if (StringUtils.isNotEmpty(propertyValue)) {
+                return true;
+            }
+        }
+        return false;
+    }
+
+    private OpenMethodDispatcher getOpenMethodDispatcher(IOpenMethod method) {
+        OpenMethodDispatcher decorator;
+        IOpenMethod decorated = undecorateForMultimoduleDispatching(method);
+        if (useDecisionTableDispatcher) {
+            decorator = new OverloadedMethodsDispatcherTable(decorated, this);
+        } else {
+            decorator = new MatchingOpenMethodDispatcher(decorated, this);
+        }
+        return decorator;
+    }
+
+    @Override
+    public void clearOddDataForExecutionMode() {
+        super.clearOddDataForExecutionMode();
+        dataBase = null;
+        rulesModuleBindingContext = null;
+    }
+
+    public void completeOpenClassBuilding() {
+        addTestSuiteMethodsFromDependencies(); // Test method from dependencies
+        // should use methods from this
+        // class.
+    }
+
+    private TestSuiteMethod createNewTestSuiteMethod(TestSuiteMethod testSuiteMethod) {
+        IOpenMethod method = testSuiteMethod.getTestedMethod();
+        IOpenMethod newTargetMethod = getDeclaredMethod(method.getName(), method.getSignature().getParameterTypes());
+        TestSuiteMethod copy = new TestSuiteMethod(newTargetMethod, testSuiteMethod);
+        copy.setModuleName(testSuiteMethod.getModuleName());
+        return copy;
+    }
+
+    private void validateType(IOpenClass type) {
+        if (type instanceof CustomSpreadsheetResultOpenClass) {
+            for (IOpenClass t : getTypes()) {
+                if (t instanceof CustomSpreadsheetResultOpenClass) {
+                    CustomSpreadsheetResultOpenClass csrType = (CustomSpreadsheetResultOpenClass) t;
+                    if (Objects.equals(csrType.getName(), type.getName()) && csrType.isBeanClassInitialized()) {
+                        throw new IllegalStateException(String.format(
+                            "This module does not support adding '%s' custom spreadsheet result types. Bean class has already been initialized for this custom spreadsheet result type.",
+                            csrType.getName()));
+                    }
+                }
+            }
+        }
+    }
+
+    @Override
+    public void addType(IOpenClass type) {
+        validateType(type);
+        super.addType(type);
+    }
+
+    protected void addTestSuiteMethodsFromDependencies() {
+        for (CompiledDependency dependency : this.getDependencies()) {
+            for (IOpenMethod depMethod : dependency.getCompiledOpenClass().getOpenClassWithErrors().getMethods()) {
+                if (depMethod instanceof TestSuiteMethod) {
+                    TestSuiteMethod testSuiteMethod = (TestSuiteMethod) depMethod;
+                    try {
+                        // Workaround for set dependency names in method while
+                        // compile
+                        if (testSuiteMethod.getModuleName() == null) {
+                            testSuiteMethod.setModuleName(dependency.getDependencyName());
+                        }
+                        TestSuiteMethod newTestSuiteMethod = createNewTestSuiteMethod(testSuiteMethod);
+                        addMethod(newTestSuiteMethod);
+                    } catch (OpenlNotCheckedException e) {
+                        addError(e);
+                    }
+                }
+            }
+        }
+    }
+
+    private volatile OpenLArgumentsCloner cloner = null;
+
+    public Cloner getCloner() {
+        if (cloner == null) {
+            synchronized (this) {
+                if (cloner == null) {
+                    cloner = new OpenLArgumentsCloner();
+                }
+            }
+        }
+        return cloner;
+    }
+
+}