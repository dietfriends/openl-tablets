package org.openl.rules.calc;

import org.apache.commons.logging.Log;
import org.apache.commons.logging.LogFactory;
import org.openl.rules.calc.element.SpreadsheetCell;
import org.openl.rules.calc.trace.SpreadsheetTraceObject;
import org.openl.rules.method.RulesMethodInvoker;
import org.openl.types.IDynamicObject;
import org.openl.vm.IRuntimeEnv;
import org.openl.vm.trace.Tracer;

/**
 * Invoker for {@link Spreadsheet}.
 * 
 * @author DLiauchuk
 * 
 */
public class SpreadsheetInvoker extends RulesMethodInvoker {

<<<<<<< HEAD
    private final Log log = LogFactory.getLog(SpreadsheetInvoker.class);

    public SpreadsheetInvoker(Spreadsheet spreadsheet) {
        super(spreadsheet);
    }
    
    @Override
    public Spreadsheet getInvokableMethod() {    
        return (Spreadsheet)super.getInvokableMethod();
    }

    public boolean canInvoke() {        
        return getInvokableMethod().getResultBuilder() != null;
    }

    public Object invokeSimple(Object target, Object[] params, IRuntimeEnv env) {        
      SpreadsheetResultCalculator res = new SpreadsheetResultCalculator(getInvokableMethod(), (IDynamicObject) target, params, env);
      return getInvokableMethod().getResultBuilder().makeResult(res);
    }

    public Object invokeTraced(Object target, Object[] params, IRuntimeEnv env) {
        Tracer tracer = Tracer.getTracer();

        Object result = null;

        SpreadsheetTraceObject traceObject = (SpreadsheetTraceObject)getTraceObject(params);
        tracer.push(traceObject);

        try {
            SpreadsheetResultCalculator res = new SpreadsheetResultCalculator(getInvokableMethod(), (IDynamicObject) target, params,
                    env, traceObject);

            result = getInvokableMethod().getResultBuilder().makeResult(res);
            traceObject.setResult(result);
        } catch (RuntimeException e) {
           traceObject.setError(e);
           log.error("Error when tracing Spreadsheet table", e);
           throw e;
        } finally {
            tracer.pop();
        }
        return result;
    }
=======
	private final Log LOG = LogFactory.getLog(SpreadsheetInvoker.class);
	protected Object[][] preFetchedResult;

	public SpreadsheetInvoker(Spreadsheet spreadsheet) {
		super(spreadsheet);
		this.preFetchedResult = preFetchResult(spreadsheet);
	}

	@Override
	public Spreadsheet getInvokableMethod() {
		return (Spreadsheet) super.getInvokableMethod();
	}

	public boolean canInvoke() {
		return getInvokableMethod().getResultBuilder() != null;
	}

	public Object invokeSimple(Object target, Object[] params, IRuntimeEnv env) {
		SpreadsheetResultCalculator res = new SpreadsheetResultCalculator(
				getInvokableMethod(), (IDynamicObject) target, params, env,
//				(Object[][])null);
				preFetchedResult);
		return getInvokableMethod().getResultBuilder().makeResult(res);
	}

	public Object invokeTraced(Object target, Object[] params, IRuntimeEnv env) {
		Tracer tracer = Tracer.getTracer();

		Object result = null;

		SpreadsheetTraceObject traceObject = (SpreadsheetTraceObject) getTraceObject(params);
		tracer.push(traceObject);

		try {
			SpreadsheetResultCalculator res = new SpreadsheetResultCalculator(
					getInvokableMethod(), (IDynamicObject) target, params, env,
					traceObject);

			result = getInvokableMethod().getResultBuilder().makeResult(res);
			traceObject.setResult(result);
		} catch (RuntimeException e) {
			traceObject.setError(e);
			LOG.error("Error when tracing Spreadsheet table", e);
			throw e;
		} finally {
			tracer.pop();
		}
		return result;
	}

	/**
	 * Creates a result with constant values that are populated
	 * 
	 * @param spreadsheet
	 */
	protected Object[][] preFetchResult(Spreadsheet spreadsheet) {
		SpreadsheetCell[][] cc = spreadsheet.getCells();
		Object[][] res = new Object[cc.length][cc[0].length];

		for (int i = 0; i < cc.length; i++) {
			SpreadsheetCell[] row = cc[i];
			for (int j = 0; j < row.length; j++) {
				SpreadsheetCell cell = row[j];
				switch (cell.getKind()) {
				case EMPTY:
					res[i][j] = null;
					break;
				case VALUE:
					res[i][j] = cell.getValue();
					break;
				case METHOD:
					res[i][j] = SpreadsheetResultCalculator.NEED_TO_CALCULATE_VALUE;
					break;
					
				}

			}

		}

		return res;

	}

>>>>>>> ef818244
}
<|MERGE_RESOLUTION|>--- conflicted
+++ resolved
@@ -1,150 +1,104 @@
-package org.openl.rules.calc;
-
-import org.apache.commons.logging.Log;
-import org.apache.commons.logging.LogFactory;
-import org.openl.rules.calc.element.SpreadsheetCell;
-import org.openl.rules.calc.trace.SpreadsheetTraceObject;
-import org.openl.rules.method.RulesMethodInvoker;
-import org.openl.types.IDynamicObject;
-import org.openl.vm.IRuntimeEnv;
-import org.openl.vm.trace.Tracer;
-
-/**
- * Invoker for {@link Spreadsheet}.
- * 
- * @author DLiauchuk
- * 
- */
-public class SpreadsheetInvoker extends RulesMethodInvoker {
-
-<<<<<<< HEAD
-    private final Log log = LogFactory.getLog(SpreadsheetInvoker.class);
-
-    public SpreadsheetInvoker(Spreadsheet spreadsheet) {
-        super(spreadsheet);
-    }
-    
-    @Override
-    public Spreadsheet getInvokableMethod() {    
-        return (Spreadsheet)super.getInvokableMethod();
-    }
-
-    public boolean canInvoke() {        
-        return getInvokableMethod().getResultBuilder() != null;
-    }
-
-    public Object invokeSimple(Object target, Object[] params, IRuntimeEnv env) {        
-      SpreadsheetResultCalculator res = new SpreadsheetResultCalculator(getInvokableMethod(), (IDynamicObject) target, params, env);
-      return getInvokableMethod().getResultBuilder().makeResult(res);
-    }
-
-    public Object invokeTraced(Object target, Object[] params, IRuntimeEnv env) {
-        Tracer tracer = Tracer.getTracer();
-
-        Object result = null;
-
-        SpreadsheetTraceObject traceObject = (SpreadsheetTraceObject)getTraceObject(params);
-        tracer.push(traceObject);
-
-        try {
-            SpreadsheetResultCalculator res = new SpreadsheetResultCalculator(getInvokableMethod(), (IDynamicObject) target, params,
-                    env, traceObject);
-
-            result = getInvokableMethod().getResultBuilder().makeResult(res);
-            traceObject.setResult(result);
-        } catch (RuntimeException e) {
-           traceObject.setError(e);
-           log.error("Error when tracing Spreadsheet table", e);
-           throw e;
-        } finally {
-            tracer.pop();
-        }
-        return result;
-    }
-=======
-	private final Log LOG = LogFactory.getLog(SpreadsheetInvoker.class);
-	protected Object[][] preFetchedResult;
-
-	public SpreadsheetInvoker(Spreadsheet spreadsheet) {
-		super(spreadsheet);
-		this.preFetchedResult = preFetchResult(spreadsheet);
-	}
-
-	@Override
-	public Spreadsheet getInvokableMethod() {
-		return (Spreadsheet) super.getInvokableMethod();
-	}
-
-	public boolean canInvoke() {
-		return getInvokableMethod().getResultBuilder() != null;
-	}
-
-	public Object invokeSimple(Object target, Object[] params, IRuntimeEnv env) {
-		SpreadsheetResultCalculator res = new SpreadsheetResultCalculator(
-				getInvokableMethod(), (IDynamicObject) target, params, env,
-//				(Object[][])null);
-				preFetchedResult);
-		return getInvokableMethod().getResultBuilder().makeResult(res);
-	}
-
-	public Object invokeTraced(Object target, Object[] params, IRuntimeEnv env) {
-		Tracer tracer = Tracer.getTracer();
-
-		Object result = null;
-
-		SpreadsheetTraceObject traceObject = (SpreadsheetTraceObject) getTraceObject(params);
-		tracer.push(traceObject);
-
-		try {
-			SpreadsheetResultCalculator res = new SpreadsheetResultCalculator(
-					getInvokableMethod(), (IDynamicObject) target, params, env,
-					traceObject);
-
-			result = getInvokableMethod().getResultBuilder().makeResult(res);
-			traceObject.setResult(result);
-		} catch (RuntimeException e) {
-			traceObject.setError(e);
-			LOG.error("Error when tracing Spreadsheet table", e);
-			throw e;
-		} finally {
-			tracer.pop();
-		}
-		return result;
-	}
-
-	/**
-	 * Creates a result with constant values that are populated
-	 * 
-	 * @param spreadsheet
-	 */
-	protected Object[][] preFetchResult(Spreadsheet spreadsheet) {
-		SpreadsheetCell[][] cc = spreadsheet.getCells();
-		Object[][] res = new Object[cc.length][cc[0].length];
-
-		for (int i = 0; i < cc.length; i++) {
-			SpreadsheetCell[] row = cc[i];
-			for (int j = 0; j < row.length; j++) {
-				SpreadsheetCell cell = row[j];
-				switch (cell.getKind()) {
-				case EMPTY:
-					res[i][j] = null;
-					break;
-				case VALUE:
-					res[i][j] = cell.getValue();
-					break;
-				case METHOD:
-					res[i][j] = SpreadsheetResultCalculator.NEED_TO_CALCULATE_VALUE;
-					break;
-					
-				}
-
-			}
-
-		}
-
-		return res;
-
-	}
-
->>>>>>> ef818244
-}
+package org.openl.rules.calc;
+
+import org.apache.commons.logging.Log;
+import org.apache.commons.logging.LogFactory;
+import org.openl.rules.calc.element.SpreadsheetCell;
+import org.openl.rules.calc.trace.SpreadsheetTraceObject;
+import org.openl.rules.method.RulesMethodInvoker;
+import org.openl.types.IDynamicObject;
+import org.openl.vm.IRuntimeEnv;
+import org.openl.vm.trace.Tracer;
+
+/**
+ * Invoker for {@link Spreadsheet}.
+ * 
+ * @author DLiauchuk
+ * 
+ */
+public class SpreadsheetInvoker extends RulesMethodInvoker {
+
+	private final Log log = LogFactory.getLog(SpreadsheetInvoker.class);
+	protected Object[][] preFetchedResult;
+
+	public SpreadsheetInvoker(Spreadsheet spreadsheet) {
+		super(spreadsheet);
+		this.preFetchedResult = preFetchResult(spreadsheet);
+	}
+
+	@Override
+	public Spreadsheet getInvokableMethod() {
+		return (Spreadsheet) super.getInvokableMethod();
+	}
+
+	public boolean canInvoke() {
+		return getInvokableMethod().getResultBuilder() != null;
+	}
+
+	public Object invokeSimple(Object target, Object[] params, IRuntimeEnv env) {
+		SpreadsheetResultCalculator res = new SpreadsheetResultCalculator(
+				getInvokableMethod(), (IDynamicObject) target, params, env,
+//				(Object[][])null);
+				preFetchedResult);
+		return getInvokableMethod().getResultBuilder().makeResult(res);
+	}
+
+	public Object invokeTraced(Object target, Object[] params, IRuntimeEnv env) {
+		Tracer tracer = Tracer.getTracer();
+
+		Object result = null;
+
+		SpreadsheetTraceObject traceObject = (SpreadsheetTraceObject) getTraceObject(params);
+		tracer.push(traceObject);
+
+		try {
+			SpreadsheetResultCalculator res = new SpreadsheetResultCalculator(
+					getInvokableMethod(), (IDynamicObject) target, params, env,
+					traceObject);
+
+			result = getInvokableMethod().getResultBuilder().makeResult(res);
+			traceObject.setResult(result);
+		} catch (RuntimeException e) {
+			traceObject.setError(e);
+                        log.error("Error when tracing Spreadsheet table", e);
+			throw e;
+		} finally {
+			tracer.pop();
+		}
+		return result;
+	}
+
+	/**
+	 * Creates a result with constant values that are populated
+	 * 
+	 * @param spreadsheet
+	 */
+	protected Object[][] preFetchResult(Spreadsheet spreadsheet) {
+		SpreadsheetCell[][] cc = spreadsheet.getCells();
+		Object[][] res = new Object[cc.length][cc[0].length];
+
+		for (int i = 0; i < cc.length; i++) {
+			SpreadsheetCell[] row = cc[i];
+			for (int j = 0; j < row.length; j++) {
+				SpreadsheetCell cell = row[j];
+				switch (cell.getKind()) {
+				case EMPTY:
+					res[i][j] = null;
+					break;
+				case VALUE:
+					res[i][j] = cell.getValue();
+					break;
+				case METHOD:
+					res[i][j] = SpreadsheetResultCalculator.NEED_TO_CALCULATE_VALUE;
+					break;
+					
+				}
+
+			}
+
+		}
+
+		return res;
+
+	}
+
+}