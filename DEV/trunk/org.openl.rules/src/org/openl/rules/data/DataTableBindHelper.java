package org.openl.rules.data;

import java.util.ArrayList;
import java.util.List;

import org.apache.commons.lang.ArrayUtils;
import org.apache.commons.lang.StringUtils;
import org.openl.OpenL;
import org.openl.binding.IBindingContext;
import org.openl.binding.impl.BindHelper;
import org.openl.exception.OpenLCompilationException;
import org.openl.meta.StringValue;
import org.openl.rules.lang.xls.syntax.TableSyntaxNode;
import org.openl.rules.table.IGridTable;
import org.openl.rules.table.ILogicalTable;
import org.openl.rules.table.openl.GridCellSourceCodeModule;
import org.openl.syntax.exception.SyntaxNodeException;
import org.openl.syntax.exception.SyntaxNodeExceptionUtils;
import org.openl.syntax.impl.IdentifierNode;
import org.openl.syntax.impl.Tokenizer;
import org.openl.types.IOpenClass;
import org.openl.types.IOpenField;
import org.openl.types.impl.DatatypeArrayElementField;
import org.openl.util.ArrayTool;

public class DataTableBindHelper {

    private static final char INDEX_ROW_REFERENCE_START_SYMBOL = '>';

    private static final String FPK = "_PK_";
    
    /** Indicates that field is a constructor.<br> */
    // Protected to make javadoc reference. 
    protected static final String CONSTRUCTOR_FIELD = "this";

    private static final String CODE_DELIMETERS = ". \n\r";
    private static final String INDEX_ROW_REFERENCE_DELIMITER = " >\n\r";
    private static final String LINK_DELIMETERS = ".";

    // patter for field like addressArry[0]
    private static final String ARRAY_ACCESS_PATTERN = ".+\\[[0-9]+\\]$";
    public static final String PRECISION_PATTERN = "^\\([0-9]+\\)$";

    /**
     * Foreign keys row is optional for data table. It consists reference for
     * field value to other table. Foreign keys always starts from
     * {@value #INDEX_ROW_REFERENCE_START_SYMBOL} symbol.
     * 
     * @param dataTable
     * @return <code>TRUE</code> if second row in data table body (next to the
     *         field row) consists even one value, in any column, starts with
     *         {@value #INDEX_ROW_REFERENCE_START_SYMBOL} symbol.
     */
    public static boolean hasForeignKeysRow(ILogicalTable dataTable) {

        ILogicalTable potentialForeignKeysRow = dataTable.getRows(1, 1);

        int columnsCount = potentialForeignKeysRow.getWidth();

        for (int i = 0; i < columnsCount; i++) {

            ILogicalTable cell = potentialForeignKeysRow.getColumn(i);
            String value = cell.getSource().getCell(0, 0).getStringValue();

            if (value == null || value.trim().length() == 0) {
                continue;
            }

            return value.charAt(0) == INDEX_ROW_REFERENCE_START_SYMBOL;
        }

        return false;
    }

    /**
     * Gets the table body, by skipping the table header and properties
     * sections.
     * 
     * @param tsn
     * @return Table body without table header and properties section.
     */
    public static ILogicalTable getTableBody(TableSyntaxNode tsn) {

        int startRow = 0;

        if (!tsn.hasPropertiesDefinedInTable()) {
            startRow = 1;
        } else {
            startRow = 2;
        }

        return tsn.getTable().getRows(startRow);
    }

    /**
     * Checks if table representation is horizontal. Horizontal is data table
     * where parameters are listed from left to right.</br> Example:
     * 
     * <table cellspacing="2">
     * <tr bgcolor="#ccffff">
     * <td align="center">param1</td>
     * <td align="center">param2</td>
     * <td align="center">param3</td>
     * </tr>
     * <tr bgcolor="#ffff99">
     * <td align="center"><b>param1 value</b></td>
     * <td align="center"><b>param2 value</b></td>
     * <td align="center"><b>param3 value</b></td>
     * </tr>
     * </table>
     * 
     * @param dataTableBody
     * @param tableType
     * @return <code>TRUE</code> if table is horizontal.
     */
    public static boolean isHorizontalTable(ILogicalTable dataTableBody, IOpenClass tableType) {

        // If data table body contains only one row, we consider it is vertical.
        //
        if (dataTableBody.getHeight() != 1) {
            int fieldsCount1 = countChangeableFields(dataTableBody, tableType);
            int fieldsCount2 = countChangeableFields(dataTableBody.transpose(), tableType);

            return fieldsCount1 >= fieldsCount2;
        }

        return false;
    }

    /**
     * Goes through the data table columns from left to right, and count number
     * of changeable <code>{@link IOpenField}</code>.
     * 
     * @param dataTable
     * @param tableType
     * @return Number of <code>{@link IOpenField}</code> found in the data
     *         table.
     */
    private static int countChangeableFields(ILogicalTable dataTable, IOpenClass tableType) {

        int count = 0;
        int width = dataTable.getWidth();

        for (int i = 0; i < width; ++i) {

            String fieldName = dataTable.getColumn(i).getSource().getCell(0, 0).getStringValue();

            if (fieldName == null) {
                continue;
            }

            // Remove extra spaces.
            //
            fieldName = StringUtils.trim(fieldName);
            IOpenField field = findField(fieldName, null, tableType);

            if (field != null && !field.isConst() && field.isWritable()) {
                count += 1;
            }
        }

        return count;
    }

    public static IOpenField findField(String fieldName, ITable table, IOpenClass tableType) {

        if (FPK.equals(fieldName)) {
            return new PrimaryKeyField(FPK, table);
        }

        return tableType.getField(fieldName, true);
    }

    /**
     * Gets the horizontal table representation from current table. If it was
     * vertical it will be transposed.
     * 
     * @param tableBody
     * @param tableType
     * @return Horizontal representation of table.
     */
    public static ILogicalTable getHorizontalTable(ILogicalTable tableBody, IOpenClass tableType) {

        ILogicalTable resultTable = null;

        if (tableBody != null) {
            if (isHorizontalTable(tableBody, tableType)) {
                resultTable = tableBody;
            } else {
                resultTable = tableBody.transpose();
            }
        }

        return resultTable;
    }

    /**
     * Gets the Data_With_Titles rows from the data table body. Data_With_Titles
     * start row consider to be the next row after descriptor section of the
     * table and till the end of the table.
     * 
     * @param horizDataTableBody Horizontal representation of data table body.
     * @return Data_With_Titles rows for current data table body.
     */
    public static ILogicalTable getHorizontalDataWithTitle(ILogicalTable horizDataTableBody) {
        int startIndex = getStartIndexForDataWithTitlesSection(horizDataTableBody);

        return horizDataTableBody.getRows(startIndex);
    }
    
    /**
     * Gets the sub table for displaying on business view.<br> 
     * 
     * @param tableBody data table body.
     * @param tableType
     * @return Data_With_Titles section for current data table body.
     */
    public static ILogicalTable getSubTableForBusinessView(ILogicalTable tableBody, IOpenClass tableType) {
        if (isHorizontalTable(tableBody, tableType)) {
            return getHorizontalDataWithTitle(tableBody);
        } else {
            return getVerticalDataWithTitle(tableBody);
        }
    }
    
    /**
     * Gets the Data_With_Titles columns from the data table body. Data_With_Titles
     * start column consider to be the next column after descriptor section of the
     * table and till the end of the table.
     * 
     * @param verticalTableBody Vertical representation of data table body.
     * @return Data_With_Titles columns for current data table body.
     */
    private static ILogicalTable getVerticalDataWithTitle(ILogicalTable verticalTableBody) {
        ILogicalTable horizDataTableBody = verticalTableBody.transpose();
        int startIndex = getStartIndexForDataWithTitlesSection(horizDataTableBody);
        return verticalTableBody.getColumns(startIndex);
    }

    /**
     * Gets the start index of the Data_With_Titles section of the data
     * table body.<br> 
     * It depends on whether table has or no the foreign key row.<br><br>
     * Works with horizontal representation of data table.
     * 
     * @param horizDataTableBody Horizontal representation of data table body.
     * @return Number of the start row for the Data_With_Titles section.
     */
    private static int getStartIndexForDataWithTitlesSection(ILogicalTable horizDataTableBody) {

        boolean hasForeignKeysRow = hasForeignKeysRow(horizDataTableBody);

        if (hasForeignKeysRow) {
            // Data_With_Titles will starts from this row.
            //
            return 2;
        }

        // Data_With_Titles will starts from this row.
        //
        return 1;
    }

    /**
     * Gets the descriptor rows from the data table body. Descriptor rows are
     * obligatory parameter row and optional foreign key row if it exists in the
     * table.
     * 
     * @param horizDataTableBody Horizontal representation of data table body.
     * @return Descriptor rows for current data table body.
     */
    public static ILogicalTable getDescriptorRows(ILogicalTable horizDataTableBody) {

        int endRow = getEndRowForDescriptorSection(horizDataTableBody);

        return horizDataTableBody.getRows(0, endRow);
    }

    /**
     * Gets the number of end row for descriptor section of the data table body.
     * It depends on whether table has or no the foreign key row.
     * 
     * @param horizDataTableBody Horizontal representation of data table body.
     * @return Number of end row for descriptor section.
     */
    private static int getEndRowForDescriptorSection(ILogicalTable horizDataTableBody) {

        boolean hasForeignKeysRow = hasForeignKeysRow(horizDataTableBody);

        if (hasForeignKeysRow) {

            // descriptorRows will consist fieldRow + iforeignKeyRow.
            //
            return 1;
        }

        // descriptorRows will consist only fieldRow.
        //
        return 0;
    }

    /**
     * Gets title for column if required or returns blank value.
     * 
     * @param dataWithTitleRows Logical part of the data table. Consider to
     *            include all rows from base table after header section
     *            (consists from header row + property section) and descriptor
     *            section (consists from JavaBean name obligatory + optional
     *            index row, see {@link #hasForeignKeysRow(ILogicalTable)}).<br>
     *            This part of table may consists from optional first title row
     *            and followed data rows.
     * @param bindingContext is used for optimization {@link GridCellSourceCodeModule} in execution mode. Can be <code>null</code>.           
     * @param column Number of column in data table.
     * @param hasColumnTitleRow Flag shows if data table has column tytle row.
     * @return Column title (aka Display name).
     */
    public static StringValue makeColumnTitle(IBindingContext bindingContext, ILogicalTable dataWithTitleRows,
            int column, boolean hasColumnTitleRow) {

        String value = StringUtils.EMPTY;

        if (hasColumnTitleRow) {

            ILogicalTable titleCell = dataWithTitleRows.getSubtable(column, 0, 1, 1);
            value = titleCell.getSource().getCell(0, 0).getStringValue();

            // remove extra spaces
            value = StringUtils.trimToEmpty(value);

            return new StringValue(value, value, value, new GridCellSourceCodeModule(titleCell.getSource(),
                    bindingContext));
        }

        return new StringValue(value, value, value, null);
    }
    
    /**
     * 
     * @param bindingContext is used for optimization {@link GridCellSourceCodeModule} in execution mode. Can be <code>null</code>.
     * @param table
     * @param type
     * @param openl
     * @param descriptorRows
     * @param dataWithTitleRows
     * @param hasForeignKeysRow
     * @param hasColumnTytleRow
     * @return
     * @throws Exception
     */
    public static ColumnDescriptor[] makeDescriptors(IBindingContext bindingContext, ITable table, IOpenClass type,
            OpenL openl, ILogicalTable descriptorRows, ILogicalTable dataWithTitleRows, boolean hasForeignKeysRow,
            boolean hasColumnTytleRow) throws Exception {

        int width = descriptorRows.getWidth();
        ColumnDescriptor[] columnDescriptors = new ColumnDescriptor[width];

        List<IdentifierNode[]> columnIdentifiers = getColumnIdentifiers(bindingContext, table, descriptorRows);

        for (int columnNum = 0; columnNum < columnIdentifiers.size(); columnNum++)   {
            IdentifierNode[] fieldAccessorChainTokens = columnIdentifiers.get(columnNum);
            if (fieldAccessorChainTokens != null) {

                IOpenField descriptorField = null;

                // indicates if field is a constructor.
                boolean constructorField = false;

                IdentifierNode foreignKeyTable = null;
                IdentifierNode foreignKey = null;
                IdentifierNode[] accessorChainTokens = null;

                if (fieldAccessorChainTokens.length == 1 && !hasForeignKeysRow) {
                    // process single field in chain, e.g. driver;
                    IdentifierNode fieldNameNode = fieldAccessorChainTokens[0];

                    if (CONSTRUCTOR_FIELD.equals(fieldNameNode.getIdentifier())) {
                        constructorField = true;
                    } else {
                        descriptorField = getWritableField(fieldNameNode, table, type);
                    }
                } else {
                    // process the chain of fields, e.g. driver.homeAdress.street;
                    descriptorField = processFieldsChain(table, type, fieldAccessorChainTokens);
                }

                if (hasForeignKeysRow) {
                    IdentifierNode[] foreignKeyTokens = getForeignKeyTokens(bindingContext, descriptorRows, columnNum);
                    foreignKeyTable = foreignKeyTokens.length > 0 ? foreignKeyTokens[0] : null;
                    foreignKey = foreignKeyTokens.length > 1 ? foreignKeyTokens[1] : null;

                    if (foreignKeyTable != null) {
                        accessorChainTokens = Tokenizer.tokenize(foreignKeyTable.getModule() , LINK_DELIMETERS, foreignKeyTable.getLocation());

                        if (!ArrayUtils.isEmpty(accessorChainTokens)) {
                            foreignKeyTable = accessorChainTokens.length > 0 ? accessorChainTokens[0] : null;

                            fieldAccessorChainTokens = (IdentifierNode[]) ArrayUtils.addAll(fieldAccessorChainTokens, 
                                        (IdentifierNode[]) ArrayUtils.subarray(accessorChainTokens, 1, accessorChainTokens.length));
                        }
                    }
                }

                StringValue header = DataTableBindHelper.makeColumnTitle(bindingContext, dataWithTitleRows, columnNum,
                        hasColumnTytleRow);

                ColumnDescriptor currentColumnDescriptor = getColumnDescriptor(openl,
                    descriptorField,
                    constructorField,
                    foreignKeyTable,
                    foreignKey,
                    header, fieldAccessorChainTokens);

                columnDescriptors[columnNum] = currentColumnDescriptor;      
            }
        }
        return columnDescriptors;
    }

    /**
     * 
     * @param bindingContext is used for optimization {@link GridCellSourceCodeModule} in execution mode. Can be <code>null</code>.
     * @param table is needed only for error processing. Can be <code>null</code>. 
     * @param descriptorRows
     * @return
     * @throws OpenLCompilationException
     */
    public static List<IdentifierNode[]> getColumnIdentifiers(IBindingContext bindingContext, ITable table, ILogicalTable descriptorRows) {        
        int width = descriptorRows.getWidth();
        List<IdentifierNode[]> identifiers = new ArrayList<IdentifierNode[]>();
        for (int columnNum = 0; columnNum < width; columnNum++) {

            GridCellSourceCodeModule cellSourceModule = getCellSourceModule(descriptorRows, columnNum);
            cellSourceModule.update(bindingContext);

            String code = cellSourceModule.getCode();

            if (code.length() != 0) {

                IdentifierNode[] fieldAccessorChainTokens = null;
                try {
                    // fields names nodes
                    fieldAccessorChainTokens = Tokenizer.tokenize(cellSourceModule, CODE_DELIMETERS);
                } catch (OpenLCompilationException e) {
                    String message = String.format("Cannot parse field source \"%s\"", code);
                    SyntaxNodeException error = SyntaxNodeExceptionUtils.createError(message, cellSourceModule);
                    processError(table, error);
                }

                if (contains(identifiers, fieldAccessorChainTokens)) {
                    String message = String.format("Found duplicate of field \"%s\"", code);
                    SyntaxNodeException error = SyntaxNodeExceptionUtils.createError(message, cellSourceModule);
                    processError(table, error);
                } else {
                    identifiers.add(fieldAccessorChainTokens);
                }
            } else {
                identifiers.add(null);
            }
        }
        return identifiers;
    }

    private static GridCellSourceCodeModule getCellSourceModule(ILogicalTable descriptorRows,
            int columnNum) {
        IGridTable gridTable = descriptorRows.getColumn(columnNum).getSource();
        GridCellSourceCodeModule cellSourceModule = new GridCellSourceCodeModule(gridTable);
        return cellSourceModule;
    }

    private static ColumnDescriptor getColumnDescriptor(OpenL openl,
            IOpenField descriptorField,
            boolean constructorField,
            IdentifierNode foreignKeyTable,
            IdentifierNode foreignKey,
            StringValue header, IdentifierNode[] fieldChainTokens) {
        ColumnDescriptor currentColumnDescriptor;

        if (foreignKeyTable != null) {
            currentColumnDescriptor = new ForeignKeyColumnDescriptor(descriptorField,
                foreignKeyTable,
                foreignKey,
                header,
                openl, constructorField, fieldChainTokens);
        } else {
            currentColumnDescriptor = new ColumnDescriptor(descriptorField, header, openl, constructorField, fieldChainTokens);
        }
        return currentColumnDescriptor;
    }

    /**
     * Process the chain of fields, e.g. driver.homeAdress.street;
     *
     * @return {@link IOpenField} for fields chain.
     */
    private static IOpenField processFieldsChain(ITable table, IOpenClass type, 
            IdentifierNode[] fieldAccessorChainTokens) {
        IOpenField chainField = null;
        IOpenClass loadedFieldType = type;

        // the chain of fields to access the target field, e.g. for
        // driver.name it will be array consisting of two fields:
        // 1st for driver, 2nd for name     
        IOpenField[] fieldAccessorChain = new IOpenField[fieldAccessorChainTokens.length];
        boolean hasAccessByArrayId = false;

        for (int fieldIndex = 0; fieldIndex < fieldAccessorChain.length; fieldIndex++) {
            IdentifierNode fieldNameNode = fieldAccessorChainTokens[fieldIndex];
            IOpenField fieldInChain = null;
            boolean arrayAccess = fieldNameNode.getIdentifier().matches(ARRAY_ACCESS_PATTERN);

            if(fieldNameNode.getIdentifier().matches(PRECISION_PATTERN)) {
<<<<<<< HEAD
                //precision = getPrecisionValue(fieldNameNode);
=======
>>>>>>> 41abd406
                fieldAccessorChain = (IOpenField[]) ArrayUtils.remove(fieldAccessorChain, fieldIndex);
                fieldAccessorChainTokens = (IdentifierNode[]) ArrayUtils.remove(fieldAccessorChainTokens, fieldIndex);
                //Skip creation of IOpenField
                continue;
            }

            if (arrayAccess) {
                hasAccessByArrayId = arrayAccess;
                fieldInChain = getWritableArrayElement(getArrayName(fieldNameNode), table, loadedFieldType, getArrayIndex(fieldNameNode), fieldNameNode);
            } else {
                fieldInChain = getWritableField(fieldNameNode, table, loadedFieldType);
            }

            if (fieldInChain == null) {
                // in this case current field and all the followings in fieldAccessorChain will be nulls.
                //
                break;
            }

            if (fieldInChain.getType().isArray() && arrayAccess) {
                loadedFieldType = fieldInChain.getType().getComponentClass();
            } else {
                loadedFieldType = fieldInChain.getType();
            }

            fieldAccessorChain[fieldIndex] = fieldInChain;
        }
        if (!ArrayTool.contains((fieldAccessorChain), null)) { // check successful loading of all  
                                                                // fields in fieldAccessorChain.
            chainField = new FieldChain(type, fieldAccessorChain, fieldAccessorChainTokens, hasAccessByArrayId);
        }
        return chainField;
    }
<<<<<<< HEAD
    
    /*private static Double getPrecisionValue(IdentifierNode fieldNameNode) {
=======

    public static Integer getPrecisionValue(IdentifierNode fieldNameNode) {
>>>>>>> 41abd406
        try {
            String fieldName = fieldNameNode.getIdentifier();
            String txtIndex = fieldName.substring(fieldName.indexOf("(") + 1, fieldName.indexOf(")"));

            return Integer.parseInt(txtIndex);
        } catch (Exception e) {
            return null;
        }
    }*/

    private static int getArrayIndex(IdentifierNode fieldNameNode) {
        String fieldName = fieldNameNode.getIdentifier();
        String txtIndex = fieldName.substring(fieldName.indexOf("[") + 1, fieldName.indexOf("]"));

        return Integer.parseInt(txtIndex);
    }

    private static String getArrayName(IdentifierNode fieldNameNode) {
        String fieldName = fieldNameNode.getIdentifier();
        return fieldName.substring(0,fieldName.indexOf("["));
    }

    private static void processError(ITable table, SyntaxNodeException error) {
        if (table != null) {
            if(table.getTableSyntaxNode() != null){
                table.getTableSyntaxNode().addError(error);
            }
            BindHelper.processError(error);
        }
    }
    

    /**
     * Returns foreign_key_tokens from the current column.
     * 
     * @param bindingContext is used for optimization {@link GridCellSourceCodeModule} in execution mode. Can be <code>null</code>.
     * @param descriptorRows
     * @param columnNum
     * @return
     * @throws OpenLCompilationException
     * 
     * @see {@link #hasForeignKeysRow(ILogicalTable)}.
     */
    private static IdentifierNode[] getForeignKeyTokens(IBindingContext bindingContext, ILogicalTable descriptorRows, int columnNum) throws OpenLCompilationException {

        ILogicalTable logicalRegion = descriptorRows.getSubtable(columnNum, 1, 1, 1);
        GridCellSourceCodeModule indexRowSourceModule = new GridCellSourceCodeModule(
                logicalRegion.getSource(), bindingContext);

        // Should be in format
        // "> reference_table_name [reference_table_key_column]"
        return Tokenizer.tokenize(indexRowSourceModule, INDEX_ROW_REFERENCE_DELIMITER);
    }

    /**
     * Gets the field, and if it is not <code>null</code> and isWritable,
     * returns it. In other case processes errors and return <code>null</code>.
     * 
     * @param currentFieldNameNode
     * @param table
     * @param loadedFieldType
     * @return     
     */
    private static IOpenField getWritableField(IdentifierNode currentFieldNameNode,
            ITable table,
            IOpenClass loadedFieldType) {

        String fieldName = currentFieldNameNode.getIdentifier();
        IOpenField field = DataTableBindHelper.findField(fieldName, table, loadedFieldType);

        if (field == null) {
            String errorMessage = String.format("Field \"%s\" not found in %s", fieldName, loadedFieldType.getName());
            SyntaxNodeException error = SyntaxNodeExceptionUtils.createError(errorMessage, currentFieldNameNode);
            processError(table, error);
            return null;
        }

        if (!field.isWritable()) {
            String message = String.format("Field '%s' is not writable in %s", fieldName, loadedFieldType.getName());
            SyntaxNodeException error = SyntaxNodeExceptionUtils.createError(message, currentFieldNameNode);
            processError(table, error);
            return null;
        }

        return field;
    }

    private static IOpenField getWritableArrayElement(String arrayName, ITable table, IOpenClass loadedFieldType,
            int arrayIndex, IdentifierNode currentFieldNameNode) {
        IOpenField field = DataTableBindHelper.findField(arrayName, table, loadedFieldType);
        IOpenField arrayAccessField = new DatatypeArrayElementField(field, arrayIndex);

        if (!arrayAccessField.isWritable()) {
            String message = String.format("Field '%s' is not writable in %s", arrayName, loadedFieldType.getName());
            SyntaxNodeException error = SyntaxNodeExceptionUtils.createError(message, currentFieldNameNode);
            processError(table, error);
            return null;
        }

        return arrayAccessField;
    }

    private static boolean contains(List<IdentifierNode[]> identifiers, IdentifierNode[] identifier) {
        for (IdentifierNode[] existIdentifier : identifiers) {
            if (isEqualsIdentifier(existIdentifier, identifier)) {
                return true;
            }
        }

        return false;
    }

    private static boolean isEqualsIdentifier(IdentifierNode[] identifier1, IdentifierNode[] identifier2) {

        if (identifier1 == null || identifier2 == null) {
            return false;
        }

        if (identifier1.length != identifier2.length) {
            return false;
        }

        for (int i = 0; i < identifier1.length; i++) {
            if (!identifier1[i].getIdentifier().equals(identifier2[i].getIdentifier())) {
                return false;
            }
        }

        return true;
    }
}
<|MERGE_RESOLUTION|>--- conflicted
+++ resolved
@@ -1,686 +1,677 @@
-package org.openl.rules.data;
-
-import java.util.ArrayList;
-import java.util.List;
-
-import org.apache.commons.lang.ArrayUtils;
-import org.apache.commons.lang.StringUtils;
-import org.openl.OpenL;
-import org.openl.binding.IBindingContext;
-import org.openl.binding.impl.BindHelper;
-import org.openl.exception.OpenLCompilationException;
-import org.openl.meta.StringValue;
-import org.openl.rules.lang.xls.syntax.TableSyntaxNode;
-import org.openl.rules.table.IGridTable;
-import org.openl.rules.table.ILogicalTable;
-import org.openl.rules.table.openl.GridCellSourceCodeModule;
-import org.openl.syntax.exception.SyntaxNodeException;
-import org.openl.syntax.exception.SyntaxNodeExceptionUtils;
-import org.openl.syntax.impl.IdentifierNode;
-import org.openl.syntax.impl.Tokenizer;
-import org.openl.types.IOpenClass;
-import org.openl.types.IOpenField;
-import org.openl.types.impl.DatatypeArrayElementField;
-import org.openl.util.ArrayTool;
-
-public class DataTableBindHelper {
-
-    private static final char INDEX_ROW_REFERENCE_START_SYMBOL = '>';
-
-    private static final String FPK = "_PK_";
-    
-    /** Indicates that field is a constructor.<br> */
-    // Protected to make javadoc reference. 
-    protected static final String CONSTRUCTOR_FIELD = "this";
-
-    private static final String CODE_DELIMETERS = ". \n\r";
-    private static final String INDEX_ROW_REFERENCE_DELIMITER = " >\n\r";
-    private static final String LINK_DELIMETERS = ".";
-
-    // patter for field like addressArry[0]
-    private static final String ARRAY_ACCESS_PATTERN = ".+\\[[0-9]+\\]$";
-    public static final String PRECISION_PATTERN = "^\\([0-9]+\\)$";
-
-    /**
-     * Foreign keys row is optional for data table. It consists reference for
-     * field value to other table. Foreign keys always starts from
-     * {@value #INDEX_ROW_REFERENCE_START_SYMBOL} symbol.
-     * 
-     * @param dataTable
-     * @return <code>TRUE</code> if second row in data table body (next to the
-     *         field row) consists even one value, in any column, starts with
-     *         {@value #INDEX_ROW_REFERENCE_START_SYMBOL} symbol.
-     */
-    public static boolean hasForeignKeysRow(ILogicalTable dataTable) {
-
-        ILogicalTable potentialForeignKeysRow = dataTable.getRows(1, 1);
-
-        int columnsCount = potentialForeignKeysRow.getWidth();
-
-        for (int i = 0; i < columnsCount; i++) {
-
-            ILogicalTable cell = potentialForeignKeysRow.getColumn(i);
-            String value = cell.getSource().getCell(0, 0).getStringValue();
-
-            if (value == null || value.trim().length() == 0) {
-                continue;
-            }
-
-            return value.charAt(0) == INDEX_ROW_REFERENCE_START_SYMBOL;
-        }
-
-        return false;
-    }
-
-    /**
-     * Gets the table body, by skipping the table header and properties
-     * sections.
-     * 
-     * @param tsn
-     * @return Table body without table header and properties section.
-     */
-    public static ILogicalTable getTableBody(TableSyntaxNode tsn) {
-
-        int startRow = 0;
-
-        if (!tsn.hasPropertiesDefinedInTable()) {
-            startRow = 1;
-        } else {
-            startRow = 2;
-        }
-
-        return tsn.getTable().getRows(startRow);
-    }
-
-    /**
-     * Checks if table representation is horizontal. Horizontal is data table
-     * where parameters are listed from left to right.</br> Example:
-     * 
-     * <table cellspacing="2">
-     * <tr bgcolor="#ccffff">
-     * <td align="center">param1</td>
-     * <td align="center">param2</td>
-     * <td align="center">param3</td>
-     * </tr>
-     * <tr bgcolor="#ffff99">
-     * <td align="center"><b>param1 value</b></td>
-     * <td align="center"><b>param2 value</b></td>
-     * <td align="center"><b>param3 value</b></td>
-     * </tr>
-     * </table>
-     * 
-     * @param dataTableBody
-     * @param tableType
-     * @return <code>TRUE</code> if table is horizontal.
-     */
-    public static boolean isHorizontalTable(ILogicalTable dataTableBody, IOpenClass tableType) {
-
-        // If data table body contains only one row, we consider it is vertical.
-        //
-        if (dataTableBody.getHeight() != 1) {
-            int fieldsCount1 = countChangeableFields(dataTableBody, tableType);
-            int fieldsCount2 = countChangeableFields(dataTableBody.transpose(), tableType);
-
-            return fieldsCount1 >= fieldsCount2;
-        }
-
-        return false;
-    }
-
-    /**
-     * Goes through the data table columns from left to right, and count number
-     * of changeable <code>{@link IOpenField}</code>.
-     * 
-     * @param dataTable
-     * @param tableType
-     * @return Number of <code>{@link IOpenField}</code> found in the data
-     *         table.
-     */
-    private static int countChangeableFields(ILogicalTable dataTable, IOpenClass tableType) {
-
-        int count = 0;
-        int width = dataTable.getWidth();
-
-        for (int i = 0; i < width; ++i) {
-
-            String fieldName = dataTable.getColumn(i).getSource().getCell(0, 0).getStringValue();
-
-            if (fieldName == null) {
-                continue;
-            }
-
-            // Remove extra spaces.
-            //
-            fieldName = StringUtils.trim(fieldName);
-            IOpenField field = findField(fieldName, null, tableType);
-
-            if (field != null && !field.isConst() && field.isWritable()) {
-                count += 1;
-            }
-        }
-
-        return count;
-    }
-
-    public static IOpenField findField(String fieldName, ITable table, IOpenClass tableType) {
-
-        if (FPK.equals(fieldName)) {
-            return new PrimaryKeyField(FPK, table);
-        }
-
-        return tableType.getField(fieldName, true);
-    }
-
-    /**
-     * Gets the horizontal table representation from current table. If it was
-     * vertical it will be transposed.
-     * 
-     * @param tableBody
-     * @param tableType
-     * @return Horizontal representation of table.
-     */
-    public static ILogicalTable getHorizontalTable(ILogicalTable tableBody, IOpenClass tableType) {
-
-        ILogicalTable resultTable = null;
-
-        if (tableBody != null) {
-            if (isHorizontalTable(tableBody, tableType)) {
-                resultTable = tableBody;
-            } else {
-                resultTable = tableBody.transpose();
-            }
-        }
-
-        return resultTable;
-    }
-
-    /**
-     * Gets the Data_With_Titles rows from the data table body. Data_With_Titles
-     * start row consider to be the next row after descriptor section of the
-     * table and till the end of the table.
-     * 
-     * @param horizDataTableBody Horizontal representation of data table body.
-     * @return Data_With_Titles rows for current data table body.
-     */
-    public static ILogicalTable getHorizontalDataWithTitle(ILogicalTable horizDataTableBody) {
-        int startIndex = getStartIndexForDataWithTitlesSection(horizDataTableBody);
-
-        return horizDataTableBody.getRows(startIndex);
-    }
-    
-    /**
-     * Gets the sub table for displaying on business view.<br> 
-     * 
-     * @param tableBody data table body.
-     * @param tableType
-     * @return Data_With_Titles section for current data table body.
-     */
-    public static ILogicalTable getSubTableForBusinessView(ILogicalTable tableBody, IOpenClass tableType) {
-        if (isHorizontalTable(tableBody, tableType)) {
-            return getHorizontalDataWithTitle(tableBody);
-        } else {
-            return getVerticalDataWithTitle(tableBody);
-        }
-    }
-    
-    /**
-     * Gets the Data_With_Titles columns from the data table body. Data_With_Titles
-     * start column consider to be the next column after descriptor section of the
-     * table and till the end of the table.
-     * 
-     * @param verticalTableBody Vertical representation of data table body.
-     * @return Data_With_Titles columns for current data table body.
-     */
-    private static ILogicalTable getVerticalDataWithTitle(ILogicalTable verticalTableBody) {
-        ILogicalTable horizDataTableBody = verticalTableBody.transpose();
-        int startIndex = getStartIndexForDataWithTitlesSection(horizDataTableBody);
-        return verticalTableBody.getColumns(startIndex);
-    }
-
-    /**
-     * Gets the start index of the Data_With_Titles section of the data
-     * table body.<br> 
-     * It depends on whether table has or no the foreign key row.<br><br>
-     * Works with horizontal representation of data table.
-     * 
-     * @param horizDataTableBody Horizontal representation of data table body.
-     * @return Number of the start row for the Data_With_Titles section.
-     */
-    private static int getStartIndexForDataWithTitlesSection(ILogicalTable horizDataTableBody) {
-
-        boolean hasForeignKeysRow = hasForeignKeysRow(horizDataTableBody);
-
-        if (hasForeignKeysRow) {
-            // Data_With_Titles will starts from this row.
-            //
-            return 2;
-        }
-
-        // Data_With_Titles will starts from this row.
-        //
-        return 1;
-    }
-
-    /**
-     * Gets the descriptor rows from the data table body. Descriptor rows are
-     * obligatory parameter row and optional foreign key row if it exists in the
-     * table.
-     * 
-     * @param horizDataTableBody Horizontal representation of data table body.
-     * @return Descriptor rows for current data table body.
-     */
-    public static ILogicalTable getDescriptorRows(ILogicalTable horizDataTableBody) {
-
-        int endRow = getEndRowForDescriptorSection(horizDataTableBody);
-
-        return horizDataTableBody.getRows(0, endRow);
-    }
-
-    /**
-     * Gets the number of end row for descriptor section of the data table body.
-     * It depends on whether table has or no the foreign key row.
-     * 
-     * @param horizDataTableBody Horizontal representation of data table body.
-     * @return Number of end row for descriptor section.
-     */
-    private static int getEndRowForDescriptorSection(ILogicalTable horizDataTableBody) {
-
-        boolean hasForeignKeysRow = hasForeignKeysRow(horizDataTableBody);
-
-        if (hasForeignKeysRow) {
-
-            // descriptorRows will consist fieldRow + iforeignKeyRow.
-            //
-            return 1;
-        }
-
-        // descriptorRows will consist only fieldRow.
-        //
-        return 0;
-    }
-
-    /**
-     * Gets title for column if required or returns blank value.
-     * 
-     * @param dataWithTitleRows Logical part of the data table. Consider to
-     *            include all rows from base table after header section
-     *            (consists from header row + property section) and descriptor
-     *            section (consists from JavaBean name obligatory + optional
-     *            index row, see {@link #hasForeignKeysRow(ILogicalTable)}).<br>
-     *            This part of table may consists from optional first title row
-     *            and followed data rows.
-     * @param bindingContext is used for optimization {@link GridCellSourceCodeModule} in execution mode. Can be <code>null</code>.           
-     * @param column Number of column in data table.
-     * @param hasColumnTitleRow Flag shows if data table has column tytle row.
-     * @return Column title (aka Display name).
-     */
-    public static StringValue makeColumnTitle(IBindingContext bindingContext, ILogicalTable dataWithTitleRows,
-            int column, boolean hasColumnTitleRow) {
-
-        String value = StringUtils.EMPTY;
-
-        if (hasColumnTitleRow) {
-
-            ILogicalTable titleCell = dataWithTitleRows.getSubtable(column, 0, 1, 1);
-            value = titleCell.getSource().getCell(0, 0).getStringValue();
-
-            // remove extra spaces
-            value = StringUtils.trimToEmpty(value);
-
-            return new StringValue(value, value, value, new GridCellSourceCodeModule(titleCell.getSource(),
-                    bindingContext));
-        }
-
-        return new StringValue(value, value, value, null);
-    }
-    
-    /**
-     * 
-     * @param bindingContext is used for optimization {@link GridCellSourceCodeModule} in execution mode. Can be <code>null</code>.
-     * @param table
-     * @param type
-     * @param openl
-     * @param descriptorRows
-     * @param dataWithTitleRows
-     * @param hasForeignKeysRow
-     * @param hasColumnTytleRow
-     * @return
-     * @throws Exception
-     */
-    public static ColumnDescriptor[] makeDescriptors(IBindingContext bindingContext, ITable table, IOpenClass type,
-            OpenL openl, ILogicalTable descriptorRows, ILogicalTable dataWithTitleRows, boolean hasForeignKeysRow,
-            boolean hasColumnTytleRow) throws Exception {
-
-        int width = descriptorRows.getWidth();
-        ColumnDescriptor[] columnDescriptors = new ColumnDescriptor[width];
-
-        List<IdentifierNode[]> columnIdentifiers = getColumnIdentifiers(bindingContext, table, descriptorRows);
-
-        for (int columnNum = 0; columnNum < columnIdentifiers.size(); columnNum++)   {
-            IdentifierNode[] fieldAccessorChainTokens = columnIdentifiers.get(columnNum);
-            if (fieldAccessorChainTokens != null) {
-
-                IOpenField descriptorField = null;
-
-                // indicates if field is a constructor.
-                boolean constructorField = false;
-
-                IdentifierNode foreignKeyTable = null;
-                IdentifierNode foreignKey = null;
-                IdentifierNode[] accessorChainTokens = null;
-
-                if (fieldAccessorChainTokens.length == 1 && !hasForeignKeysRow) {
-                    // process single field in chain, e.g. driver;
-                    IdentifierNode fieldNameNode = fieldAccessorChainTokens[0];
-
-                    if (CONSTRUCTOR_FIELD.equals(fieldNameNode.getIdentifier())) {
-                        constructorField = true;
-                    } else {
-                        descriptorField = getWritableField(fieldNameNode, table, type);
-                    }
-                } else {
-                    // process the chain of fields, e.g. driver.homeAdress.street;
-                    descriptorField = processFieldsChain(table, type, fieldAccessorChainTokens);
-                }
-
-                if (hasForeignKeysRow) {
-                    IdentifierNode[] foreignKeyTokens = getForeignKeyTokens(bindingContext, descriptorRows, columnNum);
-                    foreignKeyTable = foreignKeyTokens.length > 0 ? foreignKeyTokens[0] : null;
-                    foreignKey = foreignKeyTokens.length > 1 ? foreignKeyTokens[1] : null;
-
-                    if (foreignKeyTable != null) {
-                        accessorChainTokens = Tokenizer.tokenize(foreignKeyTable.getModule() , LINK_DELIMETERS, foreignKeyTable.getLocation());
-
-                        if (!ArrayUtils.isEmpty(accessorChainTokens)) {
-                            foreignKeyTable = accessorChainTokens.length > 0 ? accessorChainTokens[0] : null;
-
-                            fieldAccessorChainTokens = (IdentifierNode[]) ArrayUtils.addAll(fieldAccessorChainTokens, 
-                                        (IdentifierNode[]) ArrayUtils.subarray(accessorChainTokens, 1, accessorChainTokens.length));
-                        }
-                    }
-                }
-
-                StringValue header = DataTableBindHelper.makeColumnTitle(bindingContext, dataWithTitleRows, columnNum,
-                        hasColumnTytleRow);
-
-                ColumnDescriptor currentColumnDescriptor = getColumnDescriptor(openl,
-                    descriptorField,
-                    constructorField,
-                    foreignKeyTable,
-                    foreignKey,
-                    header, fieldAccessorChainTokens);
-
-                columnDescriptors[columnNum] = currentColumnDescriptor;      
-            }
-        }
-        return columnDescriptors;
-    }
-
-    /**
-     * 
-     * @param bindingContext is used for optimization {@link GridCellSourceCodeModule} in execution mode. Can be <code>null</code>.
-     * @param table is needed only for error processing. Can be <code>null</code>. 
-     * @param descriptorRows
-     * @return
-     * @throws OpenLCompilationException
-     */
-    public static List<IdentifierNode[]> getColumnIdentifiers(IBindingContext bindingContext, ITable table, ILogicalTable descriptorRows) {        
-        int width = descriptorRows.getWidth();
-        List<IdentifierNode[]> identifiers = new ArrayList<IdentifierNode[]>();
-        for (int columnNum = 0; columnNum < width; columnNum++) {
-
-            GridCellSourceCodeModule cellSourceModule = getCellSourceModule(descriptorRows, columnNum);
-            cellSourceModule.update(bindingContext);
-
-            String code = cellSourceModule.getCode();
-
-            if (code.length() != 0) {
-
-                IdentifierNode[] fieldAccessorChainTokens = null;
-                try {
-                    // fields names nodes
-                    fieldAccessorChainTokens = Tokenizer.tokenize(cellSourceModule, CODE_DELIMETERS);
-                } catch (OpenLCompilationException e) {
-                    String message = String.format("Cannot parse field source \"%s\"", code);
-                    SyntaxNodeException error = SyntaxNodeExceptionUtils.createError(message, cellSourceModule);
-                    processError(table, error);
-                }
-
-                if (contains(identifiers, fieldAccessorChainTokens)) {
-                    String message = String.format("Found duplicate of field \"%s\"", code);
-                    SyntaxNodeException error = SyntaxNodeExceptionUtils.createError(message, cellSourceModule);
-                    processError(table, error);
-                } else {
-                    identifiers.add(fieldAccessorChainTokens);
-                }
-            } else {
-                identifiers.add(null);
-            }
-        }
-        return identifiers;
-    }
-
-    private static GridCellSourceCodeModule getCellSourceModule(ILogicalTable descriptorRows,
-            int columnNum) {
-        IGridTable gridTable = descriptorRows.getColumn(columnNum).getSource();
-        GridCellSourceCodeModule cellSourceModule = new GridCellSourceCodeModule(gridTable);
-        return cellSourceModule;
-    }
-
-    private static ColumnDescriptor getColumnDescriptor(OpenL openl,
-            IOpenField descriptorField,
-            boolean constructorField,
-            IdentifierNode foreignKeyTable,
-            IdentifierNode foreignKey,
-            StringValue header, IdentifierNode[] fieldChainTokens) {
-        ColumnDescriptor currentColumnDescriptor;
-
-        if (foreignKeyTable != null) {
-            currentColumnDescriptor = new ForeignKeyColumnDescriptor(descriptorField,
-                foreignKeyTable,
-                foreignKey,
-                header,
-                openl, constructorField, fieldChainTokens);
-        } else {
-            currentColumnDescriptor = new ColumnDescriptor(descriptorField, header, openl, constructorField, fieldChainTokens);
-        }
-        return currentColumnDescriptor;
-    }
-
-    /**
-     * Process the chain of fields, e.g. driver.homeAdress.street;
-     *
-     * @return {@link IOpenField} for fields chain.
-     */
-    private static IOpenField processFieldsChain(ITable table, IOpenClass type, 
-            IdentifierNode[] fieldAccessorChainTokens) {
-        IOpenField chainField = null;
-        IOpenClass loadedFieldType = type;
-
-        // the chain of fields to access the target field, e.g. for
-        // driver.name it will be array consisting of two fields:
-        // 1st for driver, 2nd for name     
-        IOpenField[] fieldAccessorChain = new IOpenField[fieldAccessorChainTokens.length];
-        boolean hasAccessByArrayId = false;
-
-        for (int fieldIndex = 0; fieldIndex < fieldAccessorChain.length; fieldIndex++) {
-            IdentifierNode fieldNameNode = fieldAccessorChainTokens[fieldIndex];
-            IOpenField fieldInChain = null;
-            boolean arrayAccess = fieldNameNode.getIdentifier().matches(ARRAY_ACCESS_PATTERN);
-
-            if(fieldNameNode.getIdentifier().matches(PRECISION_PATTERN)) {
-<<<<<<< HEAD
-                //precision = getPrecisionValue(fieldNameNode);
-=======
->>>>>>> 41abd406
-                fieldAccessorChain = (IOpenField[]) ArrayUtils.remove(fieldAccessorChain, fieldIndex);
-                fieldAccessorChainTokens = (IdentifierNode[]) ArrayUtils.remove(fieldAccessorChainTokens, fieldIndex);
-                //Skip creation of IOpenField
-                continue;
-            }
-
-            if (arrayAccess) {
-                hasAccessByArrayId = arrayAccess;
-                fieldInChain = getWritableArrayElement(getArrayName(fieldNameNode), table, loadedFieldType, getArrayIndex(fieldNameNode), fieldNameNode);
-            } else {
-                fieldInChain = getWritableField(fieldNameNode, table, loadedFieldType);
-            }
-
-            if (fieldInChain == null) {
-                // in this case current field and all the followings in fieldAccessorChain will be nulls.
-                //
-                break;
-            }
-
-            if (fieldInChain.getType().isArray() && arrayAccess) {
-                loadedFieldType = fieldInChain.getType().getComponentClass();
-            } else {
-                loadedFieldType = fieldInChain.getType();
-            }
-
-            fieldAccessorChain[fieldIndex] = fieldInChain;
-        }
-        if (!ArrayTool.contains((fieldAccessorChain), null)) { // check successful loading of all  
-                                                                // fields in fieldAccessorChain.
-            chainField = new FieldChain(type, fieldAccessorChain, fieldAccessorChainTokens, hasAccessByArrayId);
-        }
-        return chainField;
-    }
-<<<<<<< HEAD
-    
-    /*private static Double getPrecisionValue(IdentifierNode fieldNameNode) {
-=======
-
-    public static Integer getPrecisionValue(IdentifierNode fieldNameNode) {
->>>>>>> 41abd406
-        try {
-            String fieldName = fieldNameNode.getIdentifier();
-            String txtIndex = fieldName.substring(fieldName.indexOf("(") + 1, fieldName.indexOf(")"));
-
-            return Integer.parseInt(txtIndex);
-        } catch (Exception e) {
-            return null;
-        }
-    }*/
-
-    private static int getArrayIndex(IdentifierNode fieldNameNode) {
-        String fieldName = fieldNameNode.getIdentifier();
-        String txtIndex = fieldName.substring(fieldName.indexOf("[") + 1, fieldName.indexOf("]"));
-
-        return Integer.parseInt(txtIndex);
-    }
-
-    private static String getArrayName(IdentifierNode fieldNameNode) {
-        String fieldName = fieldNameNode.getIdentifier();
-        return fieldName.substring(0,fieldName.indexOf("["));
-    }
-
-    private static void processError(ITable table, SyntaxNodeException error) {
-        if (table != null) {
-            if(table.getTableSyntaxNode() != null){
-                table.getTableSyntaxNode().addError(error);
-            }
-            BindHelper.processError(error);
-        }
-    }
-    
-
-    /**
-     * Returns foreign_key_tokens from the current column.
-     * 
-     * @param bindingContext is used for optimization {@link GridCellSourceCodeModule} in execution mode. Can be <code>null</code>.
-     * @param descriptorRows
-     * @param columnNum
-     * @return
-     * @throws OpenLCompilationException
-     * 
-     * @see {@link #hasForeignKeysRow(ILogicalTable)}.
-     */
-    private static IdentifierNode[] getForeignKeyTokens(IBindingContext bindingContext, ILogicalTable descriptorRows, int columnNum) throws OpenLCompilationException {
-
-        ILogicalTable logicalRegion = descriptorRows.getSubtable(columnNum, 1, 1, 1);
-        GridCellSourceCodeModule indexRowSourceModule = new GridCellSourceCodeModule(
-                logicalRegion.getSource(), bindingContext);
-
-        // Should be in format
-        // "> reference_table_name [reference_table_key_column]"
-        return Tokenizer.tokenize(indexRowSourceModule, INDEX_ROW_REFERENCE_DELIMITER);
-    }
-
-    /**
-     * Gets the field, and if it is not <code>null</code> and isWritable,
-     * returns it. In other case processes errors and return <code>null</code>.
-     * 
-     * @param currentFieldNameNode
-     * @param table
-     * @param loadedFieldType
-     * @return     
-     */
-    private static IOpenField getWritableField(IdentifierNode currentFieldNameNode,
-            ITable table,
-            IOpenClass loadedFieldType) {
-
-        String fieldName = currentFieldNameNode.getIdentifier();
-        IOpenField field = DataTableBindHelper.findField(fieldName, table, loadedFieldType);
-
-        if (field == null) {
-            String errorMessage = String.format("Field \"%s\" not found in %s", fieldName, loadedFieldType.getName());
-            SyntaxNodeException error = SyntaxNodeExceptionUtils.createError(errorMessage, currentFieldNameNode);
-            processError(table, error);
-            return null;
-        }
-
-        if (!field.isWritable()) {
-            String message = String.format("Field '%s' is not writable in %s", fieldName, loadedFieldType.getName());
-            SyntaxNodeException error = SyntaxNodeExceptionUtils.createError(message, currentFieldNameNode);
-            processError(table, error);
-            return null;
-        }
-
-        return field;
-    }
-
-    private static IOpenField getWritableArrayElement(String arrayName, ITable table, IOpenClass loadedFieldType,
-            int arrayIndex, IdentifierNode currentFieldNameNode) {
-        IOpenField field = DataTableBindHelper.findField(arrayName, table, loadedFieldType);
-        IOpenField arrayAccessField = new DatatypeArrayElementField(field, arrayIndex);
-
-        if (!arrayAccessField.isWritable()) {
-            String message = String.format("Field '%s' is not writable in %s", arrayName, loadedFieldType.getName());
-            SyntaxNodeException error = SyntaxNodeExceptionUtils.createError(message, currentFieldNameNode);
-            processError(table, error);
-            return null;
-        }
-
-        return arrayAccessField;
-    }
-
-    private static boolean contains(List<IdentifierNode[]> identifiers, IdentifierNode[] identifier) {
-        for (IdentifierNode[] existIdentifier : identifiers) {
-            if (isEqualsIdentifier(existIdentifier, identifier)) {
-                return true;
-            }
-        }
-
-        return false;
-    }
-
-    private static boolean isEqualsIdentifier(IdentifierNode[] identifier1, IdentifierNode[] identifier2) {
-
-        if (identifier1 == null || identifier2 == null) {
-            return false;
-        }
-
-        if (identifier1.length != identifier2.length) {
-            return false;
-        }
-
-        for (int i = 0; i < identifier1.length; i++) {
-            if (!identifier1[i].getIdentifier().equals(identifier2[i].getIdentifier())) {
-                return false;
-            }
-        }
-
-        return true;
-    }
-}
+package org.openl.rules.data;
+
+import java.util.ArrayList;
+import java.util.List;
+
+import org.apache.commons.lang.ArrayUtils;
+import org.apache.commons.lang.StringUtils;
+import org.openl.OpenL;
+import org.openl.binding.IBindingContext;
+import org.openl.binding.impl.BindHelper;
+import org.openl.exception.OpenLCompilationException;
+import org.openl.meta.StringValue;
+import org.openl.rules.lang.xls.syntax.TableSyntaxNode;
+import org.openl.rules.table.IGridTable;
+import org.openl.rules.table.ILogicalTable;
+import org.openl.rules.table.openl.GridCellSourceCodeModule;
+import org.openl.syntax.exception.SyntaxNodeException;
+import org.openl.syntax.exception.SyntaxNodeExceptionUtils;
+import org.openl.syntax.impl.IdentifierNode;
+import org.openl.syntax.impl.Tokenizer;
+import org.openl.types.IOpenClass;
+import org.openl.types.IOpenField;
+import org.openl.types.impl.DatatypeArrayElementField;
+import org.openl.util.ArrayTool;
+
+public class DataTableBindHelper {
+
+    private static final char INDEX_ROW_REFERENCE_START_SYMBOL = '>';
+
+    private static final String FPK = "_PK_";
+    
+    /** Indicates that field is a constructor.<br> */
+    // Protected to make javadoc reference. 
+    protected static final String CONSTRUCTOR_FIELD = "this";
+
+    private static final String CODE_DELIMETERS = ". \n\r";
+    private static final String INDEX_ROW_REFERENCE_DELIMITER = " >\n\r";
+    private static final String LINK_DELIMETERS = ".";
+
+    // patter for field like addressArry[0]
+    private static final String ARRAY_ACCESS_PATTERN = ".+\\[[0-9]+\\]$";
+    public static final String PRECISION_PATTERN = "^\\([0-9]+\\)$";
+
+    /**
+     * Foreign keys row is optional for data table. It consists reference for
+     * field value to other table. Foreign keys always starts from
+     * {@value #INDEX_ROW_REFERENCE_START_SYMBOL} symbol.
+     * 
+     * @param dataTable
+     * @return <code>TRUE</code> if second row in data table body (next to the
+     *         field row) consists even one value, in any column, starts with
+     *         {@value #INDEX_ROW_REFERENCE_START_SYMBOL} symbol.
+     */
+    public static boolean hasForeignKeysRow(ILogicalTable dataTable) {
+
+        ILogicalTable potentialForeignKeysRow = dataTable.getRows(1, 1);
+
+        int columnsCount = potentialForeignKeysRow.getWidth();
+
+        for (int i = 0; i < columnsCount; i++) {
+
+            ILogicalTable cell = potentialForeignKeysRow.getColumn(i);
+            String value = cell.getSource().getCell(0, 0).getStringValue();
+
+            if (value == null || value.trim().length() == 0) {
+                continue;
+            }
+
+            return value.charAt(0) == INDEX_ROW_REFERENCE_START_SYMBOL;
+        }
+
+        return false;
+    }
+
+    /**
+     * Gets the table body, by skipping the table header and properties
+     * sections.
+     * 
+     * @param tsn
+     * @return Table body without table header and properties section.
+     */
+    public static ILogicalTable getTableBody(TableSyntaxNode tsn) {
+
+        int startRow = 0;
+
+        if (!tsn.hasPropertiesDefinedInTable()) {
+            startRow = 1;
+        } else {
+            startRow = 2;
+        }
+
+        return tsn.getTable().getRows(startRow);
+    }
+
+    /**
+     * Checks if table representation is horizontal. Horizontal is data table
+     * where parameters are listed from left to right.</br> Example:
+     * 
+     * <table cellspacing="2">
+     * <tr bgcolor="#ccffff">
+     * <td align="center">param1</td>
+     * <td align="center">param2</td>
+     * <td align="center">param3</td>
+     * </tr>
+     * <tr bgcolor="#ffff99">
+     * <td align="center"><b>param1 value</b></td>
+     * <td align="center"><b>param2 value</b></td>
+     * <td align="center"><b>param3 value</b></td>
+     * </tr>
+     * </table>
+     * 
+     * @param dataTableBody
+     * @param tableType
+     * @return <code>TRUE</code> if table is horizontal.
+     */
+    public static boolean isHorizontalTable(ILogicalTable dataTableBody, IOpenClass tableType) {
+
+        // If data table body contains only one row, we consider it is vertical.
+        //
+        if (dataTableBody.getHeight() != 1) {
+            int fieldsCount1 = countChangeableFields(dataTableBody, tableType);
+            int fieldsCount2 = countChangeableFields(dataTableBody.transpose(), tableType);
+
+            return fieldsCount1 >= fieldsCount2;
+        }
+
+        return false;
+    }
+
+    /**
+     * Goes through the data table columns from left to right, and count number
+     * of changeable <code>{@link IOpenField}</code>.
+     * 
+     * @param dataTable
+     * @param tableType
+     * @return Number of <code>{@link IOpenField}</code> found in the data
+     *         table.
+     */
+    private static int countChangeableFields(ILogicalTable dataTable, IOpenClass tableType) {
+
+        int count = 0;
+        int width = dataTable.getWidth();
+
+        for (int i = 0; i < width; ++i) {
+
+            String fieldName = dataTable.getColumn(i).getSource().getCell(0, 0).getStringValue();
+
+            if (fieldName == null) {
+                continue;
+            }
+
+            // Remove extra spaces.
+            //
+            fieldName = StringUtils.trim(fieldName);
+            IOpenField field = findField(fieldName, null, tableType);
+
+            if (field != null && !field.isConst() && field.isWritable()) {
+                count += 1;
+            }
+        }
+
+        return count;
+    }
+
+    public static IOpenField findField(String fieldName, ITable table, IOpenClass tableType) {
+
+        if (FPK.equals(fieldName)) {
+            return new PrimaryKeyField(FPK, table);
+        }
+
+        return tableType.getField(fieldName, true);
+    }
+
+    /**
+     * Gets the horizontal table representation from current table. If it was
+     * vertical it will be transposed.
+     * 
+     * @param tableBody
+     * @param tableType
+     * @return Horizontal representation of table.
+     */
+    public static ILogicalTable getHorizontalTable(ILogicalTable tableBody, IOpenClass tableType) {
+
+        ILogicalTable resultTable = null;
+
+        if (tableBody != null) {
+            if (isHorizontalTable(tableBody, tableType)) {
+                resultTable = tableBody;
+            } else {
+                resultTable = tableBody.transpose();
+            }
+        }
+
+        return resultTable;
+    }
+
+    /**
+     * Gets the Data_With_Titles rows from the data table body. Data_With_Titles
+     * start row consider to be the next row after descriptor section of the
+     * table and till the end of the table.
+     * 
+     * @param horizDataTableBody Horizontal representation of data table body.
+     * @return Data_With_Titles rows for current data table body.
+     */
+    public static ILogicalTable getHorizontalDataWithTitle(ILogicalTable horizDataTableBody) {
+        int startIndex = getStartIndexForDataWithTitlesSection(horizDataTableBody);
+
+        return horizDataTableBody.getRows(startIndex);
+    }
+    
+    /**
+     * Gets the sub table for displaying on business view.<br> 
+     * 
+     * @param tableBody data table body.
+     * @param tableType
+     * @return Data_With_Titles section for current data table body.
+     */
+    public static ILogicalTable getSubTableForBusinessView(ILogicalTable tableBody, IOpenClass tableType) {
+        if (isHorizontalTable(tableBody, tableType)) {
+            return getHorizontalDataWithTitle(tableBody);
+        } else {
+            return getVerticalDataWithTitle(tableBody);
+        }
+    }
+    
+    /**
+     * Gets the Data_With_Titles columns from the data table body. Data_With_Titles
+     * start column consider to be the next column after descriptor section of the
+     * table and till the end of the table.
+     * 
+     * @param verticalTableBody Vertical representation of data table body.
+     * @return Data_With_Titles columns for current data table body.
+     */
+    private static ILogicalTable getVerticalDataWithTitle(ILogicalTable verticalTableBody) {
+        ILogicalTable horizDataTableBody = verticalTableBody.transpose();
+        int startIndex = getStartIndexForDataWithTitlesSection(horizDataTableBody);
+        return verticalTableBody.getColumns(startIndex);
+    }
+
+    /**
+     * Gets the start index of the Data_With_Titles section of the data
+     * table body.<br> 
+     * It depends on whether table has or no the foreign key row.<br><br>
+     * Works with horizontal representation of data table.
+     * 
+     * @param horizDataTableBody Horizontal representation of data table body.
+     * @return Number of the start row for the Data_With_Titles section.
+     */
+    private static int getStartIndexForDataWithTitlesSection(ILogicalTable horizDataTableBody) {
+
+        boolean hasForeignKeysRow = hasForeignKeysRow(horizDataTableBody);
+
+        if (hasForeignKeysRow) {
+            // Data_With_Titles will starts from this row.
+            //
+            return 2;
+        }
+
+        // Data_With_Titles will starts from this row.
+        //
+        return 1;
+    }
+
+    /**
+     * Gets the descriptor rows from the data table body. Descriptor rows are
+     * obligatory parameter row and optional foreign key row if it exists in the
+     * table.
+     * 
+     * @param horizDataTableBody Horizontal representation of data table body.
+     * @return Descriptor rows for current data table body.
+     */
+    public static ILogicalTable getDescriptorRows(ILogicalTable horizDataTableBody) {
+
+        int endRow = getEndRowForDescriptorSection(horizDataTableBody);
+
+        return horizDataTableBody.getRows(0, endRow);
+    }
+
+    /**
+     * Gets the number of end row for descriptor section of the data table body.
+     * It depends on whether table has or no the foreign key row.
+     * 
+     * @param horizDataTableBody Horizontal representation of data table body.
+     * @return Number of end row for descriptor section.
+     */
+    private static int getEndRowForDescriptorSection(ILogicalTable horizDataTableBody) {
+
+        boolean hasForeignKeysRow = hasForeignKeysRow(horizDataTableBody);
+
+        if (hasForeignKeysRow) {
+
+            // descriptorRows will consist fieldRow + iforeignKeyRow.
+            //
+            return 1;
+        }
+
+        // descriptorRows will consist only fieldRow.
+        //
+        return 0;
+    }
+
+    /**
+     * Gets title for column if required or returns blank value.
+     * 
+     * @param dataWithTitleRows Logical part of the data table. Consider to
+     *            include all rows from base table after header section
+     *            (consists from header row + property section) and descriptor
+     *            section (consists from JavaBean name obligatory + optional
+     *            index row, see {@link #hasForeignKeysRow(ILogicalTable)}).<br>
+     *            This part of table may consists from optional first title row
+     *            and followed data rows.
+     * @param bindingContext is used for optimization {@link GridCellSourceCodeModule} in execution mode. Can be <code>null</code>.           
+     * @param column Number of column in data table.
+     * @param hasColumnTitleRow Flag shows if data table has column tytle row.
+     * @return Column title (aka Display name).
+     */
+    public static StringValue makeColumnTitle(IBindingContext bindingContext, ILogicalTable dataWithTitleRows,
+            int column, boolean hasColumnTitleRow) {
+
+        String value = StringUtils.EMPTY;
+
+        if (hasColumnTitleRow) {
+
+            ILogicalTable titleCell = dataWithTitleRows.getSubtable(column, 0, 1, 1);
+            value = titleCell.getSource().getCell(0, 0).getStringValue();
+
+            // remove extra spaces
+            value = StringUtils.trimToEmpty(value);
+
+            return new StringValue(value, value, value, new GridCellSourceCodeModule(titleCell.getSource(),
+                    bindingContext));
+        }
+
+        return new StringValue(value, value, value, null);
+    }
+    
+    /**
+     * 
+     * @param bindingContext is used for optimization {@link GridCellSourceCodeModule} in execution mode. Can be <code>null</code>.
+     * @param table
+     * @param type
+     * @param openl
+     * @param descriptorRows
+     * @param dataWithTitleRows
+     * @param hasForeignKeysRow
+     * @param hasColumnTytleRow
+     * @return
+     * @throws Exception
+     */
+    public static ColumnDescriptor[] makeDescriptors(IBindingContext bindingContext, ITable table, IOpenClass type,
+            OpenL openl, ILogicalTable descriptorRows, ILogicalTable dataWithTitleRows, boolean hasForeignKeysRow,
+            boolean hasColumnTytleRow) throws Exception {
+
+        int width = descriptorRows.getWidth();
+        ColumnDescriptor[] columnDescriptors = new ColumnDescriptor[width];
+
+        List<IdentifierNode[]> columnIdentifiers = getColumnIdentifiers(bindingContext, table, descriptorRows);
+
+        for (int columnNum = 0; columnNum < columnIdentifiers.size(); columnNum++)   {
+            IdentifierNode[] fieldAccessorChainTokens = columnIdentifiers.get(columnNum);
+            if (fieldAccessorChainTokens != null) {
+
+                IOpenField descriptorField = null;
+
+                // indicates if field is a constructor.
+                boolean constructorField = false;
+
+                IdentifierNode foreignKeyTable = null;
+                IdentifierNode foreignKey = null;
+                IdentifierNode[] accessorChainTokens = null;
+
+                if (fieldAccessorChainTokens.length == 1 && !hasForeignKeysRow) {
+                    // process single field in chain, e.g. driver;
+                    IdentifierNode fieldNameNode = fieldAccessorChainTokens[0];
+
+                    if (CONSTRUCTOR_FIELD.equals(fieldNameNode.getIdentifier())) {
+                        constructorField = true;
+                    } else {
+                        descriptorField = getWritableField(fieldNameNode, table, type);
+                    }
+                } else {
+                    // process the chain of fields, e.g. driver.homeAdress.street;
+                    descriptorField = processFieldsChain(table, type, fieldAccessorChainTokens);
+                }
+
+                if (hasForeignKeysRow) {
+                    IdentifierNode[] foreignKeyTokens = getForeignKeyTokens(bindingContext, descriptorRows, columnNum);
+                    foreignKeyTable = foreignKeyTokens.length > 0 ? foreignKeyTokens[0] : null;
+                    foreignKey = foreignKeyTokens.length > 1 ? foreignKeyTokens[1] : null;
+
+                    if (foreignKeyTable != null) {
+                        accessorChainTokens = Tokenizer.tokenize(foreignKeyTable.getModule() , LINK_DELIMETERS, foreignKeyTable.getLocation());
+
+                        if (!ArrayUtils.isEmpty(accessorChainTokens)) {
+                            foreignKeyTable = accessorChainTokens.length > 0 ? accessorChainTokens[0] : null;
+
+                            fieldAccessorChainTokens = (IdentifierNode[]) ArrayUtils.addAll(fieldAccessorChainTokens, 
+                                        (IdentifierNode[]) ArrayUtils.subarray(accessorChainTokens, 1, accessorChainTokens.length));
+                        }
+                    }
+                }
+
+                StringValue header = DataTableBindHelper.makeColumnTitle(bindingContext, dataWithTitleRows, columnNum,
+                        hasColumnTytleRow);
+
+                ColumnDescriptor currentColumnDescriptor = getColumnDescriptor(openl,
+                    descriptorField,
+                    constructorField,
+                    foreignKeyTable,
+                    foreignKey,
+                    header, fieldAccessorChainTokens);
+
+                columnDescriptors[columnNum] = currentColumnDescriptor;      
+            }
+        }
+        return columnDescriptors;
+    }
+
+    /**
+     * 
+     * @param bindingContext is used for optimization {@link GridCellSourceCodeModule} in execution mode. Can be <code>null</code>.
+     * @param table is needed only for error processing. Can be <code>null</code>. 
+     * @param descriptorRows
+     * @return
+     * @throws OpenLCompilationException
+     */
+    public static List<IdentifierNode[]> getColumnIdentifiers(IBindingContext bindingContext, ITable table, ILogicalTable descriptorRows) {        
+        int width = descriptorRows.getWidth();
+        List<IdentifierNode[]> identifiers = new ArrayList<IdentifierNode[]>();
+        for (int columnNum = 0; columnNum < width; columnNum++) {
+
+            GridCellSourceCodeModule cellSourceModule = getCellSourceModule(descriptorRows, columnNum);
+            cellSourceModule.update(bindingContext);
+
+            String code = cellSourceModule.getCode();
+
+            if (code.length() != 0) {
+
+                IdentifierNode[] fieldAccessorChainTokens = null;
+                try {
+                    // fields names nodes
+                    fieldAccessorChainTokens = Tokenizer.tokenize(cellSourceModule, CODE_DELIMETERS);
+                } catch (OpenLCompilationException e) {
+                    String message = String.format("Cannot parse field source \"%s\"", code);
+                    SyntaxNodeException error = SyntaxNodeExceptionUtils.createError(message, cellSourceModule);
+                    processError(table, error);
+                }
+
+                if (contains(identifiers, fieldAccessorChainTokens)) {
+                    String message = String.format("Found duplicate of field \"%s\"", code);
+                    SyntaxNodeException error = SyntaxNodeExceptionUtils.createError(message, cellSourceModule);
+                    processError(table, error);
+                } else {
+                    identifiers.add(fieldAccessorChainTokens);
+                }
+            } else {
+                identifiers.add(null);
+            }
+        }
+        return identifiers;
+    }
+
+    private static GridCellSourceCodeModule getCellSourceModule(ILogicalTable descriptorRows,
+            int columnNum) {
+        IGridTable gridTable = descriptorRows.getColumn(columnNum).getSource();
+        GridCellSourceCodeModule cellSourceModule = new GridCellSourceCodeModule(gridTable);
+        return cellSourceModule;
+    }
+
+    private static ColumnDescriptor getColumnDescriptor(OpenL openl,
+            IOpenField descriptorField,
+            boolean constructorField,
+            IdentifierNode foreignKeyTable,
+            IdentifierNode foreignKey,
+            StringValue header, IdentifierNode[] fieldChainTokens) {
+        ColumnDescriptor currentColumnDescriptor;
+
+        if (foreignKeyTable != null) {
+            currentColumnDescriptor = new ForeignKeyColumnDescriptor(descriptorField,
+                foreignKeyTable,
+                foreignKey,
+                header,
+                openl, constructorField, fieldChainTokens);
+        } else {
+            currentColumnDescriptor = new ColumnDescriptor(descriptorField, header, openl, constructorField, fieldChainTokens);
+        }
+        return currentColumnDescriptor;
+    }
+
+    /**
+     * Process the chain of fields, e.g. driver.homeAdress.street;
+     *
+     * @return {@link IOpenField} for fields chain.
+     */
+    private static IOpenField processFieldsChain(ITable table, IOpenClass type, 
+            IdentifierNode[] fieldAccessorChainTokens) {
+        IOpenField chainField = null;
+        IOpenClass loadedFieldType = type;
+
+        // the chain of fields to access the target field, e.g. for
+        // driver.name it will be array consisting of two fields:
+        // 1st for driver, 2nd for name     
+        IOpenField[] fieldAccessorChain = new IOpenField[fieldAccessorChainTokens.length];
+        boolean hasAccessByArrayId = false;
+
+        for (int fieldIndex = 0; fieldIndex < fieldAccessorChain.length; fieldIndex++) {
+            IdentifierNode fieldNameNode = fieldAccessorChainTokens[fieldIndex];
+            IOpenField fieldInChain = null;
+            boolean arrayAccess = fieldNameNode.getIdentifier().matches(ARRAY_ACCESS_PATTERN);
+
+            if(fieldNameNode.getIdentifier().matches(PRECISION_PATTERN)) {
+                fieldAccessorChain = (IOpenField[]) ArrayUtils.remove(fieldAccessorChain, fieldIndex);
+                fieldAccessorChainTokens = (IdentifierNode[]) ArrayUtils.remove(fieldAccessorChainTokens, fieldIndex);
+                //Skip creation of IOpenField
+                continue;
+            }
+
+            if (arrayAccess) {
+                hasAccessByArrayId = arrayAccess;
+                fieldInChain = getWritableArrayElement(getArrayName(fieldNameNode), table, loadedFieldType, getArrayIndex(fieldNameNode), fieldNameNode);
+            } else {
+                fieldInChain = getWritableField(fieldNameNode, table, loadedFieldType);
+            }
+
+            if (fieldInChain == null) {
+                // in this case current field and all the followings in fieldAccessorChain will be nulls.
+                //
+                break;
+            }
+
+            if (fieldInChain.getType().isArray() && arrayAccess) {
+                loadedFieldType = fieldInChain.getType().getComponentClass();
+            } else {
+                loadedFieldType = fieldInChain.getType();
+            }
+
+            fieldAccessorChain[fieldIndex] = fieldInChain;
+        }
+        if (!ArrayTool.contains((fieldAccessorChain), null)) { // check successful loading of all  
+                                                                // fields in fieldAccessorChain.
+            chainField = new FieldChain(type, fieldAccessorChain, fieldAccessorChainTokens, hasAccessByArrayId);
+        }
+        return chainField;
+    }
+
+    public static Integer getPrecisionValue(IdentifierNode fieldNameNode) {
+        try {
+            String fieldName = fieldNameNode.getIdentifier();
+            String txtIndex = fieldName.substring(fieldName.indexOf("(") + 1, fieldName.indexOf(")"));
+
+            return Integer.parseInt(txtIndex);
+        } catch (Exception e) {
+            return null;
+        }
+    }
+
+    private static int getArrayIndex(IdentifierNode fieldNameNode) {
+        String fieldName = fieldNameNode.getIdentifier();
+        String txtIndex = fieldName.substring(fieldName.indexOf("[") + 1, fieldName.indexOf("]"));
+
+        return Integer.parseInt(txtIndex);
+    }
+
+    private static String getArrayName(IdentifierNode fieldNameNode) {
+        String fieldName = fieldNameNode.getIdentifier();
+        return fieldName.substring(0,fieldName.indexOf("["));
+    }
+
+    private static void processError(ITable table, SyntaxNodeException error) {
+        if (table != null) {
+            if(table.getTableSyntaxNode() != null){
+                table.getTableSyntaxNode().addError(error);
+            }
+            BindHelper.processError(error);
+        }
+    }
+    
+
+    /**
+     * Returns foreign_key_tokens from the current column.
+     * 
+     * @param bindingContext is used for optimization {@link GridCellSourceCodeModule} in execution mode. Can be <code>null</code>.
+     * @param descriptorRows
+     * @param columnNum
+     * @return
+     * @throws OpenLCompilationException
+     * 
+     * @see {@link #hasForeignKeysRow(ILogicalTable)}.
+     */
+    private static IdentifierNode[] getForeignKeyTokens(IBindingContext bindingContext, ILogicalTable descriptorRows, int columnNum) throws OpenLCompilationException {
+
+        ILogicalTable logicalRegion = descriptorRows.getSubtable(columnNum, 1, 1, 1);
+        GridCellSourceCodeModule indexRowSourceModule = new GridCellSourceCodeModule(
+                logicalRegion.getSource(), bindingContext);
+
+        // Should be in format
+        // "> reference_table_name [reference_table_key_column]"
+        return Tokenizer.tokenize(indexRowSourceModule, INDEX_ROW_REFERENCE_DELIMITER);
+    }
+
+    /**
+     * Gets the field, and if it is not <code>null</code> and isWritable,
+     * returns it. In other case processes errors and return <code>null</code>.
+     * 
+     * @param currentFieldNameNode
+     * @param table
+     * @param loadedFieldType
+     * @return     
+     */
+    private static IOpenField getWritableField(IdentifierNode currentFieldNameNode,
+            ITable table,
+            IOpenClass loadedFieldType) {
+
+        String fieldName = currentFieldNameNode.getIdentifier();
+        IOpenField field = DataTableBindHelper.findField(fieldName, table, loadedFieldType);
+
+        if (field == null) {
+            String errorMessage = String.format("Field \"%s\" not found in %s", fieldName, loadedFieldType.getName());
+            SyntaxNodeException error = SyntaxNodeExceptionUtils.createError(errorMessage, currentFieldNameNode);
+            processError(table, error);
+            return null;
+        }
+
+        if (!field.isWritable()) {
+            String message = String.format("Field '%s' is not writable in %s", fieldName, loadedFieldType.getName());
+            SyntaxNodeException error = SyntaxNodeExceptionUtils.createError(message, currentFieldNameNode);
+            processError(table, error);
+            return null;
+        }
+
+        return field;
+    }
+
+    private static IOpenField getWritableArrayElement(String arrayName, ITable table, IOpenClass loadedFieldType,
+            int arrayIndex, IdentifierNode currentFieldNameNode) {
+        IOpenField field = DataTableBindHelper.findField(arrayName, table, loadedFieldType);
+        IOpenField arrayAccessField = new DatatypeArrayElementField(field, arrayIndex);
+
+        if (!arrayAccessField.isWritable()) {
+            String message = String.format("Field '%s' is not writable in %s", arrayName, loadedFieldType.getName());
+            SyntaxNodeException error = SyntaxNodeExceptionUtils.createError(message, currentFieldNameNode);
+            processError(table, error);
+            return null;
+        }
+
+        return arrayAccessField;
+    }
+
+    private static boolean contains(List<IdentifierNode[]> identifiers, IdentifierNode[] identifier) {
+        for (IdentifierNode[] existIdentifier : identifiers) {
+            if (isEqualsIdentifier(existIdentifier, identifier)) {
+                return true;
+            }
+        }
+
+        return false;
+    }
+
+    private static boolean isEqualsIdentifier(IdentifierNode[] identifier1, IdentifierNode[] identifier2) {
+
+        if (identifier1 == null || identifier2 == null) {
+            return false;
+        }
+
+        if (identifier1.length != identifier2.length) {
+            return false;
+        }
+
+        for (int i = 0; i < identifier1.length; i++) {
+            if (!identifier1[i].getIdentifier().equals(identifier2[i].getIdentifier())) {
+                return false;
+            }
+        }
+
+        return true;
+    }
+}