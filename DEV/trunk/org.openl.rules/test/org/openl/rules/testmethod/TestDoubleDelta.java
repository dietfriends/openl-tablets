package org.openl.rules.testmethod;

import static org.junit.Assert.assertEquals;

import java.io.File;

import org.junit.Before;
import org.junit.Test;
import org.openl.engine.OpenLSystemProperties;
import org.openl.rules.TestHelper;
<<<<<<< HEAD
=======
import org.openl.rules.testmethod.TestDataAccessFieldTest.ITestDataAccessField;
import org.openl.rules.testmethod.TestUnitResultComparator.TestStatus;
>>>>>>> 41abd406

/*
 * @author PTarasevich
 */

public class TestDoubleDelta {
    private static final String FILE_NAME = "test/rules/testmethod/DoubleDeltaTest.xlsx";

    public interface ITestDouble {
        TestUnitsResults testSSTestTestAll();
        TestUnitsResults geTestDoubleTestTestAll();
        TestUnitsResults geTestDoubleTest2TestAll();
    }

    @Before
    public void before() {
        System.setProperty(OpenLSystemProperties.CUSTOM_SPREADSHEET_TYPE_PROPERTY, "true");
    }

    @Test
    public void testSSTest() {
        File xlsFile = new File(FILE_NAME);
        TestHelper<ITestDouble> testHelper = new TestHelper<ITestDouble>(xlsFile, ITestDouble.class);

        ITestDouble instance = testHelper.getInstance();
        TestUnitsResults result = instance.testSSTestTestAll();

        assertEquals(0, result.getNumberOfFailures());
    }

    @Test
    public void testDoubleTest() {
        File xlsFile = new File(FILE_NAME);
        TestHelper<ITestDouble> testHelper = new TestHelper<ITestDouble>(xlsFile, ITestDouble.class);

        ITestDouble instance = testHelper.getInstance();
        TestUnitsResults result = instance.geTestDoubleTestTestAll();
        assertEquals(2, result.getNumberOfFailures());
    }

    @Test
    public void testDoubleTest2() {
        File xlsFile = new File(FILE_NAME);
        TestHelper<ITestDouble> testHelper = new TestHelper<ITestDouble>(xlsFile, ITestDouble.class);

        ITestDouble instance = testHelper.getInstance();
        TestUnitsResults result = instance.geTestDoubleTest2TestAll();
        assertEquals(1, result.getNumberOfFailures());
    }
}
<|MERGE_RESOLUTION|>--- conflicted
+++ resolved
@@ -1,65 +1,61 @@
-package org.openl.rules.testmethod;
-
-import static org.junit.Assert.assertEquals;
-
-import java.io.File;
-
-import org.junit.Before;
-import org.junit.Test;
-import org.openl.engine.OpenLSystemProperties;
-import org.openl.rules.TestHelper;
-<<<<<<< HEAD
-=======
-import org.openl.rules.testmethod.TestDataAccessFieldTest.ITestDataAccessField;
-import org.openl.rules.testmethod.TestUnitResultComparator.TestStatus;
->>>>>>> 41abd406
-
-/*
- * @author PTarasevich
- */
-
-public class TestDoubleDelta {
-    private static final String FILE_NAME = "test/rules/testmethod/DoubleDeltaTest.xlsx";
-
-    public interface ITestDouble {
-        TestUnitsResults testSSTestTestAll();
-        TestUnitsResults geTestDoubleTestTestAll();
-        TestUnitsResults geTestDoubleTest2TestAll();
-    }
-
-    @Before
-    public void before() {
-        System.setProperty(OpenLSystemProperties.CUSTOM_SPREADSHEET_TYPE_PROPERTY, "true");
-    }
-
-    @Test
-    public void testSSTest() {
-        File xlsFile = new File(FILE_NAME);
-        TestHelper<ITestDouble> testHelper = new TestHelper<ITestDouble>(xlsFile, ITestDouble.class);
-
-        ITestDouble instance = testHelper.getInstance();
-        TestUnitsResults result = instance.testSSTestTestAll();
-
-        assertEquals(0, result.getNumberOfFailures());
-    }
-
-    @Test
-    public void testDoubleTest() {
-        File xlsFile = new File(FILE_NAME);
-        TestHelper<ITestDouble> testHelper = new TestHelper<ITestDouble>(xlsFile, ITestDouble.class);
-
-        ITestDouble instance = testHelper.getInstance();
-        TestUnitsResults result = instance.geTestDoubleTestTestAll();
-        assertEquals(2, result.getNumberOfFailures());
-    }
-
-    @Test
-    public void testDoubleTest2() {
-        File xlsFile = new File(FILE_NAME);
-        TestHelper<ITestDouble> testHelper = new TestHelper<ITestDouble>(xlsFile, ITestDouble.class);
-
-        ITestDouble instance = testHelper.getInstance();
-        TestUnitsResults result = instance.geTestDoubleTest2TestAll();
-        assertEquals(1, result.getNumberOfFailures());
-    }
-}
+package org.openl.rules.testmethod;
+
+import static org.junit.Assert.assertEquals;
+
+import java.io.File;
+
+import org.junit.Before;
+import org.junit.Test;
+import org.openl.engine.OpenLSystemProperties;
+import org.openl.rules.TestHelper;
+import org.openl.rules.testmethod.TestUnitResultComparator.TestStatus;
+
+/*
+ * @author PTarasevich
+ */
+
+public class TestDoubleDelta {
+    private static final String FILE_NAME = "test/rules/testmethod/DoubleDeltaTest.xlsx";
+
+    public interface ITestDouble {
+        TestUnitsResults testSSTestTestAll();
+        TestUnitsResults geTestDoubleTestTestAll();
+        TestUnitsResults geTestDoubleTest2TestAll();
+    }
+
+    @Before
+    public void before() {
+        System.setProperty(OpenLSystemProperties.CUSTOM_SPREADSHEET_TYPE_PROPERTY, "true");
+    }
+
+    @Test
+    public void testSSTest() {
+        File xlsFile = new File(FILE_NAME);
+        TestHelper<ITestDouble> testHelper = new TestHelper<ITestDouble>(xlsFile, ITestDouble.class);
+
+        ITestDouble instance = testHelper.getInstance();
+        TestUnitsResults result = instance.testSSTestTestAll();
+
+        assertEquals(0, result.getNumberOfFailures());
+    }
+
+    @Test
+    public void testDoubleTest() {
+        File xlsFile = new File(FILE_NAME);
+        TestHelper<ITestDouble> testHelper = new TestHelper<ITestDouble>(xlsFile, ITestDouble.class);
+
+        ITestDouble instance = testHelper.getInstance();
+        TestUnitsResults result = instance.geTestDoubleTestTestAll();
+        assertEquals(2, result.getNumberOfFailures());
+    }
+
+    @Test
+    public void testDoubleTest2() {
+        File xlsFile = new File(FILE_NAME);
+        TestHelper<ITestDouble> testHelper = new TestHelper<ITestDouble>(xlsFile, ITestDouble.class);
+
+        ITestDouble instance = testHelper.getInstance();
+        TestUnitsResults result = instance.geTestDoubleTest2TestAll();
+        assertEquals(1, result.getNumberOfFailures());
+    }
+}