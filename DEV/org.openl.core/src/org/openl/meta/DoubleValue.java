package org.openl.meta;

<<<<<<< HEAD
import org.apache.commons.lang3.ArrayUtils;
import org.openl.binding.impl.Operators;
=======
import java.util.Arrays;

import javax.xml.bind.annotation.XmlRootElement;
import javax.xml.bind.annotation.adapters.XmlAdapter;
import javax.xml.bind.annotation.adapters.XmlJavaTypeAdapter;

import org.apache.commons.lang3.ArrayUtils;
import org.openl.binding.impl.Operators;
import org.openl.exception.OpenlNotCheckedException;
import org.openl.meta.DoubleValue.DoubleValueAdapter;
>>>>>>> 6f9e444f
import org.openl.meta.explanation.ExplanationNumberValue;
import org.openl.meta.number.CastOperand;
import org.openl.meta.number.Formulas;
import org.openl.meta.number.LogicalExpressions;
import org.openl.meta.number.NumberOperations;
import org.openl.util.ArrayTool;
import org.openl.util.math.MathUtils;

<<<<<<< HEAD
import java.util.Arrays;

=======
@XmlRootElement
@XmlJavaTypeAdapter(DoubleValueAdapter.class)
>>>>>>> 6f9e444f
public class DoubleValue extends ExplanationNumberValue<DoubleValue> {

    private static final long serialVersionUID = -4594250562069599646L;

    public static class DoubleValueOne extends DoubleValue {

        private static final long serialVersionUID = 6347462002516785250L;

        @Override
        public double getValue() {
            return 1;
        }

        public DoubleValue multiply(DoubleValue dv) {
            return dv;
        }
    }
    
    public static class DoubleValueAdapter extends XmlAdapter<Double,DoubleValue> {
        public DoubleValue unmarshal(Double val) throws Exception {
            return new DoubleValue(val);
        }
        public Double marshal(DoubleValue val) throws Exception {
            return val.doubleValue();
        }
    }

    public static class DoubleValueZero extends DoubleValue {

        private static final long serialVersionUID = 3329865368482848868L;

        public DoubleValue add(DoubleValue dv) {
            return dv;
        }

        public DoubleValue divide(DoubleValue dv) {
            return this;
        }

        @Override
        public double getValue() {
            return 0;
        }

        public DoubleValue multiply(DoubleValue dv) {
            return this;
        }
    }

    public static final DoubleValue ZERO = new DoubleValueZero();
    public static final DoubleValue ONE = new DoubleValueOne();
    public static final DoubleValue MINUS_ONE = new DoubleValue(-1);

    // <<< INSERT Functions >>>
    private double value;


    /**
     * Compares two values
     * @param value1
     * @param value2
     * @return true if  value1 equal value2
     */
    public static boolean eq(org.openl.meta.DoubleValue value1, org.openl.meta.DoubleValue value2) {
        if (value1 == null || value2 == null){
            return value1 == value2;
        }
        return Operators.eq(value1.getValue(), value2.getValue());
    }
    /**
     * Compares two values
     * @param value1
     * @param value2
     * @return true if  value1 greater or equal value2
     */
    public static boolean ge(org.openl.meta.DoubleValue value1, org.openl.meta.DoubleValue value2) {
        validate(value1, value2, LogicalExpressions.GE.toString());

        return Operators.ge(value1.getValue(), value2.getValue());
    }
    /**
     * Compares two values
     * @param value1
     * @param value2
     * @return true if  value1 greater value2
     */
    public static boolean gt(org.openl.meta.DoubleValue value1, org.openl.meta.DoubleValue value2) {
        validate(value1, value2, LogicalExpressions.GT.toString());

        return Operators.gt(value1.getValue(), value2.getValue());
    }
    /**
     * Compares two values
     * @param value1
     * @param value2
     * @return true if  value1 less or equal value2
     */
    public static boolean le(org.openl.meta.DoubleValue value1, org.openl.meta.DoubleValue value2) {
        validate(value1, value2, LogicalExpressions.LE.toString());

        return Operators.le(value1.getValue(), value2.getValue());
    }
    /**
     * Compares two values
     * @param value1
     * @param value2
     * @return true if  value1 less value2
     */
    public static boolean lt(org.openl.meta.DoubleValue value1, org.openl.meta.DoubleValue value2) {
        validate(value1, value2, LogicalExpressions.LT.toString());

        return Operators.lt(value1.getValue(), value2.getValue());
    }
    /**
     * Compares two values
     * @param value1
     * @param value2
     * @return true if  value1 not equal value2
     */
    public static boolean ne(org.openl.meta.DoubleValue value1, org.openl.meta.DoubleValue value2) {
        if (value1 == null || value2 == null){
            return value1 != value2;
        }

        return Operators.ne(value1.getValue(), value2.getValue());
    }

     /**
     * average
     * @param values  array of org.openl.meta.DoubleValue values
     * @return the average value from the array
     */
    public static org.openl.meta.DoubleValue avg(org.openl.meta.DoubleValue[] values) {
        if (ArrayUtils.isEmpty(values)) {
            return null;
        }
        double[] primitiveArray = unwrap(values);
        double avg = MathUtils.avg(primitiveArray);
        return new org.openl.meta.DoubleValue(new org.openl.meta.DoubleValue(avg), NumberOperations.AVG, values);
    }
     /**
     * sum
     * @param values  array of org.openl.meta.DoubleValue values
     * @return the sum value from the array
     */
    public static org.openl.meta.DoubleValue sum(org.openl.meta.DoubleValue[] values) {
        if (ArrayUtils.isEmpty(values)) {
            return null;
        }
        double[] primitiveArray = unwrap(values);
        double sum = MathUtils.sum(primitiveArray);
        return new org.openl.meta.DoubleValue(new org.openl.meta.DoubleValue(sum), NumberOperations.SUM, values);
    }
     /**
     * median
     * @param values  array of org.openl.meta.DoubleValue values
     * @return the median value from the array
     */
    public static org.openl.meta.DoubleValue median(org.openl.meta.DoubleValue[] values) {
        if (ArrayUtils.isEmpty(values)) {
            return null;
        }
        double[] primitiveArray = unwrap(values);
        double median = MathUtils.median(primitiveArray);
        return new org.openl.meta.DoubleValue(new org.openl.meta.DoubleValue(median), NumberOperations.MEDIAN, values);
    }

     /**
     * Compares value1 and value2 and returns the max value
     * @param value1
     * @param value2
     * @return max value
     */
    public static org.openl.meta.DoubleValue max(org.openl.meta.DoubleValue value1, org.openl.meta.DoubleValue value2) {
        // Commented to support operations with nulls
        // "null" means that data does not exist
        // validate(value1, value2, NumberOperations.MAX.toString());
        if (value1 == null)
            return value2; 
        if (value2 == null)
            return value1; 

        return new org.openl.meta.DoubleValue(MathUtils.max(value1.getValue(), value2.getValue()) ? value1 : value2,
            NumberOperations.MAX,
            new org.openl.meta.DoubleValue[] { value1, value2 });
    }
     /**
     * Compares value1 and value2 and returns the min value
     * @param value1
     * @param value2
     * @return min value
     */
    public static org.openl.meta.DoubleValue min(org.openl.meta.DoubleValue value1, org.openl.meta.DoubleValue value2) {
        // Commented to support operations with nulls
        // "null" means that data does not exist
        // validate(value1, value2, NumberOperations.MIN.toString());
        if (value1 == null)
            return value2; 
        if (value2 == null)
            return value1; 

        return new org.openl.meta.DoubleValue(MathUtils.min(value1.getValue(), value2.getValue()) ? value1 : value2,
            NumberOperations.MIN,
            new org.openl.meta.DoubleValue[] { value1, value2 });
    }

    /**
     * 
     * @param values an array org.openl.meta.DoubleValue, must not be null
     * @return org.openl.meta.DoubleValue the max element from array
     */
    public static org.openl.meta.DoubleValue max(org.openl.meta.DoubleValue[] values) {
        org.openl.meta.DoubleValue result = (org.openl.meta.DoubleValue) MathUtils.max(values);

        return new org.openl.meta.DoubleValue((org.openl.meta.DoubleValue) getAppropriateValue(values, result),
            NumberOperations.MAX_IN_ARRAY, values);
    }
    /**
     * 
     * @param values an array org.openl.meta.DoubleValue, must not be null
     * @return org.openl.meta.DoubleValue the min element from array
     */
    public static org.openl.meta.DoubleValue min(org.openl.meta.DoubleValue[] values) {
        org.openl.meta.DoubleValue result = (org.openl.meta.DoubleValue) MathUtils.min(values);

        return new org.openl.meta.DoubleValue((org.openl.meta.DoubleValue) getAppropriateValue(values, result),
            NumberOperations.MIN_IN_ARRAY, values);
    }
        /**
     * 
     * @param value of variable which should be copied
     * @param name of new variable
     * @return the new org.openl.meta.DoubleValue variable with name <b>name</b> and value <b>value</b>
     */
    public static org.openl.meta.DoubleValue copy(org.openl.meta.DoubleValue value, String name) {
        if (value.getName() == null) {
            value.setName(name);

            return value;
        } else if (!value.getName().equals(name)) {
            org.openl.meta.DoubleValue result = new org.openl.meta.DoubleValue (value, NumberOperations.COPY, 
                new org.openl.meta.DoubleValue[] { value });
            result.setName(name);

            return result;
        }
        return value;
    }

    //REM
    /**
     * Divides left hand operand by right hand operand and returns remainder
     * @param value1 org.openl.meta.DoubleValue 
     * @param value2 org.openl.meta.DoubleValue 
     * @return remainder from division value1 by value2
     */
    public static org.openl.meta.DoubleValue rem(org.openl.meta.DoubleValue value1, org.openl.meta.DoubleValue value2) {
        // Commented to support operations with nulls. See also MathUtils.mod()
        // validate(value1, value2, Formulas.REM.toString());
        if (value1 == null || value2 == null) {
            return ZERO;
        }

        return new org.openl.meta.DoubleValue(value1, value2, Operators.rem(value1.getValue(), value2.getValue()),
            Formulas.REM);
    }

    //ADD
    public static DoubleValue add(DoubleValue value1, String value2) {
        if (value2 == null) {
            return value1;
        }

        if (value1 == null) {
            return new DoubleValue(Double.valueOf(value2));
        }
        
        double v = Double.valueOf(value2);

        return new org.openl.meta.DoubleValue(value1, new DoubleValue(v), Operators.add(value1.getValue(), v),
            Formulas.ADD);
    }
    
    public static DoubleValue add(String value1, DoubleValue value2) {
        if (value1 == null) {
            return value2;
        }

        if (value2 == null) {
            return new DoubleValue(Double.valueOf(value1));
        }
        
        double v = Double.valueOf(value1);
        
        return new org.openl.meta.DoubleValue(new DoubleValue(v), value2, Operators.add(v, value2.getValue()),
            Formulas.ADD);
    } 
    
     /**
     * Adds left hand operand to right hand operand
     * @param value1 org.openl.meta.DoubleValue
     * @param value2 org.openl.meta.DoubleValue
     * @return the result of addition operation
     */
    public static org.openl.meta.DoubleValue add(org.openl.meta.DoubleValue value1, org.openl.meta.DoubleValue value2) {
        // temporary commented to support operations with nulls
        //
        //        validate(value1, value2, Formulas.ADD.toString());
        //conditions for classes that are wrappers over primitives
        if (value1 == null) {
            return value2;
        }

        if (value2 == null) {
            return value1;
        }

        return new org.openl.meta.DoubleValue(value1, value2, Operators.add(value1.getValue(), value2.getValue()),
            Formulas.ADD);
}

    // MULTIPLY
     /**
     * Multiplies left hand operand to right hand operand
     * @param value1 org.openl.meta.DoubleValue
     * @param value2 org.openl.meta.DoubleValue
     * @return the result of multiplication  operation
     */
    public static org.openl.meta.DoubleValue multiply(org.openl.meta.DoubleValue value1, org.openl.meta.DoubleValue value2) {
        // temporary commented to support operations with nulls
        //
        //        validate(value1, value2, Formulas.MULTIPLY.toString());
        if (value1 == null) {
            return value2;
        }

        if (value2 == null) {
            return value1;
        }

        return new org.openl.meta.DoubleValue(value1, value2, Operators.multiply(value1.getValue(), value2.getValue()),
            Formulas.MULTIPLY);
    }

    //SUBTRACT
    /**
     * Subtracts left hand operand to right hand operand
     * @param value1 org.openl.meta.DoubleValue
     * @param value2 org.openl.meta.DoubleValue
     * @return the result of subtraction  operation
     */
    public static org.openl.meta.DoubleValue subtract(org.openl.meta.DoubleValue value1, org.openl.meta.DoubleValue value2) {
        // temporary commented to support operations with nulls
        //
        //        validate(value1, value2, Formulas.SUBTRACT.toString());
        if (value1 == null && value2 == null) {
            return null;
        }

        if (value1 == null) {
            return negative(value2);
        }

        if (value2 == null) {
            return value1;
        }

        return new org.openl.meta.DoubleValue(value1, value2, Operators.subtract(value1.getValue(), value2.getValue()), 
            Formulas.SUBTRACT);
    }

    // DIVIDE
    /**
     * Divides left hand operand by right hand operand
     * @param value1 org.openl.meta.DoubleValue
     * @param value2 org.openl.meta.DoubleValue
     * @return the result of division  operation
     */
    public static org.openl.meta.DoubleValue divide(org.openl.meta.DoubleValue value1, org.openl.meta.DoubleValue value2) {
        // temporary commented to support operations with nulls
        //
        //        validate(value1, value2, Formulas.DIVIDE.toString());
        if (value1 == null && value2 == null) {
            return null;
        }

        if (value1 == null) {
            if (value2 != null && value2.doubleValue() != 0) {
                return new org.openl.meta.DoubleValue(value1, value2, divide(ONE, value2).getValue(), Formulas.DIVIDE);
            }
        }

        if (value2 == null) {
            return new org.openl.meta.DoubleValue(value1, value2, value1.getValue(), Formulas.DIVIDE);
        }

        if (value2.doubleValue() == 0) {

//            throw new OpenlNotCheckedException("Division by zero");
            // FIXME: temporary commented the throwing exception
            // Is needed for ISO
            //
            return new org.openl.meta.DoubleValue(value1, value2, DoubleValue.ZERO.doubleValue(), Formulas.DIVIDE);
        }

        return new org.openl.meta.DoubleValue(value1, value2, Operators.divide(value1.getValue(), value2.getValue()),
            Formulas.DIVIDE);
    }

    // QUAOTIENT
    /**
     * Divides left hand operand by right hand operand
     * @param number org.openl.meta.DoubleValue
     * @param divisor org.openl.meta.DoubleValue
     * @return LongValue the result of division  operation
     */
    public static LongValue quotient(org.openl.meta.DoubleValue number, org.openl.meta.DoubleValue divisor) {
        if (number != null && divisor != null) {
            LongValue result = new LongValue(MathUtils.quotient(number.getValue(), divisor.getValue()));
            return new LongValue(result, NumberOperations.QUOTIENT, null);
        }
        return null;
    }

    // generated product function for types that are wrappers over primitives
     /**
     * Multiplies the numbers from the provided array and returns the product as a number.
     * @param values an array of IntValue which will be converted to DoubleValue
     * @return the product as a number
     */
    public static DoubleValue product(org.openl.meta.DoubleValue[] values) {
        if (ArrayUtils.isEmpty(values)) {
            return null;
        }
        double[] primitiveArray = unwrap(values);
        double product = MathUtils.product(primitiveArray);
        // we loose the parameters, but not the result of computation.
        return new DoubleValue(new DoubleValue(product), NumberOperations.PRODUCT, null);
    }
     /**
     *   
     * @param number
     * @param divisor
     * @return the remainder after a number is divided by a divisor. The result is a numeric value and has the same sign as the devisor.
     */
    public static org.openl.meta.DoubleValue mod(org.openl.meta.DoubleValue number, org.openl.meta.DoubleValue divisor) {
        if (number != null && divisor != null) {
            org.openl.meta.DoubleValue result = new org.openl.meta.DoubleValue(MathUtils.mod(number.getValue(), divisor.getValue()));
            return new org.openl.meta.DoubleValue(result, NumberOperations.MOD, new org.openl.meta.DoubleValue[]{number, divisor} );
        }
        return null;
    }

    /**
     * Sorts the array <b>values</b> in ascending order and returns the value from array <b>values</b> at position <b>position</b>
     * @param values array of org.openl.meta.DoubleValue values 
     * @param position int value
     * @return the value from array <b>values</b> at position <b>position</b>
     */
    public static org.openl.meta.DoubleValue small(org.openl.meta.DoubleValue[] values, int position) {
        if (ArrayUtils.isEmpty(values)) {
            return null;
        }
        double[] primitiveArray = unwrap(values);
        double small = MathUtils.small(primitiveArray, position);
        return new org.openl.meta.DoubleValue((org.openl.meta.DoubleValue) getAppropriateValue(values, new org.openl.meta.DoubleValue(small)), 
            NumberOperations.SMALL, values);
    }

    /**
     * Sorts the array <b>values</b> in descending order and returns the value from array <b>values</b> at position <b>position</b>
     * @param values array of org.openl.meta.DoubleValue values 
     * @param position int value
     * @return the value from array <b>values</b> at position <b>position</b>
     */
    public static org.openl.meta.DoubleValue big(org.openl.meta.DoubleValue[] values, int position) {
        if (ArrayUtils.isEmpty(values)) {
            return null;
        }
        double[] primitiveArray = unwrap(values);
        double big = MathUtils.big(primitiveArray, position);
        return new org.openl.meta.DoubleValue((org.openl.meta.DoubleValue) getAppropriateValue(values, new org.openl.meta.DoubleValue(big)),
            NumberOperations.BIG, values);
    }

    /**
     * 
     * @param value1
     * @param value2
     * @return the result of value1 raised to the power of value2
     */
    public static org.openl.meta.DoubleValue pow(org.openl.meta.DoubleValue value1, org.openl.meta.DoubleValue value2) {
        // Commented to support operations with nulls
        // "null" means that data does not exist
        //
        // validate(value1, value2, NumberOperations.POW);
        if (value1 == null) {
            return value2 == null ? null : new org.openl.meta.DoubleValue((double) 0);
        } else if (value2 == null) {
            return value1;
        }

        return new org.openl.meta.DoubleValue(new org.openl.meta.DoubleValue(Operators.pow(value1.getValue(), value2.getValue())), 
            NumberOperations.POW, new org.openl.meta.DoubleValue[] { value1, value2 });
    }

    /**
     * 
     * @param value
     * @return the absolute value (module) of the value <b>value </b>
     */
    public static org.openl.meta.DoubleValue abs(org.openl.meta.DoubleValue value) {
        // Commented to support operations with nulls.
        // validate(value, NumberOperations.ABS);
        if (value == null) {
            return null;
        }
        // evaluate result
        org.openl.meta.DoubleValue result = new org.openl.meta.DoubleValue(Operators.abs(value.getValue()));
        // create instance with information about last operation
        return new org.openl.meta.DoubleValue(result, NumberOperations.ABS, new org.openl.meta.DoubleValue[] { value });
    }

    /**
     * 
     * @param value
     * @return the negative value of the <b>value</b>
     */
    public static org.openl.meta.DoubleValue negative(org.openl.meta.DoubleValue value) {
        if (value == null) {
            return null;
        }
        return multiply(value, MINUS_ONE);
    }

    /**
     * 
     * @param value
     * @return the <b>value</b> increased by 1
     */
    public static org.openl.meta.DoubleValue inc(org.openl.meta.DoubleValue value) {
        return add(value, ONE);
    }

    /**
     * 
     * @param value
     * @return the <b>value</b>
     */
    public static org.openl.meta.DoubleValue positive(org.openl.meta.DoubleValue value) {
        return value;
    }

    /**
     * 
     * @param value
     * @return the <b>value </b> decreased by 1
     */
    public static org.openl.meta.DoubleValue dec(org.openl.meta.DoubleValue value) {
        return subtract(value, ONE);
    }

    // Autocasts

    /**
     * Is used to overload implicit cast operators from byte to org.openl.meta.DoubleValue
     * @param x
     * @param y is needed to avoid ambiguity in Java method resolution
     * @return the casted value to org.openl.meta.DoubleValue
     */
    public static org.openl.meta.DoubleValue autocast(byte x, org.openl.meta.DoubleValue y) {
        return new org.openl.meta.DoubleValue((double) x);
    }
    /**
     * Is used to overload implicit cast operators from short to org.openl.meta.DoubleValue
     * @param x
     * @param y is needed to avoid ambiguity in Java method resolution
     * @return the casted value to org.openl.meta.DoubleValue
     */
    public static org.openl.meta.DoubleValue autocast(short x, org.openl.meta.DoubleValue y) {
        return new org.openl.meta.DoubleValue((double) x);
    }
    /**
     * Is used to overload implicit cast operators from int to org.openl.meta.DoubleValue
     * @param x
     * @param y is needed to avoid ambiguity in Java method resolution
     * @return the casted value to org.openl.meta.DoubleValue
     */
    public static org.openl.meta.DoubleValue autocast(int x, org.openl.meta.DoubleValue y) {
        return new org.openl.meta.DoubleValue((double) x);
    }
    /**
     * Is used to overload implicit cast operators from long to org.openl.meta.DoubleValue
     * @param x
     * @param y is needed to avoid ambiguity in Java method resolution
     * @return the casted value to org.openl.meta.DoubleValue
     */
    public static org.openl.meta.DoubleValue autocast(long x, org.openl.meta.DoubleValue y) {
        return new org.openl.meta.DoubleValue((double) x);
    }
    /**
     * Is used to overload implicit cast operators from float to org.openl.meta.DoubleValue
     * @param x
     * @param y is needed to avoid ambiguity in Java method resolution
     * @return the casted value to org.openl.meta.DoubleValue
     */
    public static org.openl.meta.DoubleValue autocast(float x, org.openl.meta.DoubleValue y) {
        return new org.openl.meta.DoubleValue((double) x);
    }
    /**
     * Is used to overload implicit cast operators from double to org.openl.meta.DoubleValue
     * @param x
     * @param y is needed to avoid ambiguity in Java method resolution
     * @return the casted value to org.openl.meta.DoubleValue
     */
    public static org.openl.meta.DoubleValue autocast(double x, org.openl.meta.DoubleValue y) {
        return new org.openl.meta.DoubleValue((double) x);
    }

    // Constructors
    public DoubleValue(double value) {
        this.value = value;
    }

    /**Formula constructor**/
    public DoubleValue(org.openl.meta.DoubleValue lv1, org.openl.meta.DoubleValue lv2, double value, Formulas operand) {
        super(lv1, lv2, operand);
        this.value = value;
    }

    /**Cast constructor**/
    public DoubleValue(double value, ExplanationNumberValue<?> beforeCastValue, boolean autocast) {
        super(beforeCastValue, new CastOperand("DoubleValue", autocast));
        this.value = value;
    }

    /**
    *Copy the current value with new name <b>name</b>
    */
    @Override
    public org.openl.meta.DoubleValue copy(String name) {
        return copy(this, name);
    }

    /**
    * Prints the value of the current variable
    */
    public String printValue() {
        return String.valueOf(value);
    }

    /**
    * Returns the value of the current variable
    */
    public double getValue() {
        return value;
    }

    /**
    * Sets the value of the current variable
    */
    public void setValue(double value) {
        this.value = value;
    }

    //Equals
    @Override
     /**
     * Indicates whether some other object is "equal to" this org.openl.meta.DoubleValue variable. 
     */
    public boolean equals(Object obj) {
        if (obj instanceof org.openl.meta.DoubleValue) {
            org.openl.meta.DoubleValue secondObj = (org.openl.meta.DoubleValue) obj;
            return Operators.eq(getValue(), secondObj.getValue());
        }

        // FIXME: Temporary fix for the ISO to support
        // var == "0" where var is of type DoubleValue
        // In this case autocast should work, need investigation
        //
        if (obj instanceof String) {
            double d;
            try
            {
                d = Double.parseDouble((String)obj);
            }
            catch(NumberFormatException nfe)
            {
                return false;
            }

            return Operators.eq(getValue(), d);
        }

        return false;
    }

    public static boolean isNumeric(String str)
    {
        try
        {
            double d = Double.parseDouble(str);
        }
        catch(NumberFormatException nfe)
        {
            return false;
        }
        return true;
    }

    // sort
    /**
    * Sorts the array <b>values</b>
    * @param values an array for sorting
    * @return the sorted array
    */
    public static org.openl.meta.DoubleValue[] sort (org.openl.meta.DoubleValue[] values ) {
        org.openl.meta.DoubleValue[] sortedArray = null;
        if (values != null) {
            sortedArray = new org.openl.meta.DoubleValue[values.length];
           org.openl.meta.DoubleValue[] notNullArray = ArrayTool.removeNulls(values);

            Arrays.sort(notNullArray);

            /* Filling sortedArray by sorted and null values */
            for (int i = 0; i < notNullArray.length; i++) {
                sortedArray[i] = notNullArray[i];
            }
        }
        return sortedArray;
    }
        // <<< END INSERT Functions >>>

    // ******* Autocasts *************

    public static DoubleValue autocast(Double x, DoubleValue y) {
        if (x == null) {
            return null;
        }

        return new DoubleValue(x);
    }

    public static BigDecimalValue autocast(DoubleValue x, BigDecimalValue y) {
        if (x == null) {
            return null;
        }
        return new BigDecimalValue(String.valueOf(x.getValue()), x, true);
    }
    
    public static String autocast(DoubleValue x, String y) {
        if (x == null) {
            return null;
        }

        return x.toString();
    }
    
    public static Integer distance(DoubleValue x, String y) {
        return 11;
    }

    public static DoubleValue autocast(String x, DoubleValue y) {
        if (x == null || "".equals(x)) {
            return null;
        }
        return new DoubleValue(Double.valueOf(x));
    }
    
    public static Integer distance(String x, DoubleValue y) {
        return 10;
    }

    // ******* Casts *************

    public static byte cast(DoubleValue x, byte y) {
        return x.byteValue();
    }

    public static short cast(DoubleValue x, short y) {
        return x.shortValue();
    }

    public static char cast(DoubleValue x, char y) {
        return (char) x.doubleValue();
    }

    public static int cast(DoubleValue x, int y) {
        return x.intValue();
    }

    public static long cast(DoubleValue x, long y) {
        return x.longValue();
    }

    public static float cast(DoubleValue x, float y) {
        return x.floatValue();
    }

    public static double cast(DoubleValue x, double y) {
        return x.doubleValue();
    }

    public static Double cast(DoubleValue x, Double y) {
        if (x == null) {
            return null;
        }

        return x.doubleValue();
    }

    public static ByteValue cast(DoubleValue x, ByteValue y) {
        if (x == null) {
            return null;
        }
        return new ByteValue(x.byteValue(), x, false);
    }

    public static ShortValue cast(DoubleValue x, ShortValue y) {
        if (x == null) {
            return null;
        }
        return new ShortValue(x.shortValue(), x, false);
    }

    public static IntValue cast(DoubleValue x, IntValue y) {
        if (x == null) {
            return null;
        }
        return new IntValue(x.intValue(), x, false);
    }

    public static LongValue cast(DoubleValue x, LongValue y) {
        if (x == null) {
            return null;
        }
        return new LongValue(x.longValue(), x, false);
    }

    public static FloatValue cast(DoubleValue x, FloatValue y) {
        if (x == null) {
            return null;
        }
        return new FloatValue(x.floatValue(), x, false);
    }

    public static org.openl.meta.DoubleValue round(org.openl.meta.DoubleValue value) {
        if (value == null) {
            return null;
        }

        // ULP is used for fix imprecise operations of double values
        double ulp = Math.ulp(value.getValue());
        return new org.openl.meta.DoubleValue(new org.openl.meta.DoubleValue((double) Math.round(value.getValue() + ulp)),
            NumberOperations.ROUND,
            new org.openl.meta.DoubleValue[] { value });
    }

    public static DoubleValue round(DoubleValue value, int scale) {
        if (value == null) {
            return null;
        }

        // ULP is used for fix imprecise operations of double values
        double ulp = Math.ulp(value.getValue());
        DoubleValue returnValue = new DoubleValue(new DoubleValue(org.apache.commons.math.util.MathUtils.round(value.doubleValue() + ulp,
                scale)),
                NumberOperations.ROUND,
                new DoubleValue[] { value, new DoubleValue(scale) });

        return returnValue;
    }

    public static DoubleValue round(DoubleValue value, int scale, int roundingMethod) {
        if (value == null) {
            return null;
        }

        return new DoubleValue(new DoubleValue(org.apache.commons.math.util.MathUtils.round(value.doubleValue(),
            scale,
            roundingMethod)), NumberOperations.ROUND, new DoubleValue[] { value, new DoubleValue(scale) });
    }

    /**
     * 
     * @deprecated This method is obsolete. Use {@link #round(DoubleValue, int)}
     *             instead
     * @see #round(DoubleValue, int)
     */
    @Deprecated
    public static DoubleValue round(DoubleValue d, DoubleValue p) {
        validate(d, p, NumberOperations.ROUND);

        int scale;
        double preRoundedValue;

        if (p.doubleValue() == 0) {
            scale = 0;
            preRoundedValue = d.doubleValue();
        } else {
            scale = (int) org.apache.commons.math.util.MathUtils.round(-Math.log10(p.doubleValue()),
                0,
                java.math.BigDecimal.ROUND_HALF_UP);
            preRoundedValue = d.doubleValue();
            // preRoundedValue = Math.round(d.doubleValue() / p.doubleValue()) *
            // p.doubleValue();
        }

        double roundedValue = org.apache.commons.math.util.MathUtils.round(preRoundedValue, scale);

        return new DoubleValue(new DoubleValue(roundedValue), NumberOperations.ROUND, new DoubleValue[] { d, p });
    }

    /**
     * @deprecated double value shouldn`t be empty.
     */
    @Deprecated
    public DoubleValue() {
        super();
    }

    public DoubleValue(String valueString) {
        super();
        value = Double.parseDouble(valueString);
    }

    /** Function constructor **/
    public DoubleValue(DoubleValue result, NumberOperations function, DoubleValue[] params) {
        super(function, params);
        this.value = result.doubleValue();
    }

    public int compareTo(Number o) {
        return Double.compare(value, (o).doubleValue());
    }

    @Override
    public double doubleValue() {
        return value;
    }

    @Override
    public float floatValue() {
        return (float) value;
    }

    @Override
    public int intValue() {
        return (int) value;
    }

    @Override
    public long longValue() {
        return (long) value;
    }

    @Deprecated
    public String getFormat() {
        // return format;
        return null;
    }

    @Deprecated
    public void setFormat(String format) {
        // this.format = format;
    }

    @Override
    public int hashCode() {
        return ((Double) value).hashCode();
    }

    private static double[] unwrap(DoubleValue[] values) {
        values = ArrayTool.removeNulls(values);

        double[] primitiveArray = new double[values.length];
        for (int i = 0; i < values.length; i++) {
            primitiveArray[i] = values[i].getValue();
        }
        return primitiveArray;
    }

}
<|MERGE_RESOLUTION|>--- conflicted
+++ resolved
@@ -1,1015 +1,1002 @@
-package org.openl.meta;
-
-<<<<<<< HEAD
-import org.apache.commons.lang3.ArrayUtils;
-import org.openl.binding.impl.Operators;
-=======
-import java.util.Arrays;
-
-import javax.xml.bind.annotation.XmlRootElement;
-import javax.xml.bind.annotation.adapters.XmlAdapter;
-import javax.xml.bind.annotation.adapters.XmlJavaTypeAdapter;
-
-import org.apache.commons.lang3.ArrayUtils;
-import org.openl.binding.impl.Operators;
-import org.openl.exception.OpenlNotCheckedException;
-import org.openl.meta.DoubleValue.DoubleValueAdapter;
->>>>>>> 6f9e444f
-import org.openl.meta.explanation.ExplanationNumberValue;
-import org.openl.meta.number.CastOperand;
-import org.openl.meta.number.Formulas;
-import org.openl.meta.number.LogicalExpressions;
-import org.openl.meta.number.NumberOperations;
-import org.openl.util.ArrayTool;
-import org.openl.util.math.MathUtils;
-
-<<<<<<< HEAD
-import java.util.Arrays;
-
-=======
-@XmlRootElement
-@XmlJavaTypeAdapter(DoubleValueAdapter.class)
->>>>>>> 6f9e444f
-public class DoubleValue extends ExplanationNumberValue<DoubleValue> {
-
-    private static final long serialVersionUID = -4594250562069599646L;
-
-    public static class DoubleValueOne extends DoubleValue {
-
-        private static final long serialVersionUID = 6347462002516785250L;
-
-        @Override
-        public double getValue() {
-            return 1;
-        }
-
-        public DoubleValue multiply(DoubleValue dv) {
-            return dv;
-        }
-    }
-    
-    public static class DoubleValueAdapter extends XmlAdapter<Double,DoubleValue> {
-        public DoubleValue unmarshal(Double val) throws Exception {
-            return new DoubleValue(val);
-        }
-        public Double marshal(DoubleValue val) throws Exception {
-            return val.doubleValue();
-        }
-    }
-
-    public static class DoubleValueZero extends DoubleValue {
-
-        private static final long serialVersionUID = 3329865368482848868L;
-
-        public DoubleValue add(DoubleValue dv) {
-            return dv;
-        }
-
-        public DoubleValue divide(DoubleValue dv) {
-            return this;
-        }
-
-        @Override
-        public double getValue() {
-            return 0;
-        }
-
-        public DoubleValue multiply(DoubleValue dv) {
-            return this;
-        }
-    }
-
-    public static final DoubleValue ZERO = new DoubleValueZero();
-    public static final DoubleValue ONE = new DoubleValueOne();
-    public static final DoubleValue MINUS_ONE = new DoubleValue(-1);
-
-    // <<< INSERT Functions >>>
-    private double value;
-
-
-    /**
-     * Compares two values
-     * @param value1
-     * @param value2
-     * @return true if  value1 equal value2
-     */
-    public static boolean eq(org.openl.meta.DoubleValue value1, org.openl.meta.DoubleValue value2) {
-        if (value1 == null || value2 == null){
-            return value1 == value2;
-        }
-        return Operators.eq(value1.getValue(), value2.getValue());
-    }
-    /**
-     * Compares two values
-     * @param value1
-     * @param value2
-     * @return true if  value1 greater or equal value2
-     */
-    public static boolean ge(org.openl.meta.DoubleValue value1, org.openl.meta.DoubleValue value2) {
-        validate(value1, value2, LogicalExpressions.GE.toString());
-
-        return Operators.ge(value1.getValue(), value2.getValue());
-    }
-    /**
-     * Compares two values
-     * @param value1
-     * @param value2
-     * @return true if  value1 greater value2
-     */
-    public static boolean gt(org.openl.meta.DoubleValue value1, org.openl.meta.DoubleValue value2) {
-        validate(value1, value2, LogicalExpressions.GT.toString());
-
-        return Operators.gt(value1.getValue(), value2.getValue());
-    }
-    /**
-     * Compares two values
-     * @param value1
-     * @param value2
-     * @return true if  value1 less or equal value2
-     */
-    public static boolean le(org.openl.meta.DoubleValue value1, org.openl.meta.DoubleValue value2) {
-        validate(value1, value2, LogicalExpressions.LE.toString());
-
-        return Operators.le(value1.getValue(), value2.getValue());
-    }
-    /**
-     * Compares two values
-     * @param value1
-     * @param value2
-     * @return true if  value1 less value2
-     */
-    public static boolean lt(org.openl.meta.DoubleValue value1, org.openl.meta.DoubleValue value2) {
-        validate(value1, value2, LogicalExpressions.LT.toString());
-
-        return Operators.lt(value1.getValue(), value2.getValue());
-    }
-    /**
-     * Compares two values
-     * @param value1
-     * @param value2
-     * @return true if  value1 not equal value2
-     */
-    public static boolean ne(org.openl.meta.DoubleValue value1, org.openl.meta.DoubleValue value2) {
-        if (value1 == null || value2 == null){
-            return value1 != value2;
-        }
-
-        return Operators.ne(value1.getValue(), value2.getValue());
-    }
-
-     /**
-     * average
-     * @param values  array of org.openl.meta.DoubleValue values
-     * @return the average value from the array
-     */
-    public static org.openl.meta.DoubleValue avg(org.openl.meta.DoubleValue[] values) {
-        if (ArrayUtils.isEmpty(values)) {
-            return null;
-        }
-        double[] primitiveArray = unwrap(values);
-        double avg = MathUtils.avg(primitiveArray);
-        return new org.openl.meta.DoubleValue(new org.openl.meta.DoubleValue(avg), NumberOperations.AVG, values);
-    }
-     /**
-     * sum
-     * @param values  array of org.openl.meta.DoubleValue values
-     * @return the sum value from the array
-     */
-    public static org.openl.meta.DoubleValue sum(org.openl.meta.DoubleValue[] values) {
-        if (ArrayUtils.isEmpty(values)) {
-            return null;
-        }
-        double[] primitiveArray = unwrap(values);
-        double sum = MathUtils.sum(primitiveArray);
-        return new org.openl.meta.DoubleValue(new org.openl.meta.DoubleValue(sum), NumberOperations.SUM, values);
-    }
-     /**
-     * median
-     * @param values  array of org.openl.meta.DoubleValue values
-     * @return the median value from the array
-     */
-    public static org.openl.meta.DoubleValue median(org.openl.meta.DoubleValue[] values) {
-        if (ArrayUtils.isEmpty(values)) {
-            return null;
-        }
-        double[] primitiveArray = unwrap(values);
-        double median = MathUtils.median(primitiveArray);
-        return new org.openl.meta.DoubleValue(new org.openl.meta.DoubleValue(median), NumberOperations.MEDIAN, values);
-    }
-
-     /**
-     * Compares value1 and value2 and returns the max value
-     * @param value1
-     * @param value2
-     * @return max value
-     */
-    public static org.openl.meta.DoubleValue max(org.openl.meta.DoubleValue value1, org.openl.meta.DoubleValue value2) {
-        // Commented to support operations with nulls
-        // "null" means that data does not exist
-        // validate(value1, value2, NumberOperations.MAX.toString());
-        if (value1 == null)
-            return value2; 
-        if (value2 == null)
-            return value1; 
-
-        return new org.openl.meta.DoubleValue(MathUtils.max(value1.getValue(), value2.getValue()) ? value1 : value2,
-            NumberOperations.MAX,
-            new org.openl.meta.DoubleValue[] { value1, value2 });
-    }
-     /**
-     * Compares value1 and value2 and returns the min value
-     * @param value1
-     * @param value2
-     * @return min value
-     */
-    public static org.openl.meta.DoubleValue min(org.openl.meta.DoubleValue value1, org.openl.meta.DoubleValue value2) {
-        // Commented to support operations with nulls
-        // "null" means that data does not exist
-        // validate(value1, value2, NumberOperations.MIN.toString());
-        if (value1 == null)
-            return value2; 
-        if (value2 == null)
-            return value1; 
-
-        return new org.openl.meta.DoubleValue(MathUtils.min(value1.getValue(), value2.getValue()) ? value1 : value2,
-            NumberOperations.MIN,
-            new org.openl.meta.DoubleValue[] { value1, value2 });
-    }
-
-    /**
-     * 
-     * @param values an array org.openl.meta.DoubleValue, must not be null
-     * @return org.openl.meta.DoubleValue the max element from array
-     */
-    public static org.openl.meta.DoubleValue max(org.openl.meta.DoubleValue[] values) {
-        org.openl.meta.DoubleValue result = (org.openl.meta.DoubleValue) MathUtils.max(values);
-
-        return new org.openl.meta.DoubleValue((org.openl.meta.DoubleValue) getAppropriateValue(values, result),
-            NumberOperations.MAX_IN_ARRAY, values);
-    }
-    /**
-     * 
-     * @param values an array org.openl.meta.DoubleValue, must not be null
-     * @return org.openl.meta.DoubleValue the min element from array
-     */
-    public static org.openl.meta.DoubleValue min(org.openl.meta.DoubleValue[] values) {
-        org.openl.meta.DoubleValue result = (org.openl.meta.DoubleValue) MathUtils.min(values);
-
-        return new org.openl.meta.DoubleValue((org.openl.meta.DoubleValue) getAppropriateValue(values, result),
-            NumberOperations.MIN_IN_ARRAY, values);
-    }
-        /**
-     * 
-     * @param value of variable which should be copied
-     * @param name of new variable
-     * @return the new org.openl.meta.DoubleValue variable with name <b>name</b> and value <b>value</b>
-     */
-    public static org.openl.meta.DoubleValue copy(org.openl.meta.DoubleValue value, String name) {
-        if (value.getName() == null) {
-            value.setName(name);
-
-            return value;
-        } else if (!value.getName().equals(name)) {
-            org.openl.meta.DoubleValue result = new org.openl.meta.DoubleValue (value, NumberOperations.COPY, 
-                new org.openl.meta.DoubleValue[] { value });
-            result.setName(name);
-
-            return result;
-        }
-        return value;
-    }
-
-    //REM
-    /**
-     * Divides left hand operand by right hand operand and returns remainder
-     * @param value1 org.openl.meta.DoubleValue 
-     * @param value2 org.openl.meta.DoubleValue 
-     * @return remainder from division value1 by value2
-     */
-    public static org.openl.meta.DoubleValue rem(org.openl.meta.DoubleValue value1, org.openl.meta.DoubleValue value2) {
-        // Commented to support operations with nulls. See also MathUtils.mod()
-        // validate(value1, value2, Formulas.REM.toString());
-        if (value1 == null || value2 == null) {
-            return ZERO;
-        }
-
-        return new org.openl.meta.DoubleValue(value1, value2, Operators.rem(value1.getValue(), value2.getValue()),
-            Formulas.REM);
-    }
-
-    //ADD
-    public static DoubleValue add(DoubleValue value1, String value2) {
-        if (value2 == null) {
-            return value1;
-        }
-
-        if (value1 == null) {
-            return new DoubleValue(Double.valueOf(value2));
-        }
-        
-        double v = Double.valueOf(value2);
-
-        return new org.openl.meta.DoubleValue(value1, new DoubleValue(v), Operators.add(value1.getValue(), v),
-            Formulas.ADD);
-    }
-    
-    public static DoubleValue add(String value1, DoubleValue value2) {
-        if (value1 == null) {
-            return value2;
-        }
-
-        if (value2 == null) {
-            return new DoubleValue(Double.valueOf(value1));
-        }
-        
-        double v = Double.valueOf(value1);
-        
-        return new org.openl.meta.DoubleValue(new DoubleValue(v), value2, Operators.add(v, value2.getValue()),
-            Formulas.ADD);
-    } 
-    
-     /**
-     * Adds left hand operand to right hand operand
-     * @param value1 org.openl.meta.DoubleValue
-     * @param value2 org.openl.meta.DoubleValue
-     * @return the result of addition operation
-     */
-    public static org.openl.meta.DoubleValue add(org.openl.meta.DoubleValue value1, org.openl.meta.DoubleValue value2) {
-        // temporary commented to support operations with nulls
-        //
-        //        validate(value1, value2, Formulas.ADD.toString());
-        //conditions for classes that are wrappers over primitives
-        if (value1 == null) {
-            return value2;
-        }
-
-        if (value2 == null) {
-            return value1;
-        }
-
-        return new org.openl.meta.DoubleValue(value1, value2, Operators.add(value1.getValue(), value2.getValue()),
-            Formulas.ADD);
-}
-
-    // MULTIPLY
-     /**
-     * Multiplies left hand operand to right hand operand
-     * @param value1 org.openl.meta.DoubleValue
-     * @param value2 org.openl.meta.DoubleValue
-     * @return the result of multiplication  operation
-     */
-    public static org.openl.meta.DoubleValue multiply(org.openl.meta.DoubleValue value1, org.openl.meta.DoubleValue value2) {
-        // temporary commented to support operations with nulls
-        //
-        //        validate(value1, value2, Formulas.MULTIPLY.toString());
-        if (value1 == null) {
-            return value2;
-        }
-
-        if (value2 == null) {
-            return value1;
-        }
-
-        return new org.openl.meta.DoubleValue(value1, value2, Operators.multiply(value1.getValue(), value2.getValue()),
-            Formulas.MULTIPLY);
-    }
-
-    //SUBTRACT
-    /**
-     * Subtracts left hand operand to right hand operand
-     * @param value1 org.openl.meta.DoubleValue
-     * @param value2 org.openl.meta.DoubleValue
-     * @return the result of subtraction  operation
-     */
-    public static org.openl.meta.DoubleValue subtract(org.openl.meta.DoubleValue value1, org.openl.meta.DoubleValue value2) {
-        // temporary commented to support operations with nulls
-        //
-        //        validate(value1, value2, Formulas.SUBTRACT.toString());
-        if (value1 == null && value2 == null) {
-            return null;
-        }
-
-        if (value1 == null) {
-            return negative(value2);
-        }
-
-        if (value2 == null) {
-            return value1;
-        }
-
-        return new org.openl.meta.DoubleValue(value1, value2, Operators.subtract(value1.getValue(), value2.getValue()), 
-            Formulas.SUBTRACT);
-    }
-
-    // DIVIDE
-    /**
-     * Divides left hand operand by right hand operand
-     * @param value1 org.openl.meta.DoubleValue
-     * @param value2 org.openl.meta.DoubleValue
-     * @return the result of division  operation
-     */
-    public static org.openl.meta.DoubleValue divide(org.openl.meta.DoubleValue value1, org.openl.meta.DoubleValue value2) {
-        // temporary commented to support operations with nulls
-        //
-        //        validate(value1, value2, Formulas.DIVIDE.toString());
-        if (value1 == null && value2 == null) {
-            return null;
-        }
-
-        if (value1 == null) {
-            if (value2 != null && value2.doubleValue() != 0) {
-                return new org.openl.meta.DoubleValue(value1, value2, divide(ONE, value2).getValue(), Formulas.DIVIDE);
-            }
-        }
-
-        if (value2 == null) {
-            return new org.openl.meta.DoubleValue(value1, value2, value1.getValue(), Formulas.DIVIDE);
-        }
-
-        if (value2.doubleValue() == 0) {
-
-//            throw new OpenlNotCheckedException("Division by zero");
-            // FIXME: temporary commented the throwing exception
-            // Is needed for ISO
-            //
-            return new org.openl.meta.DoubleValue(value1, value2, DoubleValue.ZERO.doubleValue(), Formulas.DIVIDE);
-        }
-
-        return new org.openl.meta.DoubleValue(value1, value2, Operators.divide(value1.getValue(), value2.getValue()),
-            Formulas.DIVIDE);
-    }
-
-    // QUAOTIENT
-    /**
-     * Divides left hand operand by right hand operand
-     * @param number org.openl.meta.DoubleValue
-     * @param divisor org.openl.meta.DoubleValue
-     * @return LongValue the result of division  operation
-     */
-    public static LongValue quotient(org.openl.meta.DoubleValue number, org.openl.meta.DoubleValue divisor) {
-        if (number != null && divisor != null) {
-            LongValue result = new LongValue(MathUtils.quotient(number.getValue(), divisor.getValue()));
-            return new LongValue(result, NumberOperations.QUOTIENT, null);
-        }
-        return null;
-    }
-
-    // generated product function for types that are wrappers over primitives
-     /**
-     * Multiplies the numbers from the provided array and returns the product as a number.
-     * @param values an array of IntValue which will be converted to DoubleValue
-     * @return the product as a number
-     */
-    public static DoubleValue product(org.openl.meta.DoubleValue[] values) {
-        if (ArrayUtils.isEmpty(values)) {
-            return null;
-        }
-        double[] primitiveArray = unwrap(values);
-        double product = MathUtils.product(primitiveArray);
-        // we loose the parameters, but not the result of computation.
-        return new DoubleValue(new DoubleValue(product), NumberOperations.PRODUCT, null);
-    }
-     /**
-     *   
-     * @param number
-     * @param divisor
-     * @return the remainder after a number is divided by a divisor. The result is a numeric value and has the same sign as the devisor.
-     */
-    public static org.openl.meta.DoubleValue mod(org.openl.meta.DoubleValue number, org.openl.meta.DoubleValue divisor) {
-        if (number != null && divisor != null) {
-            org.openl.meta.DoubleValue result = new org.openl.meta.DoubleValue(MathUtils.mod(number.getValue(), divisor.getValue()));
-            return new org.openl.meta.DoubleValue(result, NumberOperations.MOD, new org.openl.meta.DoubleValue[]{number, divisor} );
-        }
-        return null;
-    }
-
-    /**
-     * Sorts the array <b>values</b> in ascending order and returns the value from array <b>values</b> at position <b>position</b>
-     * @param values array of org.openl.meta.DoubleValue values 
-     * @param position int value
-     * @return the value from array <b>values</b> at position <b>position</b>
-     */
-    public static org.openl.meta.DoubleValue small(org.openl.meta.DoubleValue[] values, int position) {
-        if (ArrayUtils.isEmpty(values)) {
-            return null;
-        }
-        double[] primitiveArray = unwrap(values);
-        double small = MathUtils.small(primitiveArray, position);
-        return new org.openl.meta.DoubleValue((org.openl.meta.DoubleValue) getAppropriateValue(values, new org.openl.meta.DoubleValue(small)), 
-            NumberOperations.SMALL, values);
-    }
-
-    /**
-     * Sorts the array <b>values</b> in descending order and returns the value from array <b>values</b> at position <b>position</b>
-     * @param values array of org.openl.meta.DoubleValue values 
-     * @param position int value
-     * @return the value from array <b>values</b> at position <b>position</b>
-     */
-    public static org.openl.meta.DoubleValue big(org.openl.meta.DoubleValue[] values, int position) {
-        if (ArrayUtils.isEmpty(values)) {
-            return null;
-        }
-        double[] primitiveArray = unwrap(values);
-        double big = MathUtils.big(primitiveArray, position);
-        return new org.openl.meta.DoubleValue((org.openl.meta.DoubleValue) getAppropriateValue(values, new org.openl.meta.DoubleValue(big)),
-            NumberOperations.BIG, values);
-    }
-
-    /**
-     * 
-     * @param value1
-     * @param value2
-     * @return the result of value1 raised to the power of value2
-     */
-    public static org.openl.meta.DoubleValue pow(org.openl.meta.DoubleValue value1, org.openl.meta.DoubleValue value2) {
-        // Commented to support operations with nulls
-        // "null" means that data does not exist
-        //
-        // validate(value1, value2, NumberOperations.POW);
-        if (value1 == null) {
-            return value2 == null ? null : new org.openl.meta.DoubleValue((double) 0);
-        } else if (value2 == null) {
-            return value1;
-        }
-
-        return new org.openl.meta.DoubleValue(new org.openl.meta.DoubleValue(Operators.pow(value1.getValue(), value2.getValue())), 
-            NumberOperations.POW, new org.openl.meta.DoubleValue[] { value1, value2 });
-    }
-
-    /**
-     * 
-     * @param value
-     * @return the absolute value (module) of the value <b>value </b>
-     */
-    public static org.openl.meta.DoubleValue abs(org.openl.meta.DoubleValue value) {
-        // Commented to support operations with nulls.
-        // validate(value, NumberOperations.ABS);
-        if (value == null) {
-            return null;
-        }
-        // evaluate result
-        org.openl.meta.DoubleValue result = new org.openl.meta.DoubleValue(Operators.abs(value.getValue()));
-        // create instance with information about last operation
-        return new org.openl.meta.DoubleValue(result, NumberOperations.ABS, new org.openl.meta.DoubleValue[] { value });
-    }
-
-    /**
-     * 
-     * @param value
-     * @return the negative value of the <b>value</b>
-     */
-    public static org.openl.meta.DoubleValue negative(org.openl.meta.DoubleValue value) {
-        if (value == null) {
-            return null;
-        }
-        return multiply(value, MINUS_ONE);
-    }
-
-    /**
-     * 
-     * @param value
-     * @return the <b>value</b> increased by 1
-     */
-    public static org.openl.meta.DoubleValue inc(org.openl.meta.DoubleValue value) {
-        return add(value, ONE);
-    }
-
-    /**
-     * 
-     * @param value
-     * @return the <b>value</b>
-     */
-    public static org.openl.meta.DoubleValue positive(org.openl.meta.DoubleValue value) {
-        return value;
-    }
-
-    /**
-     * 
-     * @param value
-     * @return the <b>value </b> decreased by 1
-     */
-    public static org.openl.meta.DoubleValue dec(org.openl.meta.DoubleValue value) {
-        return subtract(value, ONE);
-    }
-
-    // Autocasts
-
-    /**
-     * Is used to overload implicit cast operators from byte to org.openl.meta.DoubleValue
-     * @param x
-     * @param y is needed to avoid ambiguity in Java method resolution
-     * @return the casted value to org.openl.meta.DoubleValue
-     */
-    public static org.openl.meta.DoubleValue autocast(byte x, org.openl.meta.DoubleValue y) {
-        return new org.openl.meta.DoubleValue((double) x);
-    }
-    /**
-     * Is used to overload implicit cast operators from short to org.openl.meta.DoubleValue
-     * @param x
-     * @param y is needed to avoid ambiguity in Java method resolution
-     * @return the casted value to org.openl.meta.DoubleValue
-     */
-    public static org.openl.meta.DoubleValue autocast(short x, org.openl.meta.DoubleValue y) {
-        return new org.openl.meta.DoubleValue((double) x);
-    }
-    /**
-     * Is used to overload implicit cast operators from int to org.openl.meta.DoubleValue
-     * @param x
-     * @param y is needed to avoid ambiguity in Java method resolution
-     * @return the casted value to org.openl.meta.DoubleValue
-     */
-    public static org.openl.meta.DoubleValue autocast(int x, org.openl.meta.DoubleValue y) {
-        return new org.openl.meta.DoubleValue((double) x);
-    }
-    /**
-     * Is used to overload implicit cast operators from long to org.openl.meta.DoubleValue
-     * @param x
-     * @param y is needed to avoid ambiguity in Java method resolution
-     * @return the casted value to org.openl.meta.DoubleValue
-     */
-    public static org.openl.meta.DoubleValue autocast(long x, org.openl.meta.DoubleValue y) {
-        return new org.openl.meta.DoubleValue((double) x);
-    }
-    /**
-     * Is used to overload implicit cast operators from float to org.openl.meta.DoubleValue
-     * @param x
-     * @param y is needed to avoid ambiguity in Java method resolution
-     * @return the casted value to org.openl.meta.DoubleValue
-     */
-    public static org.openl.meta.DoubleValue autocast(float x, org.openl.meta.DoubleValue y) {
-        return new org.openl.meta.DoubleValue((double) x);
-    }
-    /**
-     * Is used to overload implicit cast operators from double to org.openl.meta.DoubleValue
-     * @param x
-     * @param y is needed to avoid ambiguity in Java method resolution
-     * @return the casted value to org.openl.meta.DoubleValue
-     */
-    public static org.openl.meta.DoubleValue autocast(double x, org.openl.meta.DoubleValue y) {
-        return new org.openl.meta.DoubleValue((double) x);
-    }
-
-    // Constructors
-    public DoubleValue(double value) {
-        this.value = value;
-    }
-
-    /**Formula constructor**/
-    public DoubleValue(org.openl.meta.DoubleValue lv1, org.openl.meta.DoubleValue lv2, double value, Formulas operand) {
-        super(lv1, lv2, operand);
-        this.value = value;
-    }
-
-    /**Cast constructor**/
-    public DoubleValue(double value, ExplanationNumberValue<?> beforeCastValue, boolean autocast) {
-        super(beforeCastValue, new CastOperand("DoubleValue", autocast));
-        this.value = value;
-    }
-
-    /**
-    *Copy the current value with new name <b>name</b>
-    */
-    @Override
-    public org.openl.meta.DoubleValue copy(String name) {
-        return copy(this, name);
-    }
-
-    /**
-    * Prints the value of the current variable
-    */
-    public String printValue() {
-        return String.valueOf(value);
-    }
-
-    /**
-    * Returns the value of the current variable
-    */
-    public double getValue() {
-        return value;
-    }
-
-    /**
-    * Sets the value of the current variable
-    */
-    public void setValue(double value) {
-        this.value = value;
-    }
-
-    //Equals
-    @Override
-     /**
-     * Indicates whether some other object is "equal to" this org.openl.meta.DoubleValue variable. 
-     */
-    public boolean equals(Object obj) {
-        if (obj instanceof org.openl.meta.DoubleValue) {
-            org.openl.meta.DoubleValue secondObj = (org.openl.meta.DoubleValue) obj;
-            return Operators.eq(getValue(), secondObj.getValue());
-        }
-
-        // FIXME: Temporary fix for the ISO to support
-        // var == "0" where var is of type DoubleValue
-        // In this case autocast should work, need investigation
-        //
-        if (obj instanceof String) {
-            double d;
-            try
-            {
-                d = Double.parseDouble((String)obj);
-            }
-            catch(NumberFormatException nfe)
-            {
-                return false;
-            }
-
-            return Operators.eq(getValue(), d);
-        }
-
-        return false;
-    }
-
-    public static boolean isNumeric(String str)
-    {
-        try
-        {
-            double d = Double.parseDouble(str);
-        }
-        catch(NumberFormatException nfe)
-        {
-            return false;
-        }
-        return true;
-    }
-
-    // sort
-    /**
-    * Sorts the array <b>values</b>
-    * @param values an array for sorting
-    * @return the sorted array
-    */
-    public static org.openl.meta.DoubleValue[] sort (org.openl.meta.DoubleValue[] values ) {
-        org.openl.meta.DoubleValue[] sortedArray = null;
-        if (values != null) {
-            sortedArray = new org.openl.meta.DoubleValue[values.length];
-           org.openl.meta.DoubleValue[] notNullArray = ArrayTool.removeNulls(values);
-
-            Arrays.sort(notNullArray);
-
-            /* Filling sortedArray by sorted and null values */
-            for (int i = 0; i < notNullArray.length; i++) {
-                sortedArray[i] = notNullArray[i];
-            }
-        }
-        return sortedArray;
-    }
-        // <<< END INSERT Functions >>>
-
-    // ******* Autocasts *************
-
-    public static DoubleValue autocast(Double x, DoubleValue y) {
-        if (x == null) {
-            return null;
-        }
-
-        return new DoubleValue(x);
-    }
-
-    public static BigDecimalValue autocast(DoubleValue x, BigDecimalValue y) {
-        if (x == null) {
-            return null;
-        }
-        return new BigDecimalValue(String.valueOf(x.getValue()), x, true);
-    }
-    
-    public static String autocast(DoubleValue x, String y) {
-        if (x == null) {
-            return null;
-        }
-
-        return x.toString();
-    }
-    
-    public static Integer distance(DoubleValue x, String y) {
-        return 11;
-    }
-
-    public static DoubleValue autocast(String x, DoubleValue y) {
-        if (x == null || "".equals(x)) {
-            return null;
-        }
-        return new DoubleValue(Double.valueOf(x));
-    }
-    
-    public static Integer distance(String x, DoubleValue y) {
-        return 10;
-    }
-
-    // ******* Casts *************
-
-    public static byte cast(DoubleValue x, byte y) {
-        return x.byteValue();
-    }
-
-    public static short cast(DoubleValue x, short y) {
-        return x.shortValue();
-    }
-
-    public static char cast(DoubleValue x, char y) {
-        return (char) x.doubleValue();
-    }
-
-    public static int cast(DoubleValue x, int y) {
-        return x.intValue();
-    }
-
-    public static long cast(DoubleValue x, long y) {
-        return x.longValue();
-    }
-
-    public static float cast(DoubleValue x, float y) {
-        return x.floatValue();
-    }
-
-    public static double cast(DoubleValue x, double y) {
-        return x.doubleValue();
-    }
-
-    public static Double cast(DoubleValue x, Double y) {
-        if (x == null) {
-            return null;
-        }
-
-        return x.doubleValue();
-    }
-
-    public static ByteValue cast(DoubleValue x, ByteValue y) {
-        if (x == null) {
-            return null;
-        }
-        return new ByteValue(x.byteValue(), x, false);
-    }
-
-    public static ShortValue cast(DoubleValue x, ShortValue y) {
-        if (x == null) {
-            return null;
-        }
-        return new ShortValue(x.shortValue(), x, false);
-    }
-
-    public static IntValue cast(DoubleValue x, IntValue y) {
-        if (x == null) {
-            return null;
-        }
-        return new IntValue(x.intValue(), x, false);
-    }
-
-    public static LongValue cast(DoubleValue x, LongValue y) {
-        if (x == null) {
-            return null;
-        }
-        return new LongValue(x.longValue(), x, false);
-    }
-
-    public static FloatValue cast(DoubleValue x, FloatValue y) {
-        if (x == null) {
-            return null;
-        }
-        return new FloatValue(x.floatValue(), x, false);
-    }
-
-    public static org.openl.meta.DoubleValue round(org.openl.meta.DoubleValue value) {
-        if (value == null) {
-            return null;
-        }
-
-        // ULP is used for fix imprecise operations of double values
-        double ulp = Math.ulp(value.getValue());
-        return new org.openl.meta.DoubleValue(new org.openl.meta.DoubleValue((double) Math.round(value.getValue() + ulp)),
-            NumberOperations.ROUND,
-            new org.openl.meta.DoubleValue[] { value });
-    }
-
-    public static DoubleValue round(DoubleValue value, int scale) {
-        if (value == null) {
-            return null;
-        }
-
-        // ULP is used for fix imprecise operations of double values
-        double ulp = Math.ulp(value.getValue());
-        DoubleValue returnValue = new DoubleValue(new DoubleValue(org.apache.commons.math.util.MathUtils.round(value.doubleValue() + ulp,
-                scale)),
-                NumberOperations.ROUND,
-                new DoubleValue[] { value, new DoubleValue(scale) });
-
-        return returnValue;
-    }
-
-    public static DoubleValue round(DoubleValue value, int scale, int roundingMethod) {
-        if (value == null) {
-            return null;
-        }
-
-        return new DoubleValue(new DoubleValue(org.apache.commons.math.util.MathUtils.round(value.doubleValue(),
-            scale,
-            roundingMethod)), NumberOperations.ROUND, new DoubleValue[] { value, new DoubleValue(scale) });
-    }
-
-    /**
-     * 
-     * @deprecated This method is obsolete. Use {@link #round(DoubleValue, int)}
-     *             instead
-     * @see #round(DoubleValue, int)
-     */
-    @Deprecated
-    public static DoubleValue round(DoubleValue d, DoubleValue p) {
-        validate(d, p, NumberOperations.ROUND);
-
-        int scale;
-        double preRoundedValue;
-
-        if (p.doubleValue() == 0) {
-            scale = 0;
-            preRoundedValue = d.doubleValue();
-        } else {
-            scale = (int) org.apache.commons.math.util.MathUtils.round(-Math.log10(p.doubleValue()),
-                0,
-                java.math.BigDecimal.ROUND_HALF_UP);
-            preRoundedValue = d.doubleValue();
-            // preRoundedValue = Math.round(d.doubleValue() / p.doubleValue()) *
-            // p.doubleValue();
-        }
-
-        double roundedValue = org.apache.commons.math.util.MathUtils.round(preRoundedValue, scale);
-
-        return new DoubleValue(new DoubleValue(roundedValue), NumberOperations.ROUND, new DoubleValue[] { d, p });
-    }
-
-    /**
-     * @deprecated double value shouldn`t be empty.
-     */
-    @Deprecated
-    public DoubleValue() {
-        super();
-    }
-
-    public DoubleValue(String valueString) {
-        super();
-        value = Double.parseDouble(valueString);
-    }
-
-    /** Function constructor **/
-    public DoubleValue(DoubleValue result, NumberOperations function, DoubleValue[] params) {
-        super(function, params);
-        this.value = result.doubleValue();
-    }
-
-    public int compareTo(Number o) {
-        return Double.compare(value, (o).doubleValue());
-    }
-
-    @Override
-    public double doubleValue() {
-        return value;
-    }
-
-    @Override
-    public float floatValue() {
-        return (float) value;
-    }
-
-    @Override
-    public int intValue() {
-        return (int) value;
-    }
-
-    @Override
-    public long longValue() {
-        return (long) value;
-    }
-
-    @Deprecated
-    public String getFormat() {
-        // return format;
-        return null;
-    }
-
-    @Deprecated
-    public void setFormat(String format) {
-        // this.format = format;
-    }
-
-    @Override
-    public int hashCode() {
-        return ((Double) value).hashCode();
-    }
-
-    private static double[] unwrap(DoubleValue[] values) {
-        values = ArrayTool.removeNulls(values);
-
-        double[] primitiveArray = new double[values.length];
-        for (int i = 0; i < values.length; i++) {
-            primitiveArray[i] = values[i].getValue();
-        }
-        return primitiveArray;
-    }
-
-}
+package org.openl.meta;
+
+import org.apache.commons.lang3.ArrayUtils;
+import org.openl.binding.impl.Operators;
+import org.openl.meta.DoubleValue.DoubleValueAdapter;
+import org.openl.meta.explanation.ExplanationNumberValue;
+import org.openl.meta.number.CastOperand;
+import org.openl.meta.number.Formulas;
+import org.openl.meta.number.LogicalExpressions;
+import org.openl.meta.number.NumberOperations;
+import org.openl.util.ArrayTool;
+import org.openl.util.math.MathUtils;
+
+import javax.xml.bind.annotation.XmlRootElement;
+import javax.xml.bind.annotation.adapters.XmlAdapter;
+import javax.xml.bind.annotation.adapters.XmlJavaTypeAdapter;
+import java.util.Arrays;
+
+@XmlRootElement
+@XmlJavaTypeAdapter(DoubleValueAdapter.class)
+public class DoubleValue extends ExplanationNumberValue<DoubleValue> {
+
+    private static final long serialVersionUID = -4594250562069599646L;
+
+    public static class DoubleValueOne extends DoubleValue {
+
+        private static final long serialVersionUID = 6347462002516785250L;
+
+        @Override
+        public double getValue() {
+            return 1;
+        }
+
+        public DoubleValue multiply(DoubleValue dv) {
+            return dv;
+        }
+    }
+
+    public static class DoubleValueAdapter extends XmlAdapter<Double,DoubleValue> {
+        public DoubleValue unmarshal(Double val) throws Exception {
+            return new DoubleValue(val);
+        }
+        public Double marshal(DoubleValue val) throws Exception {
+            return val.doubleValue();
+        }
+    }
+
+    public static class DoubleValueZero extends DoubleValue {
+
+        private static final long serialVersionUID = 3329865368482848868L;
+
+        public DoubleValue add(DoubleValue dv) {
+            return dv;
+        }
+
+        public DoubleValue divide(DoubleValue dv) {
+            return this;
+        }
+
+        @Override
+        public double getValue() {
+            return 0;
+        }
+
+        public DoubleValue multiply(DoubleValue dv) {
+            return this;
+        }
+    }
+
+    public static final DoubleValue ZERO = new DoubleValueZero();
+    public static final DoubleValue ONE = new DoubleValueOne();
+    public static final DoubleValue MINUS_ONE = new DoubleValue(-1);
+
+    // <<< INSERT Functions >>>
+    private double value;
+
+
+    /**
+     * Compares two values
+     * @param value1
+     * @param value2
+     * @return true if  value1 equal value2
+     */
+    public static boolean eq(org.openl.meta.DoubleValue value1, org.openl.meta.DoubleValue value2) {
+        if (value1 == null || value2 == null){
+            return value1 == value2;
+        }
+        return Operators.eq(value1.getValue(), value2.getValue());
+    }
+    /**
+     * Compares two values
+     * @param value1
+     * @param value2
+     * @return true if  value1 greater or equal value2
+     */
+    public static boolean ge(org.openl.meta.DoubleValue value1, org.openl.meta.DoubleValue value2) {
+        validate(value1, value2, LogicalExpressions.GE.toString());
+
+        return Operators.ge(value1.getValue(), value2.getValue());
+    }
+    /**
+     * Compares two values
+     * @param value1
+     * @param value2
+     * @return true if  value1 greater value2
+     */
+    public static boolean gt(org.openl.meta.DoubleValue value1, org.openl.meta.DoubleValue value2) {
+        validate(value1, value2, LogicalExpressions.GT.toString());
+
+        return Operators.gt(value1.getValue(), value2.getValue());
+    }
+    /**
+     * Compares two values
+     * @param value1
+     * @param value2
+     * @return true if  value1 less or equal value2
+     */
+    public static boolean le(org.openl.meta.DoubleValue value1, org.openl.meta.DoubleValue value2) {
+        validate(value1, value2, LogicalExpressions.LE.toString());
+
+        return Operators.le(value1.getValue(), value2.getValue());
+    }
+    /**
+     * Compares two values
+     * @param value1
+     * @param value2
+     * @return true if  value1 less value2
+     */
+    public static boolean lt(org.openl.meta.DoubleValue value1, org.openl.meta.DoubleValue value2) {
+        validate(value1, value2, LogicalExpressions.LT.toString());
+
+        return Operators.lt(value1.getValue(), value2.getValue());
+    }
+    /**
+     * Compares two values
+     * @param value1
+     * @param value2
+     * @return true if  value1 not equal value2
+     */
+    public static boolean ne(org.openl.meta.DoubleValue value1, org.openl.meta.DoubleValue value2) {
+        if (value1 == null || value2 == null){
+            return value1 != value2;
+        }
+
+        return Operators.ne(value1.getValue(), value2.getValue());
+    }
+
+     /**
+     * average
+     * @param values  array of org.openl.meta.DoubleValue values
+     * @return the average value from the array
+     */
+    public static org.openl.meta.DoubleValue avg(org.openl.meta.DoubleValue[] values) {
+        if (ArrayUtils.isEmpty(values)) {
+            return null;
+        }
+        double[] primitiveArray = unwrap(values);
+        double avg = MathUtils.avg(primitiveArray);
+        return new org.openl.meta.DoubleValue(new org.openl.meta.DoubleValue(avg), NumberOperations.AVG, values);
+    }
+     /**
+     * sum
+     * @param values  array of org.openl.meta.DoubleValue values
+     * @return the sum value from the array
+     */
+    public static org.openl.meta.DoubleValue sum(org.openl.meta.DoubleValue[] values) {
+        if (ArrayUtils.isEmpty(values)) {
+            return null;
+        }
+        double[] primitiveArray = unwrap(values);
+        double sum = MathUtils.sum(primitiveArray);
+        return new org.openl.meta.DoubleValue(new org.openl.meta.DoubleValue(sum), NumberOperations.SUM, values);
+    }
+     /**
+     * median
+     * @param values  array of org.openl.meta.DoubleValue values
+     * @return the median value from the array
+     */
+    public static org.openl.meta.DoubleValue median(org.openl.meta.DoubleValue[] values) {
+        if (ArrayUtils.isEmpty(values)) {
+            return null;
+        }
+        double[] primitiveArray = unwrap(values);
+        double median = MathUtils.median(primitiveArray);
+        return new org.openl.meta.DoubleValue(new org.openl.meta.DoubleValue(median), NumberOperations.MEDIAN, values);
+    }
+
+     /**
+     * Compares value1 and value2 and returns the max value
+     * @param value1
+     * @param value2
+     * @return max value
+     */
+    public static org.openl.meta.DoubleValue max(org.openl.meta.DoubleValue value1, org.openl.meta.DoubleValue value2) {
+        // Commented to support operations with nulls
+        // "null" means that data does not exist
+        // validate(value1, value2, NumberOperations.MAX.toString());
+        if (value1 == null)
+            return value2; 
+        if (value2 == null)
+            return value1; 
+
+        return new org.openl.meta.DoubleValue(MathUtils.max(value1.getValue(), value2.getValue()) ? value1 : value2,
+            NumberOperations.MAX,
+            new org.openl.meta.DoubleValue[] { value1, value2 });
+    }
+     /**
+     * Compares value1 and value2 and returns the min value
+     * @param value1
+     * @param value2
+     * @return min value
+     */
+    public static org.openl.meta.DoubleValue min(org.openl.meta.DoubleValue value1, org.openl.meta.DoubleValue value2) {
+        // Commented to support operations with nulls
+        // "null" means that data does not exist
+        // validate(value1, value2, NumberOperations.MIN.toString());
+        if (value1 == null)
+            return value2; 
+        if (value2 == null)
+            return value1; 
+
+        return new org.openl.meta.DoubleValue(MathUtils.min(value1.getValue(), value2.getValue()) ? value1 : value2,
+            NumberOperations.MIN,
+            new org.openl.meta.DoubleValue[] { value1, value2 });
+    }
+
+    /**
+     * 
+     * @param values an array org.openl.meta.DoubleValue, must not be null
+     * @return org.openl.meta.DoubleValue the max element from array
+     */
+    public static org.openl.meta.DoubleValue max(org.openl.meta.DoubleValue[] values) {
+        org.openl.meta.DoubleValue result = (org.openl.meta.DoubleValue) MathUtils.max(values);
+
+        return new org.openl.meta.DoubleValue((org.openl.meta.DoubleValue) getAppropriateValue(values, result),
+            NumberOperations.MAX_IN_ARRAY, values);
+    }
+    /**
+     * 
+     * @param values an array org.openl.meta.DoubleValue, must not be null
+     * @return org.openl.meta.DoubleValue the min element from array
+     */
+    public static org.openl.meta.DoubleValue min(org.openl.meta.DoubleValue[] values) {
+        org.openl.meta.DoubleValue result = (org.openl.meta.DoubleValue) MathUtils.min(values);
+
+        return new org.openl.meta.DoubleValue((org.openl.meta.DoubleValue) getAppropriateValue(values, result),
+            NumberOperations.MIN_IN_ARRAY, values);
+    }
+        /**
+     * 
+     * @param value of variable which should be copied
+     * @param name of new variable
+     * @return the new org.openl.meta.DoubleValue variable with name <b>name</b> and value <b>value</b>
+     */
+    public static org.openl.meta.DoubleValue copy(org.openl.meta.DoubleValue value, String name) {
+        if (value.getName() == null) {
+            value.setName(name);
+
+            return value;
+        } else if (!value.getName().equals(name)) {
+            org.openl.meta.DoubleValue result = new org.openl.meta.DoubleValue (value, NumberOperations.COPY, 
+                new org.openl.meta.DoubleValue[] { value });
+            result.setName(name);
+
+            return result;
+        }
+        return value;
+    }
+
+    //REM
+    /**
+     * Divides left hand operand by right hand operand and returns remainder
+     * @param value1 org.openl.meta.DoubleValue 
+     * @param value2 org.openl.meta.DoubleValue 
+     * @return remainder from division value1 by value2
+     */
+    public static org.openl.meta.DoubleValue rem(org.openl.meta.DoubleValue value1, org.openl.meta.DoubleValue value2) {
+        // Commented to support operations with nulls. See also MathUtils.mod()
+        // validate(value1, value2, Formulas.REM.toString());
+        if (value1 == null || value2 == null) {
+            return ZERO;
+        }
+
+        return new org.openl.meta.DoubleValue(value1, value2, Operators.rem(value1.getValue(), value2.getValue()),
+            Formulas.REM);
+    }
+
+    //ADD
+    public static DoubleValue add(DoubleValue value1, String value2) {
+        if (value2 == null) {
+            return value1;
+        }
+
+        if (value1 == null) {
+            return new DoubleValue(Double.valueOf(value2));
+        }
+        
+        double v = Double.valueOf(value2);
+
+        return new org.openl.meta.DoubleValue(value1, new DoubleValue(v), Operators.add(value1.getValue(), v),
+            Formulas.ADD);
+    }
+    
+    public static DoubleValue add(String value1, DoubleValue value2) {
+        if (value1 == null) {
+            return value2;
+        }
+
+        if (value2 == null) {
+            return new DoubleValue(Double.valueOf(value1));
+        }
+        
+        double v = Double.valueOf(value1);
+        
+        return new org.openl.meta.DoubleValue(new DoubleValue(v), value2, Operators.add(v, value2.getValue()),
+            Formulas.ADD);
+    } 
+    
+     /**
+     * Adds left hand operand to right hand operand
+     * @param value1 org.openl.meta.DoubleValue
+     * @param value2 org.openl.meta.DoubleValue
+     * @return the result of addition operation
+     */
+    public static org.openl.meta.DoubleValue add(org.openl.meta.DoubleValue value1, org.openl.meta.DoubleValue value2) {
+        // temporary commented to support operations with nulls
+        //
+        //        validate(value1, value2, Formulas.ADD.toString());
+        //conditions for classes that are wrappers over primitives
+        if (value1 == null) {
+            return value2;
+        }
+
+        if (value2 == null) {
+            return value1;
+        }
+
+        return new org.openl.meta.DoubleValue(value1, value2, Operators.add(value1.getValue(), value2.getValue()),
+            Formulas.ADD);
+}
+
+    // MULTIPLY
+     /**
+     * Multiplies left hand operand to right hand operand
+     * @param value1 org.openl.meta.DoubleValue
+     * @param value2 org.openl.meta.DoubleValue
+     * @return the result of multiplication  operation
+     */
+    public static org.openl.meta.DoubleValue multiply(org.openl.meta.DoubleValue value1, org.openl.meta.DoubleValue value2) {
+        // temporary commented to support operations with nulls
+        //
+        //        validate(value1, value2, Formulas.MULTIPLY.toString());
+        if (value1 == null) {
+            return value2;
+        }
+
+        if (value2 == null) {
+            return value1;
+        }
+
+        return new org.openl.meta.DoubleValue(value1, value2, Operators.multiply(value1.getValue(), value2.getValue()),
+            Formulas.MULTIPLY);
+    }
+
+    //SUBTRACT
+    /**
+     * Subtracts left hand operand to right hand operand
+     * @param value1 org.openl.meta.DoubleValue
+     * @param value2 org.openl.meta.DoubleValue
+     * @return the result of subtraction  operation
+     */
+    public static org.openl.meta.DoubleValue subtract(org.openl.meta.DoubleValue value1, org.openl.meta.DoubleValue value2) {
+        // temporary commented to support operations with nulls
+        //
+        //        validate(value1, value2, Formulas.SUBTRACT.toString());
+        if (value1 == null && value2 == null) {
+            return null;
+        }
+
+        if (value1 == null) {
+            return negative(value2);
+        }
+
+        if (value2 == null) {
+            return value1;
+        }
+
+        return new org.openl.meta.DoubleValue(value1, value2, Operators.subtract(value1.getValue(), value2.getValue()), 
+            Formulas.SUBTRACT);
+    }
+
+    // DIVIDE
+    /**
+     * Divides left hand operand by right hand operand
+     * @param value1 org.openl.meta.DoubleValue
+     * @param value2 org.openl.meta.DoubleValue
+     * @return the result of division  operation
+     */
+    public static org.openl.meta.DoubleValue divide(org.openl.meta.DoubleValue value1, org.openl.meta.DoubleValue value2) {
+        // temporary commented to support operations with nulls
+        //
+        //        validate(value1, value2, Formulas.DIVIDE.toString());
+        if (value1 == null && value2 == null) {
+            return null;
+        }
+
+        if (value1 == null) {
+            if (value2 != null && value2.doubleValue() != 0) {
+                return new org.openl.meta.DoubleValue(value1, value2, divide(ONE, value2).getValue(), Formulas.DIVIDE);
+            }
+        }
+
+        if (value2 == null) {
+            return new org.openl.meta.DoubleValue(value1, value2, value1.getValue(), Formulas.DIVIDE);
+        }
+
+        if (value2.doubleValue() == 0) {
+
+            // FIXME: temporary commented the throwing exception
+            // Is needed for the one of the commercial products, pls contact Denis Levchuk
+            //
+            return new org.openl.meta.DoubleValue(value1, value2, Double.POSITIVE_INFINITY, Formulas.DIVIDE);
+        }
+
+        return new org.openl.meta.DoubleValue(value1, value2, Operators.divide(value1.getValue(), value2.getValue()),
+            Formulas.DIVIDE);
+    }
+
+    // QUAOTIENT
+    /**
+     * Divides left hand operand by right hand operand
+     * @param number org.openl.meta.DoubleValue
+     * @param divisor org.openl.meta.DoubleValue
+     * @return LongValue the result of division  operation
+     */
+    public static LongValue quotient(org.openl.meta.DoubleValue number, org.openl.meta.DoubleValue divisor) {
+        if (number != null && divisor != null) {
+            LongValue result = new LongValue(MathUtils.quotient(number.getValue(), divisor.getValue()));
+            return new LongValue(result, NumberOperations.QUOTIENT, null);
+        }
+        return null;
+    }
+
+    // generated product function for types that are wrappers over primitives
+     /**
+     * Multiplies the numbers from the provided array and returns the product as a number.
+     * @param values an array of IntValue which will be converted to DoubleValue
+     * @return the product as a number
+     */
+    public static DoubleValue product(org.openl.meta.DoubleValue[] values) {
+        if (ArrayUtils.isEmpty(values)) {
+            return null;
+        }
+        double[] primitiveArray = unwrap(values);
+        double product = MathUtils.product(primitiveArray);
+        // we loose the parameters, but not the result of computation.
+        return new DoubleValue(new DoubleValue(product), NumberOperations.PRODUCT, null);
+    }
+     /**
+     *   
+     * @param number
+     * @param divisor
+     * @return the remainder after a number is divided by a divisor. The result is a numeric value and has the same sign as the devisor.
+     */
+    public static org.openl.meta.DoubleValue mod(org.openl.meta.DoubleValue number, org.openl.meta.DoubleValue divisor) {
+        if (number != null && divisor != null) {
+            org.openl.meta.DoubleValue result = new org.openl.meta.DoubleValue(MathUtils.mod(number.getValue(), divisor.getValue()));
+            return new org.openl.meta.DoubleValue(result, NumberOperations.MOD, new org.openl.meta.DoubleValue[]{number, divisor} );
+        }
+        return null;
+    }
+
+    /**
+     * Sorts the array <b>values</b> in ascending order and returns the value from array <b>values</b> at position <b>position</b>
+     * @param values array of org.openl.meta.DoubleValue values 
+     * @param position int value
+     * @return the value from array <b>values</b> at position <b>position</b>
+     */
+    public static org.openl.meta.DoubleValue small(org.openl.meta.DoubleValue[] values, int position) {
+        if (ArrayUtils.isEmpty(values)) {
+            return null;
+        }
+        double[] primitiveArray = unwrap(values);
+        double small = MathUtils.small(primitiveArray, position);
+        return new org.openl.meta.DoubleValue((org.openl.meta.DoubleValue) getAppropriateValue(values, new org.openl.meta.DoubleValue(small)), 
+            NumberOperations.SMALL, values);
+    }
+
+    /**
+     * Sorts the array <b>values</b> in descending order and returns the value from array <b>values</b> at position <b>position</b>
+     * @param values array of org.openl.meta.DoubleValue values 
+     * @param position int value
+     * @return the value from array <b>values</b> at position <b>position</b>
+     */
+    public static org.openl.meta.DoubleValue big(org.openl.meta.DoubleValue[] values, int position) {
+        if (ArrayUtils.isEmpty(values)) {
+            return null;
+        }
+        double[] primitiveArray = unwrap(values);
+        double big = MathUtils.big(primitiveArray, position);
+        return new org.openl.meta.DoubleValue((org.openl.meta.DoubleValue) getAppropriateValue(values, new org.openl.meta.DoubleValue(big)),
+            NumberOperations.BIG, values);
+    }
+
+    /**
+     * 
+     * @param value1
+     * @param value2
+     * @return the result of value1 raised to the power of value2
+     */
+    public static org.openl.meta.DoubleValue pow(org.openl.meta.DoubleValue value1, org.openl.meta.DoubleValue value2) {
+        // Commented to support operations with nulls
+        // "null" means that data does not exist
+        //
+        // validate(value1, value2, NumberOperations.POW);
+        if (value1 == null) {
+            return value2 == null ? null : new org.openl.meta.DoubleValue((double) 0);
+        } else if (value2 == null) {
+            return value1;
+        }
+
+        return new org.openl.meta.DoubleValue(new org.openl.meta.DoubleValue(Operators.pow(value1.getValue(), value2.getValue())), 
+            NumberOperations.POW, new org.openl.meta.DoubleValue[] { value1, value2 });
+    }
+
+    /**
+     * 
+     * @param value
+     * @return the absolute value (module) of the value <b>value </b>
+     */
+    public static org.openl.meta.DoubleValue abs(org.openl.meta.DoubleValue value) {
+        // Commented to support operations with nulls.
+        // validate(value, NumberOperations.ABS);
+        if (value == null) {
+            return null;
+        }
+        // evaluate result
+        org.openl.meta.DoubleValue result = new org.openl.meta.DoubleValue(Operators.abs(value.getValue()));
+        // create instance with information about last operation
+        return new org.openl.meta.DoubleValue(result, NumberOperations.ABS, new org.openl.meta.DoubleValue[] { value });
+    }
+
+    /**
+     * 
+     * @param value
+     * @return the negative value of the <b>value</b>
+     */
+    public static org.openl.meta.DoubleValue negative(org.openl.meta.DoubleValue value) {
+        if (value == null) {
+            return null;
+        }
+        return multiply(value, MINUS_ONE);
+    }
+
+    /**
+     * 
+     * @param value
+     * @return the <b>value</b> increased by 1
+     */
+    public static org.openl.meta.DoubleValue inc(org.openl.meta.DoubleValue value) {
+        return add(value, ONE);
+    }
+
+    /**
+     * 
+     * @param value
+     * @return the <b>value</b>
+     */
+    public static org.openl.meta.DoubleValue positive(org.openl.meta.DoubleValue value) {
+        return value;
+    }
+
+    /**
+     * 
+     * @param value
+     * @return the <b>value </b> decreased by 1
+     */
+    public static org.openl.meta.DoubleValue dec(org.openl.meta.DoubleValue value) {
+        return subtract(value, ONE);
+    }
+
+    // Autocasts
+
+    /**
+     * Is used to overload implicit cast operators from byte to org.openl.meta.DoubleValue
+     * @param x
+     * @param y is needed to avoid ambiguity in Java method resolution
+     * @return the casted value to org.openl.meta.DoubleValue
+     */
+    public static org.openl.meta.DoubleValue autocast(byte x, org.openl.meta.DoubleValue y) {
+        return new org.openl.meta.DoubleValue((double) x);
+    }
+    /**
+     * Is used to overload implicit cast operators from short to org.openl.meta.DoubleValue
+     * @param x
+     * @param y is needed to avoid ambiguity in Java method resolution
+     * @return the casted value to org.openl.meta.DoubleValue
+     */
+    public static org.openl.meta.DoubleValue autocast(short x, org.openl.meta.DoubleValue y) {
+        return new org.openl.meta.DoubleValue((double) x);
+    }
+    /**
+     * Is used to overload implicit cast operators from int to org.openl.meta.DoubleValue
+     * @param x
+     * @param y is needed to avoid ambiguity in Java method resolution
+     * @return the casted value to org.openl.meta.DoubleValue
+     */
+    public static org.openl.meta.DoubleValue autocast(int x, org.openl.meta.DoubleValue y) {
+        return new org.openl.meta.DoubleValue((double) x);
+    }
+    /**
+     * Is used to overload implicit cast operators from long to org.openl.meta.DoubleValue
+     * @param x
+     * @param y is needed to avoid ambiguity in Java method resolution
+     * @return the casted value to org.openl.meta.DoubleValue
+     */
+    public static org.openl.meta.DoubleValue autocast(long x, org.openl.meta.DoubleValue y) {
+        return new org.openl.meta.DoubleValue((double) x);
+    }
+    /**
+     * Is used to overload implicit cast operators from float to org.openl.meta.DoubleValue
+     * @param x
+     * @param y is needed to avoid ambiguity in Java method resolution
+     * @return the casted value to org.openl.meta.DoubleValue
+     */
+    public static org.openl.meta.DoubleValue autocast(float x, org.openl.meta.DoubleValue y) {
+        return new org.openl.meta.DoubleValue((double) x);
+    }
+    /**
+     * Is used to overload implicit cast operators from double to org.openl.meta.DoubleValue
+     * @param x
+     * @param y is needed to avoid ambiguity in Java method resolution
+     * @return the casted value to org.openl.meta.DoubleValue
+     */
+    public static org.openl.meta.DoubleValue autocast(double x, org.openl.meta.DoubleValue y) {
+        return new org.openl.meta.DoubleValue((double) x);
+    }
+
+    // Constructors
+    public DoubleValue(double value) {
+        this.value = value;
+    }
+
+    /**Formula constructor**/
+    public DoubleValue(org.openl.meta.DoubleValue lv1, org.openl.meta.DoubleValue lv2, double value, Formulas operand) {
+        super(lv1, lv2, operand);
+        this.value = value;
+    }
+
+    /**Cast constructor**/
+    public DoubleValue(double value, ExplanationNumberValue<?> beforeCastValue, boolean autocast) {
+        super(beforeCastValue, new CastOperand("DoubleValue", autocast));
+        this.value = value;
+    }
+
+    /**
+    *Copy the current value with new name <b>name</b>
+    */
+    @Override
+    public org.openl.meta.DoubleValue copy(String name) {
+        return copy(this, name);
+    }
+
+    /**
+    * Prints the value of the current variable
+    */
+    public String printValue() {
+        return String.valueOf(value);
+    }
+
+    /**
+    * Returns the value of the current variable
+    */
+    public double getValue() {
+        return value;
+    }
+
+    /**
+    * Sets the value of the current variable
+    */
+    public void setValue(double value) {
+        this.value = value;
+    }
+
+    //Equals
+    @Override
+     /**
+     * Indicates whether some other object is "equal to" this org.openl.meta.DoubleValue variable. 
+     */
+    public boolean equals(Object obj) {
+        if (obj instanceof org.openl.meta.DoubleValue) {
+            org.openl.meta.DoubleValue secondObj = (org.openl.meta.DoubleValue) obj;
+            return Operators.eq(getValue(), secondObj.getValue());
+        }
+
+        // FIXME: Temporary fix for the commercial line to support
+        // var == "0" where var is of type DoubleValue
+        // In this case autocast should work, need investigation
+        //
+        if (obj instanceof String) {
+            double d;
+            try
+            {
+                d = Double.parseDouble((String)obj);
+            }
+            catch(NumberFormatException nfe)
+            {
+                return false;
+            }
+
+            return Operators.eq(getValue(), d);
+        }
+
+        return false;
+    }
+
+    public static boolean isNumeric(String str)
+    {
+        try
+        {
+            double d = Double.parseDouble(str);
+        }
+        catch(NumberFormatException nfe)
+        {
+            return false;
+        }
+        return true;
+    }
+
+    // sort
+    /**
+    * Sorts the array <b>values</b>
+    * @param values an array for sorting
+    * @return the sorted array
+    */
+    public static org.openl.meta.DoubleValue[] sort (org.openl.meta.DoubleValue[] values ) {
+        org.openl.meta.DoubleValue[] sortedArray = null;
+        if (values != null) {
+            sortedArray = new org.openl.meta.DoubleValue[values.length];
+           org.openl.meta.DoubleValue[] notNullArray = ArrayTool.removeNulls(values);
+
+            Arrays.sort(notNullArray);
+
+            /* Filling sortedArray by sorted and null values */
+            for (int i = 0; i < notNullArray.length; i++) {
+                sortedArray[i] = notNullArray[i];
+            }
+        }
+        return sortedArray;
+    }
+        // <<< END INSERT Functions >>>
+
+    // ******* Autocasts *************
+
+    public static DoubleValue autocast(Double x, DoubleValue y) {
+        if (x == null) {
+            return null;
+        }
+
+        return new DoubleValue(x);
+    }
+
+    public static BigDecimalValue autocast(DoubleValue x, BigDecimalValue y) {
+        if (x == null) {
+            return null;
+        }
+        return new BigDecimalValue(String.valueOf(x.getValue()), x, true);
+    }
+
+    public static String autocast(DoubleValue x, String y) {
+        if (x == null) {
+            return null;
+        }
+
+        return x.toString();
+    }
+    
+    public static Integer distance(DoubleValue x, String y) {
+        return 11;
+    }
+
+    public static DoubleValue autocast(String x, DoubleValue y) {
+        if (x == null || "".equals(x)) {
+            return null;
+        }
+        return new DoubleValue(Double.valueOf(x));
+    }
+    
+    public static Integer distance(String x, DoubleValue y) {
+        return 10;
+    }
+
+    // ******* Casts *************
+
+    public static byte cast(DoubleValue x, byte y) {
+        return x.byteValue();
+    }
+
+    public static short cast(DoubleValue x, short y) {
+        return x.shortValue();
+    }
+
+    public static char cast(DoubleValue x, char y) {
+        return (char) x.doubleValue();
+    }
+
+    public static int cast(DoubleValue x, int y) {
+        return x.intValue();
+    }
+
+    public static long cast(DoubleValue x, long y) {
+        return x.longValue();
+    }
+
+    public static float cast(DoubleValue x, float y) {
+        return x.floatValue();
+    }
+
+    public static double cast(DoubleValue x, double y) {
+        return x.doubleValue();
+    }
+
+    public static Double cast(DoubleValue x, Double y) {
+        if (x == null) {
+            return null;
+        }
+
+        return x.doubleValue();
+    }
+
+    public static ByteValue cast(DoubleValue x, ByteValue y) {
+        if (x == null) {
+            return null;
+        }
+        return new ByteValue(x.byteValue(), x, false);
+    }
+
+    public static ShortValue cast(DoubleValue x, ShortValue y) {
+        if (x == null) {
+            return null;
+        }
+        return new ShortValue(x.shortValue(), x, false);
+    }
+
+    public static IntValue cast(DoubleValue x, IntValue y) {
+        if (x == null) {
+            return null;
+        }
+        return new IntValue(x.intValue(), x, false);
+    }
+
+    public static LongValue cast(DoubleValue x, LongValue y) {
+        if (x == null) {
+            return null;
+        }
+        return new LongValue(x.longValue(), x, false);
+    }
+
+    public static FloatValue cast(DoubleValue x, FloatValue y) {
+        if (x == null) {
+            return null;
+        }
+        return new FloatValue(x.floatValue(), x, false);
+    }
+
+    public static org.openl.meta.DoubleValue round(org.openl.meta.DoubleValue value) {
+        if (value == null) {
+            return null;
+        }
+
+        // ULP is used for fix imprecise operations of double values
+        double ulp = Math.ulp(value.getValue());
+        return new org.openl.meta.DoubleValue(new org.openl.meta.DoubleValue((double) Math.round(value.getValue() + ulp)),
+            NumberOperations.ROUND,
+            new org.openl.meta.DoubleValue[] { value });
+    }
+
+    public static DoubleValue round(DoubleValue value, int scale) {
+        if (value == null) {
+            return null;
+        }
+
+        // ULP is used for fix imprecise operations of double values
+        double ulp = Math.ulp(value.getValue());
+        DoubleValue returnValue = new DoubleValue(new DoubleValue(org.apache.commons.math.util.MathUtils.round(value.doubleValue() + ulp,
+                scale)),
+                NumberOperations.ROUND,
+                new DoubleValue[] { value, new DoubleValue(scale) });
+
+        return returnValue;
+    }
+
+    public static DoubleValue round(DoubleValue value, int scale, int roundingMethod) {
+        if (value == null) {
+            return null;
+        }
+
+        return new DoubleValue(new DoubleValue(org.apache.commons.math.util.MathUtils.round(value.doubleValue(),
+            scale,
+            roundingMethod)), NumberOperations.ROUND, new DoubleValue[] { value, new DoubleValue(scale) });
+    }
+
+    /**
+     * 
+     * @deprecated This method is obsolete. Use {@link #round(DoubleValue, int)}
+     *             instead
+     * @see #round(DoubleValue, int)
+     */
+    @Deprecated
+    public static DoubleValue round(DoubleValue d, DoubleValue p) {
+        validate(d, p, NumberOperations.ROUND);
+
+        int scale;
+        double preRoundedValue;
+
+        if (p.doubleValue() == 0) {
+            scale = 0;
+            preRoundedValue = d.doubleValue();
+        } else {
+            scale = (int) org.apache.commons.math.util.MathUtils.round(-Math.log10(p.doubleValue()),
+                0,
+                java.math.BigDecimal.ROUND_HALF_UP);
+            preRoundedValue = d.doubleValue();
+            // preRoundedValue = Math.round(d.doubleValue() / p.doubleValue()) *
+            // p.doubleValue();
+        }
+
+        double roundedValue = org.apache.commons.math.util.MathUtils.round(preRoundedValue, scale);
+
+        return new DoubleValue(new DoubleValue(roundedValue), NumberOperations.ROUND, new DoubleValue[] { d, p });
+    }
+
+    /**
+     * @deprecated double value shouldn`t be empty.
+     */
+    @Deprecated
+    public DoubleValue() {
+        super();
+    }
+
+    public DoubleValue(String valueString) {
+        super();
+        value = Double.parseDouble(valueString);
+    }
+
+    /** Function constructor **/
+    public DoubleValue(DoubleValue result, NumberOperations function, DoubleValue[] params) {
+        super(function, params);
+        this.value = result.doubleValue();
+    }
+
+    public int compareTo(Number o) {
+        return Double.compare(value, (o).doubleValue());
+    }
+
+    @Override
+    public double doubleValue() {
+        return value;
+    }
+
+    @Override
+    public float floatValue() {
+        return (float) value;
+    }
+
+    @Override
+    public int intValue() {
+        return (int) value;
+    }
+
+    @Override
+    public long longValue() {
+        return (long) value;
+    }
+
+    @Deprecated
+    public String getFormat() {
+        // return format;
+        return null;
+    }
+
+    @Deprecated
+    public void setFormat(String format) {
+        // this.format = format;
+    }
+
+    @Override
+    public int hashCode() {
+        return ((Double) value).hashCode();
+    }
+
+    private static double[] unwrap(DoubleValue[] values) {
+        values = ArrayTool.removeNulls(values);
+
+        double[] primitiveArray = new double[values.length];
+        for (int i = 0; i < values.length; i++) {
+            primitiveArray[i] = values[i].getValue();
+        }
+        return primitiveArray;
+    }
+
+}