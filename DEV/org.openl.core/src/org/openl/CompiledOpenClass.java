package org.openl;

import java.util.Collection;
import java.util.Collections;
<<<<<<< HEAD
import java.util.List;
=======
import java.util.LinkedHashSet;
>>>>>>> 1a1ee343

import org.openl.message.OpenLMessage;
import org.openl.message.OpenLMessagesUtils;
import org.openl.message.Severity;
import org.openl.syntax.exception.CompositeOpenlException;
import org.openl.syntax.exception.SyntaxNodeException;
import org.openl.types.IOpenClass;

/**
 * Handles <code>{@link IOpenClass}</code> with parsing and compiled errors.
 * 
 * @author snshor
 * 
 */
public class CompiledOpenClass {

    private SyntaxNodeException[] parsingErrors;

    private SyntaxNodeException[] bindingErrors;

    private Collection<OpenLMessage> messages;

    private List<OpenLMessage> errorMessages;

    private IOpenClass openClass;

    private ClassLoader classLoader;

    public CompiledOpenClass(IOpenClass openClass,
            Collection<OpenLMessage> messages,
            SyntaxNodeException[] parsingErrors,
            SyntaxNodeException[] bindingErrors) {

        this.openClass = openClass;
        this.parsingErrors = parsingErrors;
        this.bindingErrors = bindingErrors;
<<<<<<< HEAD
        if (messages != null) {
            this.messages = Collections.unmodifiableList(messages);
            this.errorMessages = Collections.unmodifiableList(getErrorMessages(messages));
=======
        if (messages == null) {
            this.messages = Collections.emptyList();
        } else {
            this.messages = new LinkedHashSet<>(messages);
>>>>>>> 1a1ee343
        }
        this.classLoader = Thread.currentThread().getContextClassLoader();
    }

    private static List<OpenLMessage> getErrorMessages(List<OpenLMessage> messages) {
        return OpenLMessagesUtils.filterMessagesBySeverity(messages, Severity.ERROR);
    }

    @Deprecated
    public SyntaxNodeException[] getBindingErrors() {
        return bindingErrors;
    }

    public IOpenClass getOpenClass() {
        throwErrorExceptionsIfAny();
        return openClass;
    }

    public IOpenClass getOpenClassWithErrors() {
        return openClass;
    }

    @Deprecated
    public SyntaxNodeException[] getParsingErrors() {
        return parsingErrors;
    }

    public boolean hasErrors() {
<<<<<<< HEAD
        return (parsingErrors.length > 0) || (bindingErrors.length > 0) || (errorMessages != null && !errorMessages
            .isEmpty());
=======
        Collection<OpenLMessage> errorMessages = OpenLMessagesUtils.filterMessagesBySeverity(getMessages(), Severity.ERROR);
        return (parsingErrors.length > 0) || (bindingErrors.length > 0) || 
            (errorMessages != null && !errorMessages.isEmpty());
>>>>>>> 1a1ee343
    }

    public void throwErrorExceptionsIfAny() {
        Collection<OpenLMessage> errorMessages = OpenLMessagesUtils.filterMessagesBySeverity(getMessages(), Severity.ERROR);
        
        if (parsingErrors.length > 0) {
            throw new CompositeOpenlException("Parsing Error(s):", parsingErrors, errorMessages);
        }

        if (bindingErrors.length > 0) {
            throw new CompositeOpenlException("Binding Error(s):", bindingErrors, errorMessages);
        }
<<<<<<< HEAD

        if (hasErrors()) {
            throw new CompositeOpenlException("Module contains critical errors", null, errorMessages);
=======
        
        if (!errorMessages.isEmpty()) {
        	throw new CompositeOpenlException("Module contains critical errors", null, errorMessages);
>>>>>>> 1a1ee343
        }

    }

    public Collection<OpenLMessage> getMessages() {
        return Collections.unmodifiableCollection(messages);
    }

    public Collection<IOpenClass> getTypes() {
        if (openClass == null) {
            return null;
        }

        return openClass.getTypes();
    }

    public ClassLoader getClassLoader() {
        return classLoader;
    }

}
<|MERGE_RESOLUTION|>--- conflicted
+++ resolved
@@ -1,133 +1,106 @@
-package org.openl;
-
-import java.util.Collection;
-import java.util.Collections;
-<<<<<<< HEAD
-import java.util.List;
-=======
-import java.util.LinkedHashSet;
->>>>>>> 1a1ee343
-
-import org.openl.message.OpenLMessage;
-import org.openl.message.OpenLMessagesUtils;
-import org.openl.message.Severity;
-import org.openl.syntax.exception.CompositeOpenlException;
-import org.openl.syntax.exception.SyntaxNodeException;
-import org.openl.types.IOpenClass;
-
-/**
- * Handles <code>{@link IOpenClass}</code> with parsing and compiled errors.
- * 
- * @author snshor
- * 
- */
-public class CompiledOpenClass {
-
-    private SyntaxNodeException[] parsingErrors;
-
-    private SyntaxNodeException[] bindingErrors;
-
-    private Collection<OpenLMessage> messages;
-
-    private List<OpenLMessage> errorMessages;
-
-    private IOpenClass openClass;
-
-    private ClassLoader classLoader;
-
-    public CompiledOpenClass(IOpenClass openClass,
-            Collection<OpenLMessage> messages,
-            SyntaxNodeException[] parsingErrors,
-            SyntaxNodeException[] bindingErrors) {
-
-        this.openClass = openClass;
-        this.parsingErrors = parsingErrors;
-        this.bindingErrors = bindingErrors;
-<<<<<<< HEAD
-        if (messages != null) {
-            this.messages = Collections.unmodifiableList(messages);
-            this.errorMessages = Collections.unmodifiableList(getErrorMessages(messages));
-=======
-        if (messages == null) {
-            this.messages = Collections.emptyList();
-        } else {
-            this.messages = new LinkedHashSet<>(messages);
->>>>>>> 1a1ee343
-        }
-        this.classLoader = Thread.currentThread().getContextClassLoader();
-    }
-
-    private static List<OpenLMessage> getErrorMessages(List<OpenLMessage> messages) {
-        return OpenLMessagesUtils.filterMessagesBySeverity(messages, Severity.ERROR);
-    }
-
-    @Deprecated
-    public SyntaxNodeException[] getBindingErrors() {
-        return bindingErrors;
-    }
-
-    public IOpenClass getOpenClass() {
-        throwErrorExceptionsIfAny();
-        return openClass;
-    }
-
-    public IOpenClass getOpenClassWithErrors() {
-        return openClass;
-    }
-
-    @Deprecated
-    public SyntaxNodeException[] getParsingErrors() {
-        return parsingErrors;
-    }
-
-    public boolean hasErrors() {
-<<<<<<< HEAD
-        return (parsingErrors.length > 0) || (bindingErrors.length > 0) || (errorMessages != null && !errorMessages
-            .isEmpty());
-=======
-        Collection<OpenLMessage> errorMessages = OpenLMessagesUtils.filterMessagesBySeverity(getMessages(), Severity.ERROR);
-        return (parsingErrors.length > 0) || (bindingErrors.length > 0) || 
-            (errorMessages != null && !errorMessages.isEmpty());
->>>>>>> 1a1ee343
-    }
-
-    public void throwErrorExceptionsIfAny() {
-        Collection<OpenLMessage> errorMessages = OpenLMessagesUtils.filterMessagesBySeverity(getMessages(), Severity.ERROR);
-        
-        if (parsingErrors.length > 0) {
-            throw new CompositeOpenlException("Parsing Error(s):", parsingErrors, errorMessages);
-        }
-
-        if (bindingErrors.length > 0) {
-            throw new CompositeOpenlException("Binding Error(s):", bindingErrors, errorMessages);
-        }
-<<<<<<< HEAD
-
-        if (hasErrors()) {
-            throw new CompositeOpenlException("Module contains critical errors", null, errorMessages);
-=======
-        
-        if (!errorMessages.isEmpty()) {
-        	throw new CompositeOpenlException("Module contains critical errors", null, errorMessages);
->>>>>>> 1a1ee343
-        }
-
-    }
-
-    public Collection<OpenLMessage> getMessages() {
-        return Collections.unmodifiableCollection(messages);
-    }
-
-    public Collection<IOpenClass> getTypes() {
-        if (openClass == null) {
-            return null;
-        }
-
-        return openClass.getTypes();
-    }
-
-    public ClassLoader getClassLoader() {
-        return classLoader;
-    }
-
-}
+package org.openl;
+
+import java.util.Collection;
+import java.util.Collections;
+import java.util.LinkedHashSet;
+
+import org.openl.message.OpenLMessage;
+import org.openl.message.OpenLMessagesUtils;
+import org.openl.message.Severity;
+import org.openl.syntax.exception.CompositeOpenlException;
+import org.openl.syntax.exception.SyntaxNodeException;
+import org.openl.types.IOpenClass;
+
+/**
+ * Handles <code>{@link IOpenClass}</code> with parsing and compiled errors.
+ * 
+ * @author snshor
+ * 
+ */
+public class CompiledOpenClass {
+
+    private SyntaxNodeException[] parsingErrors;
+
+    private SyntaxNodeException[] bindingErrors;
+
+    private Collection<OpenLMessage> messages;
+
+    private IOpenClass openClass;
+    
+    private ClassLoader classLoader;
+
+    public CompiledOpenClass(IOpenClass openClass,
+            Collection<OpenLMessage> messages,
+            SyntaxNodeException[] parsingErrors,
+            SyntaxNodeException[] bindingErrors) {
+        
+        this.openClass = openClass;
+        this.parsingErrors = parsingErrors;
+        this.bindingErrors = bindingErrors;
+        if (messages == null) {
+            this.messages = Collections.emptyList();
+        } else {
+            this.messages = new LinkedHashSet<>(messages);
+        }
+        this.classLoader = Thread.currentThread().getContextClassLoader();
+    }
+
+    @Deprecated
+    public SyntaxNodeException[] getBindingErrors() { 
+        return bindingErrors;
+    }
+
+    public IOpenClass getOpenClass() {
+        throwErrorExceptionsIfAny();
+        return openClass;
+    }
+
+    public IOpenClass getOpenClassWithErrors() {
+        return openClass;
+    }
+
+    @Deprecated
+    public SyntaxNodeException[] getParsingErrors() {
+        return parsingErrors;
+    }
+
+    public boolean hasErrors() {
+        Collection<OpenLMessage> errorMessages = OpenLMessagesUtils.filterMessagesBySeverity(getMessages(), Severity.ERROR);
+        return (parsingErrors.length > 0) || (bindingErrors.length > 0) || 
+            (errorMessages != null && !errorMessages.isEmpty());
+    }
+
+    public void throwErrorExceptionsIfAny() {
+        Collection<OpenLMessage> errorMessages = OpenLMessagesUtils.filterMessagesBySeverity(getMessages(), Severity.ERROR);
+        
+        if (parsingErrors.length > 0) {
+            throw new CompositeOpenlException("Parsing Error(s):", parsingErrors, errorMessages);
+        }
+
+        if (bindingErrors.length > 0) {
+            throw new CompositeOpenlException("Binding Error(s):", bindingErrors, errorMessages);
+        }
+        
+        if (!errorMessages.isEmpty()) {
+        	throw new CompositeOpenlException("Module contains critical errors", null, errorMessages);
+        }
+
+    }
+
+    public Collection<OpenLMessage> getMessages() {
+        return Collections.unmodifiableCollection(messages);
+    }
+    
+    public Collection<IOpenClass> getTypes() {
+        if (openClass == null) {
+            return null;
+        }
+        
+        return openClass.getTypes();
+    }
+
+    public ClassLoader getClassLoader() {
+        return classLoader;
+    }
+
+}