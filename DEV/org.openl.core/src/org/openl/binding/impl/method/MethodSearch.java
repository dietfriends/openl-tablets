--- conflicted
+++ resolved
@@ -1,644 +1,639 @@
-package org.openl.binding.impl.method;
-
-import java.lang.reflect.Type;
-import java.util.*;
-
-import org.openl.binding.ICastFactory;
-import org.openl.binding.IMethodFactory;
-import org.openl.binding.exception.AmbiguousMethodException;
-import org.openl.binding.impl.cast.CastsLinkageCast;
-import org.openl.binding.impl.cast.IOneElementArrayCast;
-import org.openl.binding.impl.cast.IOpenCast;
-import org.openl.types.IMethodCaller;
-import org.openl.types.IOpenClass;
-import org.openl.types.IOpenMethod;
-import org.openl.types.NullOpenClass;
-import org.openl.types.impl.ADynamicClass;
-import org.openl.types.impl.CastingMethodCaller;
-import org.openl.types.java.JavaOpenClass;
-import org.openl.types.java.JavaOpenMethod;
-import org.openl.util.ClassUtils;
-import org.openl.util.CollectionUtils;
-import org.openl.util.JavaGenericsUtils;
-import org.openl.util.OpenClassUtils;
-
-/**
- * @author snshor, Marat Kamalov
- *
- */
-public final class MethodSearch {
-
-    private MethodSearch() {
-    }
-
-    static final int[] NO_MATCH = new int[0];
-
-    private static int[] calcMatch(JavaOpenMethod method,
-            IOpenClass[] methodParam,
-            IOpenClass[] callParam,
-            ICastFactory casts,
-            IOpenCast[] castHolder,
-            IOpenCast[] returnCastHolder,
-            IOpenClass[] returnTypeHolder) {
-        Integer[] castHolderDistance = new Integer[callParam.length];
-        if (method != null) {
-            Map<String, IOpenClass> genericTypes = new HashMap<>();
-            String[] typeNames = new String[method.getParameterTypes().length];
-            int[] arrayDims = new int[method.getParameterTypes().length];
-            int i = 0;
-            for (Type type : method.getJavaMethod().getGenericParameterTypes()) {
-                typeNames[i] = JavaGenericsUtils.getGenericTypeName(type);
-                if (typeNames[i] != null) {
-                    arrayDims[i] = JavaGenericsUtils.getGenericTypeDim(type);
-                    int arrayDim = arrayDims[i];
-                    IOpenClass t = callParam[i];
-                    if (t.getInstanceClass() != null) {
-                        // don't use alias datatypes as Generics
-                        t = JavaOpenClass.getOpenClass(t.getInstanceClass());
-                    }
-
-                    if (t.getInstanceClass() != null && t.getInstanceClass().isPrimitive()) {
-                        t = JavaOpenClass.getOpenClass(ClassUtils.primitiveToWrapper(t.getInstanceClass()));
-                    }
-
-                    while (t.isArray() && arrayDim > 0) {
-                        arrayDim--;
-                        t = t.getComponentClass();
-                    }
-                    if (arrayDim > 0) {
-                        return NO_MATCH;
-                    }
-                    if (genericTypes.containsKey(typeNames[i])) {
-                        IOpenClass existedType = genericTypes.get(typeNames[i]);
-                        IOpenCast cast1 = casts.getCast(existedType, t);
-                        IOpenCast cast2 = casts.getCast(t, existedType);
-                        if ((cast1 == null || !cast1.isImplicit()) && (cast2 == null || !cast2.isImplicit())) {
-                            IOpenClass clazz = casts.findClosestClass(t, existedType);
-                            if (clazz != null) {
-                                genericTypes.put(typeNames[i], unwrapPrimitiveClassIfNeeded(clazz));
-                            } else {
-                                return NO_MATCH;
-                            }
-                        } else if (cast1 == null || !cast1.isImplicit()) {
-                        } else if (cast2 == null || !cast2.isImplicit()) {
-                            genericTypes.put(typeNames[i], t);
-                        } else {
-<<<<<<< HEAD
-                            if (cast2.getDistance() < cast1.getDistance()) {
-                                genericTypes.put(typeNames[i], t);
-=======
-                            if (cast1.getDistance() < cast2.getDistance()) {
-                                m.put(typeNames[i], t);
->>>>>>> 29e60599
-                            }
-                        }
-                    } else {
-                        genericTypes.put(typeNames[i], unwrapPrimitiveClassIfNeeded(t));
-                    }
-                }
-                i++;
-            }
-
-            String returnType = JavaGenericsUtils.getGenericTypeName(method.getJavaMethod().getGenericReturnType());
-
-            if (returnType != null && genericTypes.containsKey(returnType)) {
-                int dim = JavaGenericsUtils.getGenericTypeDim(method.getJavaMethod().getGenericReturnType());
-                IOpenClass type = genericTypes.get(returnType);
-                if (dim > 0) {
-                    type = type.getArrayType(dim);
-                }
-                IOpenCast returnCast = casts.getCast(method.getType(), type);
-                if (returnCast == null) {
-                    return NO_MATCH;
-                }
-                returnCastHolder[0] = returnCast;
-                returnTypeHolder[0] = type;
-            }
-
-            for (i = 0; i < callParam.length; i++) {
-                if (typeNames[i] != null) {
-                    IOpenClass type = genericTypes.get(typeNames[i]);
-                    if (arrayDims[i] > 0) {
-                        type = type.getArrayType(arrayDims[i]);
-                    }
-                    if (callParam[i] != type) {
-                        IOpenCast gCast = casts.getCast(callParam[i], type);
-                        if (gCast == null || !gCast.isImplicit()) {
-                            return NO_MATCH;
-                        }
-                        if (!Objects.equals(type, methodParam[i])) {
-                            IOpenCast cast = casts.getCast(type, methodParam[i]);
-                            if (cast == null || !cast.isImplicit()) {
-                                return NO_MATCH;
-                            }
-                            castHolder[i] = new CastsLinkageCast(gCast, cast);
-                        } else {
-                            castHolder[i] = gCast;
-                        }
-                        castHolderDistance[i] = castHolder[i].getDistance();
-                    } else {
-                        if (callParam[i] != methodParam[i]) {
-                            castHolder[i] = casts.getCast(callParam[i], methodParam[i]);
-                            if (castHolder[i] == null || !castHolder[i].isImplicit()) {
-                                return NO_MATCH;
-                            }
-                        }
-                    }
-                } else {
-                    if (callParam[i] != methodParam[i]) {
-                        castHolder[i] = casts.getCast(callParam[i], methodParam[i]);
-                        if (castHolder[i] == null || !castHolder[i].isImplicit()) {
-                            return NO_MATCH;
-                        }
-                    }
-                }
-            }
-        } else {
-            for (int i = 0; i < callParam.length; i++) {
-                if (callParam[i] != methodParam[i]) {
-                    IOpenCast cast = casts.getCast(callParam[i], methodParam[i]);
-                    if (cast == null || !cast.isImplicit()) {
-                        return NO_MATCH;
-                    }
-                    castHolder[i] = cast;
-                }
-            }
-        }
-
-        int[] m = new int[callParam.length];
-
-        for (int i = 0; i < callParam.length; i++) {
-            if (castHolder[i] != null) {
-                if (castHolderDistance[i] == null) {
-                    m[i] = castHolder[i].getDistance();
-                } else {
-                    m[i] = castHolderDistance[i];
-                }
-            }
-        }
-
-        for (IOpenCast iOpenCast : castHolder) {
-            if (iOpenCast instanceof IOneElementArrayCast) {
-                return NO_MATCH;
-            }
-        }
-
-        return m;
-    }
-
-    private static IOpenClass unwrapPrimitiveClassIfNeeded(IOpenClass clazz) {
-        if (clazz != null && clazz.getInstanceClass() != null && clazz.getInstanceClass().isPrimitive()) {
-            return JavaOpenClass.getOpenClass(ClassUtils.primitiveToWrapper(clazz.getInstanceClass()));
-        }
-        return clazz;
-    }
-
-    private static boolean zeroCasts(int[] m) {
-        for (int value : m) {
-            if (value != 0) {
-                return false;
-            }
-        }
-        return true;
-    }
-
-    private static boolean lq(int[] m1, int[] m2) {
-        if (m1 == NO_MATCH) {
-            return false;
-        }
-        if (m2 == NO_MATCH) {
-            return true;
-        }
-        int[] d1 = m1.clone();
-        int[] d2 = m2.clone();
-        Arrays.sort(d1);
-        Arrays.sort(d2);
-        for (int i = d1.length - 1; i >= 0; i--) {
-            if (d1[i] < d2[i]) {
-                return true;
-            }
-            if (d1[i] > d2[i]) {
-                return false;
-            }
-        }
-        return false;
-    }
-
-    private static boolean eq(int[] distances1, int[] distances2) {
-        if (distances1 == distances2) {
-            return true;
-        }
-        if (distances1.length != distances2.length) {
-            return false;
-        }
-        int[] d1 = distances1.clone();
-        int[] d2 = distances2.clone();
-        Arrays.sort(d1);
-        Arrays.sort(d2);
-        for (int i = d1.length - 1; i >= 0; i--) {
-            if (d1[i] != d2[i]) {
-                return false;
-            }
-        }
-        return true;
-    }
-
-    private static IMethodCaller findCastingMethod(final String name,
-            IOpenClass[] params,
-            ICastFactory casts,
-            Iterable<IOpenMethod> methods) throws AmbiguousMethodException {
-
-        final int nParams = params.length;
-        Iterable<IOpenMethod> filtered = methods == null ? Collections.emptyList()
-                                                         : CollectionUtils.findAll(methods,
-                                                             method -> method.getName()
-                                                                 .equals(name) && method.getSignature()
-                                                                     .getParameterTypes().length == nParams);
-
-        List<IOpenMethod> matchingMethods = new ArrayList<>();
-        List<IOpenCast[]> matchingMethodsCastHolder = new ArrayList<>();
-        List<IOpenCast> matchingMethodsReturnCast = new ArrayList<>();
-        List<IOpenClass> matchingMethodsReturnType = new ArrayList<>();
-        int[] bestMatch = NO_MATCH;
-
-        for (IOpenMethod method : filtered) {
-            IOpenCast[] castHolder = new IOpenCast[nParams];
-            IOpenCast[] returnCastHolder = new IOpenCast[1];
-            IOpenClass[] returnTypeHolder = new IOpenClass[1];
-            int[] match;
-            if (method instanceof JavaOpenMethod) { // Process Java Generics
-                JavaOpenMethod javaOpenMethod = (JavaOpenMethod) method;
-                match = calcMatch(javaOpenMethod,
-                    method.getSignature().getParameterTypes(),
-                    params,
-                    casts,
-                    castHolder,
-                    returnCastHolder,
-                    returnTypeHolder);
-            } else {
-                match = calcMatch(null,
-                    method.getSignature().getParameterTypes(),
-                    params,
-                    casts,
-                    castHolder,
-                    returnCastHolder,
-                    returnTypeHolder);
-            }
-            if (match == NO_MATCH) {
-                continue;
-            }
-            if (lq(match, bestMatch)) {
-                bestMatch = match;
-                matchingMethods.clear();
-                matchingMethodsCastHolder.clear();
-                matchingMethodsReturnCast.clear();
-                matchingMethodsReturnType.clear();
-                matchingMethods.add(method);
-                matchingMethodsCastHolder.add(castHolder);
-                matchingMethodsReturnCast.add(returnCastHolder[0]);
-                matchingMethodsReturnType.add(returnTypeHolder[0]);
-                continue;
-            }
-
-            if (eq(match, bestMatch)) {
-                matchingMethods.add(method);
-                matchingMethodsCastHolder.add(castHolder);
-                matchingMethodsReturnCast.add(returnCastHolder[0]);
-                matchingMethodsReturnType.add(returnTypeHolder[0]);
-            }
-        }
-
-        switch (matchingMethods.size()) {
-            case 0:
-                return null;
-            case 1:
-                IOpenMethod m = matchingMethods.get(0);
-                if (!zeroCasts(bestMatch)) {
-                    CastingMethodCaller methodCaller = new CastingMethodCaller(m, matchingMethodsCastHolder.get(0));
-                    return buildMethod(matchingMethodsReturnCast.get(0),
-                        matchingMethodsReturnType.get(0),
-                        m,
-                        methodCaller);
-                } else {
-                    return buildMethod(matchingMethodsReturnCast.get(0), matchingMethodsReturnType.get(0), m, m);
-                }
-            default:
-                IOpenMethod mostSecificMethod = findMostSpecificMethod(name, params, matchingMethods, casts);
-                boolean f = true;
-                for (int i = 0; i < nParams; i++) {
-                    if (!params[i].equals(mostSecificMethod.getSignature().getParameterType(i))) {
-                        f = false;
-                        break;
-                    }
-                }
-                if (f) {
-                    return mostSecificMethod;
-                } else {
-                    int k = 0;
-                    for (int i = 0; i < matchingMethods.size(); i++) {
-                        if (matchingMethods.get(i) == mostSecificMethod) {
-                            k = i;
-                            break;
-                        }
-                    }
-                    CastingMethodCaller methodCaller = new CastingMethodCaller(mostSecificMethod,
-                        matchingMethodsCastHolder.get(k));
-                    IOpenCast c = matchingMethodsReturnCast.get(k);
-                    IOpenClass t = matchingMethodsReturnType.get(k);
-                    if (c != null && t != mostSecificMethod.getType()) {
-                        return new AutoCastableResultOpenMethod(methodCaller, t, c);
-                    } else {
-                        return methodCaller;
-                    }
-                }
-        }
-    }
-
-    private static IMethodCaller buildMethod(IOpenCast methodsReturnCast,
-            IOpenClass methodsReturnType,
-            IOpenMethod m,
-            IMethodCaller methodCaller) {
-        if (methodsReturnCast != null && methodsReturnType != m.getType()) {
-            return new AutoCastableResultOpenMethod(methodCaller, methodsReturnType, methodsReturnCast);
-        } else {
-            return methodCaller;
-        }
-    }
-
-    private static IMethodCaller findVarArgMethod(final String name,
-            IOpenClass[] params,
-            ICastFactory casts,
-            Iterable<IOpenMethod> methods) throws AmbiguousMethodException {
-        Iterable<IOpenMethod> filtered = methods == null ? Collections.emptyList()
-                                                         : CollectionUtils.findAll(methods,
-                                                             method -> method.getName()
-                                                                 .equals(name) && method.getSignature()
-                                                                     .getNumberOfParameters() > 0 && method
-                                                                         .getSignature()
-                                                                         .getParameterType(method.getSignature()
-                                                                             .getNumberOfParameters() - 1)
-                                                                         .isArray());
-        if (filtered.iterator().hasNext()) {
-            for (int i = params.length - 1; i >= 0; i--) {
-                if (params[i] instanceof NoVarArgOpenClass) {
-                    return null;
-                }
-                IOpenClass[] args = new IOpenClass[i + 1];
-                System.arraycopy(params, 0, args, 0, i);
-                IOpenClass varArgType = params[i];
-                for (int j = i + 1; j < params.length; j++) {
-                    varArgType = OpenClassUtils.findParentClassWithBoxing(varArgType, params[j]);
-                    if (varArgType == null) {
-                        break;
-                    }
-                }
-                if (varArgType == null) {
-                    continue;
-                }
-                if (NullOpenClass.isAnyNull(varArgType)) {
-                    args[i] = varArgType;
-                } else {
-                    args[i] = varArgType.getAggregateInfo().getIndexedAggregateType(varArgType);
-                }
-
-                IMethodCaller matchedMethod = findCastingMethod(name, args, casts, filtered);
-                if (matchedMethod != null) {
-                    if (NullOpenClass.isAnyNull(varArgType)) {
-                        int lastParameterIndex = matchedMethod.getMethod().getSignature().getNumberOfParameters() - 1;
-                        return new VarArgsOpenMethod(matchedMethod,
-                            matchedMethod.getMethod()
-                                .getSignature()
-                                .getParameterType(lastParameterIndex)
-                                .getComponentClass()
-                                .getInstanceClass(),
-                            i);
-                    } else {
-                        return new VarArgsOpenMethod(matchedMethod, varArgType.getInstanceClass(), i);
-                    }
-                }
-            }
-            for (int i = params.length - 1; i >= 0; i--) {
-                IOpenClass[] args = new IOpenClass[i + 1];
-                System.arraycopy(params, 0, args, 0, i);
-                IOpenClass varArgType = params[i];
-                for (int j = i + 1; j < params.length; j++) {
-                    varArgType = casts.findClosestClass(varArgType, params[j]);
-                    if (varArgType == null) {
-                        break;
-                    }
-                }
-                if (varArgType == null) {
-                    continue;
-                }
-                if (NullOpenClass.isAnyNull(varArgType)) {
-                    args[i] = varArgType;
-                } else {
-                    args[i] = varArgType.getAggregateInfo().getIndexedAggregateType(varArgType);
-                }
-                args[i] = varArgType.getAggregateInfo().getIndexedAggregateType(varArgType);
-
-                IMethodCaller matchedMethod = findCastingMethod(name, args, casts, filtered);
-                if (matchedMethod != null) {
-                    IOpenCast[] parameterCasts = new IOpenCast[params.length - i];
-                    for (int j = 0; j < params.length - i; j++) {
-                        parameterCasts[j] = casts.getCast(params[i + j], varArgType);
-                    }
-                    if (NullOpenClass.isAnyNull(varArgType)) {
-                        int lastParameterIndex = matchedMethod.getMethod().getSignature().getNumberOfParameters() - 1;
-                        return new VarArgsOpenMethod(matchedMethod,
-                            matchedMethod.getMethod()
-                                .getSignature()
-                                .getParameterType(lastParameterIndex)
-                                .getComponentClass()
-                                .getInstanceClass(),
-                            i,
-                            parameterCasts);
-                    } else {
-                        return new VarArgsOpenMethod(matchedMethod, varArgType.getInstanceClass(), i, parameterCasts);
-                    }
-                }
-            }
-        }
-        return null;
-    }
-
-    /**
-     * Choosing the most specific method according to:
-     *
-     * @see <a href= "http://java.sun.com/docs/books/jls/second_edition/html/expressions.doc.html#18428" >java
-     *      documentation </a >
-     *
-     *
-     * @param name The name of the method.
-     * @param params Argument types of the method.
-     * @param matchingMethods All matching methods for this argument types.
-     * @param casts OpenL cast factory.
-     *
-     * @return The most specific method from matching methods collection.
-     *
-     * @throws AmbiguousMethodException Exception will be thrown if most specific method cannot be determined.
-     */
-    private static IOpenMethod findMostSpecificMethod(String name,
-            IOpenClass[] params,
-            List<IOpenMethod> matchingMethods,
-            ICastFactory casts) throws AmbiguousMethodException {
-        List<IOpenMethod> moreSpecificMethods = new ArrayList<>();
-        for (IOpenMethod res : matchingMethods) {
-            boolean f = true;
-            for (IOpenMethod next : matchingMethods) {
-                if (res != next && !isMoreSpecificMethod(res, next, params, casts)) {
-                    f = false;
-                    break;
-                }
-            }
-            if (f) {
-                moreSpecificMethods.add(res);
-            }
-        }
-
-        if (moreSpecificMethods.size() == 1) {
-            return moreSpecificMethods.get(0);
-        } else {
-            List<IOpenMethod> mostSpecificMethods = new ArrayList<>();
-            int best1 = Integer.MAX_VALUE;
-            int best2 = Integer.MAX_VALUE;
-            for (IOpenMethod m : moreSpecificMethods) {
-                int penalty1 = 0;
-                int penalty2 = 0;
-                if (m.getSignature().getNumberOfParameters() == params.length) {
-                    for (int i = 0; i < params.length; i++) {
-                        if (!params[i].getInstanceClass().isPrimitive() && m.getSignature()
-                            .getParameterType(i)
-                            .getInstanceClass()
-                            .isPrimitive()) {
-                            penalty1++;
-                        }
-                        if (params[i].getInstanceClass()
-                            .isPrimitive() != m.getSignature().getParameterType(i).getInstanceClass().isPrimitive()) {
-                            penalty2++;
-                        }
-                    }
-                }
-                if (penalty1 < best1) {
-                    best1 = penalty1;
-                    best2 = penalty2;
-                    mostSpecificMethods.clear();
-                    mostSpecificMethods.add(m);
-                } else {
-                    if (penalty1 == best1) {
-                        if (penalty2 < best2) {
-                            best2 = penalty2;
-                            mostSpecificMethods.clear();
-                            mostSpecificMethods.add(m);
-                        } else {
-                            if (penalty2 == best2) {
-                                mostSpecificMethods.add(m);
-                            }
-                        }
-                    }
-                }
-            }
-
-            int countOfFoundMethods = mostSpecificMethods.size();
-            if (countOfFoundMethods == 1) {
-                return mostSpecificMethods.get(0);
-            } else if (countOfFoundMethods == 0) {
-                throw new AmbiguousMethodException(name, params, matchingMethods);
-            } else {
-                throw new AmbiguousMethodException(name, params, mostSpecificMethods);
-            }
-        }
-    }
-
-    private static boolean isMoreSpecificMethod(IOpenMethod first,
-            IOpenMethod second,
-            IOpenClass[] params,
-            ICastFactory casts) {
-        if (first.getSignature().getNumberOfParameters() != second.getSignature().getNumberOfParameters()) {
-            return false;
-        }
-        boolean differenceInArgTypes = false;
-        // more specific arg types
-        for (int i = 0; i < first.getSignature().getNumberOfParameters(); i++) {
-            IOpenClass firstArgType = first.getSignature().getParameterType(i);
-            IOpenClass secondArgType = second.getSignature().getParameterType(i);
-            if (!firstArgType.equals(secondArgType) && !NullOpenClass.isAnyNull(params[i])) {
-                differenceInArgTypes = true;
-                IOpenCast cast = casts.getCast(firstArgType, secondArgType);
-                if (cast == null || !cast.isImplicit()) {
-                    return false;
-                }
-            }
-        }
-        if (!differenceInArgTypes) {
-            // more specific declaring class
-            IOpenClass firstDeclaringClass = first.getDeclaringClass();
-            IOpenClass secondDeclaringClass = second.getDeclaringClass();
-            return !firstDeclaringClass.equals(secondDeclaringClass) && secondDeclaringClass
-                    .isAssignableFrom(firstDeclaringClass);
-        } else {
-            return true;
-        }
-    }
-
-    /*
-     * (non-Javadoc)
-     *
-     * @see org.openl.binding.IMethodFactory#getMethod(java.lang.String, org.openl.types.IOpenClass[],
-     * org.openl.binding.ICastFactory)
-     */
-    public static IMethodCaller findMethod(String name,
-            IOpenClass[] params,
-            ICastFactory casts,
-            IMethodFactory factory) throws AmbiguousMethodException {
-        return findMethod(name, params, casts, factory, false);
-    }
-
-    public static IMethodCaller findConstructor(IOpenClass[] params,
-            ICastFactory casts,
-            IMethodFactory factory) throws AmbiguousMethodException {
-        IMethodCaller caller = factory.getConstructor(params);
-        if (caller != null) {
-            return caller;
-        }
-        if (params.length == 0 || casts == null) {
-            return null;
-        }
-        return findCastingMethod("<init>", params, casts, factory.constructors());
-    }
-
-    public static IMethodCaller findMethod(String name,
-            IOpenClass[] params,
-            ICastFactory casts,
-            IMethodFactory factory,
-            boolean strictMatch) throws AmbiguousMethodException {
-        IMethodCaller caller;
-        if (factory instanceof ADynamicClass) {
-            ADynamicClass aDynamicClass = (ADynamicClass) factory;
-            caller = aDynamicClass.getMethod(name, params, true);
-        } else {
-            caller = factory.getMethod(name, params);
-        }
-        if (caller != null) {
-            return caller;
-        }
-        if (params.length == 0 || casts == null) {
-            return null;
-        }
-        if (!strictMatch) {
-            return findMethod(name, params, casts, factory.methods(name));
-        }
-        return null;
-    }
-
-    public static IMethodCaller findMethod(String name,
-            IOpenClass[] params,
-            ICastFactory casts,
-            Iterable<IOpenMethod> methods) throws AmbiguousMethodException {
-        IMethodCaller caller = findCastingMethod(name, params, casts, methods);
-        if (caller != null) {
-            return caller;
-        }
-        return findVarArgMethod(name, params, casts, methods);
-    }
-}
+package org.openl.binding.impl.method;
+
+import java.lang.reflect.Type;
+import java.util.*;
+
+import org.openl.binding.ICastFactory;
+import org.openl.binding.IMethodFactory;
+import org.openl.binding.exception.AmbiguousMethodException;
+import org.openl.binding.impl.cast.CastsLinkageCast;
+import org.openl.binding.impl.cast.IOneElementArrayCast;
+import org.openl.binding.impl.cast.IOpenCast;
+import org.openl.types.IMethodCaller;
+import org.openl.types.IOpenClass;
+import org.openl.types.IOpenMethod;
+import org.openl.types.NullOpenClass;
+import org.openl.types.impl.ADynamicClass;
+import org.openl.types.impl.CastingMethodCaller;
+import org.openl.types.java.JavaOpenClass;
+import org.openl.types.java.JavaOpenMethod;
+import org.openl.util.ClassUtils;
+import org.openl.util.CollectionUtils;
+import org.openl.util.JavaGenericsUtils;
+import org.openl.util.OpenClassUtils;
+
+/**
+ * @author snshor, Marat Kamalov
+ *
+ */
+public final class MethodSearch {
+
+    private MethodSearch() {
+    }
+
+    static final int[] NO_MATCH = new int[0];
+
+    private static int[] calcMatch(JavaOpenMethod method,
+            IOpenClass[] methodParam,
+            IOpenClass[] callParam,
+            ICastFactory casts,
+            IOpenCast[] castHolder,
+            IOpenCast[] returnCastHolder,
+            IOpenClass[] returnTypeHolder) {
+        Integer[] castHolderDistance = new Integer[callParam.length];
+        if (method != null) {
+            Map<String, IOpenClass> genericTypes = new HashMap<>();
+            String[] typeNames = new String[method.getParameterTypes().length];
+            int[] arrayDims = new int[method.getParameterTypes().length];
+            int i = 0;
+            for (Type type : method.getJavaMethod().getGenericParameterTypes()) {
+                typeNames[i] = JavaGenericsUtils.getGenericTypeName(type);
+                if (typeNames[i] != null) {
+                    arrayDims[i] = JavaGenericsUtils.getGenericTypeDim(type);
+                    int arrayDim = arrayDims[i];
+                    IOpenClass t = callParam[i];
+                    if (t.getInstanceClass() != null) {
+                        // don't use alias datatypes as Generics
+                        t = JavaOpenClass.getOpenClass(t.getInstanceClass());
+                    }
+
+                    if (t.getInstanceClass() != null && t.getInstanceClass().isPrimitive()) {
+                        t = JavaOpenClass.getOpenClass(ClassUtils.primitiveToWrapper(t.getInstanceClass()));
+                    }
+
+                    while (t.isArray() && arrayDim > 0) {
+                        arrayDim--;
+                        t = t.getComponentClass();
+                    }
+                    if (arrayDim > 0) {
+                        return NO_MATCH;
+                    }
+                    if (genericTypes.containsKey(typeNames[i])) {
+                        IOpenClass existedType = genericTypes.get(typeNames[i]);
+                        IOpenCast cast1 = casts.getCast(existedType, t);
+                        IOpenCast cast2 = casts.getCast(t, existedType);
+                        if ((cast1 == null || !cast1.isImplicit()) && (cast2 == null || !cast2.isImplicit())) {
+                            IOpenClass clazz = casts.findClosestClass(t, existedType);
+                            if (clazz != null) {
+                                genericTypes.put(typeNames[i], unwrapPrimitiveClassIfNeeded(clazz));
+                            } else {
+                                return NO_MATCH;
+                            }
+                        } else if (cast1 == null || !cast1.isImplicit()) {
+                        } else if (cast2 == null || !cast2.isImplicit()) {
+                            genericTypes.put(typeNames[i], t);
+                        } else {
+                            if (cast1.getDistance() < cast2.getDistance()) {
+                                genericTypes.put(typeNames[i], t);
+                            }
+                        }
+                    } else {
+                        genericTypes.put(typeNames[i], unwrapPrimitiveClassIfNeeded(t));
+                    }
+                }
+                i++;
+            }
+
+            String returnType = JavaGenericsUtils.getGenericTypeName(method.getJavaMethod().getGenericReturnType());
+
+            if (returnType != null && genericTypes.containsKey(returnType)) {
+                int dim = JavaGenericsUtils.getGenericTypeDim(method.getJavaMethod().getGenericReturnType());
+                IOpenClass type = genericTypes.get(returnType);
+                if (dim > 0) {
+                    type = type.getArrayType(dim);
+                }
+                IOpenCast returnCast = casts.getCast(method.getType(), type);
+                if (returnCast == null) {
+                    return NO_MATCH;
+                }
+                returnCastHolder[0] = returnCast;
+                returnTypeHolder[0] = type;
+            }
+
+            for (i = 0; i < callParam.length; i++) {
+                if (typeNames[i] != null) {
+                    IOpenClass type = genericTypes.get(typeNames[i]);
+                    if (arrayDims[i] > 0) {
+                        type = type.getArrayType(arrayDims[i]);
+                    }
+                    if (callParam[i] != type) {
+                        IOpenCast gCast = casts.getCast(callParam[i], type);
+                        if (gCast == null || !gCast.isImplicit()) {
+                            return NO_MATCH;
+                        }
+                        if (!Objects.equals(type, methodParam[i])) {
+                            IOpenCast cast = casts.getCast(type, methodParam[i]);
+                            if (cast == null || !cast.isImplicit()) {
+                                return NO_MATCH;
+                            }
+                            castHolder[i] = new CastsLinkageCast(gCast, cast);
+                        } else {
+                            castHolder[i] = gCast;
+                        }
+                        castHolderDistance[i] = castHolder[i].getDistance();
+                    } else {
+                        if (callParam[i] != methodParam[i]) {
+                            castHolder[i] = casts.getCast(callParam[i], methodParam[i]);
+                            if (castHolder[i] == null || !castHolder[i].isImplicit()) {
+                                return NO_MATCH;
+                            }
+                        }
+                    }
+                } else {
+                    if (callParam[i] != methodParam[i]) {
+                        castHolder[i] = casts.getCast(callParam[i], methodParam[i]);
+                        if (castHolder[i] == null || !castHolder[i].isImplicit()) {
+                            return NO_MATCH;
+                        }
+                    }
+                }
+            }
+        } else {
+            for (int i = 0; i < callParam.length; i++) {
+                if (callParam[i] != methodParam[i]) {
+                    IOpenCast cast = casts.getCast(callParam[i], methodParam[i]);
+                    if (cast == null || !cast.isImplicit()) {
+                        return NO_MATCH;
+                    }
+                    castHolder[i] = cast;
+                }
+            }
+        }
+
+        int[] m = new int[callParam.length];
+
+        for (int i = 0; i < callParam.length; i++) {
+            if (castHolder[i] != null) {
+                if (castHolderDistance[i] == null) {
+                    m[i] = castHolder[i].getDistance();
+                } else {
+                    m[i] = castHolderDistance[i];
+                }
+            }
+        }
+
+        for (IOpenCast iOpenCast : castHolder) {
+            if (iOpenCast instanceof IOneElementArrayCast) {
+                return NO_MATCH;
+            }
+        }
+
+        return m;
+    }
+
+    private static IOpenClass unwrapPrimitiveClassIfNeeded(IOpenClass clazz) {
+        if (clazz != null && clazz.getInstanceClass() != null && clazz.getInstanceClass().isPrimitive()) {
+            return JavaOpenClass.getOpenClass(ClassUtils.primitiveToWrapper(clazz.getInstanceClass()));
+        }
+        return clazz;
+    }
+
+    private static boolean zeroCasts(int[] m) {
+        for (int value : m) {
+            if (value != 0) {
+                return false;
+            }
+        }
+        return true;
+    }
+
+    private static boolean lq(int[] m1, int[] m2) {
+        if (m1 == NO_MATCH) {
+            return false;
+        }
+        if (m2 == NO_MATCH) {
+            return true;
+        }
+        int[] d1 = m1.clone();
+        int[] d2 = m2.clone();
+        Arrays.sort(d1);
+        Arrays.sort(d2);
+        for (int i = d1.length - 1; i >= 0; i--) {
+            if (d1[i] < d2[i]) {
+                return true;
+            }
+            if (d1[i] > d2[i]) {
+                return false;
+            }
+        }
+        return false;
+    }
+
+    private static boolean eq(int[] distances1, int[] distances2) {
+        if (distances1 == distances2) {
+            return true;
+        }
+        if (distances1.length != distances2.length) {
+            return false;
+        }
+        int[] d1 = distances1.clone();
+        int[] d2 = distances2.clone();
+        Arrays.sort(d1);
+        Arrays.sort(d2);
+        for (int i = d1.length - 1; i >= 0; i--) {
+            if (d1[i] != d2[i]) {
+                return false;
+            }
+        }
+        return true;
+    }
+
+    private static IMethodCaller findCastingMethod(final String name,
+            IOpenClass[] params,
+            ICastFactory casts,
+            Iterable<IOpenMethod> methods) throws AmbiguousMethodException {
+
+        final int nParams = params.length;
+        Iterable<IOpenMethod> filtered = methods == null ? Collections.emptyList()
+                                                         : CollectionUtils.findAll(methods,
+                                                             method -> method.getName()
+                                                                 .equals(name) && method.getSignature()
+                                                                     .getParameterTypes().length == nParams);
+
+        List<IOpenMethod> matchingMethods = new ArrayList<>();
+        List<IOpenCast[]> matchingMethodsCastHolder = new ArrayList<>();
+        List<IOpenCast> matchingMethodsReturnCast = new ArrayList<>();
+        List<IOpenClass> matchingMethodsReturnType = new ArrayList<>();
+        int[] bestMatch = NO_MATCH;
+
+        for (IOpenMethod method : filtered) {
+            IOpenCast[] castHolder = new IOpenCast[nParams];
+            IOpenCast[] returnCastHolder = new IOpenCast[1];
+            IOpenClass[] returnTypeHolder = new IOpenClass[1];
+            int[] match;
+            if (method instanceof JavaOpenMethod) { // Process Java Generics
+                JavaOpenMethod javaOpenMethod = (JavaOpenMethod) method;
+                match = calcMatch(javaOpenMethod,
+                    method.getSignature().getParameterTypes(),
+                    params,
+                    casts,
+                    castHolder,
+                    returnCastHolder,
+                    returnTypeHolder);
+            } else {
+                match = calcMatch(null,
+                    method.getSignature().getParameterTypes(),
+                    params,
+                    casts,
+                    castHolder,
+                    returnCastHolder,
+                    returnTypeHolder);
+            }
+            if (match == NO_MATCH) {
+                continue;
+            }
+            if (lq(match, bestMatch)) {
+                bestMatch = match;
+                matchingMethods.clear();
+                matchingMethodsCastHolder.clear();
+                matchingMethodsReturnCast.clear();
+                matchingMethodsReturnType.clear();
+                matchingMethods.add(method);
+                matchingMethodsCastHolder.add(castHolder);
+                matchingMethodsReturnCast.add(returnCastHolder[0]);
+                matchingMethodsReturnType.add(returnTypeHolder[0]);
+                continue;
+            }
+
+            if (eq(match, bestMatch)) {
+                matchingMethods.add(method);
+                matchingMethodsCastHolder.add(castHolder);
+                matchingMethodsReturnCast.add(returnCastHolder[0]);
+                matchingMethodsReturnType.add(returnTypeHolder[0]);
+            }
+        }
+
+        switch (matchingMethods.size()) {
+            case 0:
+                return null;
+            case 1:
+                IOpenMethod m = matchingMethods.get(0);
+                if (!zeroCasts(bestMatch)) {
+                    CastingMethodCaller methodCaller = new CastingMethodCaller(m, matchingMethodsCastHolder.get(0));
+                    return buildMethod(matchingMethodsReturnCast.get(0),
+                        matchingMethodsReturnType.get(0),
+                        m,
+                        methodCaller);
+                } else {
+                    return buildMethod(matchingMethodsReturnCast.get(0), matchingMethodsReturnType.get(0), m, m);
+                }
+            default:
+                IOpenMethod mostSecificMethod = findMostSpecificMethod(name, params, matchingMethods, casts);
+                boolean f = true;
+                for (int i = 0; i < nParams; i++) {
+                    if (!params[i].equals(mostSecificMethod.getSignature().getParameterType(i))) {
+                        f = false;
+                        break;
+                    }
+                }
+                if (f) {
+                    return mostSecificMethod;
+                } else {
+                    int k = 0;
+                    for (int i = 0; i < matchingMethods.size(); i++) {
+                        if (matchingMethods.get(i) == mostSecificMethod) {
+                            k = i;
+                            break;
+                        }
+                    }
+                    CastingMethodCaller methodCaller = new CastingMethodCaller(mostSecificMethod,
+                        matchingMethodsCastHolder.get(k));
+                    IOpenCast c = matchingMethodsReturnCast.get(k);
+                    IOpenClass t = matchingMethodsReturnType.get(k);
+                    if (c != null && t != mostSecificMethod.getType()) {
+                        return new AutoCastableResultOpenMethod(methodCaller, t, c);
+                    } else {
+                        return methodCaller;
+                    }
+                }
+        }
+    }
+
+    private static IMethodCaller buildMethod(IOpenCast methodsReturnCast,
+            IOpenClass methodsReturnType,
+            IOpenMethod m,
+            IMethodCaller methodCaller) {
+        if (methodsReturnCast != null && methodsReturnType != m.getType()) {
+            return new AutoCastableResultOpenMethod(methodCaller, methodsReturnType, methodsReturnCast);
+        } else {
+            return methodCaller;
+        }
+    }
+
+    private static IMethodCaller findVarArgMethod(final String name,
+            IOpenClass[] params,
+            ICastFactory casts,
+            Iterable<IOpenMethod> methods) throws AmbiguousMethodException {
+        Iterable<IOpenMethod> filtered = methods == null ? Collections.emptyList()
+                                                         : CollectionUtils.findAll(methods,
+                                                             method -> method.getName()
+                                                                 .equals(name) && method.getSignature()
+                                                                     .getNumberOfParameters() > 0 && method
+                                                                         .getSignature()
+                                                                         .getParameterType(method.getSignature()
+                                                                             .getNumberOfParameters() - 1)
+                                                                         .isArray());
+        if (filtered.iterator().hasNext()) {
+            for (int i = params.length - 1; i >= 0; i--) {
+                if (params[i] instanceof NoVarArgOpenClass) {
+                    return null;
+                }
+                IOpenClass[] args = new IOpenClass[i + 1];
+                System.arraycopy(params, 0, args, 0, i);
+                IOpenClass varArgType = params[i];
+                for (int j = i + 1; j < params.length; j++) {
+                    varArgType = OpenClassUtils.findParentClassWithBoxing(varArgType, params[j]);
+                    if (varArgType == null) {
+                        break;
+                    }
+                }
+                if (varArgType == null) {
+                    continue;
+                }
+                if (NullOpenClass.isAnyNull(varArgType)) {
+                    args[i] = varArgType;
+                } else {
+                    args[i] = varArgType.getAggregateInfo().getIndexedAggregateType(varArgType);
+                }
+
+                IMethodCaller matchedMethod = findCastingMethod(name, args, casts, filtered);
+                if (matchedMethod != null) {
+                    if (NullOpenClass.isAnyNull(varArgType)) {
+                        int lastParameterIndex = matchedMethod.getMethod().getSignature().getNumberOfParameters() - 1;
+                        return new VarArgsOpenMethod(matchedMethod,
+                            matchedMethod.getMethod()
+                                .getSignature()
+                                .getParameterType(lastParameterIndex)
+                                .getComponentClass()
+                                .getInstanceClass(),
+                            i);
+                    } else {
+                        return new VarArgsOpenMethod(matchedMethod, varArgType.getInstanceClass(), i);
+                    }
+                }
+            }
+            for (int i = params.length - 1; i >= 0; i--) {
+                IOpenClass[] args = new IOpenClass[i + 1];
+                System.arraycopy(params, 0, args, 0, i);
+                IOpenClass varArgType = params[i];
+                for (int j = i + 1; j < params.length; j++) {
+                    varArgType = casts.findClosestClass(varArgType, params[j]);
+                    if (varArgType == null) {
+                        break;
+                    }
+                }
+                if (varArgType == null) {
+                    continue;
+                }
+                if (NullOpenClass.isAnyNull(varArgType)) {
+                    args[i] = varArgType;
+                } else {
+                    args[i] = varArgType.getAggregateInfo().getIndexedAggregateType(varArgType);
+                }
+                args[i] = varArgType.getAggregateInfo().getIndexedAggregateType(varArgType);
+
+                IMethodCaller matchedMethod = findCastingMethod(name, args, casts, filtered);
+                if (matchedMethod != null) {
+                    IOpenCast[] parameterCasts = new IOpenCast[params.length - i];
+                    for (int j = 0; j < params.length - i; j++) {
+                        parameterCasts[j] = casts.getCast(params[i + j], varArgType);
+                    }
+                    if (NullOpenClass.isAnyNull(varArgType)) {
+                        int lastParameterIndex = matchedMethod.getMethod().getSignature().getNumberOfParameters() - 1;
+                        return new VarArgsOpenMethod(matchedMethod,
+                            matchedMethod.getMethod()
+                                .getSignature()
+                                .getParameterType(lastParameterIndex)
+                                .getComponentClass()
+                                .getInstanceClass(),
+                            i,
+                            parameterCasts);
+                    } else {
+                        return new VarArgsOpenMethod(matchedMethod, varArgType.getInstanceClass(), i, parameterCasts);
+                    }
+                }
+            }
+        }
+        return null;
+    }
+
+    /**
+     * Choosing the most specific method according to:
+     *
+     * @see <a href= "http://java.sun.com/docs/books/jls/second_edition/html/expressions.doc.html#18428" >java
+     *      documentation </a >
+     *
+     *
+     * @param name The name of the method.
+     * @param params Argument types of the method.
+     * @param matchingMethods All matching methods for this argument types.
+     * @param casts OpenL cast factory.
+     *
+     * @return The most specific method from matching methods collection.
+     *
+     * @throws AmbiguousMethodException Exception will be thrown if most specific method cannot be determined.
+     */
+    private static IOpenMethod findMostSpecificMethod(String name,
+            IOpenClass[] params,
+            List<IOpenMethod> matchingMethods,
+            ICastFactory casts) throws AmbiguousMethodException {
+        List<IOpenMethod> moreSpecificMethods = new ArrayList<>();
+        for (IOpenMethod res : matchingMethods) {
+            boolean f = true;
+            for (IOpenMethod next : matchingMethods) {
+                if (res != next && !isMoreSpecificMethod(res, next, params, casts)) {
+                    f = false;
+                    break;
+                }
+            }
+            if (f) {
+                moreSpecificMethods.add(res);
+            }
+        }
+
+        if (moreSpecificMethods.size() == 1) {
+            return moreSpecificMethods.get(0);
+        } else {
+            List<IOpenMethod> mostSpecificMethods = new ArrayList<>();
+            int best1 = Integer.MAX_VALUE;
+            int best2 = Integer.MAX_VALUE;
+            for (IOpenMethod m : moreSpecificMethods) {
+                int penalty1 = 0;
+                int penalty2 = 0;
+                if (m.getSignature().getNumberOfParameters() == params.length) {
+                    for (int i = 0; i < params.length; i++) {
+                        if (!params[i].getInstanceClass().isPrimitive() && m.getSignature()
+                            .getParameterType(i)
+                            .getInstanceClass()
+                            .isPrimitive()) {
+                            penalty1++;
+                        }
+                        if (params[i].getInstanceClass()
+                            .isPrimitive() != m.getSignature().getParameterType(i).getInstanceClass().isPrimitive()) {
+                            penalty2++;
+                        }
+                    }
+                }
+                if (penalty1 < best1) {
+                    best1 = penalty1;
+                    best2 = penalty2;
+                    mostSpecificMethods.clear();
+                    mostSpecificMethods.add(m);
+                } else {
+                    if (penalty1 == best1) {
+                        if (penalty2 < best2) {
+                            best2 = penalty2;
+                            mostSpecificMethods.clear();
+                            mostSpecificMethods.add(m);
+                        } else {
+                            if (penalty2 == best2) {
+                                mostSpecificMethods.add(m);
+                            }
+                        }
+                    }
+                }
+            }
+
+            int countOfFoundMethods = mostSpecificMethods.size();
+            if (countOfFoundMethods == 1) {
+                return mostSpecificMethods.get(0);
+            } else if (countOfFoundMethods == 0) {
+                throw new AmbiguousMethodException(name, params, matchingMethods);
+            } else {
+                throw new AmbiguousMethodException(name, params, mostSpecificMethods);
+            }
+        }
+    }
+
+    private static boolean isMoreSpecificMethod(IOpenMethod first,
+            IOpenMethod second,
+            IOpenClass[] params,
+            ICastFactory casts) {
+        if (first.getSignature().getNumberOfParameters() != second.getSignature().getNumberOfParameters()) {
+            return false;
+        }
+        boolean differenceInArgTypes = false;
+        // more specific arg types
+        for (int i = 0; i < first.getSignature().getNumberOfParameters(); i++) {
+            IOpenClass firstArgType = first.getSignature().getParameterType(i);
+            IOpenClass secondArgType = second.getSignature().getParameterType(i);
+            if (!firstArgType.equals(secondArgType) && !NullOpenClass.isAnyNull(params[i])) {
+                differenceInArgTypes = true;
+                IOpenCast cast = casts.getCast(firstArgType, secondArgType);
+                if (cast == null || !cast.isImplicit()) {
+                    return false;
+                }
+            }
+        }
+        if (!differenceInArgTypes) {
+            // more specific declaring class
+            IOpenClass firstDeclaringClass = first.getDeclaringClass();
+            IOpenClass secondDeclaringClass = second.getDeclaringClass();
+            return !firstDeclaringClass.equals(secondDeclaringClass) && secondDeclaringClass
+                    .isAssignableFrom(firstDeclaringClass);
+        } else {
+            return true;
+        }
+    }
+
+    /*
+     * (non-Javadoc)
+     *
+     * @see org.openl.binding.IMethodFactory#getMethod(java.lang.String, org.openl.types.IOpenClass[],
+     * org.openl.binding.ICastFactory)
+     */
+    public static IMethodCaller findMethod(String name,
+            IOpenClass[] params,
+            ICastFactory casts,
+            IMethodFactory factory) throws AmbiguousMethodException {
+        return findMethod(name, params, casts, factory, false);
+    }
+
+    public static IMethodCaller findConstructor(IOpenClass[] params,
+            ICastFactory casts,
+            IMethodFactory factory) throws AmbiguousMethodException {
+        IMethodCaller caller = factory.getConstructor(params);
+        if (caller != null) {
+            return caller;
+        }
+        if (params.length == 0 || casts == null) {
+            return null;
+        }
+        return findCastingMethod("<init>", params, casts, factory.constructors());
+    }
+
+    public static IMethodCaller findMethod(String name,
+            IOpenClass[] params,
+            ICastFactory casts,
+            IMethodFactory factory,
+            boolean strictMatch) throws AmbiguousMethodException {
+        IMethodCaller caller;
+        if (factory instanceof ADynamicClass) {
+            ADynamicClass aDynamicClass = (ADynamicClass) factory;
+            caller = aDynamicClass.getMethod(name, params, true);
+        } else {
+            caller = factory.getMethod(name, params);
+        }
+        if (caller != null) {
+            return caller;
+        }
+        if (params.length == 0 || casts == null) {
+            return null;
+        }
+        if (!strictMatch) {
+            return findMethod(name, params, casts, factory.methods(name));
+        }
+        return null;
+    }
+
+    public static IMethodCaller findMethod(String name,
+            IOpenClass[] params,
+            ICastFactory casts,
+            Iterable<IOpenMethod> methods) throws AmbiguousMethodException {
+        IMethodCaller caller = findCastingMethod(name, params, casts, methods);
+        if (caller != null) {
+            return caller;
+        }
+        return findVarArgMethod(name, params, casts, methods);
+    }
+}