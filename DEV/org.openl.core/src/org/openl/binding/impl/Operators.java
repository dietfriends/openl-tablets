/*
 * Created on Jun 3, 2003
 *
 * Developed by Intelligent ChoicePoint Inc. 2003
 */

package org.openl.binding.impl;

<<<<<<< HEAD
=======
import org.openl.util.ArrayTool;
import org.openl.util.DateDifference;
import org.openl.util.math.MathUtils;

>>>>>>> 36abfcac
import java.io.PrintStream;
import java.math.BigDecimal;
import java.math.BigInteger;
import java.math.MathContext;
import java.util.Calendar;
import java.util.Date;

import org.openl.meta.StringValue;
import org.openl.util.ArrayTool;
import org.openl.util.DateDifference;
import org.openl.util.math.MathUtils;

/**
 * @author snshor
 * 
 */
public class Operators {

    public static final long SECONDS_IN_DAY = 1000L * 3600 * 24;

    // Add
    public static String add(boolean x, String y) {
        return x + y;
    }

    public static String add(char x, String y) {
        return x + y;
    }

    public static Date add(Date d, int days) {
        // We should use calendar to take into account daylight saving
        Calendar c = Calendar.getInstance();
        c.setTime(d);
        c.add(Calendar.DAY_OF_MONTH, days);
        return c.getTime();
    }

    public static byte add(byte x, byte y) {
        return (byte) (x + y);
    }

    public static short add(short x, short y) {
        return (short) (x + y);
    }

    public static int add(int x, int y) {
        return x + y;
    }

    public static long add(long x, long y) {
        return x + y;
    }

    public static float add(float x, float y) {
        return x + y;
    }

    public static double add(double x, double y) {
        return x + y;
    }
    
    public static BigInteger add(BigInteger x, BigInteger y) {
        return x.add(y);
    }
    
    public static BigDecimal add(BigDecimal x, BigDecimal y) {
        return x.add(y);
    }

    public static String add(Object x, String y) {
        return x + y;
    }

    public static String add(String x, boolean y) {
        return x + y;
    }

    public static String add(String x, char y) {
        return x + y;
    }

    public static String add(String x, Object y) {
        return x + y;
    }

    public static String add(String x, String y) {
        return x + y;
    }
    
    //Add for Strings
    public static byte add(byte x, String y) {
        return (byte) (x + Byte.valueOf(y));
    }
    
    public static byte add(String x, byte y) {
        return (byte) (y + Byte.valueOf(x));
    }
    
    public static short add(short x, String y) {
        return (short) (x + Short.valueOf(y));
    }
    
    public static short add(String x, short y) {
        return (short) (y + Short.valueOf(x));
    }

    public static int add(int x, String y) {
        return (int) (x + Integer.valueOf(y));
    }
    
    public static int add(String x, int y) {
        return (int) (y + Integer.valueOf(x));
    }
    
    public static long add(long x, String y) {
        return (long) (x + Long.valueOf(y));
    }
    
    public static long add(String x, long y) {
        return y + Long.valueOf(x);
    }
    
    public static float add(float x, String y) {
        return x + Float.valueOf(y);
    }
    
    public static float add(String x, float y) {
        return (y + Float.valueOf(x));
    }

    public static double add(double x, String y) {
        return x + Double.valueOf(y);
    }
    
    public static double add(String x, double y) {
        return y + Double.valueOf(x);
    }
    
    public static BigInteger add(String x, BigInteger y) {
        return new BigInteger(x).add(y);
    }
    
    public static BigInteger add(BigInteger x, String y) {
        return new BigInteger(y).add(x);
    }

    public static BigDecimal add(String x, BigDecimal y) {
        return new BigDecimal(x).add(y);
    }
    
    public static BigDecimal add(BigDecimal x, String y) {
        return new BigDecimal(y).add(x);
    }

    // Subtract
    public static byte subtract(byte x, byte y) {
        return (byte) (x - y);
    }

    public static short subtract(short x, short y) {
        return (short) (x - y);
    }

    public static int subtract(int x, int y) {
        return x - y;
    }

    public static long subtract(long x, long y) {
        return x - y;
    }

    public static float subtract(float x, float y) {
        return x - y;
    }

    public static double subtract(double x, double y) {
        return x - y;
    }
    
    public static BigInteger subtract(BigInteger x, BigInteger y) {
        return x.subtract(y);
    }
    
    public static BigDecimal subtract(BigDecimal x, BigDecimal y) {
        return x.subtract(y);
    }

    public static boolean xor(boolean x, boolean y) {
        return x ^ y;
    }

    // Multiply
    public static byte multiply(byte x, byte y) {
        return (byte) (x * y);
    }

    public static short multiply(short x, short y) {
        return (short) (x * y);
    }

    public static int multiply(int x, int y) {
        return x * y;
    }

    public static long multiply(long x, long y) {
        return x * y;
    }

    public static float multiply(float x, float y) {
        return x * y;
    }

    public static double multiply(double x, double y) {
        return x * y;
    }
    
    public static BigInteger multiply(BigInteger x, BigInteger y) {
        return x.multiply(y);
    }
    
    public static BigDecimal multiply(BigDecimal x, BigDecimal y) {
        return x.multiply(y);
    }

    // Divide
    public static byte divide(byte x, byte y) {
        return (byte) (x / y);
    }

    public static short divide(short x, short y) {
        return (short) (x / y);
    }

    public static int divide(int x, int y) {
        return x / y;
    }

    public static long divide(long x, long y) {
        return x / y;
    }

    public static float divide(float x, float y) {
        return x / y;
    }

    public static double divide(double x, double y) {
        return x / y;
    }
    
    public static BigInteger divide(BigInteger x, BigInteger y) {
        return x.divide(y);
    }
    
    public static BigDecimal divide(BigDecimal x, BigDecimal y) {
        return x.divide(y, MathContext.DECIMAL128);
    }

    // Equals
    public static boolean eq(byte x, byte y) {
        return strict_eq(x, y);
    }

    public static boolean strict_eq(byte x, byte y) {
        return x == y;
    }

    public static boolean eq(short x, short y) {
        return strict_eq(x, y);
    }

    public static boolean strict_eq(short x, short y) {
        return x == y;
    }

    public static boolean eq(char x, char y) {
        return strict_eq(x, y);
    }

    public static boolean strict_eq(char x, char y) {
        return x == y;
    }

    public static boolean eq(int x, int y) {
        return strict_eq(x, y);
    }

    public static boolean strict_eq(int x, int y) {
        return x == y;
    }

    public static boolean eq(long x, long y) {
        return strict_eq(x, y);
    }

    public static boolean strict_eq(long x, long y) {
        return x == y;
    }

    public static boolean eq(float x, float y) {
        return MathUtils.eq(x, y);
    }

    public static boolean strict_eq(float x, float y) {
        return x == y;
    }

    public static boolean eq(double x, double y) {
        return MathUtils.eq(x, y);
    }

    public static boolean strict_eq(double x, double y) {
        return x == y;
    }

    public static boolean eq(Byte x, Byte y) {
        return strict_eq(x, y);
    }

    public static boolean strict_eq(Byte x, Byte y) {
        if (x == y) {
            return false;
        }

        if (x != null && y != null) {
            return x.equals(y);
        }

        return false;
    }

    public static boolean eq(Short x, Short y) {
        return strict_eq(x, y);
    }

    public static boolean strict_eq(Short x, Short y) {
        if (x == y) {
            return false;
        }

        if (x != null && y != null) {
            return x.equals(y);
        }

        return false;
    }

    public static boolean eq(Character x, Character y) {
        return strict_eq(x, y);
    }

    public static boolean strict_eq(Character x, Character y) {
        if (x == y) {
            return false;
        }

        if (x != null && y != null) {
            return x.equals(y);
        }

        return false;
    }

    public static boolean eq(Integer x, Integer y) {
        return strict_eq(x, y);
    }

    public static boolean strict_eq(Integer x, Integer y) {
        if (x == y) {
            return true;
        }

        if (x != null && y != null) {
            return eq(x.intValue(), y.intValue());
        }

        return false;
    }

    public static boolean eq(Long x, Long y) {
        return strict_eq(x, y);
    }

    public static boolean strict_eq(Long x, Long y) {
        if (x == y) {
            return true;
        }

        if (x != null && y != null) {
            return eq(x.longValue(), y.longValue());
        }

        return false;
    }

    public static boolean eq(Float x, Float y) {
        if (x == y) {
            return true;
        }

        if (x != null && y != null) {
            return eq(x.floatValue(), y.floatValue());
        }

        return false;
    }

    public static boolean strict_eq(Float x, Float y) {
        if (x == y) {
            return true;
        }

        if (x != null && y != null) {
            return strict_eq(x.floatValue(), y.floatValue());
        }

        return false;
    }

    public static boolean eq(Double x, Double y) {
        if (x == y) {
            return true;
        }

        if (x != null && y != null) {
            return eq(x.doubleValue(), y.doubleValue());
        }

        return false;
    }

    public static boolean strict_eq(Double x, Double y) {
        if (x == y) {
            return true;
        }

        if (x != null && y != null) {
            return strict_eq(x.doubleValue(), y.doubleValue());
        }

        return false;
    }

    public static boolean eq(Object x, Object y) {
        if (x == y) {
            return true;
        }
        
        if (x != null && y != null) {
            return x.equals(y);
        }
        
        return false;
    }

    public static boolean strict_eq(Object x, Object y) {
        return x == y;
    }

    public static boolean eq(String x, String y) {
        return strict_eq(x, y);
    }

    public static boolean strict_eq(String x, String y) {
        if (x == y) {
            return true;
        }

        if (x != null && y != null) {
            return x.equals(y);
        }

        return false;
    }
    
    public static boolean eq(BigInteger x, BigInteger y) {
        return strict_eq(x, y);
    }

    public static boolean strict_eq(BigInteger x, BigInteger y) {
        if (x == y) {
            return true;
        }

        if (x != null && y != null) {
            return x.compareTo(y) == 0;
        }

        return false;
    }

    public static boolean eq(BigDecimal x, BigDecimal y) {
        return strict_eq(x, y);
    }

    public static boolean strict_eq(BigDecimal x, BigDecimal y) {
        if (x == y) {
            return true;
        }

        if (x != null && y != null) {
            return MathUtils.eq(x, y);
        }

        return false;
    }

    public static boolean eq(boolean x, boolean y) {
        return strict_eq(x, y);
    }

    public static boolean strict_eq(boolean x, boolean y) {
        return x == y;
    }

    public static boolean eq(Boolean x, Boolean y) {
        return strict_eq(x, y);
    }

    public static boolean strict_eq(Boolean x, Boolean y) {
        if (x == y) {
            return true;
        }

        if (x != null && y != null) {
            return x.booleanValue() == y.booleanValue();
        }

        return false;
    }

    // Not Equals
    public static boolean ne(byte x, byte y) {
        return strict_ne(x, y);
    }

    public static boolean strict_ne(byte x, byte y) {
        return !strict_eq(x, y);
    }

    public static boolean ne(char x, char y) {
        return strict_ne(x, y);
    }

    public static boolean strict_ne(char x, char y) {
        return !strict_eq(x, y);
    }

    public static boolean ne(short x, short y) {
        return strict_ne(x, y);
    }

    public static boolean strict_ne(short x, short y) {
        return !strict_eq(x, y);
    }

    public static boolean ne(int x, int y) {
        return strict_ne(x, y);
    }

    public static boolean strict_ne(int x, int y) {
        return !strict_eq(x, y);
    }

    public static boolean ne(long x, long y) {
        return strict_ne(x, y);
    }

    public static boolean strict_ne(long x, long y) {
        return !strict_eq(x, y);
    }

    public static boolean ne(float x, float y) {
        return MathUtils.ne(x, y);
    }

    public static boolean strict_ne(float x, float y) {
        return !strict_eq(x, y);
    }

    public static boolean ne(double x, double y) {
        return MathUtils.ne(x, y);
    }

    public static boolean strict_ne(double x, double y) {
        return !strict_eq(x, y);
    }

    public static boolean ne(Byte x, Byte y) {
        return !eq(x, y);
    }

    public static boolean strict_ne(Byte x, Byte y) {
        return !strict_eq(x, y);
    }

    public static boolean ne(Character x, Character y) {
        return !eq(x, y);
    }

    public static boolean strict_ne(Character x, Character y) {
        return !strict_eq(x, y);
    }

    public static boolean ne(Short x, Short y) {
        return !eq(x, y);
    }

    public static boolean strict_ne(Short x, Short y) {
        return !strict_eq(x, y);
    }

    public static boolean ne(Integer x, Integer y) {
        return !eq(x, y);
    }

    public static boolean strict_ne(Integer x, Integer y) {
        return !strict_eq(x, y);
    }

    public static boolean ne(Long x, Long y) {
        return !eq(x, y);
    }

    public static boolean strict_ne(Long x, Long y) {
        return !strict_eq(x, y);
    }

    public static boolean ne(Float x, Float y) {
        return !eq(x, y);
    }

    public static boolean strict_ne(Float x, Float y) {
        return !strict_eq(x, y);
    }

    public static boolean ne(Double x, Double y) {
        return !eq(x, y);
    }

    public static boolean strict_ne(Double x, Double y) {
        return !strict_eq(x, y);
    }

    public static boolean ne(Object x, Object y) {
        return strict_ne(x, y);
    }

    public static boolean strict_ne(Object x, Object y) {
        return x != y;
    }

    public static boolean ne(boolean x, boolean y) {
        return !eq(x, y);
    }

    public static boolean strict_ne(boolean x, boolean y) {
        return !strict_eq(x, y);
    }

    public static boolean ne(Boolean x, Boolean y) {
        return !eq(x, y);
    }

    public static boolean strict_ne(Boolean x, Boolean y) {
        return !strict_eq(x, y);
    }

    public static boolean ne(BigDecimal x, BigDecimal y) {
        return !eq(x, y);
    }
    public static boolean ne(BigInteger x, BigInteger y) {
        return !eq(x, y);
    }

    public static boolean strict_ne(BigDecimal x, BigDecimal y) {
        return !strict_eq(x, y);
    }

    public static boolean ne(String x, String y) {
        return !eq(x, y);
    }

    public static boolean strict_ne(String x, String y) {
        return !strict_eq(x, y);
    }

    // Greater Than
    public static boolean gt(byte x, byte y) {
        return strict_gt(x, y);
    }

    public static boolean strict_gt(byte x, byte y) {
        return x > y;
    }

    public static boolean gt(char x, char y) {
        return strict_gt(x, y);
    }

    public static boolean strict_gt(char x, char y) {
        return x > y;
    }

    public static boolean gt(short x, short y) {
        return strict_gt(x, y);
    }

    public static boolean strict_gt(short x, short y) {
        return x > y;
    }

    public static boolean gt(int x, int y) {
        return strict_gt(x, y);
    }

    public static boolean strict_gt(int x, int y) {
        return x > y;
    }

    public static boolean gt(long x, long y) {
        return strict_gt(x, y);
    }

    public static boolean strict_gt(long x, long y) {
        return x > y;
    }

    public static boolean gt(float x, float y) {
        return MathUtils.gt(x, y);
    }

    public static boolean strict_gt(float x, float y) {
        return x > y;
    }

    public static boolean gt(double x, double y) {
        return MathUtils.gt(x, y);
    }

    public static boolean strict_gt(double x, double y) {
        return x > y;
    }

    public static boolean gt(BigInteger c1, BigInteger c2) {
        return strict_gt(c1, c2);
    }

    public static boolean gt(BigDecimal c1, BigDecimal c2) {
        return strict_gt(c1, c2);
    }

    public static boolean gt(String x, String y) {
        return strict_gt(x, y);
    }

    public static boolean gt(Date x, Date y) {
        return strict_gt(x, y);
    }

    public static <T extends Comparable<T>> boolean strict_gt(T c1, T c2) {
        if (c1 != null){
            return c1.compareTo(c2) > 0;
        }else{
            if (c2 != null){
                return c2.compareTo(c1) < 0;
            }else{
                return false;
            }
        }
    }

    // Greater or Equals Than
    public static boolean ge(byte x, byte y) {
        return strict_ge(x, y);
    }

    public static boolean strict_ge(byte x, byte y) {
        return x >= y;
    }

    public static boolean ge(char x, char y) {
        return strict_ge(x, y);
    }

    public static boolean strict_ge(char x, char y) {
        return x >= y;
    }

    public static boolean ge(short x, short y) {
        return strict_ge(x, y);
    }

    public static boolean strict_ge(short x, short y) {
        return x >= y;
    }

    public static boolean ge(int x, int y) {
        return strict_ge(x, y);
    }

    public static boolean strict_ge(int x, int y) {
        return x >= y;
    }

    public static boolean ge(long x, long y) {
        return strict_ge(x, y);
    }

    public static boolean strict_ge(long x, long y) {
        return x >= y;
    }

    public static boolean ge(float x, float y) {
        return MathUtils.ge(x, y);
    }

    public static boolean strict_ge(float x, float y) {
        return x >= y;
    }

    public static boolean ge(double x, double y) {
        return MathUtils.ge(x, y);
    }

    public static boolean strict_ge(double x, double y) {
        return x >= y;
    }

    public static boolean ge(BigInteger x, BigInteger y) {
        return strict_ge(x, y);
    }

    public static boolean ge(BigDecimal x, BigDecimal y) {
        return strict_ge(x, y);
    }

    public static boolean ge(Date x, Date y) {
        return strict_ge(x, y);
    }

    public static boolean ge(String x, String y) {
        return strict_ge(x, y);
    }

    public static <T extends Comparable<T>> boolean strict_ge(T c1, T c2) {
        if (c1 != null){
            return c1.compareTo(c2) >= 0;
        }else{
            if (c2 != null){
                return c2.compareTo(c1) <= 0;
            }else{
                return true;
            }
        }
    }

    // Less Than
    public static boolean lt(byte x, byte y) {
        return strict_lt(x, y);
    }

    public static boolean strict_lt(byte x, byte y) {
        return x < y;
    }

    public static boolean lt(char x, char y) {
        return strict_lt(x, y);
    }

    public static boolean strict_lt(char x, char y) {
        return x < y;
    }

    public static boolean lt(short x, short y) {
        return strict_lt(x, y);
    }

    public static boolean strict_lt(short x, short y) {
        return x < y;
    }

    public static boolean lt(int x, int y) {
        return strict_lt(x, y);
    }

    public static boolean strict_lt(int x, int y) {
        return x < y;
    }

    public static boolean lt(long x, long y) {
        return strict_lt(x, y);
    }

    public static boolean strict_lt(long x, long y) {
        return x < y;
    }

    public static boolean lt(float x, float y) {
        return MathUtils.lt(x, y);
    }

    public static boolean strict_lt(float x, float y) {
        return x < y;
    }

    public static boolean lt(double x, double y) {
        return MathUtils.lt(x, y);
    }

    public static boolean strict_lt(double x, double y) {
        return x < y;
    }

    public static boolean lt(BigDecimal x, BigDecimal y) {
        return strict_lt(x, y);
    }

    public static boolean lt(BigInteger x, BigInteger y) {
        return strict_lt(x, y);
    }

    public static boolean lt(Date x, Date y) {
        return strict_lt(x, y);
    }

    public static boolean lt(String x, String y) {
        return strict_lt(x, y);
    }

    public static <T extends Comparable<T>> boolean strict_lt(T c1, T c2) {
        if (c1 != null){
            return c1.compareTo(c2) < 0;
        }else{
            if (c2 != null){
                return c2.compareTo(c1) > 0;
            }else{
                return false;
            }
        }
    }
    // Less or Equals Than

    public static boolean le(byte x, byte y) {
        return strict_le(x, y);
    }

    public static boolean strict_le(byte x, byte y) {
        return x <= y;
    }

    public static boolean le(char x, char y) {
        return strict_le(x, y);
    }

    public static boolean strict_le(char x, char y) {
        return x <= y;
    }

    public static boolean le(short x, short y) {
        return strict_le(x, y);
    }

    public static boolean strict_le(short x, short y) {
        return x <= y;
    }

    public static boolean le(int x, int y) {
        return strict_le(x, y);
    }

    public static boolean strict_le(int x, int y) {
        return x <= y;
    }

    public static boolean le(long x, long y) {
        return strict_le(x, y);
    }

    public static boolean strict_le(long x, long y) {
        return x <= y;
    }

    public static boolean le(float x, float y) {
        return MathUtils.le(x, y);
    }

    public static boolean strict_le(float x, float y) {
        return x <= y;
    }

    public static boolean le(double x, double y) {
        return MathUtils.le(x, y);
    }

    public static boolean strict_le(double x, double y) {
        return x <= y;
    }

    public static boolean le(BigDecimal x, BigDecimal y) {
        return strict_le(x, y);
    }

    public static boolean le(BigInteger x, BigInteger y) {
        return strict_le(x, y);
    }

    public static boolean le(Date x, Date y) {
        return strict_le(x, y);
    }

    public static boolean le(String x, String y) {
        return strict_le(x, y);
    }

    public static <T extends Comparable<T>> boolean strict_le(T c1, T c2) {
        if (c1 != null){
            return c1.compareTo(c2) <= 0;
        }else{
            if (c2 != null){
                return c2.compareTo(c1) >= 0;
            }else{
                return true;
            }
        }
    }

    // FIXME: is it normal? Why not to use contains(array, element)?
    //
    public static boolean le(String x, String[] y) {
        return strict_le(x, y);
    }

    public static boolean strict_le(String x, String[] y) {
        return ArrayTool.contains(y, x);
    }

    // Abs

    public static byte abs(byte x) {
        return (byte) Math.abs(x);
    }

    public static short abs(short x) {
        return (short) Math.abs(x);
    }

    public static int abs(int x) {
        return Math.abs(x);
    }

    public static long abs(long x) {
        return Math.abs(x);
    }

    public static float abs(float x) {
        return Math.abs(x);
    }

    public static double abs(double x) {
        return Math.abs(x);
    }
    
    public static BigInteger abs(BigInteger x) {
        return x.abs();
    }
    
    public static BigDecimal abs(BigDecimal x) {
        return x.abs();
    }
    
    public static boolean and(boolean x, boolean y) {
        return x && y;
    }

    // Bitwise operators
    //
    public static byte bitand(byte x, byte y) {
        return (byte) (x & y);
    }

    public static short bitand(short x, short y) {
        return (short) (x & y);
    }

    public static int bitand(int x, int y) {
        return x & y;
    }

    public static long bitand(long x, long y) {
        return x & y;
    }

    public static byte bitnot(byte x) {
        return (byte) ~x;
    }

    public static short bitnot(short x) {
        return (short) ~x;
    }

    public static int bitnot(int x) {
        return ~x;
    }

    public static long bitnot(long x) {
        return ~x;
    }

    public static byte bitor(byte x, byte y) {
        return (byte) (x | y);
    }

    public static short bitor(short x, short y) {
        return (short) (x | y);
    }

    public static int bitor(int x, int y) {
        return x | y;
    }

    public static long bitor(long x, long y) {
        return x | y;
    }

    public static boolean bitxor(boolean x, boolean y) {
        return x ^ y;
    }

    public static byte bitxor(byte x, byte y) {
        return (byte) (x ^ y);
    }

    public static short bitxor(short x, short y) {
        return (short) (x ^ y);
    }

    public static int bitxor(int x, int y) {
        return x ^ y;
    }

    public static long bitxor(long x, long y) {
        return x ^ y;
    }

    // Autocast

    // Widening primitive conversions:
    // # byte to short, int, long, float, or double
    // # short to int, long, float, or double
    // # char to int, long, float, or double
    // # int to long, float, or double
    // # long to float or double
    // # float to double

    public static short autocast(byte x, short y) {
        return x;
    }

    public static int autocast(byte x, int y) {
        return x;
    }

    public static long autocast(byte x, long y) {
        return x;
    }

    public static float autocast(byte x, float y) {
        return x;
    }

    public static double autocast(byte x, double y) {
        return x;
    }

    public static int autocast(short x, int y) {
        return x;
    }

    public static long autocast(short x, long y) {
        return x;
    }

    public static float autocast(short x, float y) {
        return x;
    }

    public static double autocast(short x, double y) {
        return x;
    }

    public static int autocast(char x, int y) {
        return x;
    }

    public static long autocast(char x, long y) {
        return x;
    }

    public static float autocast(char x, float y) {
        return x;
    }

    public static double autocast(char x, double y) {
        return x;
    }

    public static long autocast(int x, long y) {
        return x;
    }

    public static float autocast(int x, float y) {
        return x;
    }

    public static double autocast(int x, double y) {
        return x;
    }

    public static float autocast(long x, float y) {
        return x;
    }

    public static double autocast(long x, double y) {
        return x;
    }

    public static double autocast(float x, double y) {
        return x;
    }

    //AutoCasts to String
    public static String autocast(byte x, String y) {
        return Byte.toString(x);
    }

    public static Integer distance(byte x, String y) {
        return 11;
    }

    public static byte autocast(String x, byte y) {
        return Byte.valueOf(x);
    }

    public static Integer distance(String x, byte y) {
        return 10;
    }

    public static String autocast(short x, String y) {
        return Short.toString(x);
    }

    public static Integer distance(short x, String y) {
        return 11;
    }
    
    public static short autocast(String x, short y) {
        return Short.valueOf(x);
    }

    public static Integer distance(String x, short y) {
        return 10;
    }

    public static String autocast(int x, String y) {
        return Integer.toString(x);
    }

    public static Integer distance(int x, String y) {
        return 11;
    }

    public static int autocast(String x, int y) {
        return Integer.valueOf(x);
    }

    public static Integer distance(String x, int y) {
        return 10;
    }
    
    public static String autocast(long x, String y) {
        return Long.toString(x);
    }

    public static Integer distance(long x, String y) {
        return 11;
    }

    public static long autocast(String x, long y) {
        return Long.valueOf(x);
    }

    public static Integer distance(String x, long y) {
        return 10;
    }

    public static String autocast(float x, String y) {
        return Float.toString(x);
    }

    public static Integer distance(float x, String y) {
        return 11;
    }

    public static float autocast(String x, float y) {
        return Float.valueOf(x);
    }

    public static Integer distance(String x, float y) {
        return 10;
    }

    public static String autocast(double x, String y) {
        return Double.toString(x);
    }

    public static Integer distance(double x, String y) {
        return 11;
    }

    public static double autocast(String x, double y) {
        return Double.valueOf(x);
    }

    public static Integer distance(String x, double y) {
        return 10;
    }

    public static String autocast(BigDecimal x, String y) {
       return x.toString();
    }

    public static Integer distance(BigDecimal x, String y) {
        return 11;
    }

    public static BigDecimal autocast(String x, BigDecimal y) {
        return new BigDecimal(x);
    }

    public static Integer distance(String x, BigDecimal y) {
        return 10;
    }

    public static String autocast(BigInteger x, String y) {
        return x.toString();
    }

    public static Integer distance(BigInteger x, String y) {
        return 11;
    }
    
    public static BigInteger autocast(String x, BigInteger y) {
        return new BigInteger(x);
    }

    public static Integer distance(String x, BigInteger y) {
        return 10;
    }
    // Other auto casts
    //
    public static BigDecimal autocast(double x, BigDecimal y) {
        return new BigDecimal(x);
    }

    public static Number autocast(double d, Number N) {
        return d;
    }

    public static BigDecimal autocast(int x, BigDecimal y) {
        return BigDecimal.valueOf(x);
    }

    public static BigInteger autocast(int x, BigInteger y) {
        return BigInteger.valueOf(x);
    }

    public static BigInteger autocast(long x, BigInteger y) {
        return BigInteger.valueOf(x);
    }

    public static Number autocast(int i, Number N) {
        return i;
    }

    public static Number autocast(long i, Number N) {
        return i;
    }

    public static Number autocast(byte i, Number N) {
        return i;
    }

    public static Number autocast(float i, Number N) {
        return i;
    }

    public static Number autocast(short i, Number N) {
        return i;
    }

    public static BigDecimal autocast(long x, BigDecimal y) {
        return new BigDecimal(x);
    }

    public static BigDecimal autocast(BigInteger x, BigDecimal y) {
        return new BigDecimal(x);
    }

    // Narrowing primitive conversions:
    //
    // * short to byte or char
    // * char to byte or short
    // * int to byte, short, or char
    // * long to byte, short, char, or int
    // * float to byte, short, char, int, or long
    // * double to byte, short, char, int, long, or float

    public static char cast(short x, char y) {
        return (char) x;
    }

    public static byte cast(short x, byte y) {
        return (byte) x;
    }

    public static byte cast(char x, byte y) {
        return (byte) x;
    }

    public static short cast(char x, short y) {
        return (short) x;
    }

    public static byte cast(int x, byte y) {
        return (byte) x;
    }

    public static short cast(int x, short y) {
        return (short) x;
    }

    public static char cast(int x, char y) {
        return (char) x;
    }

    public static byte cast(long x, byte y) {
        return (byte) x;
    }

    public static short cast(long x, short y) {
        return (short) x;
    }

    public static char cast(long x, char y) {
        return (char) x;
    }

    public static int cast(long x, int y) {
        return (int) x;
    }

    public static byte cast(float x, byte y) {
        return (byte) x;
    }

    public static short cast(float x, short y) {
        return (short) x;
    }

    public static char cast(float x, char y) {
        return (char) x;
    }

    public static int cast(float x, int y) {
        return (int) x;
    }

    public static long cast(float x, long y) {
        return (long) x;
    }

    public static byte cast(double x, byte y) {
        return (byte) x;
    }

    public static short cast(double x, short y) {
        return (short) x;
    }

    public static char cast(double x, char y) {
        return (char) x;
    }

    public static int cast(double x, int y) {
        return (int) x;
    }

    public static long cast(double x, long y) {
        return (long) x;
    }

    public static float cast(double x, float y) {
        return (float) x;
    }

    // Widening and narrowing primitive convesions:
    //
    // * byte to char
    public static char cast(byte x, char y) {
        return (char) x;
    }

    // Other casts
    //
    public static int cast(String x, int y) {
        return Integer.parseInt(x);
    }

    public static double cast(String x, double y) {
        return Double.parseDouble(x);
    }

    public static long cast(String x, long y) {
        return Long.parseLong(x);
    }

    public static BigDecimal cast(String x, BigDecimal y) {
        return new BigDecimal(x);
    }

    public static float dec(float x) {
        return x - 1;
    }

    public static double dec(double x) {
        return x - 1;
    }

    public static byte dec(byte x) {
        return (byte) (x - 1);
    }

    public static short dec(short x) {
        return (short) (x - 1);
    }

    public static int dec(int x) {
        return x - 1;
    }

    public static long dec(long x) {
        return x - 1;
    }

    public static BigInteger dec(BigInteger x) {
        return x.subtract(BigInteger.ONE);
    }

    public static BigDecimal dec(BigDecimal x) {
        return x.subtract(BigDecimal.ONE);
    }

    public static byte inc(byte x) {
        return (byte) (x + 1);
    }

    public static short inc(short x) {
        return (short) (x + 1);
    }

    public static float inc(float x) {
        return x + 1;
    }

    public static double inc(double x) {
        return x + 1;
    }

    public static int inc(int x) {
        return x + 1;
    }

    public static long inc(long x) {
        return x + 1;
    }
    
    public static BigInteger inc(BigInteger x) {
        return x.add(BigInteger.ONE);
    }

    public static BigDecimal inc(BigDecimal x) {
        return x.add(BigDecimal.ONE);
    }

    public static int lshift(int x, int y) {
        return x << y;
    }

    public static long lshift(long x, int y) {
        return x << y;
    }

    public static PrintStream lshift(PrintStream p, long x) {
        p.print(x);
        return p;
    }

    public static PrintStream lshift(PrintStream p, Object x) {
        p.print(x);
        return p;
    }

    public static byte pow(byte x, byte y) {
        return (byte) Math.pow(x, y);
    }

    public static short pow(short x, short y) {
        return (short) Math.pow(x, y);
    }

    public static int pow(int x, int y) {
        return (int) Math.pow(x, y);
    }

    public static long pow(long x, long y) {
        return (long) Math.pow(x, y);
    }

    public static float pow(float x, float y) {
        return (float) Math.pow(x, y);
    }

    public static double pow(double x, double y) {
        return Math.pow(x, y);
    }
    
    public static BigInteger pow(BigInteger x, BigInteger y) {
        return x.pow(y.intValue());
    }
    
    public static BigDecimal pow(BigDecimal x, BigDecimal y) {
        return x.pow(y.intValue());
    }

    // Negative

    public static byte negative(byte x) {
        return (byte) -x;
    }

    public static short negative(short x) {
        return (short) -x;
    }

    public static float negative(float x) {
        return -x;
    }

    public static double negative(double x) {
        return -x;
    }

    public static int negative(int x) {
        return -x;
    }

    public static long negative(long x) {
        return -x;
    }
    
    public static BigInteger negative(BigInteger x) {
        return x.negate();
    }

    public static BigDecimal negative(BigDecimal x) {
        return x.negate();
    }

    public static float positive(float x) {
        return +x;
    }

    public static double positive(double x) {
        return +x;
    }

    public static byte positive(byte x) {
        return (byte) +x;
    }

    public static short positive(short x) {
        return (short) +x;
    }

    public static int positive(int x) {
        return +x;
    }

    public static long positive(long x) {
        return +x;
    }
    
    public static BigInteger positive(BigInteger x) {
        return x;
    }

    public static BigDecimal positive(BigDecimal x) {
        return x;
    }

    public static boolean not(boolean x) {
        return !x;
    }

    public static boolean or(boolean x, boolean y) {
        return x || y;
    }

    public static int rshift(int x, int y) {
        return x >> y;
    }

    public static long rshift(long x, int y) {
        return x >> y;
    }

    public static int rshiftu(int x, int y) {
        return x >>> y;
    }

    public static long rshiftu(long x, int y) {
        return x >>> y;
    }

    // operator '%' implementations

    public static byte rem(byte x, byte y) {
        return (byte) (x % y);
    }

    public static short rem(short x, short y) {
        return (short) (x % y);
    }

    public static int rem(int x, int y) {
        return x % y;
    }

    public static long rem(long x, long y) {
        return x % y;
    }

    public static float rem(float x, float y) {
        return x % y;
    }

    public static double rem(double x, double y) {
        return x % y;
    }
    
    public static BigInteger rem(BigInteger x, BigInteger y) {
        return x.remainder(y);
    }

    public static BigDecimal rem(BigDecimal x, BigDecimal y) {
        return x.remainder(y);
    }

    public static int subtract(Date d1, Date d2) {
        return DateDifference.getDifferenceInDays(d1, d2);
    }

    public static Date subtract(Date d, int days) {
        return add(d, -days);
    }

}
<|MERGE_RESOLUTION|>--- conflicted
+++ resolved
@@ -1,1792 +1,1784 @@
-/*
- * Created on Jun 3, 2003
- *
- * Developed by Intelligent ChoicePoint Inc. 2003
- */
-
-package org.openl.binding.impl;
-
-<<<<<<< HEAD
-=======
-import org.openl.util.ArrayTool;
-import org.openl.util.DateDifference;
-import org.openl.util.math.MathUtils;
-
->>>>>>> 36abfcac
-import java.io.PrintStream;
-import java.math.BigDecimal;
-import java.math.BigInteger;
-import java.math.MathContext;
-import java.util.Calendar;
-import java.util.Date;
-
-import org.openl.meta.StringValue;
-import org.openl.util.ArrayTool;
-import org.openl.util.DateDifference;
-import org.openl.util.math.MathUtils;
-
-/**
- * @author snshor
- * 
- */
-public class Operators {
-
-    public static final long SECONDS_IN_DAY = 1000L * 3600 * 24;
-
-    // Add
-    public static String add(boolean x, String y) {
-        return x + y;
-    }
-
-    public static String add(char x, String y) {
-        return x + y;
-    }
-
-    public static Date add(Date d, int days) {
-        // We should use calendar to take into account daylight saving
-        Calendar c = Calendar.getInstance();
-        c.setTime(d);
-        c.add(Calendar.DAY_OF_MONTH, days);
-        return c.getTime();
-    }
-
-    public static byte add(byte x, byte y) {
-        return (byte) (x + y);
-    }
-
-    public static short add(short x, short y) {
-        return (short) (x + y);
-    }
-
-    public static int add(int x, int y) {
-        return x + y;
-    }
-
-    public static long add(long x, long y) {
-        return x + y;
-    }
-
-    public static float add(float x, float y) {
-        return x + y;
-    }
-
-    public static double add(double x, double y) {
-        return x + y;
-    }
-    
-    public static BigInteger add(BigInteger x, BigInteger y) {
-        return x.add(y);
-    }
-    
-    public static BigDecimal add(BigDecimal x, BigDecimal y) {
-        return x.add(y);
-    }
-
-    public static String add(Object x, String y) {
-        return x + y;
-    }
-
-    public static String add(String x, boolean y) {
-        return x + y;
-    }
-
-    public static String add(String x, char y) {
-        return x + y;
-    }
-
-    public static String add(String x, Object y) {
-        return x + y;
-    }
-
-    public static String add(String x, String y) {
-        return x + y;
-    }
-    
-    //Add for Strings
-    public static byte add(byte x, String y) {
-        return (byte) (x + Byte.valueOf(y));
-    }
-    
-    public static byte add(String x, byte y) {
-        return (byte) (y + Byte.valueOf(x));
-    }
-    
-    public static short add(short x, String y) {
-        return (short) (x + Short.valueOf(y));
-    }
-    
-    public static short add(String x, short y) {
-        return (short) (y + Short.valueOf(x));
-    }
-
-    public static int add(int x, String y) {
-        return (int) (x + Integer.valueOf(y));
-    }
-    
-    public static int add(String x, int y) {
-        return (int) (y + Integer.valueOf(x));
-    }
-    
-    public static long add(long x, String y) {
-        return (long) (x + Long.valueOf(y));
-    }
-    
-    public static long add(String x, long y) {
-        return y + Long.valueOf(x);
-    }
-    
-    public static float add(float x, String y) {
-        return x + Float.valueOf(y);
-    }
-    
-    public static float add(String x, float y) {
-        return (y + Float.valueOf(x));
-    }
-
-    public static double add(double x, String y) {
-        return x + Double.valueOf(y);
-    }
-    
-    public static double add(String x, double y) {
-        return y + Double.valueOf(x);
-    }
-    
-    public static BigInteger add(String x, BigInteger y) {
-        return new BigInteger(x).add(y);
-    }
-    
-    public static BigInteger add(BigInteger x, String y) {
-        return new BigInteger(y).add(x);
-    }
-
-    public static BigDecimal add(String x, BigDecimal y) {
-        return new BigDecimal(x).add(y);
-    }
-    
-    public static BigDecimal add(BigDecimal x, String y) {
-        return new BigDecimal(y).add(x);
-    }
-
-    // Subtract
-    public static byte subtract(byte x, byte y) {
-        return (byte) (x - y);
-    }
-
-    public static short subtract(short x, short y) {
-        return (short) (x - y);
-    }
-
-    public static int subtract(int x, int y) {
-        return x - y;
-    }
-
-    public static long subtract(long x, long y) {
-        return x - y;
-    }
-
-    public static float subtract(float x, float y) {
-        return x - y;
-    }
-
-    public static double subtract(double x, double y) {
-        return x - y;
-    }
-    
-    public static BigInteger subtract(BigInteger x, BigInteger y) {
-        return x.subtract(y);
-    }
-    
-    public static BigDecimal subtract(BigDecimal x, BigDecimal y) {
-        return x.subtract(y);
-    }
-
-    public static boolean xor(boolean x, boolean y) {
-        return x ^ y;
-    }
-
-    // Multiply
-    public static byte multiply(byte x, byte y) {
-        return (byte) (x * y);
-    }
-
-    public static short multiply(short x, short y) {
-        return (short) (x * y);
-    }
-
-    public static int multiply(int x, int y) {
-        return x * y;
-    }
-
-    public static long multiply(long x, long y) {
-        return x * y;
-    }
-
-    public static float multiply(float x, float y) {
-        return x * y;
-    }
-
-    public static double multiply(double x, double y) {
-        return x * y;
-    }
-    
-    public static BigInteger multiply(BigInteger x, BigInteger y) {
-        return x.multiply(y);
-    }
-    
-    public static BigDecimal multiply(BigDecimal x, BigDecimal y) {
-        return x.multiply(y);
-    }
-
-    // Divide
-    public static byte divide(byte x, byte y) {
-        return (byte) (x / y);
-    }
-
-    public static short divide(short x, short y) {
-        return (short) (x / y);
-    }
-
-    public static int divide(int x, int y) {
-        return x / y;
-    }
-
-    public static long divide(long x, long y) {
-        return x / y;
-    }
-
-    public static float divide(float x, float y) {
-        return x / y;
-    }
-
-    public static double divide(double x, double y) {
-        return x / y;
-    }
-    
-    public static BigInteger divide(BigInteger x, BigInteger y) {
-        return x.divide(y);
-    }
-    
-    public static BigDecimal divide(BigDecimal x, BigDecimal y) {
-        return x.divide(y, MathContext.DECIMAL128);
-    }
-
-    // Equals
-    public static boolean eq(byte x, byte y) {
-        return strict_eq(x, y);
-    }
-
-    public static boolean strict_eq(byte x, byte y) {
-        return x == y;
-    }
-
-    public static boolean eq(short x, short y) {
-        return strict_eq(x, y);
-    }
-
-    public static boolean strict_eq(short x, short y) {
-        return x == y;
-    }
-
-    public static boolean eq(char x, char y) {
-        return strict_eq(x, y);
-    }
-
-    public static boolean strict_eq(char x, char y) {
-        return x == y;
-    }
-
-    public static boolean eq(int x, int y) {
-        return strict_eq(x, y);
-    }
-
-    public static boolean strict_eq(int x, int y) {
-        return x == y;
-    }
-
-    public static boolean eq(long x, long y) {
-        return strict_eq(x, y);
-    }
-
-    public static boolean strict_eq(long x, long y) {
-        return x == y;
-    }
-
-    public static boolean eq(float x, float y) {
-        return MathUtils.eq(x, y);
-    }
-
-    public static boolean strict_eq(float x, float y) {
-        return x == y;
-    }
-
-    public static boolean eq(double x, double y) {
-        return MathUtils.eq(x, y);
-    }
-
-    public static boolean strict_eq(double x, double y) {
-        return x == y;
-    }
-
-    public static boolean eq(Byte x, Byte y) {
-        return strict_eq(x, y);
-    }
-
-    public static boolean strict_eq(Byte x, Byte y) {
-        if (x == y) {
-            return false;
-        }
-
-        if (x != null && y != null) {
-            return x.equals(y);
-        }
-
-        return false;
-    }
-
-    public static boolean eq(Short x, Short y) {
-        return strict_eq(x, y);
-    }
-
-    public static boolean strict_eq(Short x, Short y) {
-        if (x == y) {
-            return false;
-        }
-
-        if (x != null && y != null) {
-            return x.equals(y);
-        }
-
-        return false;
-    }
-
-    public static boolean eq(Character x, Character y) {
-        return strict_eq(x, y);
-    }
-
-    public static boolean strict_eq(Character x, Character y) {
-        if (x == y) {
-            return false;
-        }
-
-        if (x != null && y != null) {
-            return x.equals(y);
-        }
-
-        return false;
-    }
-
-    public static boolean eq(Integer x, Integer y) {
-        return strict_eq(x, y);
-    }
-
-    public static boolean strict_eq(Integer x, Integer y) {
-        if (x == y) {
-            return true;
-        }
-
-        if (x != null && y != null) {
-            return eq(x.intValue(), y.intValue());
-        }
-
-        return false;
-    }
-
-    public static boolean eq(Long x, Long y) {
-        return strict_eq(x, y);
-    }
-
-    public static boolean strict_eq(Long x, Long y) {
-        if (x == y) {
-            return true;
-        }
-
-        if (x != null && y != null) {
-            return eq(x.longValue(), y.longValue());
-        }
-
-        return false;
-    }
-
-    public static boolean eq(Float x, Float y) {
-        if (x == y) {
-            return true;
-        }
-
-        if (x != null && y != null) {
-            return eq(x.floatValue(), y.floatValue());
-        }
-
-        return false;
-    }
-
-    public static boolean strict_eq(Float x, Float y) {
-        if (x == y) {
-            return true;
-        }
-
-        if (x != null && y != null) {
-            return strict_eq(x.floatValue(), y.floatValue());
-        }
-
-        return false;
-    }
-
-    public static boolean eq(Double x, Double y) {
-        if (x == y) {
-            return true;
-        }
-
-        if (x != null && y != null) {
-            return eq(x.doubleValue(), y.doubleValue());
-        }
-
-        return false;
-    }
-
-    public static boolean strict_eq(Double x, Double y) {
-        if (x == y) {
-            return true;
-        }
-
-        if (x != null && y != null) {
-            return strict_eq(x.doubleValue(), y.doubleValue());
-        }
-
-        return false;
-    }
-
-    public static boolean eq(Object x, Object y) {
-        if (x == y) {
-            return true;
-        }
-        
-        if (x != null && y != null) {
-            return x.equals(y);
-        }
-        
-        return false;
-    }
-
-    public static boolean strict_eq(Object x, Object y) {
-        return x == y;
-    }
-
-    public static boolean eq(String x, String y) {
-        return strict_eq(x, y);
-    }
-
-    public static boolean strict_eq(String x, String y) {
-        if (x == y) {
-            return true;
-        }
-
-        if (x != null && y != null) {
-            return x.equals(y);
-        }
-
-        return false;
-    }
-    
-    public static boolean eq(BigInteger x, BigInteger y) {
-        return strict_eq(x, y);
-    }
-
-    public static boolean strict_eq(BigInteger x, BigInteger y) {
-        if (x == y) {
-            return true;
-        }
-
-        if (x != null && y != null) {
-            return x.compareTo(y) == 0;
-        }
-
-        return false;
-    }
-
-    public static boolean eq(BigDecimal x, BigDecimal y) {
-        return strict_eq(x, y);
-    }
-
-    public static boolean strict_eq(BigDecimal x, BigDecimal y) {
-        if (x == y) {
-            return true;
-        }
-
-        if (x != null && y != null) {
-            return MathUtils.eq(x, y);
-        }
-
-        return false;
-    }
-
-    public static boolean eq(boolean x, boolean y) {
-        return strict_eq(x, y);
-    }
-
-    public static boolean strict_eq(boolean x, boolean y) {
-        return x == y;
-    }
-
-    public static boolean eq(Boolean x, Boolean y) {
-        return strict_eq(x, y);
-    }
-
-    public static boolean strict_eq(Boolean x, Boolean y) {
-        if (x == y) {
-            return true;
-        }
-
-        if (x != null && y != null) {
-            return x.booleanValue() == y.booleanValue();
-        }
-
-        return false;
-    }
-
-    // Not Equals
-    public static boolean ne(byte x, byte y) {
-        return strict_ne(x, y);
-    }
-
-    public static boolean strict_ne(byte x, byte y) {
-        return !strict_eq(x, y);
-    }
-
-    public static boolean ne(char x, char y) {
-        return strict_ne(x, y);
-    }
-
-    public static boolean strict_ne(char x, char y) {
-        return !strict_eq(x, y);
-    }
-
-    public static boolean ne(short x, short y) {
-        return strict_ne(x, y);
-    }
-
-    public static boolean strict_ne(short x, short y) {
-        return !strict_eq(x, y);
-    }
-
-    public static boolean ne(int x, int y) {
-        return strict_ne(x, y);
-    }
-
-    public static boolean strict_ne(int x, int y) {
-        return !strict_eq(x, y);
-    }
-
-    public static boolean ne(long x, long y) {
-        return strict_ne(x, y);
-    }
-
-    public static boolean strict_ne(long x, long y) {
-        return !strict_eq(x, y);
-    }
-
-    public static boolean ne(float x, float y) {
-        return MathUtils.ne(x, y);
-    }
-
-    public static boolean strict_ne(float x, float y) {
-        return !strict_eq(x, y);
-    }
-
-    public static boolean ne(double x, double y) {
-        return MathUtils.ne(x, y);
-    }
-
-    public static boolean strict_ne(double x, double y) {
-        return !strict_eq(x, y);
-    }
-
-    public static boolean ne(Byte x, Byte y) {
-        return !eq(x, y);
-    }
-
-    public static boolean strict_ne(Byte x, Byte y) {
-        return !strict_eq(x, y);
-    }
-
-    public static boolean ne(Character x, Character y) {
-        return !eq(x, y);
-    }
-
-    public static boolean strict_ne(Character x, Character y) {
-        return !strict_eq(x, y);
-    }
-
-    public static boolean ne(Short x, Short y) {
-        return !eq(x, y);
-    }
-
-    public static boolean strict_ne(Short x, Short y) {
-        return !strict_eq(x, y);
-    }
-
-    public static boolean ne(Integer x, Integer y) {
-        return !eq(x, y);
-    }
-
-    public static boolean strict_ne(Integer x, Integer y) {
-        return !strict_eq(x, y);
-    }
-
-    public static boolean ne(Long x, Long y) {
-        return !eq(x, y);
-    }
-
-    public static boolean strict_ne(Long x, Long y) {
-        return !strict_eq(x, y);
-    }
-
-    public static boolean ne(Float x, Float y) {
-        return !eq(x, y);
-    }
-
-    public static boolean strict_ne(Float x, Float y) {
-        return !strict_eq(x, y);
-    }
-
-    public static boolean ne(Double x, Double y) {
-        return !eq(x, y);
-    }
-
-    public static boolean strict_ne(Double x, Double y) {
-        return !strict_eq(x, y);
-    }
-
-    public static boolean ne(Object x, Object y) {
-        return strict_ne(x, y);
-    }
-
-    public static boolean strict_ne(Object x, Object y) {
-        return x != y;
-    }
-
-    public static boolean ne(boolean x, boolean y) {
-        return !eq(x, y);
-    }
-
-    public static boolean strict_ne(boolean x, boolean y) {
-        return !strict_eq(x, y);
-    }
-
-    public static boolean ne(Boolean x, Boolean y) {
-        return !eq(x, y);
-    }
-
-    public static boolean strict_ne(Boolean x, Boolean y) {
-        return !strict_eq(x, y);
-    }
-
-    public static boolean ne(BigDecimal x, BigDecimal y) {
-        return !eq(x, y);
-    }
-    public static boolean ne(BigInteger x, BigInteger y) {
-        return !eq(x, y);
-    }
-
-    public static boolean strict_ne(BigDecimal x, BigDecimal y) {
-        return !strict_eq(x, y);
-    }
-
-    public static boolean ne(String x, String y) {
-        return !eq(x, y);
-    }
-
-    public static boolean strict_ne(String x, String y) {
-        return !strict_eq(x, y);
-    }
-
-    // Greater Than
-    public static boolean gt(byte x, byte y) {
-        return strict_gt(x, y);
-    }
-
-    public static boolean strict_gt(byte x, byte y) {
-        return x > y;
-    }
-
-    public static boolean gt(char x, char y) {
-        return strict_gt(x, y);
-    }
-
-    public static boolean strict_gt(char x, char y) {
-        return x > y;
-    }
-
-    public static boolean gt(short x, short y) {
-        return strict_gt(x, y);
-    }
-
-    public static boolean strict_gt(short x, short y) {
-        return x > y;
-    }
-
-    public static boolean gt(int x, int y) {
-        return strict_gt(x, y);
-    }
-
-    public static boolean strict_gt(int x, int y) {
-        return x > y;
-    }
-
-    public static boolean gt(long x, long y) {
-        return strict_gt(x, y);
-    }
-
-    public static boolean strict_gt(long x, long y) {
-        return x > y;
-    }
-
-    public static boolean gt(float x, float y) {
-        return MathUtils.gt(x, y);
-    }
-
-    public static boolean strict_gt(float x, float y) {
-        return x > y;
-    }
-
-    public static boolean gt(double x, double y) {
-        return MathUtils.gt(x, y);
-    }
-
-    public static boolean strict_gt(double x, double y) {
-        return x > y;
-    }
-
-    public static boolean gt(BigInteger c1, BigInteger c2) {
-        return strict_gt(c1, c2);
-    }
-
-    public static boolean gt(BigDecimal c1, BigDecimal c2) {
-        return strict_gt(c1, c2);
-    }
-
-    public static boolean gt(String x, String y) {
-        return strict_gt(x, y);
-    }
-
-    public static boolean gt(Date x, Date y) {
-        return strict_gt(x, y);
-    }
-
-    public static <T extends Comparable<T>> boolean strict_gt(T c1, T c2) {
-        if (c1 != null){
-            return c1.compareTo(c2) > 0;
-        }else{
-            if (c2 != null){
-                return c2.compareTo(c1) < 0;
-            }else{
-                return false;
-            }
-        }
-    }
-
-    // Greater or Equals Than
-    public static boolean ge(byte x, byte y) {
-        return strict_ge(x, y);
-    }
-
-    public static boolean strict_ge(byte x, byte y) {
-        return x >= y;
-    }
-
-    public static boolean ge(char x, char y) {
-        return strict_ge(x, y);
-    }
-
-    public static boolean strict_ge(char x, char y) {
-        return x >= y;
-    }
-
-    public static boolean ge(short x, short y) {
-        return strict_ge(x, y);
-    }
-
-    public static boolean strict_ge(short x, short y) {
-        return x >= y;
-    }
-
-    public static boolean ge(int x, int y) {
-        return strict_ge(x, y);
-    }
-
-    public static boolean strict_ge(int x, int y) {
-        return x >= y;
-    }
-
-    public static boolean ge(long x, long y) {
-        return strict_ge(x, y);
-    }
-
-    public static boolean strict_ge(long x, long y) {
-        return x >= y;
-    }
-
-    public static boolean ge(float x, float y) {
-        return MathUtils.ge(x, y);
-    }
-
-    public static boolean strict_ge(float x, float y) {
-        return x >= y;
-    }
-
-    public static boolean ge(double x, double y) {
-        return MathUtils.ge(x, y);
-    }
-
-    public static boolean strict_ge(double x, double y) {
-        return x >= y;
-    }
-
-    public static boolean ge(BigInteger x, BigInteger y) {
-        return strict_ge(x, y);
-    }
-
-    public static boolean ge(BigDecimal x, BigDecimal y) {
-        return strict_ge(x, y);
-    }
-
-    public static boolean ge(Date x, Date y) {
-        return strict_ge(x, y);
-    }
-
-    public static boolean ge(String x, String y) {
-        return strict_ge(x, y);
-    }
-
-    public static <T extends Comparable<T>> boolean strict_ge(T c1, T c2) {
-        if (c1 != null){
-            return c1.compareTo(c2) >= 0;
-        }else{
-            if (c2 != null){
-                return c2.compareTo(c1) <= 0;
-            }else{
-                return true;
-            }
-        }
-    }
-
-    // Less Than
-    public static boolean lt(byte x, byte y) {
-        return strict_lt(x, y);
-    }
-
-    public static boolean strict_lt(byte x, byte y) {
-        return x < y;
-    }
-
-    public static boolean lt(char x, char y) {
-        return strict_lt(x, y);
-    }
-
-    public static boolean strict_lt(char x, char y) {
-        return x < y;
-    }
-
-    public static boolean lt(short x, short y) {
-        return strict_lt(x, y);
-    }
-
-    public static boolean strict_lt(short x, short y) {
-        return x < y;
-    }
-
-    public static boolean lt(int x, int y) {
-        return strict_lt(x, y);
-    }
-
-    public static boolean strict_lt(int x, int y) {
-        return x < y;
-    }
-
-    public static boolean lt(long x, long y) {
-        return strict_lt(x, y);
-    }
-
-    public static boolean strict_lt(long x, long y) {
-        return x < y;
-    }
-
-    public static boolean lt(float x, float y) {
-        return MathUtils.lt(x, y);
-    }
-
-    public static boolean strict_lt(float x, float y) {
-        return x < y;
-    }
-
-    public static boolean lt(double x, double y) {
-        return MathUtils.lt(x, y);
-    }
-
-    public static boolean strict_lt(double x, double y) {
-        return x < y;
-    }
-
-    public static boolean lt(BigDecimal x, BigDecimal y) {
-        return strict_lt(x, y);
-    }
-
-    public static boolean lt(BigInteger x, BigInteger y) {
-        return strict_lt(x, y);
-    }
-
-    public static boolean lt(Date x, Date y) {
-        return strict_lt(x, y);
-    }
-
-    public static boolean lt(String x, String y) {
-        return strict_lt(x, y);
-    }
-
-    public static <T extends Comparable<T>> boolean strict_lt(T c1, T c2) {
-        if (c1 != null){
-            return c1.compareTo(c2) < 0;
-        }else{
-            if (c2 != null){
-                return c2.compareTo(c1) > 0;
-            }else{
-                return false;
-            }
-        }
-    }
-    // Less or Equals Than
-
-    public static boolean le(byte x, byte y) {
-        return strict_le(x, y);
-    }
-
-    public static boolean strict_le(byte x, byte y) {
-        return x <= y;
-    }
-
-    public static boolean le(char x, char y) {
-        return strict_le(x, y);
-    }
-
-    public static boolean strict_le(char x, char y) {
-        return x <= y;
-    }
-
-    public static boolean le(short x, short y) {
-        return strict_le(x, y);
-    }
-
-    public static boolean strict_le(short x, short y) {
-        return x <= y;
-    }
-
-    public static boolean le(int x, int y) {
-        return strict_le(x, y);
-    }
-
-    public static boolean strict_le(int x, int y) {
-        return x <= y;
-    }
-
-    public static boolean le(long x, long y) {
-        return strict_le(x, y);
-    }
-
-    public static boolean strict_le(long x, long y) {
-        return x <= y;
-    }
-
-    public static boolean le(float x, float y) {
-        return MathUtils.le(x, y);
-    }
-
-    public static boolean strict_le(float x, float y) {
-        return x <= y;
-    }
-
-    public static boolean le(double x, double y) {
-        return MathUtils.le(x, y);
-    }
-
-    public static boolean strict_le(double x, double y) {
-        return x <= y;
-    }
-
-    public static boolean le(BigDecimal x, BigDecimal y) {
-        return strict_le(x, y);
-    }
-
-    public static boolean le(BigInteger x, BigInteger y) {
-        return strict_le(x, y);
-    }
-
-    public static boolean le(Date x, Date y) {
-        return strict_le(x, y);
-    }
-
-    public static boolean le(String x, String y) {
-        return strict_le(x, y);
-    }
-
-    public static <T extends Comparable<T>> boolean strict_le(T c1, T c2) {
-        if (c1 != null){
-            return c1.compareTo(c2) <= 0;
-        }else{
-            if (c2 != null){
-                return c2.compareTo(c1) >= 0;
-            }else{
-                return true;
-            }
-        }
-    }
-
-    // FIXME: is it normal? Why not to use contains(array, element)?
-    //
-    public static boolean le(String x, String[] y) {
-        return strict_le(x, y);
-    }
-
-    public static boolean strict_le(String x, String[] y) {
-        return ArrayTool.contains(y, x);
-    }
-
-    // Abs
-
-    public static byte abs(byte x) {
-        return (byte) Math.abs(x);
-    }
-
-    public static short abs(short x) {
-        return (short) Math.abs(x);
-    }
-
-    public static int abs(int x) {
-        return Math.abs(x);
-    }
-
-    public static long abs(long x) {
-        return Math.abs(x);
-    }
-
-    public static float abs(float x) {
-        return Math.abs(x);
-    }
-
-    public static double abs(double x) {
-        return Math.abs(x);
-    }
-    
-    public static BigInteger abs(BigInteger x) {
-        return x.abs();
-    }
-    
-    public static BigDecimal abs(BigDecimal x) {
-        return x.abs();
-    }
-    
-    public static boolean and(boolean x, boolean y) {
-        return x && y;
-    }
-
-    // Bitwise operators
-    //
-    public static byte bitand(byte x, byte y) {
-        return (byte) (x & y);
-    }
-
-    public static short bitand(short x, short y) {
-        return (short) (x & y);
-    }
-
-    public static int bitand(int x, int y) {
-        return x & y;
-    }
-
-    public static long bitand(long x, long y) {
-        return x & y;
-    }
-
-    public static byte bitnot(byte x) {
-        return (byte) ~x;
-    }
-
-    public static short bitnot(short x) {
-        return (short) ~x;
-    }
-
-    public static int bitnot(int x) {
-        return ~x;
-    }
-
-    public static long bitnot(long x) {
-        return ~x;
-    }
-
-    public static byte bitor(byte x, byte y) {
-        return (byte) (x | y);
-    }
-
-    public static short bitor(short x, short y) {
-        return (short) (x | y);
-    }
-
-    public static int bitor(int x, int y) {
-        return x | y;
-    }
-
-    public static long bitor(long x, long y) {
-        return x | y;
-    }
-
-    public static boolean bitxor(boolean x, boolean y) {
-        return x ^ y;
-    }
-
-    public static byte bitxor(byte x, byte y) {
-        return (byte) (x ^ y);
-    }
-
-    public static short bitxor(short x, short y) {
-        return (short) (x ^ y);
-    }
-
-    public static int bitxor(int x, int y) {
-        return x ^ y;
-    }
-
-    public static long bitxor(long x, long y) {
-        return x ^ y;
-    }
-
-    // Autocast
-
-    // Widening primitive conversions:
-    // # byte to short, int, long, float, or double
-    // # short to int, long, float, or double
-    // # char to int, long, float, or double
-    // # int to long, float, or double
-    // # long to float or double
-    // # float to double
-
-    public static short autocast(byte x, short y) {
-        return x;
-    }
-
-    public static int autocast(byte x, int y) {
-        return x;
-    }
-
-    public static long autocast(byte x, long y) {
-        return x;
-    }
-
-    public static float autocast(byte x, float y) {
-        return x;
-    }
-
-    public static double autocast(byte x, double y) {
-        return x;
-    }
-
-    public static int autocast(short x, int y) {
-        return x;
-    }
-
-    public static long autocast(short x, long y) {
-        return x;
-    }
-
-    public static float autocast(short x, float y) {
-        return x;
-    }
-
-    public static double autocast(short x, double y) {
-        return x;
-    }
-
-    public static int autocast(char x, int y) {
-        return x;
-    }
-
-    public static long autocast(char x, long y) {
-        return x;
-    }
-
-    public static float autocast(char x, float y) {
-        return x;
-    }
-
-    public static double autocast(char x, double y) {
-        return x;
-    }
-
-    public static long autocast(int x, long y) {
-        return x;
-    }
-
-    public static float autocast(int x, float y) {
-        return x;
-    }
-
-    public static double autocast(int x, double y) {
-        return x;
-    }
-
-    public static float autocast(long x, float y) {
-        return x;
-    }
-
-    public static double autocast(long x, double y) {
-        return x;
-    }
-
-    public static double autocast(float x, double y) {
-        return x;
-    }
-
-    //AutoCasts to String
-    public static String autocast(byte x, String y) {
-        return Byte.toString(x);
-    }
-
-    public static Integer distance(byte x, String y) {
-        return 11;
-    }
-
-    public static byte autocast(String x, byte y) {
-        return Byte.valueOf(x);
-    }
-
-    public static Integer distance(String x, byte y) {
-        return 10;
-    }
-
-    public static String autocast(short x, String y) {
-        return Short.toString(x);
-    }
-
-    public static Integer distance(short x, String y) {
-        return 11;
-    }
-    
-    public static short autocast(String x, short y) {
-        return Short.valueOf(x);
-    }
-
-    public static Integer distance(String x, short y) {
-        return 10;
-    }
-
-    public static String autocast(int x, String y) {
-        return Integer.toString(x);
-    }
-
-    public static Integer distance(int x, String y) {
-        return 11;
-    }
-
-    public static int autocast(String x, int y) {
-        return Integer.valueOf(x);
-    }
-
-    public static Integer distance(String x, int y) {
-        return 10;
-    }
-    
-    public static String autocast(long x, String y) {
-        return Long.toString(x);
-    }
-
-    public static Integer distance(long x, String y) {
-        return 11;
-    }
-
-    public static long autocast(String x, long y) {
-        return Long.valueOf(x);
-    }
-
-    public static Integer distance(String x, long y) {
-        return 10;
-    }
-
-    public static String autocast(float x, String y) {
-        return Float.toString(x);
-    }
-
-    public static Integer distance(float x, String y) {
-        return 11;
-    }
-
-    public static float autocast(String x, float y) {
-        return Float.valueOf(x);
-    }
-
-    public static Integer distance(String x, float y) {
-        return 10;
-    }
-
-    public static String autocast(double x, String y) {
-        return Double.toString(x);
-    }
-
-    public static Integer distance(double x, String y) {
-        return 11;
-    }
-
-    public static double autocast(String x, double y) {
-        return Double.valueOf(x);
-    }
-
-    public static Integer distance(String x, double y) {
-        return 10;
-    }
-
-    public static String autocast(BigDecimal x, String y) {
-       return x.toString();
-    }
-
-    public static Integer distance(BigDecimal x, String y) {
-        return 11;
-    }
-
-    public static BigDecimal autocast(String x, BigDecimal y) {
-        return new BigDecimal(x);
-    }
-
-    public static Integer distance(String x, BigDecimal y) {
-        return 10;
-    }
-
-    public static String autocast(BigInteger x, String y) {
-        return x.toString();
-    }
-
-    public static Integer distance(BigInteger x, String y) {
-        return 11;
-    }
-    
-    public static BigInteger autocast(String x, BigInteger y) {
-        return new BigInteger(x);
-    }
-
-    public static Integer distance(String x, BigInteger y) {
-        return 10;
-    }
-    // Other auto casts
-    //
-    public static BigDecimal autocast(double x, BigDecimal y) {
-        return new BigDecimal(x);
-    }
-
-    public static Number autocast(double d, Number N) {
-        return d;
-    }
-
-    public static BigDecimal autocast(int x, BigDecimal y) {
-        return BigDecimal.valueOf(x);
-    }
-
-    public static BigInteger autocast(int x, BigInteger y) {
-        return BigInteger.valueOf(x);
-    }
-
-    public static BigInteger autocast(long x, BigInteger y) {
-        return BigInteger.valueOf(x);
-    }
-
-    public static Number autocast(int i, Number N) {
-        return i;
-    }
-
-    public static Number autocast(long i, Number N) {
-        return i;
-    }
-
-    public static Number autocast(byte i, Number N) {
-        return i;
-    }
-
-    public static Number autocast(float i, Number N) {
-        return i;
-    }
-
-    public static Number autocast(short i, Number N) {
-        return i;
-    }
-
-    public static BigDecimal autocast(long x, BigDecimal y) {
-        return new BigDecimal(x);
-    }
-
-    public static BigDecimal autocast(BigInteger x, BigDecimal y) {
-        return new BigDecimal(x);
-    }
-
-    // Narrowing primitive conversions:
-    //
-    // * short to byte or char
-    // * char to byte or short
-    // * int to byte, short, or char
-    // * long to byte, short, char, or int
-    // * float to byte, short, char, int, or long
-    // * double to byte, short, char, int, long, or float
-
-    public static char cast(short x, char y) {
-        return (char) x;
-    }
-
-    public static byte cast(short x, byte y) {
-        return (byte) x;
-    }
-
-    public static byte cast(char x, byte y) {
-        return (byte) x;
-    }
-
-    public static short cast(char x, short y) {
-        return (short) x;
-    }
-
-    public static byte cast(int x, byte y) {
-        return (byte) x;
-    }
-
-    public static short cast(int x, short y) {
-        return (short) x;
-    }
-
-    public static char cast(int x, char y) {
-        return (char) x;
-    }
-
-    public static byte cast(long x, byte y) {
-        return (byte) x;
-    }
-
-    public static short cast(long x, short y) {
-        return (short) x;
-    }
-
-    public static char cast(long x, char y) {
-        return (char) x;
-    }
-
-    public static int cast(long x, int y) {
-        return (int) x;
-    }
-
-    public static byte cast(float x, byte y) {
-        return (byte) x;
-    }
-
-    public static short cast(float x, short y) {
-        return (short) x;
-    }
-
-    public static char cast(float x, char y) {
-        return (char) x;
-    }
-
-    public static int cast(float x, int y) {
-        return (int) x;
-    }
-
-    public static long cast(float x, long y) {
-        return (long) x;
-    }
-
-    public static byte cast(double x, byte y) {
-        return (byte) x;
-    }
-
-    public static short cast(double x, short y) {
-        return (short) x;
-    }
-
-    public static char cast(double x, char y) {
-        return (char) x;
-    }
-
-    public static int cast(double x, int y) {
-        return (int) x;
-    }
-
-    public static long cast(double x, long y) {
-        return (long) x;
-    }
-
-    public static float cast(double x, float y) {
-        return (float) x;
-    }
-
-    // Widening and narrowing primitive convesions:
-    //
-    // * byte to char
-    public static char cast(byte x, char y) {
-        return (char) x;
-    }
-
-    // Other casts
-    //
-    public static int cast(String x, int y) {
-        return Integer.parseInt(x);
-    }
-
-    public static double cast(String x, double y) {
-        return Double.parseDouble(x);
-    }
-
-    public static long cast(String x, long y) {
-        return Long.parseLong(x);
-    }
-
-    public static BigDecimal cast(String x, BigDecimal y) {
-        return new BigDecimal(x);
-    }
-
-    public static float dec(float x) {
-        return x - 1;
-    }
-
-    public static double dec(double x) {
-        return x - 1;
-    }
-
-    public static byte dec(byte x) {
-        return (byte) (x - 1);
-    }
-
-    public static short dec(short x) {
-        return (short) (x - 1);
-    }
-
-    public static int dec(int x) {
-        return x - 1;
-    }
-
-    public static long dec(long x) {
-        return x - 1;
-    }
-
-    public static BigInteger dec(BigInteger x) {
-        return x.subtract(BigInteger.ONE);
-    }
-
-    public static BigDecimal dec(BigDecimal x) {
-        return x.subtract(BigDecimal.ONE);
-    }
-
-    public static byte inc(byte x) {
-        return (byte) (x + 1);
-    }
-
-    public static short inc(short x) {
-        return (short) (x + 1);
-    }
-
-    public static float inc(float x) {
-        return x + 1;
-    }
-
-    public static double inc(double x) {
-        return x + 1;
-    }
-
-    public static int inc(int x) {
-        return x + 1;
-    }
-
-    public static long inc(long x) {
-        return x + 1;
-    }
-    
-    public static BigInteger inc(BigInteger x) {
-        return x.add(BigInteger.ONE);
-    }
-
-    public static BigDecimal inc(BigDecimal x) {
-        return x.add(BigDecimal.ONE);
-    }
-
-    public static int lshift(int x, int y) {
-        return x << y;
-    }
-
-    public static long lshift(long x, int y) {
-        return x << y;
-    }
-
-    public static PrintStream lshift(PrintStream p, long x) {
-        p.print(x);
-        return p;
-    }
-
-    public static PrintStream lshift(PrintStream p, Object x) {
-        p.print(x);
-        return p;
-    }
-
-    public static byte pow(byte x, byte y) {
-        return (byte) Math.pow(x, y);
-    }
-
-    public static short pow(short x, short y) {
-        return (short) Math.pow(x, y);
-    }
-
-    public static int pow(int x, int y) {
-        return (int) Math.pow(x, y);
-    }
-
-    public static long pow(long x, long y) {
-        return (long) Math.pow(x, y);
-    }
-
-    public static float pow(float x, float y) {
-        return (float) Math.pow(x, y);
-    }
-
-    public static double pow(double x, double y) {
-        return Math.pow(x, y);
-    }
-    
-    public static BigInteger pow(BigInteger x, BigInteger y) {
-        return x.pow(y.intValue());
-    }
-    
-    public static BigDecimal pow(BigDecimal x, BigDecimal y) {
-        return x.pow(y.intValue());
-    }
-
-    // Negative
-
-    public static byte negative(byte x) {
-        return (byte) -x;
-    }
-
-    public static short negative(short x) {
-        return (short) -x;
-    }
-
-    public static float negative(float x) {
-        return -x;
-    }
-
-    public static double negative(double x) {
-        return -x;
-    }
-
-    public static int negative(int x) {
-        return -x;
-    }
-
-    public static long negative(long x) {
-        return -x;
-    }
-    
-    public static BigInteger negative(BigInteger x) {
-        return x.negate();
-    }
-
-    public static BigDecimal negative(BigDecimal x) {
-        return x.negate();
-    }
-
-    public static float positive(float x) {
-        return +x;
-    }
-
-    public static double positive(double x) {
-        return +x;
-    }
-
-    public static byte positive(byte x) {
-        return (byte) +x;
-    }
-
-    public static short positive(short x) {
-        return (short) +x;
-    }
-
-    public static int positive(int x) {
-        return +x;
-    }
-
-    public static long positive(long x) {
-        return +x;
-    }
-    
-    public static BigInteger positive(BigInteger x) {
-        return x;
-    }
-
-    public static BigDecimal positive(BigDecimal x) {
-        return x;
-    }
-
-    public static boolean not(boolean x) {
-        return !x;
-    }
-
-    public static boolean or(boolean x, boolean y) {
-        return x || y;
-    }
-
-    public static int rshift(int x, int y) {
-        return x >> y;
-    }
-
-    public static long rshift(long x, int y) {
-        return x >> y;
-    }
-
-    public static int rshiftu(int x, int y) {
-        return x >>> y;
-    }
-
-    public static long rshiftu(long x, int y) {
-        return x >>> y;
-    }
-
-    // operator '%' implementations
-
-    public static byte rem(byte x, byte y) {
-        return (byte) (x % y);
-    }
-
-    public static short rem(short x, short y) {
-        return (short) (x % y);
-    }
-
-    public static int rem(int x, int y) {
-        return x % y;
-    }
-
-    public static long rem(long x, long y) {
-        return x % y;
-    }
-
-    public static float rem(float x, float y) {
-        return x % y;
-    }
-
-    public static double rem(double x, double y) {
-        return x % y;
-    }
-    
-    public static BigInteger rem(BigInteger x, BigInteger y) {
-        return x.remainder(y);
-    }
-
-    public static BigDecimal rem(BigDecimal x, BigDecimal y) {
-        return x.remainder(y);
-    }
-
-    public static int subtract(Date d1, Date d2) {
-        return DateDifference.getDifferenceInDays(d1, d2);
-    }
-
-    public static Date subtract(Date d, int days) {
-        return add(d, -days);
-    }
-
-}
+/*
+ * Created on Jun 3, 2003
+ *
+ * Developed by Intelligent ChoicePoint Inc. 2003
+ */
+
+package org.openl.binding.impl;
+
+import org.openl.util.ArrayTool;
+import org.openl.util.DateDifference;
+import org.openl.util.math.MathUtils;
+
+import java.io.PrintStream;
+import java.math.BigDecimal;
+import java.math.BigInteger;
+import java.math.MathContext;
+import java.util.Calendar;
+import java.util.Date;
+
+/**
+ * @author snshor
+ * 
+ */
+public class Operators {
+
+    public static final long SECONDS_IN_DAY = 1000L * 3600 * 24;
+
+    // Add
+    public static String add(boolean x, String y) {
+        return x + y;
+    }
+
+    public static String add(char x, String y) {
+        return x + y;
+    }
+
+    public static Date add(Date d, int days) {
+        // We should use calendar to take into account daylight saving
+        Calendar c = Calendar.getInstance();
+        c.setTime(d);
+        c.add(Calendar.DAY_OF_MONTH, days);
+        return c.getTime();
+    }
+
+    public static byte add(byte x, byte y) {
+        return (byte) (x + y);
+    }
+
+    public static short add(short x, short y) {
+        return (short) (x + y);
+    }
+
+    public static int add(int x, int y) {
+        return x + y;
+    }
+
+    public static long add(long x, long y) {
+        return x + y;
+    }
+
+    public static float add(float x, float y) {
+        return x + y;
+    }
+
+    public static double add(double x, double y) {
+        return x + y;
+    }
+    
+    public static BigInteger add(BigInteger x, BigInteger y) {
+        return x.add(y);
+    }
+    
+    public static BigDecimal add(BigDecimal x, BigDecimal y) {
+        return x.add(y);
+    }
+
+    public static String add(Object x, String y) {
+        return x + y;
+    }
+
+    public static String add(String x, boolean y) {
+        return x + y;
+    }
+
+    public static String add(String x, char y) {
+        return x + y;
+    }
+
+    public static String add(String x, Object y) {
+        return x + y;
+    }
+
+    public static String add(String x, String y) {
+        return x + y;
+    }
+    
+    //Add for Strings
+    public static byte add(byte x, String y) {
+        return (byte) (x + Byte.valueOf(y));
+    }
+    
+    public static byte add(String x, byte y) {
+        return (byte) (y + Byte.valueOf(x));
+    }
+    
+    public static short add(short x, String y) {
+        return (short) (x + Short.valueOf(y));
+    }
+    
+    public static short add(String x, short y) {
+        return (short) (y + Short.valueOf(x));
+    }
+
+    public static int add(int x, String y) {
+        return (int) (x + Integer.valueOf(y));
+    }
+    
+    public static int add(String x, int y) {
+        return (int) (y + Integer.valueOf(x));
+    }
+    
+    public static long add(long x, String y) {
+        return (long) (x + Long.valueOf(y));
+    }
+    
+    public static long add(String x, long y) {
+        return y + Long.valueOf(x);
+    }
+    
+    public static float add(float x, String y) {
+        return x + Float.valueOf(y);
+    }
+    
+    public static float add(String x, float y) {
+        return (y + Float.valueOf(x));
+    }
+
+    public static double add(double x, String y) {
+        return x + Double.valueOf(y);
+    }
+    
+    public static double add(String x, double y) {
+        return y + Double.valueOf(x);
+    }
+    
+    public static BigInteger add(String x, BigInteger y) {
+        return new BigInteger(x).add(y);
+    }
+    
+    public static BigInteger add(BigInteger x, String y) {
+        return new BigInteger(y).add(x);
+    }
+
+    public static BigDecimal add(String x, BigDecimal y) {
+        return new BigDecimal(x).add(y);
+    }
+    
+    public static BigDecimal add(BigDecimal x, String y) {
+        return new BigDecimal(y).add(x);
+    }
+
+    // Subtract
+    public static byte subtract(byte x, byte y) {
+        return (byte) (x - y);
+    }
+
+    public static short subtract(short x, short y) {
+        return (short) (x - y);
+    }
+
+    public static int subtract(int x, int y) {
+        return x - y;
+    }
+
+    public static long subtract(long x, long y) {
+        return x - y;
+    }
+
+    public static float subtract(float x, float y) {
+        return x - y;
+    }
+
+    public static double subtract(double x, double y) {
+        return x - y;
+    }
+    
+    public static BigInteger subtract(BigInteger x, BigInteger y) {
+        return x.subtract(y);
+    }
+    
+    public static BigDecimal subtract(BigDecimal x, BigDecimal y) {
+        return x.subtract(y);
+    }
+
+    public static boolean xor(boolean x, boolean y) {
+        return x ^ y;
+    }
+
+    // Multiply
+    public static byte multiply(byte x, byte y) {
+        return (byte) (x * y);
+    }
+
+    public static short multiply(short x, short y) {
+        return (short) (x * y);
+    }
+
+    public static int multiply(int x, int y) {
+        return x * y;
+    }
+
+    public static long multiply(long x, long y) {
+        return x * y;
+    }
+
+    public static float multiply(float x, float y) {
+        return x * y;
+    }
+
+    public static double multiply(double x, double y) {
+        return x * y;
+    }
+    
+    public static BigInteger multiply(BigInteger x, BigInteger y) {
+        return x.multiply(y);
+    }
+    
+    public static BigDecimal multiply(BigDecimal x, BigDecimal y) {
+        return x.multiply(y);
+    }
+
+    // Divide
+    public static byte divide(byte x, byte y) {
+        return (byte) (x / y);
+    }
+
+    public static short divide(short x, short y) {
+        return (short) (x / y);
+    }
+
+    public static int divide(int x, int y) {
+        return x / y;
+    }
+
+    public static long divide(long x, long y) {
+        return x / y;
+    }
+
+    public static float divide(float x, float y) {
+        return x / y;
+    }
+
+    public static double divide(double x, double y) {
+        return x / y;
+    }
+    
+    public static BigInteger divide(BigInteger x, BigInteger y) {
+        return x.divide(y);
+    }
+    
+    public static BigDecimal divide(BigDecimal x, BigDecimal y) {
+        return x.divide(y, MathContext.DECIMAL128);
+    }
+
+    // Equals
+    public static boolean eq(byte x, byte y) {
+        return strict_eq(x, y);
+    }
+
+    public static boolean strict_eq(byte x, byte y) {
+        return x == y;
+    }
+
+    public static boolean eq(short x, short y) {
+        return strict_eq(x, y);
+    }
+
+    public static boolean strict_eq(short x, short y) {
+        return x == y;
+    }
+
+    public static boolean eq(char x, char y) {
+        return strict_eq(x, y);
+    }
+
+    public static boolean strict_eq(char x, char y) {
+        return x == y;
+    }
+
+    public static boolean eq(int x, int y) {
+        return strict_eq(x, y);
+    }
+
+    public static boolean strict_eq(int x, int y) {
+        return x == y;
+    }
+
+    public static boolean eq(long x, long y) {
+        return strict_eq(x, y);
+    }
+
+    public static boolean strict_eq(long x, long y) {
+        return x == y;
+    }
+
+    public static boolean eq(float x, float y) {
+        return MathUtils.eq(x, y);
+    }
+
+    public static boolean strict_eq(float x, float y) {
+        return x == y;
+    }
+
+    public static boolean eq(double x, double y) {
+        return MathUtils.eq(x, y);
+    }
+
+    public static boolean strict_eq(double x, double y) {
+        return x == y;
+    }
+
+    public static boolean eq(Byte x, Byte y) {
+        return strict_eq(x, y);
+    }
+
+    public static boolean strict_eq(Byte x, Byte y) {
+        if (x == y) {
+            return false;
+        }
+
+        if (x != null && y != null) {
+            return x.equals(y);
+        }
+
+        return false;
+    }
+
+    public static boolean eq(Short x, Short y) {
+        return strict_eq(x, y);
+    }
+
+    public static boolean strict_eq(Short x, Short y) {
+        if (x == y) {
+            return false;
+        }
+
+        if (x != null && y != null) {
+            return x.equals(y);
+        }
+
+        return false;
+    }
+
+    public static boolean eq(Character x, Character y) {
+        return strict_eq(x, y);
+    }
+
+    public static boolean strict_eq(Character x, Character y) {
+        if (x == y) {
+            return false;
+        }
+
+        if (x != null && y != null) {
+            return x.equals(y);
+        }
+
+        return false;
+    }
+
+    public static boolean eq(Integer x, Integer y) {
+        return strict_eq(x, y);
+    }
+
+    public static boolean strict_eq(Integer x, Integer y) {
+        if (x == y) {
+            return true;
+        }
+
+        if (x != null && y != null) {
+            return eq(x.intValue(), y.intValue());
+        }
+
+        return false;
+    }
+
+    public static boolean eq(Long x, Long y) {
+        return strict_eq(x, y);
+    }
+
+    public static boolean strict_eq(Long x, Long y) {
+        if (x == y) {
+            return true;
+        }
+
+        if (x != null && y != null) {
+            return eq(x.longValue(), y.longValue());
+        }
+
+        return false;
+    }
+
+    public static boolean eq(Float x, Float y) {
+        if (x == y) {
+            return true;
+        }
+
+        if (x != null && y != null) {
+            return eq(x.floatValue(), y.floatValue());
+        }
+
+        return false;
+    }
+
+    public static boolean strict_eq(Float x, Float y) {
+        if (x == y) {
+            return true;
+        }
+
+        if (x != null && y != null) {
+            return strict_eq(x.floatValue(), y.floatValue());
+        }
+
+        return false;
+    }
+
+    public static boolean eq(Double x, Double y) {
+        if (x == y) {
+            return true;
+        }
+
+        if (x != null && y != null) {
+            return eq(x.doubleValue(), y.doubleValue());
+        }
+
+        return false;
+    }
+
+    public static boolean strict_eq(Double x, Double y) {
+        if (x == y) {
+            return true;
+        }
+
+        if (x != null && y != null) {
+            return strict_eq(x.doubleValue(), y.doubleValue());
+        }
+
+        return false;
+    }
+
+    public static boolean eq(Object x, Object y) {
+        if (x == y) {
+            return true;
+        }
+        
+        if (x != null && y != null) {
+            return x.equals(y);
+        }
+        
+        return false;
+    }
+
+    public static boolean strict_eq(Object x, Object y) {
+        return x == y;
+    }
+
+    public static boolean eq(String x, String y) {
+        return strict_eq(x, y);
+    }
+
+    public static boolean strict_eq(String x, String y) {
+        if (x == y) {
+            return true;
+        }
+
+        if (x != null && y != null) {
+            return x.equals(y);
+        }
+
+        return false;
+    }
+    
+    public static boolean eq(BigInteger x, BigInteger y) {
+        return strict_eq(x, y);
+    }
+
+    public static boolean strict_eq(BigInteger x, BigInteger y) {
+        if (x == y) {
+            return true;
+        }
+
+        if (x != null && y != null) {
+            return x.compareTo(y) == 0;
+        }
+
+        return false;
+    }
+
+    public static boolean eq(BigDecimal x, BigDecimal y) {
+        return strict_eq(x, y);
+    }
+
+    public static boolean strict_eq(BigDecimal x, BigDecimal y) {
+        if (x == y) {
+            return true;
+        }
+
+        if (x != null && y != null) {
+            return MathUtils.eq(x, y);
+        }
+
+        return false;
+    }
+
+    public static boolean eq(boolean x, boolean y) {
+        return strict_eq(x, y);
+    }
+
+    public static boolean strict_eq(boolean x, boolean y) {
+        return x == y;
+    }
+
+    public static boolean eq(Boolean x, Boolean y) {
+        return strict_eq(x, y);
+    }
+
+    public static boolean strict_eq(Boolean x, Boolean y) {
+        if (x == y) {
+            return true;
+        }
+
+        if (x != null && y != null) {
+            return x.booleanValue() == y.booleanValue();
+        }
+
+        return false;
+    }
+
+    // Not Equals
+    public static boolean ne(byte x, byte y) {
+        return strict_ne(x, y);
+    }
+
+    public static boolean strict_ne(byte x, byte y) {
+        return !strict_eq(x, y);
+    }
+
+    public static boolean ne(char x, char y) {
+        return strict_ne(x, y);
+    }
+
+    public static boolean strict_ne(char x, char y) {
+        return !strict_eq(x, y);
+    }
+
+    public static boolean ne(short x, short y) {
+        return strict_ne(x, y);
+    }
+
+    public static boolean strict_ne(short x, short y) {
+        return !strict_eq(x, y);
+    }
+
+    public static boolean ne(int x, int y) {
+        return strict_ne(x, y);
+    }
+
+    public static boolean strict_ne(int x, int y) {
+        return !strict_eq(x, y);
+    }
+
+    public static boolean ne(long x, long y) {
+        return strict_ne(x, y);
+    }
+
+    public static boolean strict_ne(long x, long y) {
+        return !strict_eq(x, y);
+    }
+
+    public static boolean ne(float x, float y) {
+        return MathUtils.ne(x, y);
+    }
+
+    public static boolean strict_ne(float x, float y) {
+        return !strict_eq(x, y);
+    }
+
+    public static boolean ne(double x, double y) {
+        return MathUtils.ne(x, y);
+    }
+
+    public static boolean strict_ne(double x, double y) {
+        return !strict_eq(x, y);
+    }
+
+    public static boolean ne(Byte x, Byte y) {
+        return !eq(x, y);
+    }
+
+    public static boolean strict_ne(Byte x, Byte y) {
+        return !strict_eq(x, y);
+    }
+
+    public static boolean ne(Character x, Character y) {
+        return !eq(x, y);
+    }
+
+    public static boolean strict_ne(Character x, Character y) {
+        return !strict_eq(x, y);
+    }
+
+    public static boolean ne(Short x, Short y) {
+        return !eq(x, y);
+    }
+
+    public static boolean strict_ne(Short x, Short y) {
+        return !strict_eq(x, y);
+    }
+
+    public static boolean ne(Integer x, Integer y) {
+        return !eq(x, y);
+    }
+
+    public static boolean strict_ne(Integer x, Integer y) {
+        return !strict_eq(x, y);
+    }
+
+    public static boolean ne(Long x, Long y) {
+        return !eq(x, y);
+    }
+
+    public static boolean strict_ne(Long x, Long y) {
+        return !strict_eq(x, y);
+    }
+
+    public static boolean ne(Float x, Float y) {
+        return !eq(x, y);
+    }
+
+    public static boolean strict_ne(Float x, Float y) {
+        return !strict_eq(x, y);
+    }
+
+    public static boolean ne(Double x, Double y) {
+        return !eq(x, y);
+    }
+
+    public static boolean strict_ne(Double x, Double y) {
+        return !strict_eq(x, y);
+    }
+
+    public static boolean ne(Object x, Object y) {
+        return strict_ne(x, y);
+    }
+
+    public static boolean strict_ne(Object x, Object y) {
+        return x != y;
+    }
+
+    public static boolean ne(boolean x, boolean y) {
+        return !eq(x, y);
+    }
+
+    public static boolean strict_ne(boolean x, boolean y) {
+        return !strict_eq(x, y);
+    }
+
+    public static boolean ne(Boolean x, Boolean y) {
+        return !eq(x, y);
+    }
+
+    public static boolean strict_ne(Boolean x, Boolean y) {
+        return !strict_eq(x, y);
+    }
+
+    public static boolean ne(BigDecimal x, BigDecimal y) {
+        return !eq(x, y);
+    }
+    public static boolean ne(BigInteger x, BigInteger y) {
+        return !eq(x, y);
+    }
+
+    public static boolean strict_ne(BigDecimal x, BigDecimal y) {
+        return !strict_eq(x, y);
+    }
+
+    public static boolean ne(String x, String y) {
+        return !eq(x, y);
+    }
+
+    public static boolean strict_ne(String x, String y) {
+        return !strict_eq(x, y);
+    }
+
+    // Greater Than
+    public static boolean gt(byte x, byte y) {
+        return strict_gt(x, y);
+    }
+
+    public static boolean strict_gt(byte x, byte y) {
+        return x > y;
+    }
+
+    public static boolean gt(char x, char y) {
+        return strict_gt(x, y);
+    }
+
+    public static boolean strict_gt(char x, char y) {
+        return x > y;
+    }
+
+    public static boolean gt(short x, short y) {
+        return strict_gt(x, y);
+    }
+
+    public static boolean strict_gt(short x, short y) {
+        return x > y;
+    }
+
+    public static boolean gt(int x, int y) {
+        return strict_gt(x, y);
+    }
+
+    public static boolean strict_gt(int x, int y) {
+        return x > y;
+    }
+
+    public static boolean gt(long x, long y) {
+        return strict_gt(x, y);
+    }
+
+    public static boolean strict_gt(long x, long y) {
+        return x > y;
+    }
+
+    public static boolean gt(float x, float y) {
+        return MathUtils.gt(x, y);
+    }
+
+    public static boolean strict_gt(float x, float y) {
+        return x > y;
+    }
+
+    public static boolean gt(double x, double y) {
+        return MathUtils.gt(x, y);
+    }
+
+    public static boolean strict_gt(double x, double y) {
+        return x > y;
+    }
+
+    public static boolean gt(BigInteger c1, BigInteger c2) {
+        return strict_gt(c1, c2);
+    }
+
+    public static boolean gt(BigDecimal c1, BigDecimal c2) {
+        return strict_gt(c1, c2);
+    }
+
+    public static boolean gt(String x, String y) {
+        return strict_gt(x, y);
+    }
+
+    public static boolean gt(Date x, Date y) {
+        return strict_gt(x, y);
+    }
+
+    public static <T extends Comparable<T>> boolean strict_gt(T c1, T c2) {
+        if (c1 != null){
+            return c1.compareTo(c2) > 0;
+        }else{
+            if (c2 != null){
+                return c2.compareTo(c1) < 0;
+            }else{
+                return false;
+            }
+        }
+    }
+
+    // Greater or Equals Than
+    public static boolean ge(byte x, byte y) {
+        return strict_ge(x, y);
+    }
+
+    public static boolean strict_ge(byte x, byte y) {
+        return x >= y;
+    }
+
+    public static boolean ge(char x, char y) {
+        return strict_ge(x, y);
+    }
+
+    public static boolean strict_ge(char x, char y) {
+        return x >= y;
+    }
+
+    public static boolean ge(short x, short y) {
+        return strict_ge(x, y);
+    }
+
+    public static boolean strict_ge(short x, short y) {
+        return x >= y;
+    }
+
+    public static boolean ge(int x, int y) {
+        return strict_ge(x, y);
+    }
+
+    public static boolean strict_ge(int x, int y) {
+        return x >= y;
+    }
+
+    public static boolean ge(long x, long y) {
+        return strict_ge(x, y);
+    }
+
+    public static boolean strict_ge(long x, long y) {
+        return x >= y;
+    }
+
+    public static boolean ge(float x, float y) {
+        return MathUtils.ge(x, y);
+    }
+
+    public static boolean strict_ge(float x, float y) {
+        return x >= y;
+    }
+
+    public static boolean ge(double x, double y) {
+        return MathUtils.ge(x, y);
+    }
+
+    public static boolean strict_ge(double x, double y) {
+        return x >= y;
+    }
+
+    public static boolean ge(BigInteger x, BigInteger y) {
+        return strict_ge(x, y);
+    }
+
+    public static boolean ge(BigDecimal x, BigDecimal y) {
+        return strict_ge(x, y);
+    }
+
+    public static boolean ge(Date x, Date y) {
+        return strict_ge(x, y);
+    }
+
+    public static boolean ge(String x, String y) {
+        return strict_ge(x, y);
+    }
+
+    public static <T extends Comparable<T>> boolean strict_ge(T c1, T c2) {
+        if (c1 != null){
+            return c1.compareTo(c2) >= 0;
+        }else{
+            if (c2 != null){
+                return c2.compareTo(c1) <= 0;
+            }else{
+                return true;
+            }
+        }
+    }
+
+    // Less Than
+    public static boolean lt(byte x, byte y) {
+        return strict_lt(x, y);
+    }
+
+    public static boolean strict_lt(byte x, byte y) {
+        return x < y;
+    }
+
+    public static boolean lt(char x, char y) {
+        return strict_lt(x, y);
+    }
+
+    public static boolean strict_lt(char x, char y) {
+        return x < y;
+    }
+
+    public static boolean lt(short x, short y) {
+        return strict_lt(x, y);
+    }
+
+    public static boolean strict_lt(short x, short y) {
+        return x < y;
+    }
+
+    public static boolean lt(int x, int y) {
+        return strict_lt(x, y);
+    }
+
+    public static boolean strict_lt(int x, int y) {
+        return x < y;
+    }
+
+    public static boolean lt(long x, long y) {
+        return strict_lt(x, y);
+    }
+
+    public static boolean strict_lt(long x, long y) {
+        return x < y;
+    }
+
+    public static boolean lt(float x, float y) {
+        return MathUtils.lt(x, y);
+    }
+
+    public static boolean strict_lt(float x, float y) {
+        return x < y;
+    }
+
+    public static boolean lt(double x, double y) {
+        return MathUtils.lt(x, y);
+    }
+
+    public static boolean strict_lt(double x, double y) {
+        return x < y;
+    }
+
+    public static boolean lt(BigDecimal x, BigDecimal y) {
+        return strict_lt(x, y);
+    }
+
+    public static boolean lt(BigInteger x, BigInteger y) {
+        return strict_lt(x, y);
+    }
+
+    public static boolean lt(Date x, Date y) {
+        return strict_lt(x, y);
+    }
+
+    public static boolean lt(String x, String y) {
+        return strict_lt(x, y);
+    }
+
+    public static <T extends Comparable<T>> boolean strict_lt(T c1, T c2) {
+        if (c1 != null){
+            return c1.compareTo(c2) < 0;
+        }else{
+            if (c2 != null){
+                return c2.compareTo(c1) > 0;
+            }else{
+                return false;
+            }
+        }
+    }
+    // Less or Equals Than
+
+    public static boolean le(byte x, byte y) {
+        return strict_le(x, y);
+    }
+
+    public static boolean strict_le(byte x, byte y) {
+        return x <= y;
+    }
+
+    public static boolean le(char x, char y) {
+        return strict_le(x, y);
+    }
+
+    public static boolean strict_le(char x, char y) {
+        return x <= y;
+    }
+
+    public static boolean le(short x, short y) {
+        return strict_le(x, y);
+    }
+
+    public static boolean strict_le(short x, short y) {
+        return x <= y;
+    }
+
+    public static boolean le(int x, int y) {
+        return strict_le(x, y);
+    }
+
+    public static boolean strict_le(int x, int y) {
+        return x <= y;
+    }
+
+    public static boolean le(long x, long y) {
+        return strict_le(x, y);
+    }
+
+    public static boolean strict_le(long x, long y) {
+        return x <= y;
+    }
+
+    public static boolean le(float x, float y) {
+        return MathUtils.le(x, y);
+    }
+
+    public static boolean strict_le(float x, float y) {
+        return x <= y;
+    }
+
+    public static boolean le(double x, double y) {
+        return MathUtils.le(x, y);
+    }
+
+    public static boolean strict_le(double x, double y) {
+        return x <= y;
+    }
+
+    public static boolean le(BigDecimal x, BigDecimal y) {
+        return strict_le(x, y);
+    }
+
+    public static boolean le(BigInteger x, BigInteger y) {
+        return strict_le(x, y);
+    }
+
+    public static boolean le(Date x, Date y) {
+        return strict_le(x, y);
+    }
+
+    public static boolean le(String x, String y) {
+        return strict_le(x, y);
+    }
+
+    public static <T extends Comparable<T>> boolean strict_le(T c1, T c2) {
+        if (c1 != null){
+            return c1.compareTo(c2) <= 0;
+        }else{
+            if (c2 != null){
+                return c2.compareTo(c1) >= 0;
+            }else{
+                return true;
+            }
+        }
+    }
+
+    // FIXME: is it normal? Why not to use contains(array, element)?
+    //
+    public static boolean le(String x, String[] y) {
+        return strict_le(x, y);
+    }
+
+    public static boolean strict_le(String x, String[] y) {
+        return ArrayTool.contains(y, x);
+    }
+
+    // Abs
+
+    public static byte abs(byte x) {
+        return (byte) Math.abs(x);
+    }
+
+    public static short abs(short x) {
+        return (short) Math.abs(x);
+    }
+
+    public static int abs(int x) {
+        return Math.abs(x);
+    }
+
+    public static long abs(long x) {
+        return Math.abs(x);
+    }
+
+    public static float abs(float x) {
+        return Math.abs(x);
+    }
+
+    public static double abs(double x) {
+        return Math.abs(x);
+    }
+    
+    public static BigInteger abs(BigInteger x) {
+        return x.abs();
+    }
+    
+    public static BigDecimal abs(BigDecimal x) {
+        return x.abs();
+    }
+    
+    public static boolean and(boolean x, boolean y) {
+        return x && y;
+    }
+
+    // Bitwise operators
+    //
+    public static byte bitand(byte x, byte y) {
+        return (byte) (x & y);
+    }
+
+    public static short bitand(short x, short y) {
+        return (short) (x & y);
+    }
+
+    public static int bitand(int x, int y) {
+        return x & y;
+    }
+
+    public static long bitand(long x, long y) {
+        return x & y;
+    }
+
+    public static byte bitnot(byte x) {
+        return (byte) ~x;
+    }
+
+    public static short bitnot(short x) {
+        return (short) ~x;
+    }
+
+    public static int bitnot(int x) {
+        return ~x;
+    }
+
+    public static long bitnot(long x) {
+        return ~x;
+    }
+
+    public static byte bitor(byte x, byte y) {
+        return (byte) (x | y);
+    }
+
+    public static short bitor(short x, short y) {
+        return (short) (x | y);
+    }
+
+    public static int bitor(int x, int y) {
+        return x | y;
+    }
+
+    public static long bitor(long x, long y) {
+        return x | y;
+    }
+
+    public static boolean bitxor(boolean x, boolean y) {
+        return x ^ y;
+    }
+
+    public static byte bitxor(byte x, byte y) {
+        return (byte) (x ^ y);
+    }
+
+    public static short bitxor(short x, short y) {
+        return (short) (x ^ y);
+    }
+
+    public static int bitxor(int x, int y) {
+        return x ^ y;
+    }
+
+    public static long bitxor(long x, long y) {
+        return x ^ y;
+    }
+
+    // Autocast
+
+    // Widening primitive conversions:
+    // # byte to short, int, long, float, or double
+    // # short to int, long, float, or double
+    // # char to int, long, float, or double
+    // # int to long, float, or double
+    // # long to float or double
+    // # float to double
+
+    public static short autocast(byte x, short y) {
+        return x;
+    }
+
+    public static int autocast(byte x, int y) {
+        return x;
+    }
+
+    public static long autocast(byte x, long y) {
+        return x;
+    }
+
+    public static float autocast(byte x, float y) {
+        return x;
+    }
+
+    public static double autocast(byte x, double y) {
+        return x;
+    }
+
+    public static int autocast(short x, int y) {
+        return x;
+    }
+
+    public static long autocast(short x, long y) {
+        return x;
+    }
+
+    public static float autocast(short x, float y) {
+        return x;
+    }
+
+    public static double autocast(short x, double y) {
+        return x;
+    }
+
+    public static int autocast(char x, int y) {
+        return x;
+    }
+
+    public static long autocast(char x, long y) {
+        return x;
+    }
+
+    public static float autocast(char x, float y) {
+        return x;
+    }
+
+    public static double autocast(char x, double y) {
+        return x;
+    }
+
+    public static long autocast(int x, long y) {
+        return x;
+    }
+
+    public static float autocast(int x, float y) {
+        return x;
+    }
+
+    public static double autocast(int x, double y) {
+        return x;
+    }
+
+    public static float autocast(long x, float y) {
+        return x;
+    }
+
+    public static double autocast(long x, double y) {
+        return x;
+    }
+
+    public static double autocast(float x, double y) {
+        return x;
+    }
+
+    //AutoCasts to String
+    public static String autocast(byte x, String y) {
+        return Byte.toString(x);
+    }
+
+    public static Integer distance(byte x, String y) {
+        return 11;
+    }
+
+    public static byte autocast(String x, byte y) {
+        return Byte.valueOf(x);
+    }
+
+    public static Integer distance(String x, byte y) {
+        return 10;
+    }
+
+    public static String autocast(short x, String y) {
+        return Short.toString(x);
+    }
+
+    public static Integer distance(short x, String y) {
+        return 11;
+    }
+    
+    public static short autocast(String x, short y) {
+        return Short.valueOf(x);
+    }
+
+    public static Integer distance(String x, short y) {
+        return 10;
+    }
+
+    public static String autocast(int x, String y) {
+        return Integer.toString(x);
+    }
+
+    public static Integer distance(int x, String y) {
+        return 11;
+    }
+
+    public static int autocast(String x, int y) {
+        return Integer.valueOf(x);
+    }
+
+    public static Integer distance(String x, int y) {
+        return 10;
+    }
+    
+    public static String autocast(long x, String y) {
+        return Long.toString(x);
+    }
+
+    public static Integer distance(long x, String y) {
+        return 11;
+    }
+
+    public static long autocast(String x, long y) {
+        return Long.valueOf(x);
+    }
+
+    public static Integer distance(String x, long y) {
+        return 10;
+    }
+
+    public static String autocast(float x, String y) {
+        return Float.toString(x);
+    }
+
+    public static Integer distance(float x, String y) {
+        return 11;
+    }
+
+    public static float autocast(String x, float y) {
+        return Float.valueOf(x);
+    }
+
+    public static Integer distance(String x, float y) {
+        return 10;
+    }
+
+    public static String autocast(double x, String y) {
+        return Double.toString(x);
+    }
+
+    public static Integer distance(double x, String y) {
+        return 11;
+    }
+
+    public static double autocast(String x, double y) {
+        return Double.valueOf(x);
+    }
+
+    public static Integer distance(String x, double y) {
+        return 10;
+    }
+
+    public static String autocast(BigDecimal x, String y) {
+       return x.toString();
+    }
+
+    public static Integer distance(BigDecimal x, String y) {
+        return 11;
+    }
+
+    public static BigDecimal autocast(String x, BigDecimal y) {
+        return new BigDecimal(x);
+    }
+
+    public static Integer distance(String x, BigDecimal y) {
+        return 10;
+    }
+
+    public static String autocast(BigInteger x, String y) {
+        return x.toString();
+    }
+
+    public static Integer distance(BigInteger x, String y) {
+        return 11;
+    }
+    
+    public static BigInteger autocast(String x, BigInteger y) {
+        return new BigInteger(x);
+    }
+
+    public static Integer distance(String x, BigInteger y) {
+        return 10;
+    }
+    // Other auto casts
+    //
+    public static BigDecimal autocast(double x, BigDecimal y) {
+        return new BigDecimal(x);
+    }
+
+    public static Number autocast(double d, Number N) {
+        return d;
+    }
+
+    public static BigDecimal autocast(int x, BigDecimal y) {
+        return BigDecimal.valueOf(x);
+    }
+
+    public static BigInteger autocast(int x, BigInteger y) {
+        return BigInteger.valueOf(x);
+    }
+
+    public static BigInteger autocast(long x, BigInteger y) {
+        return BigInteger.valueOf(x);
+    }
+
+    public static Number autocast(int i, Number N) {
+        return i;
+    }
+
+    public static Number autocast(long i, Number N) {
+        return i;
+    }
+
+    public static Number autocast(byte i, Number N) {
+        return i;
+    }
+
+    public static Number autocast(float i, Number N) {
+        return i;
+    }
+
+    public static Number autocast(short i, Number N) {
+        return i;
+    }
+
+    public static BigDecimal autocast(long x, BigDecimal y) {
+        return new BigDecimal(x);
+    }
+
+    public static BigDecimal autocast(BigInteger x, BigDecimal y) {
+        return new BigDecimal(x);
+    }
+
+    // Narrowing primitive conversions:
+    //
+    // * short to byte or char
+    // * char to byte or short
+    // * int to byte, short, or char
+    // * long to byte, short, char, or int
+    // * float to byte, short, char, int, or long
+    // * double to byte, short, char, int, long, or float
+
+    public static char cast(short x, char y) {
+        return (char) x;
+    }
+
+    public static byte cast(short x, byte y) {
+        return (byte) x;
+    }
+
+    public static byte cast(char x, byte y) {
+        return (byte) x;
+    }
+
+    public static short cast(char x, short y) {
+        return (short) x;
+    }
+
+    public static byte cast(int x, byte y) {
+        return (byte) x;
+    }
+
+    public static short cast(int x, short y) {
+        return (short) x;
+    }
+
+    public static char cast(int x, char y) {
+        return (char) x;
+    }
+
+    public static byte cast(long x, byte y) {
+        return (byte) x;
+    }
+
+    public static short cast(long x, short y) {
+        return (short) x;
+    }
+
+    public static char cast(long x, char y) {
+        return (char) x;
+    }
+
+    public static int cast(long x, int y) {
+        return (int) x;
+    }
+
+    public static byte cast(float x, byte y) {
+        return (byte) x;
+    }
+
+    public static short cast(float x, short y) {
+        return (short) x;
+    }
+
+    public static char cast(float x, char y) {
+        return (char) x;
+    }
+
+    public static int cast(float x, int y) {
+        return (int) x;
+    }
+
+    public static long cast(float x, long y) {
+        return (long) x;
+    }
+
+    public static byte cast(double x, byte y) {
+        return (byte) x;
+    }
+
+    public static short cast(double x, short y) {
+        return (short) x;
+    }
+
+    public static char cast(double x, char y) {
+        return (char) x;
+    }
+
+    public static int cast(double x, int y) {
+        return (int) x;
+    }
+
+    public static long cast(double x, long y) {
+        return (long) x;
+    }
+
+    public static float cast(double x, float y) {
+        return (float) x;
+    }
+
+    // Widening and narrowing primitive convesions:
+    //
+    // * byte to char
+    public static char cast(byte x, char y) {
+        return (char) x;
+    }
+
+    // Other casts
+    //
+    public static int cast(String x, int y) {
+        return Integer.parseInt(x);
+    }
+
+    public static double cast(String x, double y) {
+        return Double.parseDouble(x);
+    }
+
+    public static long cast(String x, long y) {
+        return Long.parseLong(x);
+    }
+
+    public static BigDecimal cast(String x, BigDecimal y) {
+        return new BigDecimal(x);
+    }
+
+    public static float dec(float x) {
+        return x - 1;
+    }
+
+    public static double dec(double x) {
+        return x - 1;
+    }
+
+    public static byte dec(byte x) {
+        return (byte) (x - 1);
+    }
+
+    public static short dec(short x) {
+        return (short) (x - 1);
+    }
+
+    public static int dec(int x) {
+        return x - 1;
+    }
+
+    public static long dec(long x) {
+        return x - 1;
+    }
+
+    public static BigInteger dec(BigInteger x) {
+        return x.subtract(BigInteger.ONE);
+    }
+
+    public static BigDecimal dec(BigDecimal x) {
+        return x.subtract(BigDecimal.ONE);
+    }
+
+    public static byte inc(byte x) {
+        return (byte) (x + 1);
+    }
+
+    public static short inc(short x) {
+        return (short) (x + 1);
+    }
+
+    public static float inc(float x) {
+        return x + 1;
+    }
+
+    public static double inc(double x) {
+        return x + 1;
+    }
+
+    public static int inc(int x) {
+        return x + 1;
+    }
+
+    public static long inc(long x) {
+        return x + 1;
+    }
+    
+    public static BigInteger inc(BigInteger x) {
+        return x.add(BigInteger.ONE);
+    }
+
+    public static BigDecimal inc(BigDecimal x) {
+        return x.add(BigDecimal.ONE);
+    }
+
+    public static int lshift(int x, int y) {
+        return x << y;
+    }
+
+    public static long lshift(long x, int y) {
+        return x << y;
+    }
+
+    public static PrintStream lshift(PrintStream p, long x) {
+        p.print(x);
+        return p;
+    }
+
+    public static PrintStream lshift(PrintStream p, Object x) {
+        p.print(x);
+        return p;
+    }
+
+    public static byte pow(byte x, byte y) {
+        return (byte) Math.pow(x, y);
+    }
+
+    public static short pow(short x, short y) {
+        return (short) Math.pow(x, y);
+    }
+
+    public static int pow(int x, int y) {
+        return (int) Math.pow(x, y);
+    }
+
+    public static long pow(long x, long y) {
+        return (long) Math.pow(x, y);
+    }
+
+    public static float pow(float x, float y) {
+        return (float) Math.pow(x, y);
+    }
+
+    public static double pow(double x, double y) {
+        return Math.pow(x, y);
+    }
+    
+    public static BigInteger pow(BigInteger x, BigInteger y) {
+        return x.pow(y.intValue());
+    }
+    
+    public static BigDecimal pow(BigDecimal x, BigDecimal y) {
+        return x.pow(y.intValue());
+    }
+
+    // Negative
+
+    public static byte negative(byte x) {
+        return (byte) -x;
+    }
+
+    public static short negative(short x) {
+        return (short) -x;
+    }
+
+    public static float negative(float x) {
+        return -x;
+    }
+
+    public static double negative(double x) {
+        return -x;
+    }
+
+    public static int negative(int x) {
+        return -x;
+    }
+
+    public static long negative(long x) {
+        return -x;
+    }
+    
+    public static BigInteger negative(BigInteger x) {
+        return x.negate();
+    }
+
+    public static BigDecimal negative(BigDecimal x) {
+        return x.negate();
+    }
+
+    public static float positive(float x) {
+        return +x;
+    }
+
+    public static double positive(double x) {
+        return +x;
+    }
+
+    public static byte positive(byte x) {
+        return (byte) +x;
+    }
+
+    public static short positive(short x) {
+        return (short) +x;
+    }
+
+    public static int positive(int x) {
+        return +x;
+    }
+
+    public static long positive(long x) {
+        return +x;
+    }
+    
+    public static BigInteger positive(BigInteger x) {
+        return x;
+    }
+
+    public static BigDecimal positive(BigDecimal x) {
+        return x;
+    }
+
+    public static boolean not(boolean x) {
+        return !x;
+    }
+
+    public static boolean or(boolean x, boolean y) {
+        return x || y;
+    }
+
+    public static int rshift(int x, int y) {
+        return x >> y;
+    }
+
+    public static long rshift(long x, int y) {
+        return x >> y;
+    }
+
+    public static int rshiftu(int x, int y) {
+        return x >>> y;
+    }
+
+    public static long rshiftu(long x, int y) {
+        return x >>> y;
+    }
+
+    // operator '%' implementations
+
+    public static byte rem(byte x, byte y) {
+        return (byte) (x % y);
+    }
+
+    public static short rem(short x, short y) {
+        return (short) (x % y);
+    }
+
+    public static int rem(int x, int y) {
+        return x % y;
+    }
+
+    public static long rem(long x, long y) {
+        return x % y;
+    }
+
+    public static float rem(float x, float y) {
+        return x % y;
+    }
+
+    public static double rem(double x, double y) {
+        return x % y;
+    }
+    
+    public static BigInteger rem(BigInteger x, BigInteger y) {
+        return x.remainder(y);
+    }
+
+    public static BigDecimal rem(BigDecimal x, BigDecimal y) {
+        return x.remainder(y);
+    }
+
+    public static int subtract(Date d1, Date d2) {
+        return DateDifference.getDifferenceInDays(d1, d2);
+    }
+
+    public static Date subtract(Date d, int days) {
+        return add(d, -days);
+    }
+
+}