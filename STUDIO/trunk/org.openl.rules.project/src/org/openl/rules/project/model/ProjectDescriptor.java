package org.openl.rules.project.model;

import java.io.File;
import java.net.MalformedURLException;
import java.net.URL;
import java.net.URLClassLoader;
import java.util.List;

import org.apache.commons.logging.Log;
import org.apache.commons.logging.LogFactory;
import org.openl.rules.convertor.String2DataConvertorFactory;
import org.openl.types.java.JavaOpenClass;

public class ProjectDescriptor {
<<<<<<< HEAD
    private final Log log = LogFactory.getLog(ProjectDescriptor.class);
    private String id;
    private String name;
    private String comment;
    private File projectFolder;
    private List<Module> modules;
    private List<PathEntry> classpath;
    private ClassLoader classLoader;

    public File getProjectFolder() {
        return projectFolder;
    }

    public void setProjectFolder(File projectRoot) {
        this.projectFolder = projectRoot;
    }

    public String getId() {
        return id;
    }

    public void setId(String id) {
        this.id = id;
    }

    public String getName() {
        return name;
    }

    public void setName(String name) {
        this.name = name;
    }

    public String getComment() {
        return comment;
    }

    public void setComment(String comment) {
        this.comment = comment;
    }

    public List<Module> getModules() {
        return modules;
    }

    public void setModules(List<Module> modules) {
        this.modules = modules;
    }

    public List<PathEntry> getClasspath() {
        return classpath;
    }

    public void setClasspath(List<PathEntry> classpath) {
        this.classpath = classpath;
    }

    public Module getModuleByClassName(String className) {
        if (modules != null && className != null) {
            for (Module module : modules) {
                if (className.equals(module.getClassname())) {
                    return module;
                }
            }
        }
        return null;
    }

    /**
     * @param reload Boolean flag that indicates whether classloader must be
     *            reloaded or used existing.
     * @return ClassLoader for this project.
     * @deprecated Must be removed to separate class. Project descriptor is just
     *             description of project and must be simple java bean.
     */
    public ClassLoader getClassLoader(boolean reload) {
        if (classLoader == null || reload) {
            unregisterClassloader(classLoader);
            URL[] urls = new URL[0];
            // temporary commented. as we extends the strategies classloaders
            // with this URLS.
            // it is done to ensure that wrapper class will be loaded with
            // strategy classloader.
            // URL[] urls = getClassPathUrls();
            classLoader = new URLClassLoader(urls, this.getClass().getClassLoader());
        }
        return classLoader;
    }

    /**
     * @deprecated Must be removed to separate class. Project descriptor is just
     *             description of project and must be simple java bean.
     * 
     */
    public void setClassLoader(ClassLoader classLoader) {
        this.classLoader = classLoader;
    }

    public URL[] getClassPathUrls() {
        if (classpath == null) {
            return new URL[] {};
        }
        URL[] urls = new URL[classpath.size()];

        int i = 0;

        for (PathEntry entry : classpath) {
            File f = new File(entry.getPath());

            try {
                if (f.isAbsolute()) {
                    urls[i] = f.toURI().toURL();
                } else {
                    urls[i] = new File(projectFolder, entry.getPath()).toURI().toURL();
                }
                i++;
            } catch (MalformedURLException e) {
                log.error("Bad URL in classpath \"" + entry.getPath() + "\"");
            }
        }
        return urls;
    }

    /**
     * Class loader of current project have to be unregistered if it is not in
     * use to prevent memory leaks.
     * 
     * @param classLoader ClassLoader to unregister.
     * 
     * @deprecated Must be removed to separate class. Project descriptor is just
     *             description of project and must be simple java bean.
     * 
     */
    private void unregisterClassloader(ClassLoader classLoader) {
        if (classLoader != null) {
            JavaOpenClass.resetClassloader(classLoader);
            LogFactory.release(classLoader);
            String2DataConvertorFactory.unregisterClassLoader(classLoader);
        }
    }

    @Override
    protected void finalize() throws Throwable {
        unregisterClassloader(classLoader);
        super.finalize();
    }
=======
	private final Log log = LogFactory.getLog(ProjectDescriptor.class);
	private String id;
	private String name;
	private String comment;
	private File projectFolder;
	private List<Module> modules;
	private List<PathEntry> classpath;
	private ClassLoader classLoader;

	public File getProjectFolder() {
		return projectFolder;
	}

	public void setProjectFolder(File projectRoot) {
		this.projectFolder = projectRoot;
	}

	public String getId() {
		return id;
	}

	public void setId(String id) {
		this.id = id;
	}

	public String getName() {
		return name;
	}

	public void setName(String name) {
		this.name = name;
	}

	public String getComment() {
		return comment;
	}

	public void setComment(String comment) {
		this.comment = comment;
	}

	public List<Module> getModules() {
		return modules;
	}

	public void setModules(List<Module> modules) {
		this.modules = modules;
	}

	public List<PathEntry> getClasspath() {
		return classpath;
	}

	public void setClasspath(List<PathEntry> classpath) {
		this.classpath = classpath;
	}

	public Module getModuleByClassName(String className) {
		if (modules != null && className != null) {
			for (Module module : modules) {
				if (className.equals(module.getClassname())) {
					return module;
				}
			}
		}
		return null;
	}

	/**
	 * @param reload
	 *            Boolean flag that indicates whether classloader must be
	 *            reloaded or used existing.
	 * @return ClassLoader for this project.
	 * @deprecated Must be removed to separate class. Project descriptor is just
	 *             description of project and must be simple java bean.
	 */
	public ClassLoader getClassLoader(boolean reload) {
		if (classLoader == null || reload) {
			unregisterClassloader(classLoader);
			URL[] urls = new URL[0];
			// temporary commented. as we extends the strategies classloaders
			// with this URLS.
			// it is done to ensure that wrapper class will be loaded with
			// strategy classloader.
			// URL[] urls = getClassPathUrls();
			classLoader = new URLClassLoader(urls, this.getClass()
					.getClassLoader());
		}
		return classLoader;
	}

	/**
	 * @deprecated Must be removed to separate class. Project descriptor is just
	 *             description of project and must be simple java bean.
	 * 
	 */
	public void setClassLoader(ClassLoader classLoader) {
		this.classLoader = classLoader;
	}

	public URL[] getClassPathUrls() {
		if (classpath == null) {
			return new URL[] {};
		}
		URL[] urls = new URL[classpath.size()];

		int i = 0;

		for (PathEntry entry : classpath) {
			File f = new File(entry.getPath());

			try {
				if (f.isAbsolute()) {
					urls[i] = f.toURI().toURL();
				} else {
					urls[i] = new File(projectFolder, entry.getPath()).toURI()
							.toURL();
				}
				i++;
			} catch (MalformedURLException e) {
				log.error("Bad URL in classpath \"" + entry.getPath() + "\"");
			}
		}
		return urls;
	}

	/**
	 * Class loader of current project have to be unregistered if it is not in
	 * use to prevent memory leaks.
	 * 
	 * @param classLoader
	 *            ClassLoader to unregister.
	 * 
	 * @deprecated Must be removed to separate class. Project descriptor is just
	 *             description of project and must be simple java bean.
	 * 
	 */
	private void unregisterClassloader(ClassLoader classLoader) {
		if (classLoader != null) {
			JavaOpenClass.resetClassloader(classLoader);
			LogFactory.release(classLoader);
			String2DataConvertorFactory.unregisterClassLoader(classLoader);
		}
	}

	@Override
	protected void finalize() throws Throwable {
        try {
            unregisterClassloader(classLoader);
        } catch (Throwable ignore) {
        } finally {
            super.finalize();
        }
	}
>>>>>>> bfa41ab0
}
<|MERGE_RESOLUTION|>--- conflicted
+++ resolved
@@ -1,318 +1,169 @@
-package org.openl.rules.project.model;
-
-import java.io.File;
-import java.net.MalformedURLException;
-import java.net.URL;
-import java.net.URLClassLoader;
-import java.util.List;
-
-import org.apache.commons.logging.Log;
-import org.apache.commons.logging.LogFactory;
-import org.openl.rules.convertor.String2DataConvertorFactory;
-import org.openl.types.java.JavaOpenClass;
-
-public class ProjectDescriptor {
-<<<<<<< HEAD
-    private final Log log = LogFactory.getLog(ProjectDescriptor.class);
-    private String id;
-    private String name;
-    private String comment;
-    private File projectFolder;
-    private List<Module> modules;
-    private List<PathEntry> classpath;
-    private ClassLoader classLoader;
-
-    public File getProjectFolder() {
-        return projectFolder;
-    }
-
-    public void setProjectFolder(File projectRoot) {
-        this.projectFolder = projectRoot;
-    }
-
-    public String getId() {
-        return id;
-    }
-
-    public void setId(String id) {
-        this.id = id;
-    }
-
-    public String getName() {
-        return name;
-    }
-
-    public void setName(String name) {
-        this.name = name;
-    }
-
-    public String getComment() {
-        return comment;
-    }
-
-    public void setComment(String comment) {
-        this.comment = comment;
-    }
-
-    public List<Module> getModules() {
-        return modules;
-    }
-
-    public void setModules(List<Module> modules) {
-        this.modules = modules;
-    }
-
-    public List<PathEntry> getClasspath() {
-        return classpath;
-    }
-
-    public void setClasspath(List<PathEntry> classpath) {
-        this.classpath = classpath;
-    }
-
-    public Module getModuleByClassName(String className) {
-        if (modules != null && className != null) {
-            for (Module module : modules) {
-                if (className.equals(module.getClassname())) {
-                    return module;
-                }
-            }
-        }
-        return null;
-    }
-
-    /**
-     * @param reload Boolean flag that indicates whether classloader must be
-     *            reloaded or used existing.
-     * @return ClassLoader for this project.
-     * @deprecated Must be removed to separate class. Project descriptor is just
-     *             description of project and must be simple java bean.
-     */
-    public ClassLoader getClassLoader(boolean reload) {
-        if (classLoader == null || reload) {
-            unregisterClassloader(classLoader);
-            URL[] urls = new URL[0];
-            // temporary commented. as we extends the strategies classloaders
-            // with this URLS.
-            // it is done to ensure that wrapper class will be loaded with
-            // strategy classloader.
-            // URL[] urls = getClassPathUrls();
-            classLoader = new URLClassLoader(urls, this.getClass().getClassLoader());
-        }
-        return classLoader;
-    }
-
-    /**
-     * @deprecated Must be removed to separate class. Project descriptor is just
-     *             description of project and must be simple java bean.
-     * 
-     */
-    public void setClassLoader(ClassLoader classLoader) {
-        this.classLoader = classLoader;
-    }
-
-    public URL[] getClassPathUrls() {
-        if (classpath == null) {
-            return new URL[] {};
-        }
-        URL[] urls = new URL[classpath.size()];
-
-        int i = 0;
-
-        for (PathEntry entry : classpath) {
-            File f = new File(entry.getPath());
-
-            try {
-                if (f.isAbsolute()) {
-                    urls[i] = f.toURI().toURL();
-                } else {
-                    urls[i] = new File(projectFolder, entry.getPath()).toURI().toURL();
-                }
-                i++;
-            } catch (MalformedURLException e) {
-                log.error("Bad URL in classpath \"" + entry.getPath() + "\"");
-            }
-        }
-        return urls;
-    }
-
-    /**
-     * Class loader of current project have to be unregistered if it is not in
-     * use to prevent memory leaks.
-     * 
-     * @param classLoader ClassLoader to unregister.
-     * 
-     * @deprecated Must be removed to separate class. Project descriptor is just
-     *             description of project and must be simple java bean.
-     * 
-     */
-    private void unregisterClassloader(ClassLoader classLoader) {
-        if (classLoader != null) {
-            JavaOpenClass.resetClassloader(classLoader);
-            LogFactory.release(classLoader);
-            String2DataConvertorFactory.unregisterClassLoader(classLoader);
-        }
-    }
-
-    @Override
-    protected void finalize() throws Throwable {
-        unregisterClassloader(classLoader);
-        super.finalize();
-    }
-=======
-	private final Log log = LogFactory.getLog(ProjectDescriptor.class);
-	private String id;
-	private String name;
-	private String comment;
-	private File projectFolder;
-	private List<Module> modules;
-	private List<PathEntry> classpath;
-	private ClassLoader classLoader;
-
-	public File getProjectFolder() {
-		return projectFolder;
-	}
-
-	public void setProjectFolder(File projectRoot) {
-		this.projectFolder = projectRoot;
-	}
-
-	public String getId() {
-		return id;
-	}
-
-	public void setId(String id) {
-		this.id = id;
-	}
-
-	public String getName() {
-		return name;
-	}
-
-	public void setName(String name) {
-		this.name = name;
-	}
-
-	public String getComment() {
-		return comment;
-	}
-
-	public void setComment(String comment) {
-		this.comment = comment;
-	}
-
-	public List<Module> getModules() {
-		return modules;
-	}
-
-	public void setModules(List<Module> modules) {
-		this.modules = modules;
-	}
-
-	public List<PathEntry> getClasspath() {
-		return classpath;
-	}
-
-	public void setClasspath(List<PathEntry> classpath) {
-		this.classpath = classpath;
-	}
-
-	public Module getModuleByClassName(String className) {
-		if (modules != null && className != null) {
-			for (Module module : modules) {
-				if (className.equals(module.getClassname())) {
-					return module;
-				}
-			}
-		}
-		return null;
-	}
-
-	/**
-	 * @param reload
-	 *            Boolean flag that indicates whether classloader must be
-	 *            reloaded or used existing.
-	 * @return ClassLoader for this project.
-	 * @deprecated Must be removed to separate class. Project descriptor is just
-	 *             description of project and must be simple java bean.
-	 */
-	public ClassLoader getClassLoader(boolean reload) {
-		if (classLoader == null || reload) {
-			unregisterClassloader(classLoader);
-			URL[] urls = new URL[0];
-			// temporary commented. as we extends the strategies classloaders
-			// with this URLS.
-			// it is done to ensure that wrapper class will be loaded with
-			// strategy classloader.
-			// URL[] urls = getClassPathUrls();
-			classLoader = new URLClassLoader(urls, this.getClass()
-					.getClassLoader());
-		}
-		return classLoader;
-	}
-
-	/**
-	 * @deprecated Must be removed to separate class. Project descriptor is just
-	 *             description of project and must be simple java bean.
-	 * 
-	 */
-	public void setClassLoader(ClassLoader classLoader) {
-		this.classLoader = classLoader;
-	}
-
-	public URL[] getClassPathUrls() {
-		if (classpath == null) {
-			return new URL[] {};
-		}
-		URL[] urls = new URL[classpath.size()];
-
-		int i = 0;
-
-		for (PathEntry entry : classpath) {
-			File f = new File(entry.getPath());
-
-			try {
-				if (f.isAbsolute()) {
-					urls[i] = f.toURI().toURL();
-				} else {
-					urls[i] = new File(projectFolder, entry.getPath()).toURI()
-							.toURL();
-				}
-				i++;
-			} catch (MalformedURLException e) {
-				log.error("Bad URL in classpath \"" + entry.getPath() + "\"");
-			}
-		}
-		return urls;
-	}
-
-	/**
-	 * Class loader of current project have to be unregistered if it is not in
-	 * use to prevent memory leaks.
-	 * 
-	 * @param classLoader
-	 *            ClassLoader to unregister.
-	 * 
-	 * @deprecated Must be removed to separate class. Project descriptor is just
-	 *             description of project and must be simple java bean.
-	 * 
-	 */
-	private void unregisterClassloader(ClassLoader classLoader) {
-		if (classLoader != null) {
-			JavaOpenClass.resetClassloader(classLoader);
-			LogFactory.release(classLoader);
-			String2DataConvertorFactory.unregisterClassLoader(classLoader);
-		}
-	}
-
-	@Override
-	protected void finalize() throws Throwable {
-        try {
-            unregisterClassloader(classLoader);
-        } catch (Throwable ignore) {
-        } finally {
-            super.finalize();
-        }
-	}
->>>>>>> bfa41ab0
-}
+package org.openl.rules.project.model;
+
+import java.io.File;
+import java.net.MalformedURLException;
+import java.net.URL;
+import java.net.URLClassLoader;
+import java.util.List;
+
+import org.apache.commons.logging.Log;
+import org.apache.commons.logging.LogFactory;
+import org.openl.rules.convertor.String2DataConvertorFactory;
+import org.openl.types.java.JavaOpenClass;
+
+public class ProjectDescriptor {
+	private final Log log = LogFactory.getLog(ProjectDescriptor.class);
+	private String id;
+	private String name;
+	private String comment;
+	private File projectFolder;
+	private List<Module> modules;
+	private List<PathEntry> classpath;
+	private ClassLoader classLoader;
+
+	public File getProjectFolder() {
+		return projectFolder;
+	}
+
+	public void setProjectFolder(File projectRoot) {
+		this.projectFolder = projectRoot;
+	}
+
+	public String getId() {
+		return id;
+	}
+
+	public void setId(String id) {
+		this.id = id;
+	}
+
+	public String getName() {
+		return name;
+	}
+
+	public void setName(String name) {
+		this.name = name;
+	}
+
+	public String getComment() {
+		return comment;
+	}
+
+	public void setComment(String comment) {
+		this.comment = comment;
+	}
+
+	public List<Module> getModules() {
+		return modules;
+	}
+
+	public void setModules(List<Module> modules) {
+		this.modules = modules;
+	}
+
+	public List<PathEntry> getClasspath() {
+		return classpath;
+	}
+
+	public void setClasspath(List<PathEntry> classpath) {
+		this.classpath = classpath;
+	}
+
+	public Module getModuleByClassName(String className) {
+		if (modules != null && className != null) {
+			for (Module module : modules) {
+				if (className.equals(module.getClassname())) {
+					return module;
+				}
+			}
+		}
+		return null;
+	}
+
+	/**
+	 * @param reload
+	 *            Boolean flag that indicates whether classloader must be
+	 *            reloaded or used existing.
+	 * @return ClassLoader for this project.
+	 * @deprecated Must be removed to separate class. Project descriptor is just
+	 *             description of project and must be simple java bean.
+	 */
+	public ClassLoader getClassLoader(boolean reload) {
+		if (classLoader == null || reload) {
+			unregisterClassloader(classLoader);
+			URL[] urls = new URL[0];
+			// temporary commented. as we extends the strategies classloaders
+			// with this URLS.
+			// it is done to ensure that wrapper class will be loaded with
+			// strategy classloader.
+			// URL[] urls = getClassPathUrls();
+			classLoader = new URLClassLoader(urls, this.getClass()
+					.getClassLoader());
+		}
+		return classLoader;
+	}
+
+	/**
+	 * @deprecated Must be removed to separate class. Project descriptor is just
+	 *             description of project and must be simple java bean.
+	 * 
+	 */
+	public void setClassLoader(ClassLoader classLoader) {
+		this.classLoader = classLoader;
+	}
+
+	public URL[] getClassPathUrls() {
+		if (classpath == null) {
+			return new URL[] {};
+		}
+		URL[] urls = new URL[classpath.size()];
+
+		int i = 0;
+
+		for (PathEntry entry : classpath) {
+			File f = new File(entry.getPath());
+
+			try {
+				if (f.isAbsolute()) {
+					urls[i] = f.toURI().toURL();
+				} else {
+					urls[i] = new File(projectFolder, entry.getPath()).toURI()
+							.toURL();
+				}
+				i++;
+			} catch (MalformedURLException e) {
+				log.error("Bad URL in classpath \"" + entry.getPath() + "\"");
+			}
+		}
+		return urls;
+	}
+
+	/**
+	 * Class loader of current project have to be unregistered if it is not in
+	 * use to prevent memory leaks.
+	 * 
+	 * @param classLoader
+	 *            ClassLoader to unregister.
+	 * 
+	 * @deprecated Must be removed to separate class. Project descriptor is just
+	 *             description of project and must be simple java bean.
+	 * 
+	 */
+	private void unregisterClassloader(ClassLoader classLoader) {
+		if (classLoader != null) {
+			JavaOpenClass.resetClassloader(classLoader);
+			LogFactory.release(classLoader);
+			String2DataConvertorFactory.unregisterClassLoader(classLoader);
+		}
+	}
+
+	@Override
+	protected void finalize() throws Throwable {
+        try {
+            unregisterClassloader(classLoader);
+        } catch (Throwable ignore) {
+        } finally {
+            super.finalize();
+        }
+	}
+}