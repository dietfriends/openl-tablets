--- conflicted
+++ resolved
@@ -1,445 +1,442 @@
-<?xml version="1.0" encoding="UTF-8"?>
-<!DOCTYPE html>
-<html
-    xmlns:h="http://java.sun.com/jsf/html"
-    xmlns:f="http://java.sun.com/jsf/core"
-    xmlns:ui="http://java.sun.com/jsf/facelets"
-    xmlns:c="http://java.sun.com/jsp/jstl/core"
-    xmlns:a4j="http://richfaces.org/a4j"
-    xmlns:rich="http://richfaces.org/rich">
-
-    <c:set var="contextPath" value="#{facesContext.externalContext.request.contextPath}" />
-    <c:set var="rulesEditor" value="#{contextPath}/faces/pages/modules/rulesEditor" />
-
-    <h:head>
-        #{mainBean.init}
-
-        <meta charset="UTF-8" />
-        <meta http-equiv="X-UA-Compatible" content="IE=Edge" />
-
-        <link href="#{contextPath}/css/common.css" rel="stylesheet" />
-        <link href="#{contextPath}/css/layout/main.css" rel="stylesheet" />
-        <link href="#{contextPath}/css/jquery.popup.css" rel="stylesheet" />
-        <link href="#{contextPath}/css/jquery.multiselect.css" rel="stylesheet" />
-
-        <script src="#{contextPath}/javascript/common.js"></script>
-
-        <script src="#{contextPath}/javascript/jquery-1.7.2.min.js"></script>
-        <script src="#{contextPath}/javascript/jquery-ui-1.8.16.custom.min.js"></script>
-        <script src="#{contextPath}/javascript/jquery.layout-1.3.0.js"></script>
-        <script src="#{contextPath}/javascript/jquery.popup.js"></script>
-        <script src="#{contextPath}/javascript/jquery.multiselect.js"></script>
-        <h:outputScript name="jsf.js" library="javax.faces" />
-
-        <script>
-          //<![CDATA[
-            var HOME_PAGE = "home.xhtml";
-
-            var $j = $.noConflict();
-
-            var loadingPanel;
-
-            $j.ajaxSetup({
-                cache: false,
-                beforeSend: showLoader,
-                success: hideLoader,
-                // Handle jQuery AJAX errors
-                error: function(response, message, error) {
-                    hideLoader();
-                    handleError(response.status);
-                }
-            });
-
-            // Fix Mojarra bug. Make rerendered forms work.
-            // See http://java.net/jira/browse/JAVASERVERFACES_SPEC_PUBLIC-790
-            jsf.ajax.addOnEvent(function (data) {
-                if (data.status === "success") {
-                    var viewState = $j("partial-response:first changes:first update[id = 'javax.faces.ViewState']", data.responseXML);
-                    if (viewState.length) {
-                        $j("partial-response:first changes:first update[id != 'javax.faces.ViewState']", data.responseXML).each(function (i, u) {
-                            $j("form", document.getElementById(u.getAttribute("id"))).each(function (i, f) {
-                                var field = $j("input[name='javax.faces.ViewState']", f);
-                                if (!field.length) {
-                                    field = $j("<input type=\"hidden\" name=\"javax.faces.ViewState\" />").appendTo(f);
-                                }
-                                field.val(viewState.text());
-                            });
-                        });
-                    }
-                }
-            });
-
-            // Handle JSF / Richfaces AJAX errors
-            jsf.ajax.addOnError(function (data) {
-                if (typeof console != "undefined") console.error(data);
-
-                // @Deprecated
-                var errorMessage = data.errorMessage;
-                if (errorMessage) {
-                    // TODO Create mechanism to disable editing in UI when Excel file is opened.
-                    if (errorMessage.indexOf(".xls") > -1) {
-                        alert("Failed to save changes. Please close module Excel file and try again.");
-                    } else if (data.errorName && data.errorName.indexOf("ViewExpiredException") > -1) {
-                        reloadCurrent();
-                    } else {
-                        alert(errorMessage);
-                    }
-                    return;
-                }
-
-                handleError(data.responseCode);
-            });
-
-            var urlRewrite = {
-                prefix: "#{rulesEditor}/"
-            }
-            
-            function getCurrentHash() {
-                // Because firefox has a bug with decoding location.hash value, we use location.href.split("#")[1] instead
-                var page = location.href;
-                return page.indexOf("#") != -1 ? page.split("#")[1] : "";
-            }
-
-            var lastSavedHash = getCurrentHash();
-            
-            $j(window).bind("hashchange", function() {
-                var ch = getCurrentHash();
-                if (ch != lastSavedHash && ch == decodeURIComponent(lastSavedHash)) {
-                    // Workaround for a bug in firefox. Sometimes it decodes a loading url and then loads decoded url.
-                    location.hash = lastSavedHash;
-                    return;
-                } else {
-                    lastSavedHash = ch;
-                }
-
-                loadContent(getCurrentPage());
-            });
-
-            var mainLayout;
-            var centerLayout;
-
-            $j(function () {
-                mainLayout = $j("#center").layout({
-                    spacing_open: 1,
-                    west__size: 230,
-                    east__size: 230,
-                    east__initHidden: true
-                });
-
-                centerLayout = $j("#center .ui-layout-center").layout({
-                    spacing_open: 1,
-                    south__size: 110
-                });
-
-                loadingPanel = $j("#loadingPanel");
-                loadContent();
-
-                $j("body").css({"visibility": "visible"});
-
-                $j("a[target='content']").live("click", function() {
-                    var page = $j(this).attr("href");
-                    goTo(page);
-                    return false;
-                });
-            });
-
-            function toggleProblems(show) {
-                if (show) {
-                    centerLayout.show("south");
-                } else {
-                    centerLayout.hide("south");
-                }
-            }
-
-            function handleError(code) {
-                if (code == 399) { // Session Timeout
-                    location.href = "#{contextPath}/faces/pages/sessionExpired.xhtml";
-                } else if (code == 404) { // File Not Found
-                    alert("Sorry! Page Not Found!");
-                } else {
-                    alert("Sorry! Something went wrong. Please, try to refresh WebStudio!");
-                }
-            }
-            
-            function search(params) {
-                var query;
-
-                if (params) {
-                    // Simple Search by text
-                    if (params.constructor === String) {
-                        query = "query=" + params;
-
-                    // Advanced Search
-                    } else {
-                        query = $j.param(params);
-                    }
-                }
-
-                goTo("search.xhtml" + (query ? "?" + query : ""));
-            }
-
-            function goTo(page, reload) {
-                if (page) {
-                    page = page.replace(urlRewrite.prefix, "");
-                    // Check if requested page is the same as current
-                    if (decodeURIComponent(page.replace(/^#/, '')) == decodeURIComponent(location.href.split("#")[1])) {
-                        loadContent();
-                    } else {
-                        location.hash = page;
-                    }
-                }
-
-                if (reload) {
-                    reloadTop();
-                    reloadLeft();
-                    reloadBottom();
-                }
-            }
-
-            function goHome() {
-                loadContent(urlRewrite.prefix + HOME_PAGE);
-            }
-
-            function reloadCurrent() {
-                reloadTop();
-                reloadLeft();
-                reloadBottom();
-                loadContent();
-            }
-
-            function reloadTop() {
-                $j("#top").load(urlRewrite.prefix + "topPanel.xhtml");
-            }
-
-            function reloadLeft() {
-                $j("#left").load(urlRewrite.prefix + "leftPanel.xhtml", function() {
-                    reopenLeftPanel();
-                });
-            }
-
-            function reloadBottom() {
-                $j("#bottom").load(urlRewrite.prefix + "bottomPanel.xhtml");
-            }
-
-            function getCurrentPage() {
-                if (location.hash) {
-                    var page = lastSavedHash;
-                    if (page && page.indexOf(urlRewrite.prefix) < 0) {
-                        page = urlRewrite.prefix + page;
-                    }
-                    return page;
-                }
-            }
-
-            function loadContent(page) {
-                var page = page || getCurrentPage();
-
-                if (page) {
-                    $j("#content").load(page);
-
-                    if (page.indexOf(HOME_PAGE) > -1) {
-                        toProjectsPanel();
-                        reloadTop();
-                        $j("#rulesTree, #problemsTree").hide();
-                        toggleProblems(false);
-                    } else {
-                        toggleProblems(true);
-
-                        var header;
-                        if (page.indexOf("module.xhtml") > -1) {
-                            var headerParts = page.split("?")[1].split("/");
-                            header = decodeURIComponent(headerParts[0] + " > " + headerParts[1]);
-                        }
-                        toRulesPanel(header);
-                    }
-
-                    if (page.indexOf("showTable.xhtml") > -1) {
-                        mainLayout.show("east");
-                        $j("#tableProperties").load(
-                                urlRewrite.prefix + "tableProperties.xhtml?"
-                                + page.split("?")[1]);
-                        openTreeNode(page);
-                    } else {
-                        mainLayout.hide("east");
-                    }
-                } else {
-                    goHome();
-                }
-            }
-
-            function openTreeNode(page) {
-                var page = page || getCurrentPage();
-
-                if (page && page.indexOf("showTable.xhtml") > -1) {
-                    var tableId = page.split("uri=")[1].split("&")[0];
-                    var tableLink = $j("#rulesTree a[href *= '" + tableId + "']");
-                    if (tableLink.length) { // Firefox has bug with decoding url after refresh
-                        // Expand nodes
-                        tableLink.parents(".rf-tr-nd-colps").each(function() {
-                            var node = $j(this);
-                            node.toggleClass("rf-tr-nd-colps rf-tr-nd-exp");
-                            node.find(".rf-trn-hnd-colps").toggleClass("rf-trn-hnd-colps rf-trn-hnd-exp");
-                        });
-                        // Select node
-                        $j("#rulesTree .rf-trn-sel").removeClass("rf-trn-sel");
-                        tableLink.closest(".rf-trn-cnt").addClass("rf-trn-sel");
-    
-                        /*tableLink.closest(".view_workspace").animate({
-                            scrollTop: tableLink.offset().top
-                        });*/
-                    }
-                }
-            }
-
-            var NAVI_HEADER_ITEM = "naviHeader";
-
-            function toProjectsPanel() {
-                sessionStorage.removeItem(NAVI_HEADER_ITEM);
-                $j("#navigationHeader").text("Projects");
-                $j("#navigationHeader").removeAttr("title");
-
-                $j("#projectsTreePanel").show();
-                $j("#rulesTreePanel").hide();
-                $j("#recentVisitedTablesPanel").hide();
-            }
-
-            function toRulesPanel(header) {
-                if (!header) {
-                    header = sessionStorage.getItem(NAVI_HEADER_ITEM);
-                }
-<<<<<<< HEAD
-
-=======
->>>>>>> 6fbc510a
-                if (header) {
-                    sessionStorage.setItem(NAVI_HEADER_ITEM, header);
-                    $j("#navigationHeader").text(header);
-                    $j("#navigationHeader").attr("title", header);    
-                }
-
-                $j("#projectsTreePanel").hide();
-                $j("#rulesTreePanel").show();
-                $j("#recentVisitedTablesPanel").hide();
-            }
-
-            function toHistoryPanel() {
-                header = sessionStorage.getItem(NAVI_HEADER_ITEM);
-                
-                $j("#navigationHeader").text(header);
-                $j("#navigationHeader").attr("title", header);
-
-                $j("#projectsTreePanel").hide();
-                $j("#rulesTreePanel").hide();
-                $j("#recentVisitedTablesPanel").show();
-            }
-
-            function reopenLeftPanel() {
-                if (sessionStorage.getItem(NAVI_HEADER_ITEM)) {
-                    toRulesPanel();
-                } else {
-                    toProjectsPanel();
-                }
-
-                if (sessionStorage.getItem("showHistory")) {
-                    sessionStorage.removeItem("showHistory");
-                    toHistoryPanel();
-                }
-            }
-
-            function showLoader() {
-                if (loadingPanel.is(":hidden")) {
-                    loadingPanel.show();
-                }
-            }
-
-            function hideLoader() {
-                if (loadingPanel.is(":visible")) {
-                    loadingPanel.hide();
-                }
-            }
-
-            function showPopupMenu(event, popupId, elem, params) {
-                elem = $j(elem);
-                var elemPos = elem.position();
-
-                event.stopPropagation();
-
-                var left = elemPos.left + ((params && params.offsetLeft) || 0);
-                var top = elemPos.top + elem.outerHeight() + ((params && params.offsetTop) || 0);
-
-                $j("#" + popupId).popup({
-                    left: left,
-                    top : top
-                });
-            }
-          //]]>
-        </script>
-
-        <title>
-            <ui:insert name="title">OpenL Tablets WebStudio</ui:insert>
-        </title>
-    </h:head>
-
-    <h:body style="visibility: hidden">
-        <script src="webresource/js/prototype/prototype-1.6.1.js"></script>
-
-        <div id="header">
-            <ui:insert name="header">
-                <ui:include src="/pages/common/header.xhtml">
-                    <ui:param name="menu" value="rules" />
-                </ui:include>
-            </ui:insert>
-        </div>
-
-        <div id="top">
-            <ui:insert name="top">
-                <ui:include src="/pages/modules/rulesEditor/topPanel.xhtml" />
-            </ui:insert>
-        </div>
-
-        <div id="center">
-            <h:panelGroup id="left" class="ui-layout-west" layout="block">
-                <ui:insert name="left">
-                    <ui:include src="/pages/modules/rulesEditor/leftPanel.xhtml" />
-                </ui:insert>
-            </h:panelGroup>
-            <h:panelGroup class="ui-layout-center" layout="block">
-                <h:panelGroup id="content" class="ui-layout-center" layout="block">
-                    <ui:insert name="content" />
-                </h:panelGroup>
-                <h:panelGroup id="bottom" class="ui-layout-south" layout="block">
-                    <ui:include src="/pages/modules/rulesEditor/bottomPanel.xhtml" />
-                </h:panelGroup>
-            </h:panelGroup>
-            <h:panelGroup id="right" class="ui-layout-east" layout="block">
-                <ui:insert name="right">
-                    <ui:include src="/pages/modules/rulesEditor/rightPanel.xhtml" />
-                </ui:insert>
-            </h:panelGroup>
-        </div>
-
-        <div id="footer">
-            <ui:insert name="footer">
-                <ui:include src="/pages/common/footer.xhtml" />
-            </ui:insert>
-        </div>
-
-        <div id="loadingPanel" style="display: none">
-            <img src="webresource/images/ajax-loader.gif" />
-        </div>
-
-        <div style="display: none">
-            <a4j:status onstart="showLoader()" onstop="hideLoader()" />
-
-            <iframe src="#{contextPath}/faces/pages/modules/rulesEditor/sourceModified.xhtml" width="0" height="0" />
-            <iframe name="hidden" width="0" height="0" />
-
-            <!-- Init RichFaces resources -->
-            <rich:popupPanel />
-            <rich:calendar />
-            <rich:inputNumberSpinner />
-            <rich:dataTable />
-         </div>
-
-    </h:body>
-</html>
+<?xml version="1.0" encoding="UTF-8"?>
+<!DOCTYPE html>
+<html
+    xmlns:h="http://java.sun.com/jsf/html"
+    xmlns:f="http://java.sun.com/jsf/core"
+    xmlns:ui="http://java.sun.com/jsf/facelets"
+    xmlns:c="http://java.sun.com/jsp/jstl/core"
+    xmlns:a4j="http://richfaces.org/a4j"
+    xmlns:rich="http://richfaces.org/rich">
+
+    <c:set var="contextPath" value="#{facesContext.externalContext.request.contextPath}" />
+    <c:set var="rulesEditor" value="#{contextPath}/faces/pages/modules/rulesEditor" />
+
+    <h:head>
+        #{mainBean.init}
+
+        <meta charset="UTF-8" />
+        <meta http-equiv="X-UA-Compatible" content="IE=Edge" />
+
+        <link href="#{contextPath}/css/common.css" rel="stylesheet" />
+        <link href="#{contextPath}/css/layout/main.css" rel="stylesheet" />
+        <link href="#{contextPath}/css/jquery.popup.css" rel="stylesheet" />
+        <link href="#{contextPath}/css/jquery.multiselect.css" rel="stylesheet" />
+
+        <script src="#{contextPath}/javascript/common.js"></script>
+
+        <script src="#{contextPath}/javascript/jquery-1.7.2.min.js"></script>
+        <script src="#{contextPath}/javascript/jquery-ui-1.8.16.custom.min.js"></script>
+        <script src="#{contextPath}/javascript/jquery.layout-1.3.0.js"></script>
+        <script src="#{contextPath}/javascript/jquery.popup.js"></script>
+        <script src="#{contextPath}/javascript/jquery.multiselect.js"></script>
+        <h:outputScript name="jsf.js" library="javax.faces" />
+
+        <script>
+          //<![CDATA[
+            var HOME_PAGE = "home.xhtml";
+
+            var $j = $.noConflict();
+
+            var loadingPanel;
+
+            $j.ajaxSetup({
+                cache: false,
+                beforeSend: showLoader,
+                success: hideLoader,
+                // Handle jQuery AJAX errors
+                error: function(response, message, error) {
+                    hideLoader();
+                    handleError(response.status);
+                }
+            });
+
+            // Fix Mojarra bug. Make rerendered forms work.
+            // See http://java.net/jira/browse/JAVASERVERFACES_SPEC_PUBLIC-790
+            jsf.ajax.addOnEvent(function (data) {
+                if (data.status === "success") {
+                    var viewState = $j("partial-response:first changes:first update[id = 'javax.faces.ViewState']", data.responseXML);
+                    if (viewState.length) {
+                        $j("partial-response:first changes:first update[id != 'javax.faces.ViewState']", data.responseXML).each(function (i, u) {
+                            $j("form", document.getElementById(u.getAttribute("id"))).each(function (i, f) {
+                                var field = $j("input[name='javax.faces.ViewState']", f);
+                                if (!field.length) {
+                                    field = $j("<input type=\"hidden\" name=\"javax.faces.ViewState\" />").appendTo(f);
+                                }
+                                field.val(viewState.text());
+                            });
+                        });
+                    }
+                }
+            });
+
+            // Handle JSF / Richfaces AJAX errors
+            jsf.ajax.addOnError(function (data) {
+                if (typeof console != "undefined") console.error(data);
+
+                // @Deprecated
+                var errorMessage = data.errorMessage;
+                if (errorMessage) {
+                    // TODO Create mechanism to disable editing in UI when Excel file is opened.
+                    if (errorMessage.indexOf(".xls") > -1) {
+                        alert("Failed to save changes. Please close module Excel file and try again.");
+                    } else if (data.errorName && data.errorName.indexOf("ViewExpiredException") > -1) {
+                        reloadCurrent();
+                    } else {
+                        alert(errorMessage);
+                    }
+                    return;
+                }
+
+                handleError(data.responseCode);
+            });
+
+            var urlRewrite = {
+                prefix: "#{rulesEditor}/"
+            }
+            
+            function getCurrentHash() {
+                // Because firefox has a bug with decoding location.hash value, we use location.href.split("#")[1] instead
+                var page = location.href;
+                return page.indexOf("#") != -1 ? page.split("#")[1] : "";
+            }
+
+            var lastSavedHash = getCurrentHash();
+            
+            $j(window).bind("hashchange", function() {
+                var ch = getCurrentHash();
+                if (ch != lastSavedHash && ch == decodeURIComponent(lastSavedHash)) {
+                    // Workaround for a bug in firefox. Sometimes it decodes a loading url and then loads decoded url.
+                    location.hash = lastSavedHash;
+                    return;
+                } else {
+                    lastSavedHash = ch;
+                }
+
+                loadContent(getCurrentPage());
+            });
+
+            var mainLayout;
+            var centerLayout;
+
+            $j(function () {
+                mainLayout = $j("#center").layout({
+                    spacing_open: 1,
+                    west__size: 230,
+                    east__size: 230,
+                    east__initHidden: true
+                });
+
+                centerLayout = $j("#center .ui-layout-center").layout({
+                    spacing_open: 1,
+                    south__size: 110
+                });
+
+                loadingPanel = $j("#loadingPanel");
+                loadContent();
+
+                $j("body").css({"visibility": "visible"});
+
+                $j("a[target='content']").live("click", function() {
+                    var page = $j(this).attr("href");
+                    goTo(page);
+                    return false;
+                });
+            });
+
+            function toggleProblems(show) {
+                if (show) {
+                    centerLayout.show("south");
+                } else {
+                    centerLayout.hide("south");
+                }
+            }
+
+            function handleError(code) {
+                if (code == 399) { // Session Timeout
+                    location.href = "#{contextPath}/faces/pages/sessionExpired.xhtml";
+                } else if (code == 404) { // File Not Found
+                    alert("Sorry! Page Not Found!");
+                } else {
+                    alert("Sorry! Something went wrong. Please, try to refresh WebStudio!");
+                }
+            }
+            
+            function search(params) {
+                var query;
+
+                if (params) {
+                    // Simple Search by text
+                    if (params.constructor === String) {
+                        query = "query=" + params;
+
+                    // Advanced Search
+                    } else {
+                        query = $j.param(params);
+                    }
+                }
+
+                goTo("search.xhtml" + (query ? "?" + query : ""));
+            }
+
+            function goTo(page, reload) {
+                if (page) {
+                    page = page.replace(urlRewrite.prefix, "");
+                    // Check if requested page is the same as current
+                    if (decodeURIComponent(page.replace(/^#/, '')) == decodeURIComponent(location.href.split("#")[1])) {
+                        loadContent();
+                    } else {
+                        location.hash = page;
+                    }
+                }
+
+                if (reload) {
+                    reloadTop();
+                    reloadLeft();
+                    reloadBottom();
+                }
+            }
+
+            function goHome() {
+                loadContent(urlRewrite.prefix + HOME_PAGE);
+            }
+
+            function reloadCurrent() {
+                reloadTop();
+                reloadLeft();
+                reloadBottom();
+                loadContent();
+            }
+
+            function reloadTop() {
+                $j("#top").load(urlRewrite.prefix + "topPanel.xhtml");
+            }
+
+            function reloadLeft() {
+                $j("#left").load(urlRewrite.prefix + "leftPanel.xhtml", function() {
+                    reopenLeftPanel();
+                });
+            }
+
+            function reloadBottom() {
+                $j("#bottom").load(urlRewrite.prefix + "bottomPanel.xhtml");
+            }
+
+            function getCurrentPage() {
+                if (location.hash) {
+                    var page = lastSavedHash;
+                    if (page && page.indexOf(urlRewrite.prefix) < 0) {
+                        page = urlRewrite.prefix + page;
+                    }
+                    return page;
+                }
+            }
+
+            function loadContent(page) {
+                var page = page || getCurrentPage();
+
+                if (page) {
+                    $j("#content").load(page);
+
+                    if (page.indexOf(HOME_PAGE) > -1) {
+                        toProjectsPanel();
+                        reloadTop();
+                        $j("#rulesTree, #problemsTree").hide();
+                        toggleProblems(false);
+                    } else {
+                        toggleProblems(true);
+
+                        var header;
+                        if (page.indexOf("module.xhtml") > -1) {
+                            var headerParts = page.split("?")[1].split("/");
+                            header = decodeURIComponent(headerParts[0] + " > " + headerParts[1]);
+                        }
+                        toRulesPanel(header);
+                    }
+
+                    if (page.indexOf("showTable.xhtml") > -1) {
+                        mainLayout.show("east");
+                        $j("#tableProperties").load(
+                                urlRewrite.prefix + "tableProperties.xhtml?"
+                                + page.split("?")[1]);
+                        openTreeNode(page);
+                    } else {
+                        mainLayout.hide("east");
+                    }
+                } else {
+                    goHome();
+                }
+            }
+
+            function openTreeNode(page) {
+                var page = page || getCurrentPage();
+
+                if (page && page.indexOf("showTable.xhtml") > -1) {
+                    var tableId = page.split("uri=")[1].split("&")[0];
+                    var tableLink = $j("#rulesTree a[href *= '" + tableId + "']");
+                    if (tableLink.length) { // Firefox has bug with decoding url after refresh
+                        // Expand nodes
+                        tableLink.parents(".rf-tr-nd-colps").each(function() {
+                            var node = $j(this);
+                            node.toggleClass("rf-tr-nd-colps rf-tr-nd-exp");
+                            node.find(".rf-trn-hnd-colps").toggleClass("rf-trn-hnd-colps rf-trn-hnd-exp");
+                        });
+                        // Select node
+                        $j("#rulesTree .rf-trn-sel").removeClass("rf-trn-sel");
+                        tableLink.closest(".rf-trn-cnt").addClass("rf-trn-sel");
+    
+                        /*tableLink.closest(".view_workspace").animate({
+                            scrollTop: tableLink.offset().top
+                        });*/
+                    }
+                }
+            }
+
+            var NAVI_HEADER_ITEM = "naviHeader";
+
+            function toProjectsPanel() {
+                sessionStorage.removeItem(NAVI_HEADER_ITEM);
+                $j("#navigationHeader").text("Projects");
+                $j("#navigationHeader").removeAttr("title");
+
+                $j("#projectsTreePanel").show();
+                $j("#rulesTreePanel").hide();
+                $j("#recentVisitedTablesPanel").hide();
+            }
+
+            function toRulesPanel(header) {
+                if (!header) {
+                    header = sessionStorage.getItem(NAVI_HEADER_ITEM);
+                }
+
+                if (header) {
+                    sessionStorage.setItem(NAVI_HEADER_ITEM, header);
+                    $j("#navigationHeader").text(header);
+                    $j("#navigationHeader").attr("title", header);    
+                }
+
+                $j("#projectsTreePanel").hide();
+                $j("#rulesTreePanel").show();
+                $j("#recentVisitedTablesPanel").hide();
+            }
+
+            function toHistoryPanel() {
+                header = sessionStorage.getItem(NAVI_HEADER_ITEM);
+                
+                $j("#navigationHeader").text(header);
+                $j("#navigationHeader").attr("title", header);
+
+                $j("#projectsTreePanel").hide();
+                $j("#rulesTreePanel").hide();
+                $j("#recentVisitedTablesPanel").show();
+            }
+
+            function reopenLeftPanel() {
+                if (sessionStorage.getItem(NAVI_HEADER_ITEM)) {
+                    toRulesPanel();
+                } else {
+                    toProjectsPanel();
+                }
+
+                if (sessionStorage.getItem("showHistory")) {
+                    sessionStorage.removeItem("showHistory");
+                    toHistoryPanel();
+                }
+            }
+
+            function showLoader() {
+                if (loadingPanel.is(":hidden")) {
+                    loadingPanel.show();
+                }
+            }
+
+            function hideLoader() {
+                if (loadingPanel.is(":visible")) {
+                    loadingPanel.hide();
+                }
+            }
+
+            function showPopupMenu(event, popupId, elem, params) {
+                elem = $j(elem);
+                var elemPos = elem.position();
+
+                event.stopPropagation();
+
+                var left = elemPos.left + ((params && params.offsetLeft) || 0);
+                var top = elemPos.top + elem.outerHeight() + ((params && params.offsetTop) || 0);
+
+                $j("#" + popupId).popup({
+                    left: left,
+                    top : top
+                });
+            }
+          //]]>
+        </script>
+
+        <title>
+            <ui:insert name="title">OpenL Tablets WebStudio</ui:insert>
+        </title>
+    </h:head>
+
+    <h:body style="visibility: hidden">
+        <script src="webresource/js/prototype/prototype-1.6.1.js"></script>
+
+        <div id="header">
+            <ui:insert name="header">
+                <ui:include src="/pages/common/header.xhtml">
+                    <ui:param name="menu" value="rules" />
+                </ui:include>
+            </ui:insert>
+        </div>
+
+        <div id="top">
+            <ui:insert name="top">
+                <ui:include src="/pages/modules/rulesEditor/topPanel.xhtml" />
+            </ui:insert>
+        </div>
+
+        <div id="center">
+            <h:panelGroup id="left" class="ui-layout-west" layout="block">
+                <ui:insert name="left">
+                    <ui:include src="/pages/modules/rulesEditor/leftPanel.xhtml" />
+                </ui:insert>
+            </h:panelGroup>
+            <h:panelGroup class="ui-layout-center" layout="block">
+                <h:panelGroup id="content" class="ui-layout-center" layout="block">
+                    <ui:insert name="content" />
+                </h:panelGroup>
+                <h:panelGroup id="bottom" class="ui-layout-south" layout="block">
+                    <ui:include src="/pages/modules/rulesEditor/bottomPanel.xhtml" />
+                </h:panelGroup>
+            </h:panelGroup>
+            <h:panelGroup id="right" class="ui-layout-east" layout="block">
+                <ui:insert name="right">
+                    <ui:include src="/pages/modules/rulesEditor/rightPanel.xhtml" />
+                </ui:insert>
+            </h:panelGroup>
+        </div>
+
+        <div id="footer">
+            <ui:insert name="footer">
+                <ui:include src="/pages/common/footer.xhtml" />
+            </ui:insert>
+        </div>
+
+        <div id="loadingPanel" style="display: none">
+            <img src="webresource/images/ajax-loader.gif" />
+        </div>
+
+        <div style="display: none">
+            <a4j:status onstart="showLoader()" onstop="hideLoader()" />
+
+            <iframe src="#{contextPath}/faces/pages/modules/rulesEditor/sourceModified.xhtml" width="0" height="0" />
+            <iframe name="hidden" width="0" height="0" />
+
+            <!-- Init RichFaces resources -->
+            <rich:popupPanel />
+            <rich:calendar />
+            <rich:inputNumberSpinner />
+            <rich:dataTable />
+         </div>
+
+    </h:body>
+</html>