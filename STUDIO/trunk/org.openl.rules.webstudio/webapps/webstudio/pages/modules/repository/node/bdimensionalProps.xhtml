--- conflicted
+++ resolved
@@ -1,137 +1,126 @@
-<ui:composition
-    xmlns:h="http://java.sun.com/jsf/html"
-    xmlns:f="http://java.sun.com/jsf/core"
-    xmlns:ui="http://java.sun.com/jsf/facelets"
-    xmlns:a4j="http://richfaces.org/a4j"
-    xmlns:rich="http://richfaces.org/rich"
-    xmlns:oh="http://openl-tablets.sf.net/jsf/html">
-    
-    <style>
-        .propsGroupHeaderTxt {
-            color: #1199EE;
-            font-size: 12px;
-        }
-<<<<<<< HEAD
-        .propsGroupHeader {
-            height: 35px;
-        }
-        .editableProp {
-            cursor: pointer;
-=======
-        .propsGroupHeader td {
-            padding-bottom: 10px;
->>>>>>> c363104b
-        }
-        .inheritedProp {
-            background: rgba(255, 128, 0, 0.3);
-        }
-        .inheritedProp .propData a {
-            margin-left: 30px;
-        }
-        .propName {
-            min-width: 70px;
-        }
-        .propData {
-            padding: 3px 0 1px; 
-        }
-        .propValue {
-            max-width: 500px;
-        }
-        .propEditor {
-            margin-left: 2px;
-        }
-        .propEditor input[type="text"],
-        .propEditor input[type="password"],
-        .propEditor textarea {
-            padding: 1px;
-        }
-        .editableProp .propValue {
-            border-bottom: 1px dashed #cccccc;
-        }
-        .propDescription {
-            display: none;
-        }
-        .propHide {
-            display: none;
-        }
-        #savePropsButton {
-            display: none;
-        }
-    </style>
-    
-    <ui:param name="propsFormName" value="#{prefix}PropsTableForm" />
-    <ui:param name="panelFormName" value="#{prefix}RepoPropsPanel" />
-    
-    <a4j:repeat value="#{repositoryProjectPropsBean.propsStore}" var="row">
-        <ui:param name="prop" value="#{row.data}" />
-        
-        <h:panelGroup rendered="#{row.type.name() == 'GROUP'}">
-            <tr class="propsGroupHeader">
-<<<<<<< HEAD
-		        <td style="padding-top: 10px !important;" colspan="2">
-=======
-		        <td>
->>>>>>> c363104b
-		            <span class="propsGroupHeaderTxt label">
-		                 <h:outputText value="#{prop}"/>
-		            </span>
-		        </td>
-		    </tr>
-		</h:panelGroup>
-        
-        <h:panelGroup rendered="#{row.type.name() == 'PROPERTY'}">
-        <ui:param name="added" value="#{empty prop.value}" />
-        <ui:param name="pref" value="#{prop.name}" />
-
-        <tr class="editableProp"
-            onmouseover="showRemoveBtn(this)" onmouseout="hideRemoveBtn(this)">
-            <td class="propName #{prop.inheritedProperty ? ' inheritedProp' : ''} label" onclick="#{repositoryTreeState.canSave ? 'editProperty(this.parentNode)' : '' }">
-                <a4j:outputPanel>
-                    #{prop.displayName}
-                    <rich:tooltip showDelay="500" rendered="#{prop.inheritedProperty}">
-                        <h:outputText value="Inherited from #{prop.inheritedTableName}"/>
-                    </rich:tooltip>
-                </a4j:outputPanel>
-            </td>
-            <td class="propData #{prop.inheritedProperty ? ' inheritedProp' : ''}" onclick="#{repositoryTreeState.canSave ? 'editProperty(this.parentNode)' : '' }" 
-            style="text-overflow: ellipsis;" >
-                 <h:panelGroup>
-                <h:outputText class="propValue" value="#{prop.displayValue}"
-                    style="#{added ? 'display:none' : ''} " />
-                <rich:tooltip showDelay="500" rendered="#{prop.inheritedProperty}">
-                    <h:outputText value="Inherited from #{prop.inheritedTableName}"/>
-                </rich:tooltip>
-
-               
-                <span class="propEditor#{added ? '' : ' propHide'}">
-                    <rich:calendar id="date" value="#{prop.value}" datePattern="#{prop.format}"
-                        rendered="#{prop.dateType}" inputStyle="width:100px" />
-
-                    <h:selectBooleanCheckbox id="checkbox" value="#{prop.value}" rendered="#{prop.booleanType}" />
-                    
-                    <oh:multiselect id="multiselect" items="#{prop.enumArrayItems}" selected="#{prop.enumArrayValue}"
-                            rendered="#{prop.enumArray}" />
-
-                    <h:inputText value="#{prop.value}" id="text" 
-                        rendered="#{!(prop.dateType || prop.booleanType || prop.enumType || prop.enumArray || prop.stringArray)}" />
-
-                    <h:inputText id="array" value="#{prop.stringValue}" rendered="#{prop.stringArray}" />
-                </span>
-                
-	                <a4j:commandLink id="savePropsButton" title="Save"
-	                     action="#{repositoryProjectPropsBean.save(prop)}"
-	                     render="#{propsFormName}repoPropsTable #{panelFormName}addRepoPropsPanel #{propsFormName}repoPropsTable nodeView projectTree" style="display: none; margin-left: 2px"
-	                     rendered="#{repositoryTreeState.canSave}"><img style="opacity: 0.5" src="webresource/images/ok.png" />
-	                 </a4j:commandLink>
-	                 <a4j:commandLink id="removePropBtn" action="#{repositoryProjectPropsBean.remove(prop)}" title="Remove"
-	                     render="#{propsFormName}repoPropsTable nodeView projectTree" style="display: none; margin-left: 2px"
-	                     rendered="#{repositoryTreeState.canSave and !prop.inheritedProperty}"><img style="opacity: 0.5" src="webresource/images/close.gif" />
-	                 </a4j:commandLink>
-               
-                </h:panelGroup>
-            </td>
-        </tr>
-        </h:panelGroup>
-    </a4j:repeat>
-    
+<ui:composition
+    xmlns:h="http://java.sun.com/jsf/html"
+    xmlns:f="http://java.sun.com/jsf/core"
+    xmlns:ui="http://java.sun.com/jsf/facelets"
+    xmlns:a4j="http://richfaces.org/a4j"
+    xmlns:rich="http://richfaces.org/rich"
+    xmlns:oh="http://openl-tablets.sf.net/jsf/html">
+    
+    <style>
+        .propsGroupHeaderTxt {
+            color: #1199EE;
+            font-size: 12px;
+        }
+        .propsGroupHeader td {
+            padding-bottom: 10px;
+        }
+        .inheritedProp {
+            background: rgba(255, 128, 0, 0.3);
+        }
+        .inheritedProp .propData a {
+            margin-left: 30px;
+        }
+        .propName {
+            min-width: 70px;
+        }
+        .propData {
+            padding: 3px 0 1px; 
+        }
+        .propValue {
+            max-width: 500px;
+        }
+        .propEditor {
+            margin-left: 2px;
+        }
+        .propEditor input[type="text"],
+        .propEditor input[type="password"],
+        .propEditor textarea {
+            padding: 1px;
+        }
+        .editableProp .propValue {
+            border-bottom: 1px dashed #cccccc;
+        }
+        .propDescription {
+            display: none;
+        }
+        .propHide {
+            display: none;
+        }
+        #savePropsButton {
+            display: none;
+        }
+    </style>
+    
+    <ui:param name="propsFormName" value="#{prefix}PropsTableForm" />
+    <ui:param name="panelFormName" value="#{prefix}RepoPropsPanel" />
+    
+    <a4j:repeat value="#{repositoryProjectPropsBean.propsStore}" var="row">
+        <ui:param name="prop" value="#{row.data}" />
+        
+        <h:panelGroup rendered="#{row.type.name() == 'GROUP'}">
+            <tr class="propsGroupHeader">
+		        <td>
+		            <span class="propsGroupHeaderTxt label">
+		                 <h:outputText value="#{prop}"/>
+		            </span>
+		        </td>
+		    </tr>
+		</h:panelGroup>
+        
+        <h:panelGroup rendered="#{row.type.name() == 'PROPERTY'}">
+        <ui:param name="added" value="#{empty prop.value}" />
+        <ui:param name="pref" value="#{prop.name}" />
+
+        <tr class="editableProp"
+            onmouseover="showRemoveBtn(this)" onmouseout="hideRemoveBtn(this)">
+            <td class="propName #{prop.inheritedProperty ? ' inheritedProp' : ''} label" onclick="#{repositoryTreeState.canSave ? 'editProperty(this.parentNode)' : '' }">
+                <a4j:outputPanel>
+                    #{prop.displayName}
+                    <rich:tooltip showDelay="500" rendered="#{prop.inheritedProperty}">
+                        <h:outputText value="Inherited from #{prop.inheritedTableName}"/>
+                    </rich:tooltip>
+                </a4j:outputPanel>
+            </td>
+            <td class="propData #{prop.inheritedProperty ? ' inheritedProp' : ''}" onclick="#{repositoryTreeState.canSave ? 'editProperty(this.parentNode)' : '' }" 
+            style="text-overflow: ellipsis;">
+                <h:outputText class="propValue" value="#{prop.displayValue}"
+                    style="#{added ? 'display:none' : ''} " />
+                <rich:tooltip showDelay="500" rendered="#{prop.inheritedProperty}">
+                    <h:outputText value="Inherited from #{prop.inheritedTableName}"/>
+                </rich:tooltip>
+
+                <h:panelGroup>
+                <span class="propEditor#{added ? '' : ' propHide'}">
+                    <rich:calendar id="date" value="#{prop.value}" datePattern="#{prop.format}"
+                        rendered="#{prop.dateType}" inputStyle="width:100px" />
+
+                    <h:selectBooleanCheckbox id="checkbox" value="#{prop.value}" rendered="#{prop.booleanType}" />
+                    
+                    <oh:multiselect id="multiselect" items="#{prop.enumArrayItems}" selected="#{prop.enumArrayValue}"
+                            rendered="#{prop.enumArray}" />
+
+                    <h:inputText value="#{prop.value}" id="text" 
+                        rendered="#{!(prop.dateType || prop.booleanType || prop.enumType || prop.enumArray || prop.stringArray)}" />
+
+                    <h:inputText id="array" value="#{prop.stringValue}" rendered="#{prop.stringArray}" />
+                </span>
+                <span>
+	                <a4j:commandLink id="savePropsButton" title="Save"
+	                     action="#{repositoryProjectPropsBean.save(prop)}"
+	                     render="#{propsFormName}repoPropsTable #{panelFormName}addRepoPropsPanel #{propsFormName}repoPropsTable nodeView projectTree" style="display: none; margin-left: 2px"
+	                     rendered="#{repositoryTreeState.canSave}"><img
+	                     style="opacity: 0.5" src="webresource/images/ok.png" />
+	                 </a4j:commandLink>
+	                 <a4j:commandLink id="removePropBtn" action="#{repositoryProjectPropsBean.remove(prop)}" title="Remove"
+	                     render="#{propsFormName}repoPropsTable nodeView projectTree" style="display: none; margin-left: 2px"
+	                     rendered="#{repositoryTreeState.canSave and !prop.inheritedProperty}"><img
+	                     style="opacity: 0.5" src="webresource/images/close.gif" />
+	                 </a4j:commandLink>
+                </span>
+                </h:panelGroup>
+            </td>
+        </tr>
+        </h:panelGroup>
+    </a4j:repeat>
+    
 </ui:composition>