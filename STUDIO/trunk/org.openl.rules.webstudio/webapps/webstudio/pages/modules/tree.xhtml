--- conflicted
+++ resolved
@@ -1,170 +1,155 @@
-<?xml version="1.0" encoding="UTF-8"?>
-<ui:composition
-    xmlns:ui="http://java.sun.com/jsf/facelets"
-    xmlns:f="http://java.sun.com/jsf/core"
-    xmlns:h="http://java.sun.com/jsf/html"
-    xmlns:rich="http://richfaces.org/rich"
-    template="/pages/layout/view.xhtml"
-    xmlns:a4j="http://richfaces.org/a4j">
-
-   <ui:define name="toolbar">
-        <h:form id="rulesTreeViewForm">
-<<<<<<< HEAD
-            <h:panelGrid rendered="#{studio.currentProject != null}" id="rulesTreeView" columns="2" layout="block"
-            columnClasses="rules_tree_view_first_col,rules_tree_view_second_col" style="width: 100%">
-                 <h:selectOneMenu value="#{treeBean.currentView}" style="width: 100%">
-                     <f:selectItems value="#{treeBean.views}" />
-                     <f:ajax event="change" render=":rulesTree" />
-                 </h:selectOneMenu>
-                 <h:commandLink title="Recently visited tables" styleClass="imageButton"
-                          style="background:url('webresource/images/table_history.png')"
-                          onclick="sessionStorage.setItem(SHOW_HISTORY_ITEM,'true'); reloadLeft(); return false;" />
-=======
-            <h:panelGrid id="rulesTreeView" columns="2" layout="block" style="table-layout:fixed" >
-                <h:panelGroup rendered="#{studio.currentProject != null}">
-                    <h:selectOneMenu value="#{treeBean.currentView}">
-                        <f:selectItems value="#{treeBean.views}" />
-                        <f:ajax event="change" render=":rulesTree" />
-                    </h:selectOneMenu>
-                 </h:panelGroup>   
-                <h:panelGroup rendered="#{studio.currentProject != null}">
-                    <h:commandLink title="Recently visited tables" styleClass="imageButton"
-                        style="background:url('webresource/images/table_history.png'); border: 0; background-color: transparent !important"
-                        onclick="sessionStorage.setItem(SHOW_HISTORY_ITEM,'true'); reloadLeft(); return false;" />
-                </h:panelGroup>
->>>>>>> 7f175734
-            </h:panelGrid>
-        </h:form>
-    </ui:define>
-
-    <ui:define name="workspace">
-        <rich:tree id="rulesTree" styleClass="tree" value="#{treeBean.tree}" var="node" nodeType="#{node.type}"
-            toggleType="client" nodeClass="#{node.active ? '' : 'treeNodeInactive'}">
-            <rich:treeNode type="folder"
-                iconCollapsed="#{node.state == 1 ? 'webresource/images/tree/folder-error.png' : 'webresource/images/tree/folder.png'}"
-                iconExpanded="#{node.state == 1 ? 'webresource/images/tree/folder-error.png' : 'webresource/images/tree/folder.png'}">
-                <h:outputText value="#{node.name}" />
-            </rich:treeNode>
-            <rich:treeNode type="workbook"
-                iconCollapsed="#{node.state == 1 ? 'webresource/images/excel-workbook-error.png' : 'webresource/images/excel.png'}"
-                iconExpanded="#{node.state == 1 ? 'webresource/images/excel-workbook-error.png' : 'webresource/images/excel.png'}">
-                <h:outputText value="#{node.name}" />
-            </rich:treeNode>
-            <rich:treeNode type="worksheet"
-                iconCollapsed="#{node.state == 1 ? 'webresource/images/worksheet-error.png' : 'webresource/images/worksheet.gif'}"
-                iconExpanded="#{node.state == 1 ? 'webresource/images/worksheet-error.png' : 'webresource/images/worksheet.gif'}">
-                <h:outputText value="#{node.name}" />
-            </rich:treeNode>
-            <rich:treeNode type="problem" onclick="changeNode(event, '#{node.url}')">
-                <h:outputLink value="#{node.url}" title="#{node.title}">
-                    <h:outputText value="#{node.name}" />
-                </h:outputLink>
-            </rich:treeNode>
-            <rich:treeNode type="table.xls.dt" onclick="changeNode(event, '#{node.url}')"
-                iconCollapsed="#{node.state == 1 ? 'webresource/images/dt3-error.png' : (node.state == 2 ? 'webresource/images/dt3-check.png' : 'webresource/images/dt3.png')}"
-                iconExpanded="#{node.state == 1 ? 'webresource/images/dt3-error.png' : (node.state == 2 ? 'webresource/images/dt3-check.png' : 'webresource/images/dt3.png')}"
-                iconLeaf="#{node.state == 1 ? 'webresource/images/dt3-error.png' : (node.state == 2 ? 'webresource/images/dt3-check.png' : 'webresource/images/dt3.png')}">
-                <h:outputLink value="#{node.url}" title="#{node.title}">
-                    <h:outputText value="#{node.name}" />
-                </h:outputLink>
-            </rich:treeNode>
-            <rich:treeNode type="table.xls.spreadsheet" onclick="changeNode(event, '#{node.url}')"
-                iconCollapsed="#{node.state == 1 ? 'webresource/images/spreadsheet-error.gif' : 'webresource/images/spreadsheet.gif'}"
-                iconExpanded="#{node.state == 1 ? 'webresource/images/spreadsheet-error.gif' : 'webresource/images/spreadsheet.gif'}"
-                iconLeaf="#{node.state == 1 ? 'webresource/images/spreadsheet-error.gif' : 'webresource/images/spreadsheet.gif'}">
-                <h:outputLink value="#{node.url}" title="#{node.title}">
-                    <h:outputText value="#{node.name}" />
-                </h:outputLink>
-            </rich:treeNode>
-            <rich:treeNode type="table.xls.tbasic" onclick="changeNode(event, '#{node.url}')"
-                iconCollapsed="#{node.state == 1 ? 'webresource/images/tbasic-error.gif' : (node.state == 2 ? 'webresource/images/tbasic-check.gif' : 'webresource/images/tbasic.gif')}"
-                iconExpanded="#{node.state == 1 ? 'webresource/images/tbasic-error.gif' : (node.state == 2 ? 'webresource/images/tbasic-check.gif' : 'webresource/images/tbasic.gif')}"
-                iconLeaf="#{node.state == 1 ? 'webresource/images/tbasic-error.gif' : (node.state == 2 ? 'webresource/images/tbasic-check.gif' : 'webresource/images/tbasic.gif')}">
-                <h:outputLink value="#{node.url}" title="#{node.title}">
-                    <h:outputText value="#{node.name}" />
-                </h:outputLink>
-            </rich:treeNode>
-            <rich:treeNode type="table.xls.columnmatch" onclick="changeNode(event, '#{node.url}')"
-                iconCollapsed="#{node.state == 1 ? 'webresource/images/cmatch-error.gif' : (node.state == 2 ? 'webresource/images/cmatch-check.gif' : 'webresource/images/cmatch.gif')}"
-                iconExpanded="#{node.state == 1 ? 'webresource/images/cmatch-error.gif' : (node.state == 2 ? 'webresource/images/cmatch-check.gif' : 'webresource/images/cmatch.gif')}"
-                iconLeaf="#{node.state == 1 ? 'webresource/images/cmatch-error.gif' : (node.state == 2 ? 'webresource/images/cmatch-check.gif' : 'webresource/images/cmatch.gif')}">
-                <h:outputLink value="#{node.url}" title="#{node.title}">
-                    <h:outputText value="#{node.name}" />
-                </h:outputLink>
-            </rich:treeNode>
-            <rich:treeNode type="table.xls.data" onclick="changeNode(event, '#{node.url}')"
-                iconCollapsed="#{node.state == 1 ? 'webresource/images/data-error.png' : 'webresource/images/data.gif'}"
-                iconExpanded="#{node.state == 1 ? 'webresource/images/data-error.png' : 'webresource/images/data.gif'}"
-                iconLeaf="#{node.state == 1 ? 'webresource/images/data-error.png' : 'webresource/images/data.gif'}">
-                <h:outputLink value="#{node.url}" title="#{node.title}">
-                    <h:outputText value="#{node.name}" />
-                </h:outputLink>
-            </rich:treeNode>
-            <rich:treeNode type="table.xls.datatype" onclick="changeNode(event, '#{node.url}')"
-                iconCollapsed="#{node.state == 1 ? 'webresource/images/dataobject-error.png' : 'webresource/images/dataobject.gif'}"
-                iconExpanded="#{node.state == 1 ? 'webresource/images/dataobject-error.png' : 'webresource/images/dataobject.gif'}"
-                iconLeaf="#{node.state == 1 ? 'webresource/images/dataobject-error.png' : 'webresource/images/dataobject.gif'}">
-                <h:outputLink value="#{node.url}" title="#{node.title}">
-                    <h:outputText value="#{node.name}" />
-                </h:outputLink>
-            </rich:treeNode>
-            <rich:treeNode type="table.xls.environment" onclick="changeNode(event, '#{node.url}')"
-                iconLeaf="#{node.state == 1 ? 'webresource/images/config_obj-error.png' : 'webresource/images/config_obj.gif'}">
-                <h:outputLink value="#{node.url}" title="#{node.title}">
-                    <h:outputText value="#{node.name}" />
-                </h:outputLink>
-            </rich:treeNode>
-            <rich:treeNode type="table.xls.method" onclick="changeNode(event, '#{node.url}')"
-                iconCollapsed="#{node.state == 1 ? 'webresource/images/method-error.png' : 'webresource/images/method.gif'}"
-                iconExpanded="#{node.state == 1 ? 'webresource/images/method-error.png' : 'webresource/images/method.gif'}"
-                iconLeaf="#{node.state == 1 ? 'webresource/images/method-error.png' : 'webresource/images/method.gif'}">
-                <h:outputLink value="#{node.url}" title="#{node.title}">
-                    <h:outputText value="#{node.name}" />
-                </h:outputLink>
-            </rich:treeNode>
-            <rich:treeNode type="table.xls.test.method" onclick="changeNode(event, '#{node.url}')"
-                iconCollapsed="#{node.state == 1 ? 'webresource/images/test_ok-error.gif' : 'webresource/images/test_ok.gif'}"
-                iconExpanded="#{node.state == 1 ? 'webresource/images/test_ok-error.gif' : 'webresource/images/test_ok.gif'}"
-                iconLeaf="#{node.state == 1 ? 'webresource/images/test_ok-error.gif' : 'webresource/images/test_ok.gif'}">
-                <h:outputLink value="#{node.url}" title="#{node.title}">
-                    <h:outputText value="#{node.name}" />
-                </h:outputLink>
-            </rich:treeNode>
-            <rich:treeNode type="table.xls.run.method" onclick="changeNode(event, '#{node.url}')"
-                iconCollapsed="#{node.state == 1 ? 'webresource/images/test-error.png' : 'webresource/images/run.gif'}"
-                iconExpanded="#{node.state == 1 ? 'webresource/images/test-error.png' : 'webresource/images/run.gif'}"
-                iconLeaf="#{node.state == 1 ? 'webresource/images/test-error.png' : 'webresource/images/run.gif'}">
-                <h:outputLink value="#{node.url}" title="#{node.title}">
-                    <h:outputText value="#{node.name}" />
-                </h:outputLink>
-            </rich:treeNode>
-            <rich:treeNode type="table.xls.properties" onclick="changeNode(event, '#{node.url}')"
-                iconLeaf="#{node.state == 1 ? 'webresource/images/data-error.png' : 'webresource/images/data.gif'}">
-                <h:outputLink value="#{node.url}" title="#{node.title}">
-                    <h:outputText value="#{node.name}" />
-                </h:outputLink>
-            </rich:treeNode>
-            <rich:treeNode type="table.xls.other" onclick="changeNode(event, '#{node.url}')">
-                <h:outputLink value="#{node.url}" title="#{node.title}">
-                    <h:outputText value="#{node.name}" />
-                </h:outputLink>
-            </rich:treeNode>
-        </rich:tree>
-
-        <script>
-            openTreeNode();
-            
-            function changeNode(event, url) {
-                event = event || window.event
-                var target = event.target || event.srcElement
-
-                // ensure that we didn't click on "a href" element
-                if (target.nodeName != 'A') {
-                    goTo(url);
-                };
-            }
-        </script>
-
-    </ui:define>
-
-</ui:composition>
+<?xml version="1.0" encoding="UTF-8"?>
+<ui:composition
+    xmlns:ui="http://java.sun.com/jsf/facelets"
+    xmlns:f="http://java.sun.com/jsf/core"
+    xmlns:h="http://java.sun.com/jsf/html"
+    xmlns:rich="http://richfaces.org/rich"
+    template="/pages/layout/view.xhtml"
+    xmlns:a4j="http://richfaces.org/a4j">
+
+   <ui:define name="toolbar">
+        <h:form id="rulesTreeViewForm">
+            <h:panelGrid rendered="#{studio.currentProject != null}" id="rulesTreeView" columns="2" layout="block"
+            columnClasses="rules_tree_view_first_col,rules_tree_view_second_col" style="width: 100%">
+                 <h:selectOneMenu value="#{treeBean.currentView}" style="width: 100%">
+                     <f:selectItems value="#{treeBean.views}" />
+                     <f:ajax event="change" render=":rulesTree" />
+                 </h:selectOneMenu>
+                    <h:commandLink title="Recently visited tables" styleClass="imageButton"
+                        style="background:url('webresource/images/table_history.png'); border: 0; background-color: transparent !important"
+                        onclick="sessionStorage.setItem(SHOW_HISTORY_ITEM,'true'); reloadLeft(); return false;" />
+            </h:panelGrid>
+        </h:form>
+    </ui:define>
+
+    <ui:define name="workspace">
+        <rich:tree id="rulesTree" styleClass="tree" value="#{treeBean.tree}" var="node" nodeType="#{node.type}"
+            toggleType="client" nodeClass="#{node.active ? '' : 'treeNodeInactive'}">
+            <rich:treeNode type="folder"
+                iconCollapsed="#{node.state == 1 ? 'webresource/images/tree/folder-error.png' : 'webresource/images/tree/folder.png'}"
+                iconExpanded="#{node.state == 1 ? 'webresource/images/tree/folder-error.png' : 'webresource/images/tree/folder.png'}">
+                <h:outputText value="#{node.name}" />
+            </rich:treeNode>
+            <rich:treeNode type="workbook"
+                iconCollapsed="#{node.state == 1 ? 'webresource/images/excel-workbook-error.png' : 'webresource/images/excel.png'}"
+                iconExpanded="#{node.state == 1 ? 'webresource/images/excel-workbook-error.png' : 'webresource/images/excel.png'}">
+                <h:outputText value="#{node.name}" />
+            </rich:treeNode>
+            <rich:treeNode type="worksheet"
+                iconCollapsed="#{node.state == 1 ? 'webresource/images/worksheet-error.png' : 'webresource/images/worksheet.gif'}"
+                iconExpanded="#{node.state == 1 ? 'webresource/images/worksheet-error.png' : 'webresource/images/worksheet.gif'}">
+                <h:outputText value="#{node.name}" />
+            </rich:treeNode>
+            <rich:treeNode type="problem" onclick="changeNode(event, '#{node.url}')">
+                <h:outputLink value="#{node.url}" title="#{node.title}">
+                    <h:outputText value="#{node.name}" />
+                </h:outputLink>
+            </rich:treeNode>
+            <rich:treeNode type="table.xls.dt" onclick="changeNode(event, '#{node.url}')"
+                iconCollapsed="#{node.state == 1 ? 'webresource/images/dt3-error.png' : (node.state == 2 ? 'webresource/images/dt3-check.png' : 'webresource/images/dt3.png')}"
+                iconExpanded="#{node.state == 1 ? 'webresource/images/dt3-error.png' : (node.state == 2 ? 'webresource/images/dt3-check.png' : 'webresource/images/dt3.png')}"
+                iconLeaf="#{node.state == 1 ? 'webresource/images/dt3-error.png' : (node.state == 2 ? 'webresource/images/dt3-check.png' : 'webresource/images/dt3.png')}">
+                <h:outputLink value="#{node.url}" title="#{node.title}">
+                    <h:outputText value="#{node.name}" />
+                </h:outputLink>
+            </rich:treeNode>
+            <rich:treeNode type="table.xls.spreadsheet" onclick="changeNode(event, '#{node.url}')"
+                iconCollapsed="#{node.state == 1 ? 'webresource/images/spreadsheet-error.gif' : 'webresource/images/spreadsheet.gif'}"
+                iconExpanded="#{node.state == 1 ? 'webresource/images/spreadsheet-error.gif' : 'webresource/images/spreadsheet.gif'}"
+                iconLeaf="#{node.state == 1 ? 'webresource/images/spreadsheet-error.gif' : 'webresource/images/spreadsheet.gif'}">
+                <h:outputLink value="#{node.url}" title="#{node.title}">
+                    <h:outputText value="#{node.name}" />
+                </h:outputLink>
+            </rich:treeNode>
+            <rich:treeNode type="table.xls.tbasic" onclick="changeNode(event, '#{node.url}')"
+                iconCollapsed="#{node.state == 1 ? 'webresource/images/tbasic-error.gif' : (node.state == 2 ? 'webresource/images/tbasic-check.gif' : 'webresource/images/tbasic.gif')}"
+                iconExpanded="#{node.state == 1 ? 'webresource/images/tbasic-error.gif' : (node.state == 2 ? 'webresource/images/tbasic-check.gif' : 'webresource/images/tbasic.gif')}"
+                iconLeaf="#{node.state == 1 ? 'webresource/images/tbasic-error.gif' : (node.state == 2 ? 'webresource/images/tbasic-check.gif' : 'webresource/images/tbasic.gif')}">
+                <h:outputLink value="#{node.url}" title="#{node.title}">
+                    <h:outputText value="#{node.name}" />
+                </h:outputLink>
+            </rich:treeNode>
+            <rich:treeNode type="table.xls.columnmatch" onclick="changeNode(event, '#{node.url}')"
+                iconCollapsed="#{node.state == 1 ? 'webresource/images/cmatch-error.gif' : (node.state == 2 ? 'webresource/images/cmatch-check.gif' : 'webresource/images/cmatch.gif')}"
+                iconExpanded="#{node.state == 1 ? 'webresource/images/cmatch-error.gif' : (node.state == 2 ? 'webresource/images/cmatch-check.gif' : 'webresource/images/cmatch.gif')}"
+                iconLeaf="#{node.state == 1 ? 'webresource/images/cmatch-error.gif' : (node.state == 2 ? 'webresource/images/cmatch-check.gif' : 'webresource/images/cmatch.gif')}">
+                <h:outputLink value="#{node.url}" title="#{node.title}">
+                    <h:outputText value="#{node.name}" />
+                </h:outputLink>
+            </rich:treeNode>
+            <rich:treeNode type="table.xls.data" onclick="changeNode(event, '#{node.url}')"
+                iconCollapsed="#{node.state == 1 ? 'webresource/images/data-error.png' : 'webresource/images/data.gif'}"
+                iconExpanded="#{node.state == 1 ? 'webresource/images/data-error.png' : 'webresource/images/data.gif'}"
+                iconLeaf="#{node.state == 1 ? 'webresource/images/data-error.png' : 'webresource/images/data.gif'}">
+                <h:outputLink value="#{node.url}" title="#{node.title}">
+                    <h:outputText value="#{node.name}" />
+                </h:outputLink>
+            </rich:treeNode>
+            <rich:treeNode type="table.xls.datatype" onclick="changeNode(event, '#{node.url}')"
+                iconCollapsed="#{node.state == 1 ? 'webresource/images/dataobject-error.png' : 'webresource/images/dataobject.gif'}"
+                iconExpanded="#{node.state == 1 ? 'webresource/images/dataobject-error.png' : 'webresource/images/dataobject.gif'}"
+                iconLeaf="#{node.state == 1 ? 'webresource/images/dataobject-error.png' : 'webresource/images/dataobject.gif'}">
+                <h:outputLink value="#{node.url}" title="#{node.title}">
+                    <h:outputText value="#{node.name}" />
+                </h:outputLink>
+            </rich:treeNode>
+            <rich:treeNode type="table.xls.environment" onclick="changeNode(event, '#{node.url}')"
+                iconLeaf="#{node.state == 1 ? 'webresource/images/config_obj-error.png' : 'webresource/images/config_obj.gif'}">
+                <h:outputLink value="#{node.url}" title="#{node.title}">
+                    <h:outputText value="#{node.name}" />
+                </h:outputLink>
+            </rich:treeNode>
+            <rich:treeNode type="table.xls.method" onclick="changeNode(event, '#{node.url}')"
+                iconCollapsed="#{node.state == 1 ? 'webresource/images/method-error.png' : 'webresource/images/method.gif'}"
+                iconExpanded="#{node.state == 1 ? 'webresource/images/method-error.png' : 'webresource/images/method.gif'}"
+                iconLeaf="#{node.state == 1 ? 'webresource/images/method-error.png' : 'webresource/images/method.gif'}">
+                <h:outputLink value="#{node.url}" title="#{node.title}">
+                    <h:outputText value="#{node.name}" />
+                </h:outputLink>
+            </rich:treeNode>
+            <rich:treeNode type="table.xls.test.method" onclick="changeNode(event, '#{node.url}')"
+                iconCollapsed="#{node.state == 1 ? 'webresource/images/test_ok-error.gif' : 'webresource/images/test_ok.gif'}"
+                iconExpanded="#{node.state == 1 ? 'webresource/images/test_ok-error.gif' : 'webresource/images/test_ok.gif'}"
+                iconLeaf="#{node.state == 1 ? 'webresource/images/test_ok-error.gif' : 'webresource/images/test_ok.gif'}">
+                <h:outputLink value="#{node.url}" title="#{node.title}">
+                    <h:outputText value="#{node.name}" />
+                </h:outputLink>
+            </rich:treeNode>
+            <rich:treeNode type="table.xls.run.method" onclick="changeNode(event, '#{node.url}')"
+                iconCollapsed="#{node.state == 1 ? 'webresource/images/test-error.png' : 'webresource/images/run.gif'}"
+                iconExpanded="#{node.state == 1 ? 'webresource/images/test-error.png' : 'webresource/images/run.gif'}"
+                iconLeaf="#{node.state == 1 ? 'webresource/images/test-error.png' : 'webresource/images/run.gif'}">
+                <h:outputLink value="#{node.url}" title="#{node.title}">
+                    <h:outputText value="#{node.name}" />
+                </h:outputLink>
+            </rich:treeNode>
+            <rich:treeNode type="table.xls.properties" onclick="changeNode(event, '#{node.url}')"
+                iconLeaf="#{node.state == 1 ? 'webresource/images/data-error.png' : 'webresource/images/data.gif'}">
+                <h:outputLink value="#{node.url}" title="#{node.title}">
+                    <h:outputText value="#{node.name}" />
+                </h:outputLink>
+            </rich:treeNode>
+            <rich:treeNode type="table.xls.other" onclick="changeNode(event, '#{node.url}')">
+                <h:outputLink value="#{node.url}" title="#{node.title}">
+                    <h:outputText value="#{node.name}" />
+                </h:outputLink>
+            </rich:treeNode>
+        </rich:tree>
+
+        <script>
+            openTreeNode();
+            
+            function changeNode(event, url) {
+                event = event || window.event
+                var target = event.target || event.srcElement
+
+                // ensure that we didn't click on "a href" element
+                if (target.nodeName != 'A') {
+                    goTo(url);
+                };
+            }
+        </script>
+
+    </ui:define>
+
+</ui:composition>