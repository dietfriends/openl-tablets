--- conflicted
+++ resolved
@@ -1,249 +1,245 @@
-package org.openl.rules.webstudio.web.tableeditor;
-
-import java.util.ArrayList;
-import java.util.Arrays;
-import java.util.Collection;
-import java.util.HashSet;
-import java.util.LinkedHashMap;
-import java.util.List;
-import java.util.Map;
-import java.util.Set;
-import java.util.TreeSet;
-
-import javax.faces.bean.ManagedBean;
-import javax.faces.bean.ViewScoped;
-import javax.faces.model.SelectItem;
-
-import org.apache.commons.lang.ArrayUtils;
-import org.apache.commons.lang.ObjectUtils;
-import org.openl.commons.web.jsf.FacesUtils;
-import org.openl.rules.table.ILogicalTable;
-import org.openl.rules.table.IOpenLTable;
-import org.openl.rules.table.properties.ITableProperties;
-import org.openl.rules.table.properties.def.TablePropertyDefinition;
-import org.openl.rules.table.properties.def.TablePropertyDefinitionUtils;
-import org.openl.rules.table.properties.inherit.InheritanceLevel;
-import org.openl.rules.tableeditor.model.TableEditorModel;
-import org.openl.rules.tableeditor.renderkit.TableProperty;
-import org.openl.rules.tableeditor.util.Constants;
-import org.openl.rules.ui.ProjectModel;
-import org.openl.rules.ui.WebStudio;
-import org.openl.rules.validation.properties.dimentional.DispatcherTablesBuilder;
-import org.openl.rules.webstudio.web.util.WebStudioUtils;
-import org.openl.util.StringTool;
-
-@ManagedBean
-@ViewScoped
-public class TablePropertiesBean {
-    private IOpenLTable table;
-    private ITableProperties props;
-    private List<PropertyRow> propertyRows;
-    private Map<String, List<TableProperty>> groups;
-    private Set<String> propsToRemove = new HashSet<String>();
-
-    private String newTableUri;
-    private String propertyToAdd;
-
-    public TablePropertiesBean() {
-        WebStudio studio = WebStudioUtils.getWebStudio();
-
-        String uri = FacesUtils.getRequestParameter(Constants.REQUEST_PARAM_URI);
-        table = studio.getModel().getTable(uri);
-
-        if (table == null) {
-            uri = studio.getTableUri();
-            table = studio.getModel().getTable(uri);
-        }
-
-        if (isShowProperties()) {
-            this.props = table.getProperties();
-            initPropertyGroups();
-        }
-    }
-
-    public void initPropertyGroups() {
-        groups = new LinkedHashMap<String, List<TableProperty>>();
-        TablePropertyDefinition[] propDefinitions = TablePropertyDefinitionUtils
-                .getDefaultDefinitionsForTable(table.getType());
-
-        for (TablePropertyDefinition propDefinition : propDefinitions) {
-            Object value = props.getPropertyValue(propDefinition.getName());
-            if (value != null) {
-                InheritanceLevel inheritanceLevel = props.getPropertyLevelDefinedOn(propDefinition.getName());
-
-                TableProperty prop = new TableProperty(propDefinition);
-                prop.setValue(value);
-                prop.setInheritanceLevel(inheritanceLevel);
-                if (InheritanceLevel.MODULE.equals(inheritanceLevel)
-                        || InheritanceLevel.CATEGORY.equals(inheritanceLevel)) {
-                    prop.setInheritedTableUri(getProprtiesTableUri(inheritanceLevel));
-                }
-
-                storeProperty(prop);
-            }
-        }
-    }
-
-    private void storeProperty(TableProperty prop) {
-        String group = prop.getGroup();
-        List<TableProperty> groupList = groups.get(group);
-        if (groupList == null) {
-            groupList = new ArrayList<TableProperty>();
-            groups.put(group, groupList);
-        }
-        if (!groupList.contains(prop)) {
-            groupList.add(prop);
-        }
-    }
-
-    private void removeProperty(TableProperty prop) {
-        String group = prop.getGroup();
-        List<TableProperty> groupList = groups.get(group);
-        if (groupList != null) {
-            groupList.remove(prop);
-        }
-        if (groupList.isEmpty()) {
-            groups.remove(group);
-        }
-    }
-
-    public List<PropertyRow> getPropertyRows() {
-        propertyRows = new ArrayList<PropertyRow>();
-
-        for (String group : groups.keySet()) {
-            propertyRows.add(new PropertyRow(PropertyRowType.GROUP, group));
-            for (TableProperty prop : groups.get(group)) {
-                propertyRows.add(new PropertyRow(PropertyRowType.PROPERTY, prop));
-            }
-        }
-
-        return propertyRows;
-    }
-
-    public boolean isEditable() {
-        ProjectModel projectModel = WebStudioUtils.getProjectModel();
-
-        boolean isDispatcherValidationNode = table.getTechnicalName().startsWith(
-                DispatcherTablesBuilder.DEFAULT_DISPATCHER_TABLE_NAME);
-
-        return projectModel.isEditable() && !isDispatcherValidationNode;
-    }
-
-    private String getProprtiesTableUri(InheritanceLevel inheritanceLevel) {
-        String uri = null;
-        ILogicalTable propertiesTable = props.getInheritedPropertiesTable(inheritanceLevel);
-        if (propertiesTable != null) {
-            String tableUri = propertiesTable.getSource().getUri();
-            uri = StringTool.encodeURL(tableUri);
-        }
-        return uri;
-    }
-
-    public boolean isShowProperties() {
-        return table.isCanContainProperties();
-    }
-
-    public String getNewTableUri() {
-        return newTableUri;
-    }
-
-    public void setNewTableUri(String newTableUri) {
-        this.newTableUri = newTableUri;
-    }
-
-    public List<SelectItem> getPropertiesToAdd() {
-        List<SelectItem> propertiesToAdd = new ArrayList<SelectItem>();
-        TablePropertyDefinition[] propDefinitions = TablePropertyDefinitionUtils
-                .getDefaultDefinitionsForTable(table.getType(), InheritanceLevel.TABLE, true);
-        Collection<String> currentProps = new TreeSet<String>();
-        for (PropertyRow row : propertyRows) {
-            if (row.getType().equals(PropertyRowType.PROPERTY)) {
-                currentProps.add(((TableProperty) row.getData()).getName());
-            }
-        }
-
-        for (TablePropertyDefinition propDefinition : propDefinitions) {
-            String propName = propDefinition.getName();
-            if (!currentProps.contains(propName)
-                    && !"version".equals(propName)) {
-                propertiesToAdd.add(new SelectItem(propName, propDefinition.getDisplayName()));
-            }
-        }
-        return propertiesToAdd;
-    }
-
-    public String getPropertyToAdd() {
-        return propertyToAdd;
-    }
-
-    public void setPropertyToAdd(String propertyToAdd) {
-        this.propertyToAdd = propertyToAdd;
-    }
-
-    public void addNew() {
-        TablePropertyDefinition propDefinition = TablePropertyDefinitionUtils.getPropertyByName(propertyToAdd);
-        storeProperty(new TableProperty(propDefinition));
-        propsToRemove.remove(propertyToAdd);
-    }
-
-    public void remove(TableProperty prop) {
-        removeProperty(prop);
-        propsToRemove.add(prop.getName());
-    }
-
-    public void save() throws Exception {
-        WebStudio studio = WebStudioUtils.getWebStudio();
-        ProjectModel model = studio.getModel();
-        TableEditorModel tableEditorModel = model.getTableEditorModel(table);
-        boolean toSave = false;
-
-        for (PropertyRow row : propertyRows) {
-            if (row.getType().equals(PropertyRowType.PROPERTY)) {
-                TableProperty property = (TableProperty) row.getData();
-                String name = property.getName();
-                Object newValue = property.getValue();
-                Object oldValue = props.getPropertyValue(name);
-                boolean enumArray = property.isEnumArray();
-                if ((enumArray && !Arrays.equals((Enum<?>[]) oldValue, (Enum<?>[]) newValue))
-                        || (!enumArray && ObjectUtils.notEqual(oldValue, newValue))) {
-                    tableEditorModel.setProperty(name,
-                            newValue.getClass().isArray() && ArrayUtils.getLength(newValue) == 0 ? null : newValue);
-                    toSave = true;
-                }
-            }
-        }
-
-        for (String propToRemove : propsToRemove) {
-            tableEditorModel.removeProperty(propToRemove);
-            toSave = true;
-        }
-
-        if (toSave) {
-<<<<<<< HEAD
-            EditHelper.updateSystemProperties(table, tableEditorModel,
-                    WebStudioUtils.getWebStudio().getSystemConfigManager().getStringProperty("user.mode"));
-=======
-            if (studio.isUpdateSystemProperties()) {
-                EditHelper.updateSystemProperties(table, tableEditorModel);
-            }
->>>>>>> dcd411c5
-            this.newTableUri = tableEditorModel.save();
-            studio.rebuildModel();
-        }
-    }
-
-    /*for (Constraint constraint : constraints.getAll()) {
-        if (constraint instanceof LessThanConstraint || constraint instanceof MoreThanConstraint) {
-            String validator = constraint instanceof LessThanConstraint ? "lessThan" : "moreThan";
-            String compareToField = (String) constraint.getParams()[0];
-            String compareToFieldId = "_" + id.replaceFirst(prop.getName() + "(?=$)", compareToField);
-            TableProperty compareToProperty = getProperty(compareToField);
-            String compareToPropertyDisplayName = compareToProperty == null ? "" : compareToProperty
-                    .getDisplayName();
-            result.append(renderJSBody("new Validation('_" + id + "', '" + validator
-                    + "', 'blur', {compareToFieldId:'" + compareToFieldId + "',messageParams:'"
-                    + compareToPropertyDisplayName + "'})"));
-        }
-    }*/
-
-}
+package org.openl.rules.webstudio.web.tableeditor;
+
+import java.util.ArrayList;
+import java.util.Arrays;
+import java.util.Collection;
+import java.util.HashSet;
+import java.util.LinkedHashMap;
+import java.util.List;
+import java.util.Map;
+import java.util.Set;
+import java.util.TreeSet;
+
+import javax.faces.bean.ManagedBean;
+import javax.faces.bean.ViewScoped;
+import javax.faces.model.SelectItem;
+
+import org.apache.commons.lang.ArrayUtils;
+import org.apache.commons.lang.ObjectUtils;
+import org.openl.commons.web.jsf.FacesUtils;
+import org.openl.rules.table.ILogicalTable;
+import org.openl.rules.table.IOpenLTable;
+import org.openl.rules.table.properties.ITableProperties;
+import org.openl.rules.table.properties.def.TablePropertyDefinition;
+import org.openl.rules.table.properties.def.TablePropertyDefinitionUtils;
+import org.openl.rules.table.properties.inherit.InheritanceLevel;
+import org.openl.rules.tableeditor.model.TableEditorModel;
+import org.openl.rules.tableeditor.renderkit.TableProperty;
+import org.openl.rules.tableeditor.util.Constants;
+import org.openl.rules.ui.ProjectModel;
+import org.openl.rules.ui.WebStudio;
+import org.openl.rules.validation.properties.dimentional.DispatcherTablesBuilder;
+import org.openl.rules.webstudio.web.util.WebStudioUtils;
+import org.openl.util.StringTool;
+
+@ManagedBean
+@ViewScoped
+public class TablePropertiesBean {
+    private IOpenLTable table;
+    private ITableProperties props;
+    private List<PropertyRow> propertyRows;
+    private Map<String, List<TableProperty>> groups;
+    private Set<String> propsToRemove = new HashSet<String>();
+
+    private String newTableUri;
+    private String propertyToAdd;
+
+    public TablePropertiesBean() {
+        WebStudio studio = WebStudioUtils.getWebStudio();
+
+        String uri = FacesUtils.getRequestParameter(Constants.REQUEST_PARAM_URI);
+        table = studio.getModel().getTable(uri);
+
+        if (table == null) {
+            uri = studio.getTableUri();
+            table = studio.getModel().getTable(uri);
+        }
+
+        if (isShowProperties()) {
+            this.props = table.getProperties();
+            initPropertyGroups();
+        }
+    }
+
+    public void initPropertyGroups() {
+        groups = new LinkedHashMap<String, List<TableProperty>>();
+        TablePropertyDefinition[] propDefinitions = TablePropertyDefinitionUtils
+                .getDefaultDefinitionsForTable(table.getType());
+
+        for (TablePropertyDefinition propDefinition : propDefinitions) {
+            Object value = props.getPropertyValue(propDefinition.getName());
+            if (value != null) {
+                InheritanceLevel inheritanceLevel = props.getPropertyLevelDefinedOn(propDefinition.getName());
+
+                TableProperty prop = new TableProperty(propDefinition);
+                prop.setValue(value);
+                prop.setInheritanceLevel(inheritanceLevel);
+                if (InheritanceLevel.MODULE.equals(inheritanceLevel)
+                        || InheritanceLevel.CATEGORY.equals(inheritanceLevel)) {
+                    prop.setInheritedTableUri(getProprtiesTableUri(inheritanceLevel));
+                }
+
+                storeProperty(prop);
+            }
+        }
+    }
+
+    private void storeProperty(TableProperty prop) {
+        String group = prop.getGroup();
+        List<TableProperty> groupList = groups.get(group);
+        if (groupList == null) {
+            groupList = new ArrayList<TableProperty>();
+            groups.put(group, groupList);
+        }
+        if (!groupList.contains(prop)) {
+            groupList.add(prop);
+        }
+    }
+
+    private void removeProperty(TableProperty prop) {
+        String group = prop.getGroup();
+        List<TableProperty> groupList = groups.get(group);
+        if (groupList != null) {
+            groupList.remove(prop);
+        }
+        if (groupList.isEmpty()) {
+            groups.remove(group);
+        }
+    }
+
+    public List<PropertyRow> getPropertyRows() {
+        propertyRows = new ArrayList<PropertyRow>();
+
+        for (String group : groups.keySet()) {
+            propertyRows.add(new PropertyRow(PropertyRowType.GROUP, group));
+            for (TableProperty prop : groups.get(group)) {
+                propertyRows.add(new PropertyRow(PropertyRowType.PROPERTY, prop));
+            }
+        }
+
+        return propertyRows;
+    }
+
+    public boolean isEditable() {
+        ProjectModel projectModel = WebStudioUtils.getProjectModel();
+
+        boolean isDispatcherValidationNode = table.getTechnicalName().startsWith(
+                DispatcherTablesBuilder.DEFAULT_DISPATCHER_TABLE_NAME);
+
+        return projectModel.isEditable() && !isDispatcherValidationNode;
+    }
+
+    private String getProprtiesTableUri(InheritanceLevel inheritanceLevel) {
+        String uri = null;
+        ILogicalTable propertiesTable = props.getInheritedPropertiesTable(inheritanceLevel);
+        if (propertiesTable != null) {
+            String tableUri = propertiesTable.getSource().getUri();
+            uri = StringTool.encodeURL(tableUri);
+        }
+        return uri;
+    }
+
+    public boolean isShowProperties() {
+        return table.isCanContainProperties();
+    }
+
+    public String getNewTableUri() {
+        return newTableUri;
+    }
+
+    public void setNewTableUri(String newTableUri) {
+        this.newTableUri = newTableUri;
+    }
+
+    public List<SelectItem> getPropertiesToAdd() {
+        List<SelectItem> propertiesToAdd = new ArrayList<SelectItem>();
+        TablePropertyDefinition[] propDefinitions = TablePropertyDefinitionUtils
+                .getDefaultDefinitionsForTable(table.getType(), InheritanceLevel.TABLE, true);
+        Collection<String> currentProps = new TreeSet<String>();
+        for (PropertyRow row : propertyRows) {
+            if (row.getType().equals(PropertyRowType.PROPERTY)) {
+                currentProps.add(((TableProperty) row.getData()).getName());
+            }
+        }
+
+        for (TablePropertyDefinition propDefinition : propDefinitions) {
+            String propName = propDefinition.getName();
+            if (!currentProps.contains(propName)
+                    && !"version".equals(propName)) {
+                propertiesToAdd.add(new SelectItem(propName, propDefinition.getDisplayName()));
+            }
+        }
+        return propertiesToAdd;
+    }
+
+    public String getPropertyToAdd() {
+        return propertyToAdd;
+    }
+
+    public void setPropertyToAdd(String propertyToAdd) {
+        this.propertyToAdd = propertyToAdd;
+    }
+
+    public void addNew() {
+        TablePropertyDefinition propDefinition = TablePropertyDefinitionUtils.getPropertyByName(propertyToAdd);
+        storeProperty(new TableProperty(propDefinition));
+        propsToRemove.remove(propertyToAdd);
+    }
+
+    public void remove(TableProperty prop) {
+        removeProperty(prop);
+        propsToRemove.add(prop.getName());
+    }
+
+    public void save() throws Exception {
+        WebStudio studio = WebStudioUtils.getWebStudio();
+        ProjectModel model = studio.getModel();
+        TableEditorModel tableEditorModel = model.getTableEditorModel(table);
+        boolean toSave = false;
+
+        for (PropertyRow row : propertyRows) {
+            if (row.getType().equals(PropertyRowType.PROPERTY)) {
+                TableProperty property = (TableProperty) row.getData();
+                String name = property.getName();
+                Object newValue = property.getValue();
+                Object oldValue = props.getPropertyValue(name);
+                boolean enumArray = property.isEnumArray();
+                if ((enumArray && !Arrays.equals((Enum<?>[]) oldValue, (Enum<?>[]) newValue))
+                        || (!enumArray && ObjectUtils.notEqual(oldValue, newValue))) {
+                    tableEditorModel.setProperty(name,
+                            newValue.getClass().isArray() && ArrayUtils.getLength(newValue) == 0 ? null : newValue);
+                    toSave = true;
+                }
+            }
+        }
+
+        for (String propToRemove : propsToRemove) {
+            tableEditorModel.removeProperty(propToRemove);
+            toSave = true;
+        }
+
+        if (toSave) {
+            if (studio.isUpdateSystemProperties()) {
+                EditHelper.updateSystemProperties(table, tableEditorModel,
+                    WebStudioUtils.getWebStudio().getSystemConfigManager().getStringProperty("user.mode"));
+            }
+            this.newTableUri = tableEditorModel.save();
+            studio.rebuildModel();
+        }
+    }
+
+    /*for (Constraint constraint : constraints.getAll()) {
+        if (constraint instanceof LessThanConstraint || constraint instanceof MoreThanConstraint) {
+            String validator = constraint instanceof LessThanConstraint ? "lessThan" : "moreThan";
+            String compareToField = (String) constraint.getParams()[0];
+            String compareToFieldId = "_" + id.replaceFirst(prop.getName() + "(?=$)", compareToField);
+            TableProperty compareToProperty = getProperty(compareToField);
+            String compareToPropertyDisplayName = compareToProperty == null ? "" : compareToProperty
+                    .getDisplayName();
+            result.append(renderJSBody("new Validation('_" + id + "', '" + validator
+                    + "', 'blur', {compareToFieldId:'" + compareToFieldId + "',messageParams:'"
+                    + compareToPropertyDisplayName + "'})"));
+        }
+    }*/
+
+}