package org.openl.rules.webstudio.web.repository;

import static org.openl.rules.security.AccessManager.isGranted;
import static org.openl.rules.security.Privileges.PRIVILEGE_DELETE;

import org.apache.commons.io.FilenameUtils;
import org.apache.commons.io.IOUtils;
import org.apache.commons.lang.StringUtils;
import org.apache.commons.logging.Log;
import org.apache.commons.logging.LogFactory;

import org.openl.commons.web.jsf.FacesUtils;
import org.openl.commons.web.util.WebTool;
import org.openl.rules.common.ProjectException;
import org.openl.rules.common.ProjectVersion;
import org.openl.rules.common.PropertyException;
import org.openl.rules.common.RulesRepositoryArtefact;
import org.openl.rules.common.impl.CommonVersionImpl;
import org.openl.rules.project.abstraction.ADeploymentProject;
import org.openl.rules.project.abstraction.AProject;
import org.openl.rules.project.abstraction.AProjectArtefact;
import org.openl.rules.project.abstraction.AProjectFolder;
import org.openl.rules.project.abstraction.AProjectResource;
import org.openl.rules.project.abstraction.RulesProject;
import org.openl.rules.project.abstraction.UserWorkspaceProject;
import org.openl.rules.project.instantiation.ReloadType;
import org.openl.rules.repository.api.ArtefactProperties;
import org.openl.rules.ui.WebStudio;
import org.openl.rules.webstudio.util.NameChecker;
import org.openl.rules.webstudio.web.repository.tree.TreeNode;
import org.openl.rules.webstudio.web.repository.tree.TreeRepository;
import org.openl.rules.webstudio.web.repository.upload.ExcelFileProjectCreator;
import org.openl.rules.webstudio.web.repository.upload.ProjectUploader;
import org.openl.rules.webstudio.web.util.WebStudioUtils;
import org.openl.rules.webstudio.filter.RepositoryFileExtensionFilter;
import org.openl.rules.workspace.filter.PathFilter;
import org.openl.rules.workspace.uw.UserWorkspace;
import org.openl.rules.workspace.uw.impl.ProjectExportHelper;
import org.openl.util.filter.IFilter;
import org.richfaces.event.FileUploadEvent;
import org.richfaces.model.UploadedFile;

import java.io.File;
import java.io.FileInputStream;
import java.io.IOException;
import java.io.InputStream;
import java.util.ArrayList;
import java.util.Collection;
import java.util.Date;
import java.util.HashMap;
import java.util.LinkedHashMap;
import java.util.List;
import java.util.Map;

import javax.faces.bean.ManagedBean;
import javax.faces.bean.ManagedProperty;
import javax.faces.bean.ViewScoped;
import javax.faces.context.FacesContext;
import javax.faces.model.SelectItem;
import javax.servlet.http.HttpServletResponse;

/**
 * Repository tree controller. Used for retrieving data for repository tree and
 * performing repository actions.
 *
 * @author Aleh Bykhavets
 * @author Andrey Naumenko
 */
@ManagedBean
@ViewScoped
public class RepositoryTreeController {
    
    private static final Date SPECIAL_DATE = new Date(0);
    private final Log log = LogFactory.getLog(RepositoryTreeController.class);

    @ManagedProperty(value="#{repositoryTreeState}")
    private RepositoryTreeState repositoryTreeState;

    @ManagedProperty(value="#{rulesUserSession.userWorkspace}")
    private UserWorkspace userWorkspace;

    @ManagedProperty(value="#{repositoryArtefactPropsHolder}")
    private RepositoryArtefactPropsHolder repositoryArtefactPropsHolder;

    @ManagedProperty(value="#{zipFilter}")
    private PathFilter zipFilter;

    private WebStudio studio = WebStudioUtils.getWebStudio(true);

    private String projectName;
    private String newProjectTemplate;
    private String[] projectTemplates = { "SampleTemplate.xls" };
    private String folderName;
    private List<UploadedFile> uploadedFiles = new ArrayList<UploadedFile>();
    private String fileName;
    private String uploadFrom;
    private String newProjectName;
    private String version;
    private int major;
    private int minor;

    private String filterString;
    private boolean hideDeleted;

    public PathFilter getZipFilter() {
        return zipFilter;
    }

    public void setZipFilter(PathFilter zipFilter) {
        this.zipFilter = zipFilter;
    }

    /**
     * Adds new file to active node (project or folder).
     *
     * @return
     */
    public String addFile() {
        if (getLastUploadedFile() == null) {
            FacesUtils.addErrorMessage("Please select file to be uploaded.");
            return null;
        }
        if (StringUtils.isEmpty(fileName)) {
            FacesUtils.addErrorMessage("File name must not be empty.");
            return null;
        }
        String errorMessage = uploadAndAddFile();
        if (errorMessage == null) {
            resetStudioModel();
            FacesUtils.addInfoMessage("File was uploaded successfully.");
        } else {
            FacesUtils.addErrorMessage(errorMessage);
        }
        return null;
    }

    public String addFolder() {
        AProjectArtefact projectArtefact = repositoryTreeState.getSelectedNode().getData();
        String errorMessage = null;
        
        if (projectArtefact instanceof AProjectFolder) {
<<<<<<< HEAD
            if (NameChecker.checkName(folderName)) {
                AProjectFolder folder = (AProjectFolder) projectArtefact;
                try {
                    AProjectFolder addedFolder = folder.addFolder(folderName);
                    repositoryTreeState.addNodeToTree(repositoryTreeState.getSelectedNode(), addedFolder);
                    resetStudioModel();
                } catch (ProjectException e) {
                    log.error("Failed to create folder '" + folderName + "'.", e);
                    errorMessage = e.getMessage();
                }
            } else {
                errorMessage = "Folder name '" + folderName + "' is invalid. " + NameChecker.BAD_NAME_MSG;
=======
        	if(folderName != null && !folderName.isEmpty()){
	        	if (NameChecker.checkName(folderName)){
	            		if(!NameChecker.checkIsFolderPresent((AProjectFolder) projectArtefact, folderName)){     
			            	AProjectFolder folder = (AProjectFolder) projectArtefact;
			            	
			            	try {
			                    AProjectFolder addedFolder = folder.addFolder(folderName);
			                    repositoryTreeState.addNodeToTree(repositoryTreeState.getSelectedNode(), addedFolder);
			                    resetStudioModel();
			                } catch (ProjectException e) {
			                    LOG.error("Failed to create folder '" + folderName + "'.", e);
			                    errorMessage = e.getMessage();
			                }
	            		} else {
	            			errorMessage = "Folder name '" + folderName + "' is invalid. " + NameChecker.FOLDER_EXISTS;
	            		}
	            } else {
	                errorMessage = "Folder name '" + folderName + "' is invalid. " + NameChecker.BAD_NAME_MSG;
	            }
        	} else {
                errorMessage = "Folder name '" + folderName + "' is invalid. " + NameChecker.FOLDER_NAME_EMPTY;
>>>>>>> ef818244
            }
        }

        if (errorMessage != null) {
            FacesUtils.addErrorMessage("Failed to create folder.", errorMessage);
        }
        return null;
    }

    public String checkInProject() {
        try {
            repositoryTreeState.getSelectedProject().checkIn(major, minor);
            repositoryTreeState.refreshSelectedNode();
            resetStudioModel();
        } catch (ProjectException e) {
            String msg = e.getMessage();
            log.error(msg, e);
            FacesUtils.addErrorMessage(msg);
        }
        return null;
    }

    public String checkOutProject() {
        try {
            repositoryTreeState.getSelectedProject().checkOut();
            repositoryTreeState.refreshSelectedNode();
            resetStudioModel();
        } catch (ProjectException e) {
            String msg = "Failed to check out project.";
            log.error(msg, e);
            FacesUtils.addErrorMessage(msg, e.getMessage());
        }
        return null;
    }

    public String closeProject() {
        try {
            repositoryTreeState.getSelectedProject().close();
            repositoryTreeState.refreshSelectedNode();
            resetStudioModel();
        } catch (ProjectException e) {
            String msg = "Failed to close project.";
            log.error(msg, e);
            FacesUtils.addErrorMessage(msg, e.getMessage());
        }
        return null;
    }

    public String copyDeploymentProject() {
        String errorMessage = null;
        ADeploymentProject project;

        try {
            project = userWorkspace.getDDProject(projectName);
        } catch (ProjectException e) {
            log.error("Cannot obtain deployment project '" + projectName + "'.", e);
            FacesUtils.addErrorMessage(e.getMessage());
            return null;
        }

        if (project == null) {
            errorMessage = "No project is selected.";
        } else if (StringUtils.isBlank(newProjectName)) {
            errorMessage = "Project name is empty.";
        } else if (!NameChecker.checkName(newProjectName)) {
            errorMessage = "Project name '" + newProjectName + "' is invalid. " + NameChecker.BAD_NAME_MSG;
        } else if (userWorkspace.hasDDProject(newProjectName)) {
            errorMessage = "Deployment project '" + newProjectName + "' already exists.";
        }

        if (errorMessage != null) {
            FacesUtils.addErrorMessage("Cannot copy deployment project.", errorMessage);
            return null;
        }

        try {
            userWorkspace.copyDDProject(project, newProjectName);
            ADeploymentProject newProject = userWorkspace.getDDProject(newProjectName);            
            repositoryTreeState.addDeploymentProjectToTree(newProject);
        } catch (ProjectException e) {
            String msg = "Failed to copy deployment project.";
            log.error(msg, e);
            FacesUtils.addErrorMessage(msg, e.getMessage());
        }

        return null;
    }

    public String copyProject() {
        String errorMessage = null;
        AProject project;

        try {
            project = userWorkspace.getProject(projectName);
        } catch (ProjectException e) {
            log.error("Cannot obtain rules project '" + projectName + "'.", e);
            FacesUtils.addErrorMessage(e.getMessage());
            return null;
        }

        if (project == null) {
            errorMessage = "No project is selected.";
        } else if (StringUtils.isBlank(newProjectName)) {
            errorMessage = "Project name is empty.";
        } else if (!NameChecker.checkName(newProjectName)) {
            errorMessage = "Project name '" + newProjectName + "' is invalid. " + NameChecker.BAD_NAME_MSG;
        } else if (userWorkspace.hasProject(newProjectName)) {
            errorMessage = "Project '" + newProjectName + "' already exists.";
        }

        if (errorMessage != null) {
            FacesUtils.addErrorMessage("Cannot copy project.", errorMessage);
            return null;
        }

        try {
            userWorkspace.copyProject(project, newProjectName);
            AProject newProject = userWorkspace.getProject(newProjectName);
            repositoryTreeState.addRulesProjectToTree(newProject);
            resetStudioModel();
        } catch (ProjectException e) {
            String msg = "Failed to copy project.";
            log.error(msg, e);
            FacesUtils.addErrorMessage(msg, e.getMessage());
        }

        return null;
    }

    public String createDeploymentProject() {
        try {
            userWorkspace.createDDProject(projectName);
            ADeploymentProject createdProject = userWorkspace.getDDProject(projectName);
            createdProject.checkOut();
            repositoryTreeState.addDeploymentProjectToTree(createdProject);
        } catch (ProjectException e) {
            String msg = "Failed to create deployment project '" + projectName + "'.";
            log.error(msg, e);
            FacesUtils.addErrorMessage(msg, e.getMessage());
        }
        return null;
    }

    public String createNewRulesProject() {
        if (StringUtils.isBlank(projectName)) {
            FacesUtils.addErrorMessage("Project name must not be empty.");
            return null;
        }

        InputStream sampleRulesSource = this.getClass().getClassLoader().getResourceAsStream(newProjectTemplate);        
        String errorMessage = String.format("Can`t load template file: %s", newProjectTemplate);
        if (sampleRulesSource == null) {
            FacesUtils.addErrorMessage(errorMessage);
            return null;
        }
        String rulesSourceName = "rules." + FilenameUtils.getExtension(newProjectTemplate);
        ExcelFileProjectCreator projectCreator = new ExcelFileProjectCreator(projectName, userWorkspace, sampleRulesSource, rulesSourceName);
        String creationMessage = projectCreator.createRulesProject();
        if (creationMessage == null) {
            try {
                AProject createdProject = userWorkspace.getProject(projectName);
                repositoryTreeState.addRulesProjectToTree(createdProject);
                resetStudioModel();
            } catch (ProjectException e) {
                creationMessage = e.getMessage();
            }
        }
        
        return creationMessage;
    }

    public String deleteDeploymentProject() {
        String projectName = FacesUtils.getRequestParameter("deploymentProjectName");

        try {
            ADeploymentProject project = userWorkspace.getDDProject(projectName);
            project.delete(userWorkspace.getUser());
            if(repositoryTreeState.isHideDeleted()) {
                TreeNode projectInTree = repositoryTreeState.getDeploymentRepository().getChild(
                        RepositoryUtils.getTreeNodeId(project.getName()));
                repositoryTreeState.deleteNode(projectInTree);
            }
        } catch (ProjectException e) {
            log.error("Cannot delete deployment project '" + projectName + "'.", e);
            FacesUtils.addErrorMessage("Failed to delete deployment project.", e.getMessage());
        }
        return null;
    }

    public String deleteElement() {
    	AProjectFolder projectArtefact = (AProjectFolder) repositoryTreeState
                .getSelectedNode().getData();
        String childName = FacesUtils.getRequestParameter("element");

        try {
            projectArtefact.getArtefact(childName).delete();
            repositoryTreeState.refreshSelectedNode();
            resetStudioModel();
        } catch (ProjectException e) {
            log.error("Error deleting element.", e);
            FacesUtils.addErrorMessage("Error deleting.", e.getMessage());
        }
        return null;
    }

    public String deleteNode() {
        AProjectArtefact projectArtefact = repositoryTreeState.getSelectedNode().getData();
        try {
            projectArtefact.delete();
            String nodeType = repositoryTreeState.getSelectedNode().getType();
            boolean wasMarkedForDeletion = UiConst.TYPE_DEPLOYMENT_PROJECT.equals(nodeType)
                    || (UiConst.TYPE_PROJECT.equals(nodeType) && !((UserWorkspaceProject) projectArtefact).isLocalOnly());
            if (wasMarkedForDeletion && !repositoryTreeState.isHideDeleted()) {
                repositoryTreeState.refreshSelectedNode();
            } else {
                repositoryTreeState.deleteSelectedNodeFromTree();
            }
            resetStudioModel();
        } catch (ProjectException e) {
            log.error("Failed to delete node.", e);
            FacesUtils.addErrorMessage("Failed to delete node.", e.getMessage());
        }
        return null;
    }

    public String deleteRulesProject() {
        String projectName = FacesUtils.getRequestParameter("projectName");

        try {
            RulesProject project = userWorkspace.getProject(projectName);
            if (project.isLocalOnly()) {
                project.erase(userWorkspace.getUser());
                TreeNode projectInTree = repositoryTreeState.getRulesRepository().getChild(
                        RepositoryUtils.getTreeNodeId(project.getName()));
                repositoryTreeState.deleteNode(projectInTree);
            } else {
                project.delete(userWorkspace.getUser());
                if(repositoryTreeState.isHideDeleted()){
                    TreeNode projectInTree = repositoryTreeState.getRulesRepository().getChild(
                            RepositoryUtils.getTreeNodeId(project.getName()));
                    repositoryTreeState.deleteNode(projectInTree);
                }
            }
            resetStudioModel();
        } catch (ProjectException e) {
            log.error("Cannot delete rules project '" + projectName + "'.", e);
            FacesUtils.addErrorMessage("Failed to delete rules project.", e.getMessage());
        }
        return null;
    }

    public String eraseProject() {
        UserWorkspaceProject project = repositoryTreeState.getSelectedProject();
        // EPBDS-225
        if (project == null) {
            return null;
        }

        if (!project.isDeleted()) {
            repositoryTreeState.invalidateTree();
            repositoryTreeState.invalidateSelection();
            FacesUtils.addErrorMessage("Cannot erase project '" + project.getName()
                    + "'. It must be marked for deletion first!");
            return null;
        }

        try {
            project.erase();
            userWorkspace.refresh();
            repositoryTreeState.deleteSelectedNodeFromTree();
            resetStudioModel();
        } catch (ProjectException e) {
            repositoryTreeState.invalidateTree();
            String msg = "Cannot erase project '" + project.getName() + "'.";
            log.error(msg, e);
            FacesUtils.addErrorMessage(msg);
        }
        return null;
    }

    public String exportProjectVersion() {
        File zipFile = null;
        String zipFileName = null;
        try {
            AProject selectedProject = repositoryTreeState.getSelectedProject();
            AProject forExport = userWorkspace.getDesignTimeRepository().getProject(selectedProject.getName(),
                    new CommonVersionImpl(version));
            zipFile = new ProjectExportHelper().export(userWorkspace.getUser(), forExport);
            zipFileName = String.format("%s-%s.zip", selectedProject.getName(), version);
        } catch (ProjectException e) {
            String msg = "Failed to export project version.";
            log.error(msg, e);
            FacesUtils.addErrorMessage(msg, e.getMessage());
        }

        if (zipFile != null) {
            final FacesContext facesContext = FacesUtils.getFacesContext();
            HttpServletResponse response = (HttpServletResponse) FacesUtils.getResponse();
            writeOutContent(response, zipFile, zipFileName);
            facesContext.responseComplete();

            zipFile.delete();
        }
        return null;
    }

    public boolean isHideDeleted() {
        hideDeleted = repositoryTreeState.isHideDeleted();
        return hideDeleted;
    }

    public void setHideDeleted(boolean hideDeleted) {
        this.hideDeleted = hideDeleted;
    }

    public String filter() {
        IFilter<AProjectArtefact> filter = null;
        if (StringUtils.isNotBlank(filterString)) {
            filter = new RepositoryFileExtensionFilter(filterString);
        }
        repositoryTreeState.setFilter(filter);
        repositoryTreeState.setHideDeleted(hideDeleted);
        return null;
    }

    public String getAttribute1() {
        return (String) getProperty(ArtefactProperties.PROP_ATTRIBUTE + 1);
    }

    public Date getAttribute10() {
        return getDateProperty(ArtefactProperties.PROP_ATTRIBUTE + 10);
    }

    public String getAttribute11() {
        return getNumberProperty(ArtefactProperties.PROP_ATTRIBUTE + 11);
    }

    public String getAttribute12() {
        return getNumberProperty(ArtefactProperties.PROP_ATTRIBUTE + 12);
    }

    public String getAttribute13() {
        return getNumberProperty(ArtefactProperties.PROP_ATTRIBUTE + 13);
    }

    public String getAttribute14() {
        return getNumberProperty(ArtefactProperties.PROP_ATTRIBUTE + 14);
    }

    public String getAttribute15() {
        return getNumberProperty(ArtefactProperties.PROP_ATTRIBUTE + 15);
    }

    public String getAttribute2() {
        return (String) getProperty(ArtefactProperties.PROP_ATTRIBUTE + 2);
    }

    public String getAttribute3() {
        return (String) getProperty(ArtefactProperties.PROP_ATTRIBUTE + 3);
    }

    public String getAttribute4() {
        return (String) getProperty(ArtefactProperties.PROP_ATTRIBUTE + 4);
    }

    public String getAttribute5() {
        return (String) getProperty(ArtefactProperties.PROP_ATTRIBUTE + 5);
    }

    public Date getAttribute6() {
        return getDateProperty(ArtefactProperties.PROP_ATTRIBUTE + 6);
    }

    public Date getAttribute7() {
        return getDateProperty(ArtefactProperties.PROP_ATTRIBUTE + 7);
    }

    public Date getAttribute8() {
        return getDateProperty(ArtefactProperties.PROP_ATTRIBUTE + 8);
    }

    public Date getAttribute9() {
        return getDateProperty(ArtefactProperties.PROP_ATTRIBUTE + 9);
    }

    /**
     * Gets date type property from a rules repository.
     *
     * @param propName name of property
     * @return value of property
     */
    private Date getDateProperty(String propName) {
        Object prop = getProperty(propName);
        if (prop instanceof Date) {
            return (Date) prop;
        } else if (prop instanceof Long) {
            return new Date((Long) prop);
        } else {
            return null;
        }
    }

    public String getDeploymentProjectName() {
        // EPBDS-92 - clear newDProject dialog every time
        return null;
    }

    /**
     * Gets all deployments projects from a repository.
     *
     * @return list of deployments projects
     */
    public List<TreeNode> getDeploymentProjects() {
        return repositoryTreeState.getDeploymentRepository().getChildNodes();
    }

    public Date getEffectiveDate() {
        RulesRepositoryArtefact dataBean = repositoryTreeState.getSelectedNode().getData();
        if (dataBean != null) {
            return dataBean.getEffectiveDate();
        }
        return null;
    }

    public Date getExpirationDate() {
        RulesRepositoryArtefact dataBean = repositoryTreeState.getSelectedNode().getData();
        if (dataBean != null) {
            return dataBean.getExpirationDate();
        }
        return null;
    }

    public String getFileName() {
        return null;
    }

    public String getFilterString() {
        return filterString;
    }

    public String getFolderName() {
        return null;
    }

    public String getLineOfBusiness() {
        RulesRepositoryArtefact dataBean = repositoryTreeState.getSelectedNode().getData();
        if (dataBean != null) {
            return dataBean.getLineOfBusiness();
        }
        return null;
    }

    public int getMajor() {
        ProjectVersion v = getProjectVersion();
        if (v != null) {
            return v.getMajor();
        }
        return major;
    }

    public int getMinor() {
        ProjectVersion v = getProjectVersion();
        if (v != null) {
            return v.getMinor();
        }
        return minor;
    }

    public String getNewProjectName() {
        // EPBDS-92 - clear newProject dialog every time
        return null;
    }

    /**
     * Gets number type property from a rules repository.
     *
     * @param propName name of property
     * @return value of property
     */
    private String getNumberProperty(String propName) {
        Object prop = getProperty(propName);
        if (prop instanceof Double) {
            return String.valueOf(prop);
        } else {
            return null;
        }
    }

    public String getProjectName() {
        // EPBDS-92 - clear newProject dialog every time
        // return projectName;
        return null;
    }

    private ProjectVersion getProjectVersion() {
        AProject project = repositoryTreeState.getSelectedProject();
        if (project != null) {
            return project.getVersion();
        }
        return null;
    }

    public Map<String, Object> getProperties() {
        Map<String, Object> properties = new LinkedHashMap<String, Object>();

        /*
         * Object dataBean = FacesUtils.getFacesVariable(
         * "#{repositoryTreeController.selected.dataBean}");
         */
        return properties;
    }

    /**
     * Gets property from a rules repository.
     *
     * @param propName name of property
     * @return value of property
     */
    private Object getProperty(String propName) {
        Map<String, Object> props = getProps();
        if (props != null) {
            return props.get(propName);
        }
        return null;
    }

    /**
     * Gets all properties from a rules repository.
     *
     * @return map of properties
     */
    private Map<String, Object> getProps() {
        RulesRepositoryArtefact dataBean = repositoryTreeState.getSelectedNode().getData();
        if (dataBean != null) {
            return dataBean.getProps();
        }
        return null;
    }

    /**
     * Gets UI name of property.
     *
     * @param propName name of property
     * @return UI name of property
     */
    private String getPropUIName(String propName) {
        if (propName == null) {
            return StringUtils.EMPTY;
        }
        String propUIName = getPropUINames().get(propName);
        if (StringUtils.isBlank(propUIName)) {
            propUIName = propName;
        }
        return propUIName;
    }

    public Map<String, String> getPropUINames() {
        return repositoryArtefactPropsHolder.getProps();
    }

    public int getRevision() {
        ProjectVersion v = getProjectVersion();
        if (v != null) {
            return v.getRevision();
        }
        return 0;
    }

    /**
     * Gets all rules projects from a rule repository.
     *
     * @return list of rules projects
     */
    public List<TreeNode> getRulesProjects() {
        return repositoryTreeState.getRulesRepository().getChildNodes();
    }

    public SelectItem[] getSelectedProjectVersions() {
        Collection<ProjectVersion> versions = repositoryTreeState.getSelectedNode().getVersions();

        List<SelectItem> selectItems = new ArrayList<SelectItem>();
        for (ProjectVersion version : versions) {
            selectItems.add(new SelectItem(version.getVersionName()));
        }
        return selectItems.toArray(new SelectItem[selectItems.size()]);
    }

    public String getUploadFrom() {
        return uploadFrom;
    }

    public String getVersion() {
        return version;
    }

    public String openProject() {
        try {
            repositoryTreeState.getSelectedProject().open();
            repositoryTreeState.refreshSelectedNode();
            resetStudioModel();
        } catch (ProjectException e) {
            String msg = "Failed to open project.";
            log.error(msg, e);
            FacesUtils.addErrorMessage(msg, e.getMessage());
        }
        return null;
    }

    public String openProjectVersion() {
        try {
            repositoryTreeState.getSelectedProject().openVersion(new CommonVersionImpl(version));
            repositoryTreeState.refreshSelectedNode();
            resetStudioModel();
        } catch (ProjectException e) {
            String msg = "Failed to open project version.";
            log.error(msg, e);
            FacesUtils.addErrorMessage(msg, e.getMessage());
        }
        return null;
    }

    public String refreshTree() {
        repositoryTreeState.invalidateTree();
        repositoryTreeState.invalidateSelection();
        return null;
    }

    public String selectDeploymentProject() {
        String projectName = FacesUtils.getRequestParameter("projectName");
        selectProject(projectName, repositoryTreeState.getDeploymentRepository());
        return null;
    }

    private void selectProject(String projectName, TreeRepository root) {
        for (TreeNode node : root.getChildNodes()) {
            if (node.getName().equals(projectName)) {
                repositoryTreeState.setSelectedNode(node);
                repositoryTreeState.refreshSelectedNode();
                break;
            }
        }
    }

    public String selectRulesProject() {
        String projectName = FacesUtils.getRequestParameter("projectName");
        selectProject(projectName, repositoryTreeState.getRulesRepository());
        return null;
    }

    public void setAttribute1(String attribute1) {
        setProperty(ArtefactProperties.PROP_ATTRIBUTE + 1, attribute1);
    }

    public void setAttribute10(Date attribute10) {
        setDateProperty(ArtefactProperties.PROP_ATTRIBUTE + 10, attribute10);
    }

    public void setAttribute11(String attribute11) {
        setNumberProperty(ArtefactProperties.PROP_ATTRIBUTE + 11, attribute11);
    }

    public void setAttribute12(String attribute12) {
        setNumberProperty(ArtefactProperties.PROP_ATTRIBUTE + 12, attribute12);
    }

    public void setAttribute13(String attribute13) {
        setNumberProperty(ArtefactProperties.PROP_ATTRIBUTE + 13, attribute13);
    }

    public void setAttribute14(String attribute14) {
        setNumberProperty(ArtefactProperties.PROP_ATTRIBUTE + 14, attribute14);
    }

    public void setAttribute15(String attribute15) {
        setNumberProperty(ArtefactProperties.PROP_ATTRIBUTE + 15, attribute15);
    }

    public void setAttribute2(String attribute2) {
        setProperty(ArtefactProperties.PROP_ATTRIBUTE + 2, attribute2);
    }

    public void setAttribute3(String attribute3) {
        setProperty(ArtefactProperties.PROP_ATTRIBUTE + 3, attribute3);
    }

    public void setAttribute4(String attribute4) {
        setProperty(ArtefactProperties.PROP_ATTRIBUTE + 4, attribute4);
    }

    public void setAttribute5(String attribute5) {
        setProperty(ArtefactProperties.PROP_ATTRIBUTE + 5, attribute5);
    }

    public void setAttribute6(Date attribute6) {
        setDateProperty(ArtefactProperties.PROP_ATTRIBUTE + 6, attribute6);
    }

    public void setAttribute7(Date attribute7) {
        setDateProperty(ArtefactProperties.PROP_ATTRIBUTE + 7, attribute7);
    }

    public void setAttribute8(Date attribute8) {
        setDateProperty(ArtefactProperties.PROP_ATTRIBUTE + 8, attribute8);
    }

    public void setAttribute9(Date attribute9) {
        setDateProperty(ArtefactProperties.PROP_ATTRIBUTE + 9, attribute9);
    }

    /**
     * Sets date type property to rules repository.
     *
     * @param propName name of property
     * @param propValue value of property
     */
    public void setDateProperty(String propName, Date propValue) {
        if (!SPECIAL_DATE.equals(propValue)) {
            setProperty(propName, propValue);
        } else {
            FacesUtils.addErrorMessage("Specified " + getPropUIName(propName) + " value is not a valid date.");
        }
    }

    public void setEffectiveDate(Date date) {
        if (!SPECIAL_DATE.equals(date)) {
            try {
                repositoryTreeState.getSelectedNode().getData().setEffectiveDate(date);
            } catch (PropertyException e) {
                log.error("Failed to set effective date!", e);
                FacesUtils.addErrorMessage("Can not set effective date.", e.getMessage());
            }
        } else {
            FacesUtils.addErrorMessage("Specified effective date value is not a valid date.");
        }
    }

    public void setExpirationDate(Date date) {
        if (!SPECIAL_DATE.equals(date)) {
            try {
                repositoryTreeState.getSelectedNode().getData().setExpirationDate(date);
            } catch (PropertyException e) {
                log.error("Failed to set expiration date!", e);
                FacesUtils.addErrorMessage("Can not set expiration date.", e.getMessage());
            }
        } else {
            FacesUtils.addErrorMessage("Specified expiration date value is not a valid date.");
        }
    }

    public void uploadListener(FileUploadEvent event) {
        UploadedFile file = event.getUploadedFile();
        uploadedFiles.add(file);
    }

    public void setFileName(String fileName) {
        this.fileName = fileName;
    }

    public void setFilterString(String filterString) {
        this.filterString = filterString;
    }

    public void setFolderName(String folderName) {
        this.folderName = folderName;
    }

    public void setLineOfBusiness(String lineOfBusiness) {
        try {
            repositoryTreeState.getSelectedNode().getData().setLineOfBusiness(lineOfBusiness);
        } catch (PropertyException e) {
            log.error("Failed to set LOB!", e);
            FacesUtils.addErrorMessage("Can not set line of business.", e.getMessage());
        }
    }

    public void setMajor(int major) {
        this.major = major;
    }

    public void setMinor(int minor) {
        this.minor = minor;
    }

    public void setNewProjectName(String newProjectName) {
        this.newProjectName = newProjectName;
    }

    /**
     * Sets number type property to rules repository.
     *
     * @param propName name of property
     * @param propValue value of property
     */
    public void setNumberProperty(String propName, String propValue) {
        Double numberValue = null;
        try {
            if (StringUtils.isNotBlank(propValue)) {
                numberValue = Double.valueOf(propValue);
            }
            setProperty(propName, numberValue);
        } catch (NumberFormatException e) {
            FacesUtils.addErrorMessage("Specified " + getPropUIName(propName) + " value is not a number.");
        }
    }

    public void setProjectName(String newProjectName) {
        projectName = newProjectName;
    }

    /**
     * Sets property to rules repository.
     *
     * @param propName name of property
     * @param propValue value of property
     */
    private void setProperty(String propName, Object propValue) {
        try {
            Map<String, Object> props = getProps();
            if (props == null) {
                props = new HashMap<String, Object>();
            } else {
                props = new HashMap<String, Object>(props);
            }
            props.put(propName, propValue);
            repositoryTreeState.getSelectedNode().getData().setProps(props);
        } catch (PropertyException e) {
            String propUIName = getPropUIName(propName);
            log.error("Failed to set " + propUIName + "!", e);
            FacesUtils.addErrorMessage("Can not set " + propUIName + ".", e.getMessage());
        }
    }

    public void setRepositoryArtefactPropsHolder(RepositoryArtefactPropsHolder repositoryArtefactPropsHolder) {
        this.repositoryArtefactPropsHolder = repositoryArtefactPropsHolder;
    }

    public void setRepositoryTreeState(RepositoryTreeState repositoryTreeState) {
        this.repositoryTreeState = repositoryTreeState;
    }

    public void setUploadFrom(String uploadFrom) {
        this.uploadFrom = uploadFrom;
    }

    public void setUserWorkspace(UserWorkspace userWorkspace) {
        this.userWorkspace = userWorkspace;
    }

    public void setVersion(String version) {
        this.version = version;
    }

    public String undeleteProject() {
        AProject project = repositoryTreeState.getSelectedProject();
        if (!project.isDeleted()) {
            FacesUtils.addErrorMessage("Cannot undelete project '" + project.getName()
                    + "'.", "Project is not marked for deletion.");
            return null;
        }

        try {
            project.undelete();
            repositoryTreeState.refreshSelectedNode();
            resetStudioModel();
        } catch (ProjectException e) {
            String msg = "Cannot undelete project '" + project.getName() + "'.";
            log.error(msg, e);
            FacesUtils.addErrorMessage(msg, e.getMessage());
        }
        return null;
    }

    /**
     * Updates file (active node)
     *
     * @return
     */
    public String updateFile() {
        if (getLastUploadedFile() == null) {
            FacesUtils.addErrorMessage("Please select file to be uploaded.");
            return null;
        }
        String errorMessage = uploadAndUpdateFile();
        if (errorMessage == null) {
            resetStudioModel();
            FacesUtils.addInfoMessage(("File was successfully updated."));
        } else {
            FacesUtils.addErrorMessage(errorMessage, "Error occured during uploading file.");
        }
        return null;
    }

    public String upload() {        
        String errorMessage = uploadProject();
        if (errorMessage == null) {
            try {
                AProject createdProject = userWorkspace.getProject(projectName);
                repositoryTreeState.addRulesProjectToTree(createdProject);
                resetStudioModel();
            } catch (ProjectException e) {
                FacesUtils.addErrorMessage(e.getMessage());
            }
            FacesUtils.addInfoMessage("Project was uploaded successfully.");
        }
        return null;
    }

    private String uploadAndAddFile() {
        if (!NameChecker.checkName(fileName)) {
            return "File name '" + fileName + "' is invalid. " + NameChecker.BAD_NAME_MSG;
        }

        try {
            AProjectFolder node = (AProjectFolder) repositoryTreeState.getSelectedNode()
                    .getData();

            AProjectResource addedFileResource = node.addResource(fileName, getLastUploadedFile().getInputStream());

            repositoryTreeState.addNodeToTree(repositoryTreeState.getSelectedNode(), addedFileResource);
            clearUploadedFiles();
        } catch (Exception e) {
            log.error("Error adding file to user workspace.", e);
            return e.getMessage();
        }

        return null;
    }

    private String uploadAndUpdateFile() {
        try {
            AProjectResource node = (AProjectResource) repositoryTreeState.getSelectedNode()
                    .getData();
            node.setContent(getLastUploadedFile().getInputStream());

            clearUploadedFiles();
        } catch (Exception e) {
            log.error("Error updating file in user workspace.", e);
            return e.getMessage();
        }

        return null;
    }

    private UploadedFile getLastUploadedFile() {
        if (!uploadedFiles.isEmpty()) {
            return uploadedFiles.get(uploadedFiles.size() - 1);
        }
        return null;
    }

    private String uploadProject() {
        String errorMessage = null;

        if (StringUtils.isNotBlank(projectName)) {
            UploadedFile uploadedItem = getLastUploadedFile();
            if (uploadedItem != null) {
                ProjectUploader projectUploader = new ProjectUploader(uploadedItem, projectName, userWorkspace, zipFilter);
                errorMessage = projectUploader.uploadProject();                     
            } else {
                errorMessage = "There are no uploaded files.";
            }
        } else {
            errorMessage = "Project name must not be empty.";
        }

        if (errorMessage == null) {
            clearUploadedFiles();
        } else {
            FacesUtils.addErrorMessage(errorMessage);
        }

        return errorMessage;
    }

    private void clearUploadedFiles() {
        uploadedFiles.clear();
    }

    private void writeOutContent(final HttpServletResponse res, final File content, final String theFilename) {
        if (content == null) {
            return;
        }
        FileInputStream input = null;
        try {
            res.setHeader("Pragma", "no-cache");
            res.setDateHeader("Expires", 0);
            res.setContentType("application/zip");
            WebTool.setContentDisposition(res, theFilename);

            input = new FileInputStream(content);
            IOUtils.copy(input, res.getOutputStream());
        } catch (final IOException e) {
            String msg = "Failed to write content of '" + content.getAbsolutePath() + "' into response!";
            log.error(msg, e);
            FacesUtils.addErrorMessage(msg, e.getMessage());
        } finally {
            if (input != null) {
                try {
                    input.close();
                } catch (IOException e) {
                    String msg = "Failed to close content stream.";
                    log.error(msg, e);
                }
            }
        }
    }

    public String getNewProjectTemplate() {
        return newProjectTemplate;
    }

    public void setNewProjectTemplate(String newProjectTemplate) {
        this.newProjectTemplate = newProjectTemplate;
    }

    public SelectItem[] getNewProjectTemplates() {
        return FacesUtils.createSelectItems(projectTemplates);
    }
    
    public boolean getCanDelete(){
        return isGranted(PRIVILEGE_DELETE);
    }

    private void resetStudioModel() {
        studio.reset(ReloadType.FORCED);
    }

}
<|MERGE_RESOLUTION|>--- conflicted
+++ resolved
@@ -1,1205 +1,1190 @@
-package org.openl.rules.webstudio.web.repository;
-
-import static org.openl.rules.security.AccessManager.isGranted;
-import static org.openl.rules.security.Privileges.PRIVILEGE_DELETE;
-
-import org.apache.commons.io.FilenameUtils;
-import org.apache.commons.io.IOUtils;
-import org.apache.commons.lang.StringUtils;
-import org.apache.commons.logging.Log;
-import org.apache.commons.logging.LogFactory;
-
-import org.openl.commons.web.jsf.FacesUtils;
-import org.openl.commons.web.util.WebTool;
-import org.openl.rules.common.ProjectException;
-import org.openl.rules.common.ProjectVersion;
-import org.openl.rules.common.PropertyException;
-import org.openl.rules.common.RulesRepositoryArtefact;
-import org.openl.rules.common.impl.CommonVersionImpl;
-import org.openl.rules.project.abstraction.ADeploymentProject;
-import org.openl.rules.project.abstraction.AProject;
-import org.openl.rules.project.abstraction.AProjectArtefact;
-import org.openl.rules.project.abstraction.AProjectFolder;
-import org.openl.rules.project.abstraction.AProjectResource;
-import org.openl.rules.project.abstraction.RulesProject;
-import org.openl.rules.project.abstraction.UserWorkspaceProject;
-import org.openl.rules.project.instantiation.ReloadType;
-import org.openl.rules.repository.api.ArtefactProperties;
-import org.openl.rules.ui.WebStudio;
-import org.openl.rules.webstudio.util.NameChecker;
-import org.openl.rules.webstudio.web.repository.tree.TreeNode;
-import org.openl.rules.webstudio.web.repository.tree.TreeRepository;
-import org.openl.rules.webstudio.web.repository.upload.ExcelFileProjectCreator;
-import org.openl.rules.webstudio.web.repository.upload.ProjectUploader;
-import org.openl.rules.webstudio.web.util.WebStudioUtils;
-import org.openl.rules.webstudio.filter.RepositoryFileExtensionFilter;
-import org.openl.rules.workspace.filter.PathFilter;
-import org.openl.rules.workspace.uw.UserWorkspace;
-import org.openl.rules.workspace.uw.impl.ProjectExportHelper;
-import org.openl.util.filter.IFilter;
-import org.richfaces.event.FileUploadEvent;
-import org.richfaces.model.UploadedFile;
-
-import java.io.File;
-import java.io.FileInputStream;
-import java.io.IOException;
-import java.io.InputStream;
-import java.util.ArrayList;
-import java.util.Collection;
-import java.util.Date;
-import java.util.HashMap;
-import java.util.LinkedHashMap;
-import java.util.List;
-import java.util.Map;
-
-import javax.faces.bean.ManagedBean;
-import javax.faces.bean.ManagedProperty;
-import javax.faces.bean.ViewScoped;
-import javax.faces.context.FacesContext;
-import javax.faces.model.SelectItem;
-import javax.servlet.http.HttpServletResponse;
-
-/**
- * Repository tree controller. Used for retrieving data for repository tree and
- * performing repository actions.
- *
- * @author Aleh Bykhavets
- * @author Andrey Naumenko
- */
-@ManagedBean
-@ViewScoped
-public class RepositoryTreeController {
-    
-    private static final Date SPECIAL_DATE = new Date(0);
-    private final Log log = LogFactory.getLog(RepositoryTreeController.class);
-
-    @ManagedProperty(value="#{repositoryTreeState}")
-    private RepositoryTreeState repositoryTreeState;
-
-    @ManagedProperty(value="#{rulesUserSession.userWorkspace}")
-    private UserWorkspace userWorkspace;
-
-    @ManagedProperty(value="#{repositoryArtefactPropsHolder}")
-    private RepositoryArtefactPropsHolder repositoryArtefactPropsHolder;
-
-    @ManagedProperty(value="#{zipFilter}")
-    private PathFilter zipFilter;
-
-    private WebStudio studio = WebStudioUtils.getWebStudio(true);
-
-    private String projectName;
-    private String newProjectTemplate;
-    private String[] projectTemplates = { "SampleTemplate.xls" };
-    private String folderName;
-    private List<UploadedFile> uploadedFiles = new ArrayList<UploadedFile>();
-    private String fileName;
-    private String uploadFrom;
-    private String newProjectName;
-    private String version;
-    private int major;
-    private int minor;
-
-    private String filterString;
-    private boolean hideDeleted;
-
-    public PathFilter getZipFilter() {
-        return zipFilter;
-    }
-
-    public void setZipFilter(PathFilter zipFilter) {
-        this.zipFilter = zipFilter;
-    }
-
-    /**
-     * Adds new file to active node (project or folder).
-     *
-     * @return
-     */
-    public String addFile() {
-        if (getLastUploadedFile() == null) {
-            FacesUtils.addErrorMessage("Please select file to be uploaded.");
-            return null;
-        }
-        if (StringUtils.isEmpty(fileName)) {
-            FacesUtils.addErrorMessage("File name must not be empty.");
-            return null;
-        }
-        String errorMessage = uploadAndAddFile();
-        if (errorMessage == null) {
-            resetStudioModel();
-            FacesUtils.addInfoMessage("File was uploaded successfully.");
-        } else {
-            FacesUtils.addErrorMessage(errorMessage);
-        }
-        return null;
-    }
-
-    public String addFolder() {
-        AProjectArtefact projectArtefact = repositoryTreeState.getSelectedNode().getData();
-        String errorMessage = null;
-        
-        if (projectArtefact instanceof AProjectFolder) {
-<<<<<<< HEAD
-            if (NameChecker.checkName(folderName)) {
-                AProjectFolder folder = (AProjectFolder) projectArtefact;
-                try {
-                    AProjectFolder addedFolder = folder.addFolder(folderName);
-                    repositoryTreeState.addNodeToTree(repositoryTreeState.getSelectedNode(), addedFolder);
-                    resetStudioModel();
-                } catch (ProjectException e) {
-                    log.error("Failed to create folder '" + folderName + "'.", e);
-                    errorMessage = e.getMessage();
-                }
-            } else {
-                errorMessage = "Folder name '" + folderName + "' is invalid. " + NameChecker.BAD_NAME_MSG;
-=======
-        	if(folderName != null && !folderName.isEmpty()){
-	        	if (NameChecker.checkName(folderName)){
-	            		if(!NameChecker.checkIsFolderPresent((AProjectFolder) projectArtefact, folderName)){     
-			            	AProjectFolder folder = (AProjectFolder) projectArtefact;
-			            	
-			            	try {
-			                    AProjectFolder addedFolder = folder.addFolder(folderName);
-			                    repositoryTreeState.addNodeToTree(repositoryTreeState.getSelectedNode(), addedFolder);
-			                    resetStudioModel();
-			                } catch (ProjectException e) {
-			                    LOG.error("Failed to create folder '" + folderName + "'.", e);
-			                    errorMessage = e.getMessage();
-			                }
-	            		} else {
-	            			errorMessage = "Folder name '" + folderName + "' is invalid. " + NameChecker.FOLDER_EXISTS;
-	            		}
-	            } else {
-	                errorMessage = "Folder name '" + folderName + "' is invalid. " + NameChecker.BAD_NAME_MSG;
-	            }
-        	} else {
-                errorMessage = "Folder name '" + folderName + "' is invalid. " + NameChecker.FOLDER_NAME_EMPTY;
->>>>>>> ef818244
-            }
-        }
-
-        if (errorMessage != null) {
-            FacesUtils.addErrorMessage("Failed to create folder.", errorMessage);
-        }
-        return null;
-    }
-
-    public String checkInProject() {
-        try {
-            repositoryTreeState.getSelectedProject().checkIn(major, minor);
-            repositoryTreeState.refreshSelectedNode();
-            resetStudioModel();
-        } catch (ProjectException e) {
-            String msg = e.getMessage();
-            log.error(msg, e);
-            FacesUtils.addErrorMessage(msg);
-        }
-        return null;
-    }
-
-    public String checkOutProject() {
-        try {
-            repositoryTreeState.getSelectedProject().checkOut();
-            repositoryTreeState.refreshSelectedNode();
-            resetStudioModel();
-        } catch (ProjectException e) {
-            String msg = "Failed to check out project.";
-            log.error(msg, e);
-            FacesUtils.addErrorMessage(msg, e.getMessage());
-        }
-        return null;
-    }
-
-    public String closeProject() {
-        try {
-            repositoryTreeState.getSelectedProject().close();
-            repositoryTreeState.refreshSelectedNode();
-            resetStudioModel();
-        } catch (ProjectException e) {
-            String msg = "Failed to close project.";
-            log.error(msg, e);
-            FacesUtils.addErrorMessage(msg, e.getMessage());
-        }
-        return null;
-    }
-
-    public String copyDeploymentProject() {
-        String errorMessage = null;
-        ADeploymentProject project;
-
-        try {
-            project = userWorkspace.getDDProject(projectName);
-        } catch (ProjectException e) {
-            log.error("Cannot obtain deployment project '" + projectName + "'.", e);
-            FacesUtils.addErrorMessage(e.getMessage());
-            return null;
-        }
-
-        if (project == null) {
-            errorMessage = "No project is selected.";
-        } else if (StringUtils.isBlank(newProjectName)) {
-            errorMessage = "Project name is empty.";
-        } else if (!NameChecker.checkName(newProjectName)) {
-            errorMessage = "Project name '" + newProjectName + "' is invalid. " + NameChecker.BAD_NAME_MSG;
-        } else if (userWorkspace.hasDDProject(newProjectName)) {
-            errorMessage = "Deployment project '" + newProjectName + "' already exists.";
-        }
-
-        if (errorMessage != null) {
-            FacesUtils.addErrorMessage("Cannot copy deployment project.", errorMessage);
-            return null;
-        }
-
-        try {
-            userWorkspace.copyDDProject(project, newProjectName);
-            ADeploymentProject newProject = userWorkspace.getDDProject(newProjectName);            
-            repositoryTreeState.addDeploymentProjectToTree(newProject);
-        } catch (ProjectException e) {
-            String msg = "Failed to copy deployment project.";
-            log.error(msg, e);
-            FacesUtils.addErrorMessage(msg, e.getMessage());
-        }
-
-        return null;
-    }
-
-    public String copyProject() {
-        String errorMessage = null;
-        AProject project;
-
-        try {
-            project = userWorkspace.getProject(projectName);
-        } catch (ProjectException e) {
-            log.error("Cannot obtain rules project '" + projectName + "'.", e);
-            FacesUtils.addErrorMessage(e.getMessage());
-            return null;
-        }
-
-        if (project == null) {
-            errorMessage = "No project is selected.";
-        } else if (StringUtils.isBlank(newProjectName)) {
-            errorMessage = "Project name is empty.";
-        } else if (!NameChecker.checkName(newProjectName)) {
-            errorMessage = "Project name '" + newProjectName + "' is invalid. " + NameChecker.BAD_NAME_MSG;
-        } else if (userWorkspace.hasProject(newProjectName)) {
-            errorMessage = "Project '" + newProjectName + "' already exists.";
-        }
-
-        if (errorMessage != null) {
-            FacesUtils.addErrorMessage("Cannot copy project.", errorMessage);
-            return null;
-        }
-
-        try {
-            userWorkspace.copyProject(project, newProjectName);
-            AProject newProject = userWorkspace.getProject(newProjectName);
-            repositoryTreeState.addRulesProjectToTree(newProject);
-            resetStudioModel();
-        } catch (ProjectException e) {
-            String msg = "Failed to copy project.";
-            log.error(msg, e);
-            FacesUtils.addErrorMessage(msg, e.getMessage());
-        }
-
-        return null;
-    }
-
-    public String createDeploymentProject() {
-        try {
-            userWorkspace.createDDProject(projectName);
-            ADeploymentProject createdProject = userWorkspace.getDDProject(projectName);
-            createdProject.checkOut();
-            repositoryTreeState.addDeploymentProjectToTree(createdProject);
-        } catch (ProjectException e) {
-            String msg = "Failed to create deployment project '" + projectName + "'.";
-            log.error(msg, e);
-            FacesUtils.addErrorMessage(msg, e.getMessage());
-        }
-        return null;
-    }
-
-    public String createNewRulesProject() {
-        if (StringUtils.isBlank(projectName)) {
-            FacesUtils.addErrorMessage("Project name must not be empty.");
-            return null;
-        }
-
-        InputStream sampleRulesSource = this.getClass().getClassLoader().getResourceAsStream(newProjectTemplate);        
-        String errorMessage = String.format("Can`t load template file: %s", newProjectTemplate);
-        if (sampleRulesSource == null) {
-            FacesUtils.addErrorMessage(errorMessage);
-            return null;
-        }
-        String rulesSourceName = "rules." + FilenameUtils.getExtension(newProjectTemplate);
-        ExcelFileProjectCreator projectCreator = new ExcelFileProjectCreator(projectName, userWorkspace, sampleRulesSource, rulesSourceName);
-        String creationMessage = projectCreator.createRulesProject();
-        if (creationMessage == null) {
-            try {
-                AProject createdProject = userWorkspace.getProject(projectName);
-                repositoryTreeState.addRulesProjectToTree(createdProject);
-                resetStudioModel();
-            } catch (ProjectException e) {
-                creationMessage = e.getMessage();
-            }
-        }
-        
-        return creationMessage;
-    }
-
-    public String deleteDeploymentProject() {
-        String projectName = FacesUtils.getRequestParameter("deploymentProjectName");
-
-        try {
-            ADeploymentProject project = userWorkspace.getDDProject(projectName);
-            project.delete(userWorkspace.getUser());
-            if(repositoryTreeState.isHideDeleted()) {
-                TreeNode projectInTree = repositoryTreeState.getDeploymentRepository().getChild(
-                        RepositoryUtils.getTreeNodeId(project.getName()));
-                repositoryTreeState.deleteNode(projectInTree);
-            }
-        } catch (ProjectException e) {
-            log.error("Cannot delete deployment project '" + projectName + "'.", e);
-            FacesUtils.addErrorMessage("Failed to delete deployment project.", e.getMessage());
-        }
-        return null;
-    }
-
-    public String deleteElement() {
-    	AProjectFolder projectArtefact = (AProjectFolder) repositoryTreeState
-                .getSelectedNode().getData();
-        String childName = FacesUtils.getRequestParameter("element");
-
-        try {
-            projectArtefact.getArtefact(childName).delete();
-            repositoryTreeState.refreshSelectedNode();
-            resetStudioModel();
-        } catch (ProjectException e) {
-            log.error("Error deleting element.", e);
-            FacesUtils.addErrorMessage("Error deleting.", e.getMessage());
-        }
-        return null;
-    }
-
-    public String deleteNode() {
-        AProjectArtefact projectArtefact = repositoryTreeState.getSelectedNode().getData();
-        try {
-            projectArtefact.delete();
-            String nodeType = repositoryTreeState.getSelectedNode().getType();
-            boolean wasMarkedForDeletion = UiConst.TYPE_DEPLOYMENT_PROJECT.equals(nodeType)
-                    || (UiConst.TYPE_PROJECT.equals(nodeType) && !((UserWorkspaceProject) projectArtefact).isLocalOnly());
-            if (wasMarkedForDeletion && !repositoryTreeState.isHideDeleted()) {
-                repositoryTreeState.refreshSelectedNode();
-            } else {
-                repositoryTreeState.deleteSelectedNodeFromTree();
-            }
-            resetStudioModel();
-        } catch (ProjectException e) {
-            log.error("Failed to delete node.", e);
-            FacesUtils.addErrorMessage("Failed to delete node.", e.getMessage());
-        }
-        return null;
-    }
-
-    public String deleteRulesProject() {
-        String projectName = FacesUtils.getRequestParameter("projectName");
-
-        try {
-            RulesProject project = userWorkspace.getProject(projectName);
-            if (project.isLocalOnly()) {
-                project.erase(userWorkspace.getUser());
-                TreeNode projectInTree = repositoryTreeState.getRulesRepository().getChild(
-                        RepositoryUtils.getTreeNodeId(project.getName()));
-                repositoryTreeState.deleteNode(projectInTree);
-            } else {
-                project.delete(userWorkspace.getUser());
-                if(repositoryTreeState.isHideDeleted()){
-                    TreeNode projectInTree = repositoryTreeState.getRulesRepository().getChild(
-                            RepositoryUtils.getTreeNodeId(project.getName()));
-                    repositoryTreeState.deleteNode(projectInTree);
-                }
-            }
-            resetStudioModel();
-        } catch (ProjectException e) {
-            log.error("Cannot delete rules project '" + projectName + "'.", e);
-            FacesUtils.addErrorMessage("Failed to delete rules project.", e.getMessage());
-        }
-        return null;
-    }
-
-    public String eraseProject() {
-        UserWorkspaceProject project = repositoryTreeState.getSelectedProject();
-        // EPBDS-225
-        if (project == null) {
-            return null;
-        }
-
-        if (!project.isDeleted()) {
-            repositoryTreeState.invalidateTree();
-            repositoryTreeState.invalidateSelection();
-            FacesUtils.addErrorMessage("Cannot erase project '" + project.getName()
-                    + "'. It must be marked for deletion first!");
-            return null;
-        }
-
-        try {
-            project.erase();
-            userWorkspace.refresh();
-            repositoryTreeState.deleteSelectedNodeFromTree();
-            resetStudioModel();
-        } catch (ProjectException e) {
-            repositoryTreeState.invalidateTree();
-            String msg = "Cannot erase project '" + project.getName() + "'.";
-            log.error(msg, e);
-            FacesUtils.addErrorMessage(msg);
-        }
-        return null;
-    }
-
-    public String exportProjectVersion() {
-        File zipFile = null;
-        String zipFileName = null;
-        try {
-            AProject selectedProject = repositoryTreeState.getSelectedProject();
-            AProject forExport = userWorkspace.getDesignTimeRepository().getProject(selectedProject.getName(),
-                    new CommonVersionImpl(version));
-            zipFile = new ProjectExportHelper().export(userWorkspace.getUser(), forExport);
-            zipFileName = String.format("%s-%s.zip", selectedProject.getName(), version);
-        } catch (ProjectException e) {
-            String msg = "Failed to export project version.";
-            log.error(msg, e);
-            FacesUtils.addErrorMessage(msg, e.getMessage());
-        }
-
-        if (zipFile != null) {
-            final FacesContext facesContext = FacesUtils.getFacesContext();
-            HttpServletResponse response = (HttpServletResponse) FacesUtils.getResponse();
-            writeOutContent(response, zipFile, zipFileName);
-            facesContext.responseComplete();
-
-            zipFile.delete();
-        }
-        return null;
-    }
-
-    public boolean isHideDeleted() {
-        hideDeleted = repositoryTreeState.isHideDeleted();
-        return hideDeleted;
-    }
-
-    public void setHideDeleted(boolean hideDeleted) {
-        this.hideDeleted = hideDeleted;
-    }
-
-    public String filter() {
-        IFilter<AProjectArtefact> filter = null;
-        if (StringUtils.isNotBlank(filterString)) {
-            filter = new RepositoryFileExtensionFilter(filterString);
-        }
-        repositoryTreeState.setFilter(filter);
-        repositoryTreeState.setHideDeleted(hideDeleted);
-        return null;
-    }
-
-    public String getAttribute1() {
-        return (String) getProperty(ArtefactProperties.PROP_ATTRIBUTE + 1);
-    }
-
-    public Date getAttribute10() {
-        return getDateProperty(ArtefactProperties.PROP_ATTRIBUTE + 10);
-    }
-
-    public String getAttribute11() {
-        return getNumberProperty(ArtefactProperties.PROP_ATTRIBUTE + 11);
-    }
-
-    public String getAttribute12() {
-        return getNumberProperty(ArtefactProperties.PROP_ATTRIBUTE + 12);
-    }
-
-    public String getAttribute13() {
-        return getNumberProperty(ArtefactProperties.PROP_ATTRIBUTE + 13);
-    }
-
-    public String getAttribute14() {
-        return getNumberProperty(ArtefactProperties.PROP_ATTRIBUTE + 14);
-    }
-
-    public String getAttribute15() {
-        return getNumberProperty(ArtefactProperties.PROP_ATTRIBUTE + 15);
-    }
-
-    public String getAttribute2() {
-        return (String) getProperty(ArtefactProperties.PROP_ATTRIBUTE + 2);
-    }
-
-    public String getAttribute3() {
-        return (String) getProperty(ArtefactProperties.PROP_ATTRIBUTE + 3);
-    }
-
-    public String getAttribute4() {
-        return (String) getProperty(ArtefactProperties.PROP_ATTRIBUTE + 4);
-    }
-
-    public String getAttribute5() {
-        return (String) getProperty(ArtefactProperties.PROP_ATTRIBUTE + 5);
-    }
-
-    public Date getAttribute6() {
-        return getDateProperty(ArtefactProperties.PROP_ATTRIBUTE + 6);
-    }
-
-    public Date getAttribute7() {
-        return getDateProperty(ArtefactProperties.PROP_ATTRIBUTE + 7);
-    }
-
-    public Date getAttribute8() {
-        return getDateProperty(ArtefactProperties.PROP_ATTRIBUTE + 8);
-    }
-
-    public Date getAttribute9() {
-        return getDateProperty(ArtefactProperties.PROP_ATTRIBUTE + 9);
-    }
-
-    /**
-     * Gets date type property from a rules repository.
-     *
-     * @param propName name of property
-     * @return value of property
-     */
-    private Date getDateProperty(String propName) {
-        Object prop = getProperty(propName);
-        if (prop instanceof Date) {
-            return (Date) prop;
-        } else if (prop instanceof Long) {
-            return new Date((Long) prop);
-        } else {
-            return null;
-        }
-    }
-
-    public String getDeploymentProjectName() {
-        // EPBDS-92 - clear newDProject dialog every time
-        return null;
-    }
-
-    /**
-     * Gets all deployments projects from a repository.
-     *
-     * @return list of deployments projects
-     */
-    public List<TreeNode> getDeploymentProjects() {
-        return repositoryTreeState.getDeploymentRepository().getChildNodes();
-    }
-
-    public Date getEffectiveDate() {
-        RulesRepositoryArtefact dataBean = repositoryTreeState.getSelectedNode().getData();
-        if (dataBean != null) {
-            return dataBean.getEffectiveDate();
-        }
-        return null;
-    }
-
-    public Date getExpirationDate() {
-        RulesRepositoryArtefact dataBean = repositoryTreeState.getSelectedNode().getData();
-        if (dataBean != null) {
-            return dataBean.getExpirationDate();
-        }
-        return null;
-    }
-
-    public String getFileName() {
-        return null;
-    }
-
-    public String getFilterString() {
-        return filterString;
-    }
-
-    public String getFolderName() {
-        return null;
-    }
-
-    public String getLineOfBusiness() {
-        RulesRepositoryArtefact dataBean = repositoryTreeState.getSelectedNode().getData();
-        if (dataBean != null) {
-            return dataBean.getLineOfBusiness();
-        }
-        return null;
-    }
-
-    public int getMajor() {
-        ProjectVersion v = getProjectVersion();
-        if (v != null) {
-            return v.getMajor();
-        }
-        return major;
-    }
-
-    public int getMinor() {
-        ProjectVersion v = getProjectVersion();
-        if (v != null) {
-            return v.getMinor();
-        }
-        return minor;
-    }
-
-    public String getNewProjectName() {
-        // EPBDS-92 - clear newProject dialog every time
-        return null;
-    }
-
-    /**
-     * Gets number type property from a rules repository.
-     *
-     * @param propName name of property
-     * @return value of property
-     */
-    private String getNumberProperty(String propName) {
-        Object prop = getProperty(propName);
-        if (prop instanceof Double) {
-            return String.valueOf(prop);
-        } else {
-            return null;
-        }
-    }
-
-    public String getProjectName() {
-        // EPBDS-92 - clear newProject dialog every time
-        // return projectName;
-        return null;
-    }
-
-    private ProjectVersion getProjectVersion() {
-        AProject project = repositoryTreeState.getSelectedProject();
-        if (project != null) {
-            return project.getVersion();
-        }
-        return null;
-    }
-
-    public Map<String, Object> getProperties() {
-        Map<String, Object> properties = new LinkedHashMap<String, Object>();
-
-        /*
-         * Object dataBean = FacesUtils.getFacesVariable(
-         * "#{repositoryTreeController.selected.dataBean}");
-         */
-        return properties;
-    }
-
-    /**
-     * Gets property from a rules repository.
-     *
-     * @param propName name of property
-     * @return value of property
-     */
-    private Object getProperty(String propName) {
-        Map<String, Object> props = getProps();
-        if (props != null) {
-            return props.get(propName);
-        }
-        return null;
-    }
-
-    /**
-     * Gets all properties from a rules repository.
-     *
-     * @return map of properties
-     */
-    private Map<String, Object> getProps() {
-        RulesRepositoryArtefact dataBean = repositoryTreeState.getSelectedNode().getData();
-        if (dataBean != null) {
-            return dataBean.getProps();
-        }
-        return null;
-    }
-
-    /**
-     * Gets UI name of property.
-     *
-     * @param propName name of property
-     * @return UI name of property
-     */
-    private String getPropUIName(String propName) {
-        if (propName == null) {
-            return StringUtils.EMPTY;
-        }
-        String propUIName = getPropUINames().get(propName);
-        if (StringUtils.isBlank(propUIName)) {
-            propUIName = propName;
-        }
-        return propUIName;
-    }
-
-    public Map<String, String> getPropUINames() {
-        return repositoryArtefactPropsHolder.getProps();
-    }
-
-    public int getRevision() {
-        ProjectVersion v = getProjectVersion();
-        if (v != null) {
-            return v.getRevision();
-        }
-        return 0;
-    }
-
-    /**
-     * Gets all rules projects from a rule repository.
-     *
-     * @return list of rules projects
-     */
-    public List<TreeNode> getRulesProjects() {
-        return repositoryTreeState.getRulesRepository().getChildNodes();
-    }
-
-    public SelectItem[] getSelectedProjectVersions() {
-        Collection<ProjectVersion> versions = repositoryTreeState.getSelectedNode().getVersions();
-
-        List<SelectItem> selectItems = new ArrayList<SelectItem>();
-        for (ProjectVersion version : versions) {
-            selectItems.add(new SelectItem(version.getVersionName()));
-        }
-        return selectItems.toArray(new SelectItem[selectItems.size()]);
-    }
-
-    public String getUploadFrom() {
-        return uploadFrom;
-    }
-
-    public String getVersion() {
-        return version;
-    }
-
-    public String openProject() {
-        try {
-            repositoryTreeState.getSelectedProject().open();
-            repositoryTreeState.refreshSelectedNode();
-            resetStudioModel();
-        } catch (ProjectException e) {
-            String msg = "Failed to open project.";
-            log.error(msg, e);
-            FacesUtils.addErrorMessage(msg, e.getMessage());
-        }
-        return null;
-    }
-
-    public String openProjectVersion() {
-        try {
-            repositoryTreeState.getSelectedProject().openVersion(new CommonVersionImpl(version));
-            repositoryTreeState.refreshSelectedNode();
-            resetStudioModel();
-        } catch (ProjectException e) {
-            String msg = "Failed to open project version.";
-            log.error(msg, e);
-            FacesUtils.addErrorMessage(msg, e.getMessage());
-        }
-        return null;
-    }
-
-    public String refreshTree() {
-        repositoryTreeState.invalidateTree();
-        repositoryTreeState.invalidateSelection();
-        return null;
-    }
-
-    public String selectDeploymentProject() {
-        String projectName = FacesUtils.getRequestParameter("projectName");
-        selectProject(projectName, repositoryTreeState.getDeploymentRepository());
-        return null;
-    }
-
-    private void selectProject(String projectName, TreeRepository root) {
-        for (TreeNode node : root.getChildNodes()) {
-            if (node.getName().equals(projectName)) {
-                repositoryTreeState.setSelectedNode(node);
-                repositoryTreeState.refreshSelectedNode();
-                break;
-            }
-        }
-    }
-
-    public String selectRulesProject() {
-        String projectName = FacesUtils.getRequestParameter("projectName");
-        selectProject(projectName, repositoryTreeState.getRulesRepository());
-        return null;
-    }
-
-    public void setAttribute1(String attribute1) {
-        setProperty(ArtefactProperties.PROP_ATTRIBUTE + 1, attribute1);
-    }
-
-    public void setAttribute10(Date attribute10) {
-        setDateProperty(ArtefactProperties.PROP_ATTRIBUTE + 10, attribute10);
-    }
-
-    public void setAttribute11(String attribute11) {
-        setNumberProperty(ArtefactProperties.PROP_ATTRIBUTE + 11, attribute11);
-    }
-
-    public void setAttribute12(String attribute12) {
-        setNumberProperty(ArtefactProperties.PROP_ATTRIBUTE + 12, attribute12);
-    }
-
-    public void setAttribute13(String attribute13) {
-        setNumberProperty(ArtefactProperties.PROP_ATTRIBUTE + 13, attribute13);
-    }
-
-    public void setAttribute14(String attribute14) {
-        setNumberProperty(ArtefactProperties.PROP_ATTRIBUTE + 14, attribute14);
-    }
-
-    public void setAttribute15(String attribute15) {
-        setNumberProperty(ArtefactProperties.PROP_ATTRIBUTE + 15, attribute15);
-    }
-
-    public void setAttribute2(String attribute2) {
-        setProperty(ArtefactProperties.PROP_ATTRIBUTE + 2, attribute2);
-    }
-
-    public void setAttribute3(String attribute3) {
-        setProperty(ArtefactProperties.PROP_ATTRIBUTE + 3, attribute3);
-    }
-
-    public void setAttribute4(String attribute4) {
-        setProperty(ArtefactProperties.PROP_ATTRIBUTE + 4, attribute4);
-    }
-
-    public void setAttribute5(String attribute5) {
-        setProperty(ArtefactProperties.PROP_ATTRIBUTE + 5, attribute5);
-    }
-
-    public void setAttribute6(Date attribute6) {
-        setDateProperty(ArtefactProperties.PROP_ATTRIBUTE + 6, attribute6);
-    }
-
-    public void setAttribute7(Date attribute7) {
-        setDateProperty(ArtefactProperties.PROP_ATTRIBUTE + 7, attribute7);
-    }
-
-    public void setAttribute8(Date attribute8) {
-        setDateProperty(ArtefactProperties.PROP_ATTRIBUTE + 8, attribute8);
-    }
-
-    public void setAttribute9(Date attribute9) {
-        setDateProperty(ArtefactProperties.PROP_ATTRIBUTE + 9, attribute9);
-    }
-
-    /**
-     * Sets date type property to rules repository.
-     *
-     * @param propName name of property
-     * @param propValue value of property
-     */
-    public void setDateProperty(String propName, Date propValue) {
-        if (!SPECIAL_DATE.equals(propValue)) {
-            setProperty(propName, propValue);
-        } else {
-            FacesUtils.addErrorMessage("Specified " + getPropUIName(propName) + " value is not a valid date.");
-        }
-    }
-
-    public void setEffectiveDate(Date date) {
-        if (!SPECIAL_DATE.equals(date)) {
-            try {
-                repositoryTreeState.getSelectedNode().getData().setEffectiveDate(date);
-            } catch (PropertyException e) {
-                log.error("Failed to set effective date!", e);
-                FacesUtils.addErrorMessage("Can not set effective date.", e.getMessage());
-            }
-        } else {
-            FacesUtils.addErrorMessage("Specified effective date value is not a valid date.");
-        }
-    }
-
-    public void setExpirationDate(Date date) {
-        if (!SPECIAL_DATE.equals(date)) {
-            try {
-                repositoryTreeState.getSelectedNode().getData().setExpirationDate(date);
-            } catch (PropertyException e) {
-                log.error("Failed to set expiration date!", e);
-                FacesUtils.addErrorMessage("Can not set expiration date.", e.getMessage());
-            }
-        } else {
-            FacesUtils.addErrorMessage("Specified expiration date value is not a valid date.");
-        }
-    }
-
-    public void uploadListener(FileUploadEvent event) {
-        UploadedFile file = event.getUploadedFile();
-        uploadedFiles.add(file);
-    }
-
-    public void setFileName(String fileName) {
-        this.fileName = fileName;
-    }
-
-    public void setFilterString(String filterString) {
-        this.filterString = filterString;
-    }
-
-    public void setFolderName(String folderName) {
-        this.folderName = folderName;
-    }
-
-    public void setLineOfBusiness(String lineOfBusiness) {
-        try {
-            repositoryTreeState.getSelectedNode().getData().setLineOfBusiness(lineOfBusiness);
-        } catch (PropertyException e) {
-            log.error("Failed to set LOB!", e);
-            FacesUtils.addErrorMessage("Can not set line of business.", e.getMessage());
-        }
-    }
-
-    public void setMajor(int major) {
-        this.major = major;
-    }
-
-    public void setMinor(int minor) {
-        this.minor = minor;
-    }
-
-    public void setNewProjectName(String newProjectName) {
-        this.newProjectName = newProjectName;
-    }
-
-    /**
-     * Sets number type property to rules repository.
-     *
-     * @param propName name of property
-     * @param propValue value of property
-     */
-    public void setNumberProperty(String propName, String propValue) {
-        Double numberValue = null;
-        try {
-            if (StringUtils.isNotBlank(propValue)) {
-                numberValue = Double.valueOf(propValue);
-            }
-            setProperty(propName, numberValue);
-        } catch (NumberFormatException e) {
-            FacesUtils.addErrorMessage("Specified " + getPropUIName(propName) + " value is not a number.");
-        }
-    }
-
-    public void setProjectName(String newProjectName) {
-        projectName = newProjectName;
-    }
-
-    /**
-     * Sets property to rules repository.
-     *
-     * @param propName name of property
-     * @param propValue value of property
-     */
-    private void setProperty(String propName, Object propValue) {
-        try {
-            Map<String, Object> props = getProps();
-            if (props == null) {
-                props = new HashMap<String, Object>();
-            } else {
-                props = new HashMap<String, Object>(props);
-            }
-            props.put(propName, propValue);
-            repositoryTreeState.getSelectedNode().getData().setProps(props);
-        } catch (PropertyException e) {
-            String propUIName = getPropUIName(propName);
-            log.error("Failed to set " + propUIName + "!", e);
-            FacesUtils.addErrorMessage("Can not set " + propUIName + ".", e.getMessage());
-        }
-    }
-
-    public void setRepositoryArtefactPropsHolder(RepositoryArtefactPropsHolder repositoryArtefactPropsHolder) {
-        this.repositoryArtefactPropsHolder = repositoryArtefactPropsHolder;
-    }
-
-    public void setRepositoryTreeState(RepositoryTreeState repositoryTreeState) {
-        this.repositoryTreeState = repositoryTreeState;
-    }
-
-    public void setUploadFrom(String uploadFrom) {
-        this.uploadFrom = uploadFrom;
-    }
-
-    public void setUserWorkspace(UserWorkspace userWorkspace) {
-        this.userWorkspace = userWorkspace;
-    }
-
-    public void setVersion(String version) {
-        this.version = version;
-    }
-
-    public String undeleteProject() {
-        AProject project = repositoryTreeState.getSelectedProject();
-        if (!project.isDeleted()) {
-            FacesUtils.addErrorMessage("Cannot undelete project '" + project.getName()
-                    + "'.", "Project is not marked for deletion.");
-            return null;
-        }
-
-        try {
-            project.undelete();
-            repositoryTreeState.refreshSelectedNode();
-            resetStudioModel();
-        } catch (ProjectException e) {
-            String msg = "Cannot undelete project '" + project.getName() + "'.";
-            log.error(msg, e);
-            FacesUtils.addErrorMessage(msg, e.getMessage());
-        }
-        return null;
-    }
-
-    /**
-     * Updates file (active node)
-     *
-     * @return
-     */
-    public String updateFile() {
-        if (getLastUploadedFile() == null) {
-            FacesUtils.addErrorMessage("Please select file to be uploaded.");
-            return null;
-        }
-        String errorMessage = uploadAndUpdateFile();
-        if (errorMessage == null) {
-            resetStudioModel();
-            FacesUtils.addInfoMessage(("File was successfully updated."));
-        } else {
-            FacesUtils.addErrorMessage(errorMessage, "Error occured during uploading file.");
-        }
-        return null;
-    }
-
-    public String upload() {        
-        String errorMessage = uploadProject();
-        if (errorMessage == null) {
-            try {
-                AProject createdProject = userWorkspace.getProject(projectName);
-                repositoryTreeState.addRulesProjectToTree(createdProject);
-                resetStudioModel();
-            } catch (ProjectException e) {
-                FacesUtils.addErrorMessage(e.getMessage());
-            }
-            FacesUtils.addInfoMessage("Project was uploaded successfully.");
-        }
-        return null;
-    }
-
-    private String uploadAndAddFile() {
-        if (!NameChecker.checkName(fileName)) {
-            return "File name '" + fileName + "' is invalid. " + NameChecker.BAD_NAME_MSG;
-        }
-
-        try {
-            AProjectFolder node = (AProjectFolder) repositoryTreeState.getSelectedNode()
-                    .getData();
-
-            AProjectResource addedFileResource = node.addResource(fileName, getLastUploadedFile().getInputStream());
-
-            repositoryTreeState.addNodeToTree(repositoryTreeState.getSelectedNode(), addedFileResource);
-            clearUploadedFiles();
-        } catch (Exception e) {
-            log.error("Error adding file to user workspace.", e);
-            return e.getMessage();
-        }
-
-        return null;
-    }
-
-    private String uploadAndUpdateFile() {
-        try {
-            AProjectResource node = (AProjectResource) repositoryTreeState.getSelectedNode()
-                    .getData();
-            node.setContent(getLastUploadedFile().getInputStream());
-
-            clearUploadedFiles();
-        } catch (Exception e) {
-            log.error("Error updating file in user workspace.", e);
-            return e.getMessage();
-        }
-
-        return null;
-    }
-
-    private UploadedFile getLastUploadedFile() {
-        if (!uploadedFiles.isEmpty()) {
-            return uploadedFiles.get(uploadedFiles.size() - 1);
-        }
-        return null;
-    }
-
-    private String uploadProject() {
-        String errorMessage = null;
-
-        if (StringUtils.isNotBlank(projectName)) {
-            UploadedFile uploadedItem = getLastUploadedFile();
-            if (uploadedItem != null) {
-                ProjectUploader projectUploader = new ProjectUploader(uploadedItem, projectName, userWorkspace, zipFilter);
-                errorMessage = projectUploader.uploadProject();                     
-            } else {
-                errorMessage = "There are no uploaded files.";
-            }
-        } else {
-            errorMessage = "Project name must not be empty.";
-        }
-
-        if (errorMessage == null) {
-            clearUploadedFiles();
-        } else {
-            FacesUtils.addErrorMessage(errorMessage);
-        }
-
-        return errorMessage;
-    }
-
-    private void clearUploadedFiles() {
-        uploadedFiles.clear();
-    }
-
-    private void writeOutContent(final HttpServletResponse res, final File content, final String theFilename) {
-        if (content == null) {
-            return;
-        }
-        FileInputStream input = null;
-        try {
-            res.setHeader("Pragma", "no-cache");
-            res.setDateHeader("Expires", 0);
-            res.setContentType("application/zip");
-            WebTool.setContentDisposition(res, theFilename);
-
-            input = new FileInputStream(content);
-            IOUtils.copy(input, res.getOutputStream());
-        } catch (final IOException e) {
-            String msg = "Failed to write content of '" + content.getAbsolutePath() + "' into response!";
-            log.error(msg, e);
-            FacesUtils.addErrorMessage(msg, e.getMessage());
-        } finally {
-            if (input != null) {
-                try {
-                    input.close();
-                } catch (IOException e) {
-                    String msg = "Failed to close content stream.";
-                    log.error(msg, e);
-                }
-            }
-        }
-    }
-
-    public String getNewProjectTemplate() {
-        return newProjectTemplate;
-    }
-
-    public void setNewProjectTemplate(String newProjectTemplate) {
-        this.newProjectTemplate = newProjectTemplate;
-    }
-
-    public SelectItem[] getNewProjectTemplates() {
-        return FacesUtils.createSelectItems(projectTemplates);
-    }
-    
-    public boolean getCanDelete(){
-        return isGranted(PRIVILEGE_DELETE);
-    }
-
-    private void resetStudioModel() {
-        studio.reset(ReloadType.FORCED);
-    }
-
-}
+package org.openl.rules.webstudio.web.repository;
+
+import static org.openl.rules.security.AccessManager.isGranted;
+import static org.openl.rules.security.Privileges.PRIVILEGE_DELETE;
+
+import org.apache.commons.io.FilenameUtils;
+import org.apache.commons.io.IOUtils;
+import org.apache.commons.lang.StringUtils;
+import org.apache.commons.logging.Log;
+import org.apache.commons.logging.LogFactory;
+
+import org.openl.commons.web.jsf.FacesUtils;
+import org.openl.commons.web.util.WebTool;
+import org.openl.rules.common.ProjectException;
+import org.openl.rules.common.ProjectVersion;
+import org.openl.rules.common.PropertyException;
+import org.openl.rules.common.RulesRepositoryArtefact;
+import org.openl.rules.common.impl.CommonVersionImpl;
+import org.openl.rules.project.abstraction.ADeploymentProject;
+import org.openl.rules.project.abstraction.AProject;
+import org.openl.rules.project.abstraction.AProjectArtefact;
+import org.openl.rules.project.abstraction.AProjectFolder;
+import org.openl.rules.project.abstraction.AProjectResource;
+import org.openl.rules.project.abstraction.RulesProject;
+import org.openl.rules.project.abstraction.UserWorkspaceProject;
+import org.openl.rules.project.instantiation.ReloadType;
+import org.openl.rules.repository.api.ArtefactProperties;
+import org.openl.rules.ui.WebStudio;
+import org.openl.rules.webstudio.util.NameChecker;
+import org.openl.rules.webstudio.web.repository.tree.TreeNode;
+import org.openl.rules.webstudio.web.repository.tree.TreeRepository;
+import org.openl.rules.webstudio.web.repository.upload.ExcelFileProjectCreator;
+import org.openl.rules.webstudio.web.repository.upload.ProjectUploader;
+import org.openl.rules.webstudio.web.util.WebStudioUtils;
+import org.openl.rules.webstudio.filter.RepositoryFileExtensionFilter;
+import org.openl.rules.workspace.filter.PathFilter;
+import org.openl.rules.workspace.uw.UserWorkspace;
+import org.openl.rules.workspace.uw.impl.ProjectExportHelper;
+import org.openl.util.filter.IFilter;
+import org.richfaces.event.FileUploadEvent;
+import org.richfaces.model.UploadedFile;
+
+import java.io.File;
+import java.io.FileInputStream;
+import java.io.IOException;
+import java.io.InputStream;
+import java.util.ArrayList;
+import java.util.Collection;
+import java.util.Date;
+import java.util.HashMap;
+import java.util.LinkedHashMap;
+import java.util.List;
+import java.util.Map;
+
+import javax.faces.bean.ManagedBean;
+import javax.faces.bean.ManagedProperty;
+import javax.faces.bean.ViewScoped;
+import javax.faces.context.FacesContext;
+import javax.faces.model.SelectItem;
+import javax.servlet.http.HttpServletResponse;
+
+/**
+ * Repository tree controller. Used for retrieving data for repository tree and
+ * performing repository actions.
+ *
+ * @author Aleh Bykhavets
+ * @author Andrey Naumenko
+ */
+@ManagedBean
+@ViewScoped
+public class RepositoryTreeController {
+    
+    private static final Date SPECIAL_DATE = new Date(0);
+    private final Log log = LogFactory.getLog(RepositoryTreeController.class);
+
+    @ManagedProperty(value="#{repositoryTreeState}")
+    private RepositoryTreeState repositoryTreeState;
+
+    @ManagedProperty(value="#{rulesUserSession.userWorkspace}")
+    private UserWorkspace userWorkspace;
+
+    @ManagedProperty(value="#{repositoryArtefactPropsHolder}")
+    private RepositoryArtefactPropsHolder repositoryArtefactPropsHolder;
+
+    @ManagedProperty(value="#{zipFilter}")
+    private PathFilter zipFilter;
+
+    private WebStudio studio = WebStudioUtils.getWebStudio(true);
+
+    private String projectName;
+    private String newProjectTemplate;
+    private String[] projectTemplates = { "SampleTemplate.xls" };
+    private String folderName;
+    private List<UploadedFile> uploadedFiles = new ArrayList<UploadedFile>();
+    private String fileName;
+    private String uploadFrom;
+    private String newProjectName;
+    private String version;
+    private int major;
+    private int minor;
+
+    private String filterString;
+    private boolean hideDeleted;
+
+    public PathFilter getZipFilter() {
+        return zipFilter;
+    }
+
+    public void setZipFilter(PathFilter zipFilter) {
+        this.zipFilter = zipFilter;
+    }
+
+    /**
+     * Adds new file to active node (project or folder).
+     *
+     * @return
+     */
+    public String addFile() {
+        if (getLastUploadedFile() == null) {
+            FacesUtils.addErrorMessage("Please select file to be uploaded.");
+            return null;
+        }
+        if (StringUtils.isEmpty(fileName)) {
+            FacesUtils.addErrorMessage("File name must not be empty.");
+            return null;
+        }
+        String errorMessage = uploadAndAddFile();
+        if (errorMessage == null) {
+            resetStudioModel();
+            FacesUtils.addInfoMessage("File was uploaded successfully.");
+        } else {
+            FacesUtils.addErrorMessage(errorMessage);
+        }
+        return null;
+    }
+
+    public String addFolder() {
+        AProjectArtefact projectArtefact = repositoryTreeState.getSelectedNode().getData();
+        String errorMessage = null;
+        
+        if (projectArtefact instanceof AProjectFolder) {
+        	if(folderName != null && !folderName.isEmpty()){
+	        	if (NameChecker.checkName(folderName)){
+	            		if(!NameChecker.checkIsFolderPresent((AProjectFolder) projectArtefact, folderName)){     
+			            	AProjectFolder folder = (AProjectFolder) projectArtefact;
+			            	
+			            	try {
+			                    AProjectFolder addedFolder = folder.addFolder(folderName);
+			                    repositoryTreeState.addNodeToTree(repositoryTreeState.getSelectedNode(), addedFolder);
+			                    resetStudioModel();
+			                } catch (ProjectException e) {
+                                            log.error("Failed to create folder '" + folderName + "'.", e);
+			                    errorMessage = e.getMessage();
+			                }
+	            		} else {
+	            			errorMessage = "Folder name '" + folderName + "' is invalid. " + NameChecker.FOLDER_EXISTS;
+	            		}
+	            } else {
+	                errorMessage = "Folder name '" + folderName + "' is invalid. " + NameChecker.BAD_NAME_MSG;
+	            }
+        	} else {
+                errorMessage = "Folder name '" + folderName + "' is invalid. " + NameChecker.FOLDER_NAME_EMPTY;
+            }
+        }
+
+        if (errorMessage != null) {
+            FacesUtils.addErrorMessage("Failed to create folder.", errorMessage);
+        }
+        return null;
+    }
+
+    public String checkInProject() {
+        try {
+            repositoryTreeState.getSelectedProject().checkIn(major, minor);
+            repositoryTreeState.refreshSelectedNode();
+            resetStudioModel();
+        } catch (ProjectException e) {
+            String msg = e.getMessage();
+            log.error(msg, e);
+            FacesUtils.addErrorMessage(msg);
+        }
+        return null;
+    }
+
+    public String checkOutProject() {
+        try {
+            repositoryTreeState.getSelectedProject().checkOut();
+            repositoryTreeState.refreshSelectedNode();
+            resetStudioModel();
+        } catch (ProjectException e) {
+            String msg = "Failed to check out project.";
+            log.error(msg, e);
+            FacesUtils.addErrorMessage(msg, e.getMessage());
+        }
+        return null;
+    }
+
+    public String closeProject() {
+        try {
+            repositoryTreeState.getSelectedProject().close();
+            repositoryTreeState.refreshSelectedNode();
+            resetStudioModel();
+        } catch (ProjectException e) {
+            String msg = "Failed to close project.";
+            log.error(msg, e);
+            FacesUtils.addErrorMessage(msg, e.getMessage());
+        }
+        return null;
+    }
+
+    public String copyDeploymentProject() {
+        String errorMessage = null;
+        ADeploymentProject project;
+
+        try {
+            project = userWorkspace.getDDProject(projectName);
+        } catch (ProjectException e) {
+            log.error("Cannot obtain deployment project '" + projectName + "'.", e);
+            FacesUtils.addErrorMessage(e.getMessage());
+            return null;
+        }
+
+        if (project == null) {
+            errorMessage = "No project is selected.";
+        } else if (StringUtils.isBlank(newProjectName)) {
+            errorMessage = "Project name is empty.";
+        } else if (!NameChecker.checkName(newProjectName)) {
+            errorMessage = "Project name '" + newProjectName + "' is invalid. " + NameChecker.BAD_NAME_MSG;
+        } else if (userWorkspace.hasDDProject(newProjectName)) {
+            errorMessage = "Deployment project '" + newProjectName + "' already exists.";
+        }
+
+        if (errorMessage != null) {
+            FacesUtils.addErrorMessage("Cannot copy deployment project.", errorMessage);
+            return null;
+        }
+
+        try {
+            userWorkspace.copyDDProject(project, newProjectName);
+            ADeploymentProject newProject = userWorkspace.getDDProject(newProjectName);            
+            repositoryTreeState.addDeploymentProjectToTree(newProject);
+        } catch (ProjectException e) {
+            String msg = "Failed to copy deployment project.";
+            log.error(msg, e);
+            FacesUtils.addErrorMessage(msg, e.getMessage());
+        }
+
+        return null;
+    }
+
+    public String copyProject() {
+        String errorMessage = null;
+        AProject project;
+
+        try {
+            project = userWorkspace.getProject(projectName);
+        } catch (ProjectException e) {
+            log.error("Cannot obtain rules project '" + projectName + "'.", e);
+            FacesUtils.addErrorMessage(e.getMessage());
+            return null;
+        }
+
+        if (project == null) {
+            errorMessage = "No project is selected.";
+        } else if (StringUtils.isBlank(newProjectName)) {
+            errorMessage = "Project name is empty.";
+        } else if (!NameChecker.checkName(newProjectName)) {
+            errorMessage = "Project name '" + newProjectName + "' is invalid. " + NameChecker.BAD_NAME_MSG;
+        } else if (userWorkspace.hasProject(newProjectName)) {
+            errorMessage = "Project '" + newProjectName + "' already exists.";
+        }
+
+        if (errorMessage != null) {
+            FacesUtils.addErrorMessage("Cannot copy project.", errorMessage);
+            return null;
+        }
+
+        try {
+            userWorkspace.copyProject(project, newProjectName);
+            AProject newProject = userWorkspace.getProject(newProjectName);
+            repositoryTreeState.addRulesProjectToTree(newProject);
+            resetStudioModel();
+        } catch (ProjectException e) {
+            String msg = "Failed to copy project.";
+            log.error(msg, e);
+            FacesUtils.addErrorMessage(msg, e.getMessage());
+        }
+
+        return null;
+    }
+
+    public String createDeploymentProject() {
+        try {
+            userWorkspace.createDDProject(projectName);
+            ADeploymentProject createdProject = userWorkspace.getDDProject(projectName);
+            createdProject.checkOut();
+            repositoryTreeState.addDeploymentProjectToTree(createdProject);
+        } catch (ProjectException e) {
+            String msg = "Failed to create deployment project '" + projectName + "'.";
+            log.error(msg, e);
+            FacesUtils.addErrorMessage(msg, e.getMessage());
+        }
+        return null;
+    }
+
+    public String createNewRulesProject() {
+        if (StringUtils.isBlank(projectName)) {
+            FacesUtils.addErrorMessage("Project name must not be empty.");
+            return null;
+        }
+
+        InputStream sampleRulesSource = this.getClass().getClassLoader().getResourceAsStream(newProjectTemplate);        
+        String errorMessage = String.format("Can`t load template file: %s", newProjectTemplate);
+        if (sampleRulesSource == null) {
+            FacesUtils.addErrorMessage(errorMessage);
+            return null;
+        }
+        String rulesSourceName = "rules." + FilenameUtils.getExtension(newProjectTemplate);
+        ExcelFileProjectCreator projectCreator = new ExcelFileProjectCreator(projectName, userWorkspace, sampleRulesSource, rulesSourceName);
+        String creationMessage = projectCreator.createRulesProject();
+        if (creationMessage == null) {
+            try {
+                AProject createdProject = userWorkspace.getProject(projectName);
+                repositoryTreeState.addRulesProjectToTree(createdProject);
+                resetStudioModel();
+            } catch (ProjectException e) {
+                creationMessage = e.getMessage();
+            }
+        }
+        
+        return creationMessage;
+    }
+
+    public String deleteDeploymentProject() {
+        String projectName = FacesUtils.getRequestParameter("deploymentProjectName");
+
+        try {
+            ADeploymentProject project = userWorkspace.getDDProject(projectName);
+            project.delete(userWorkspace.getUser());
+            if(repositoryTreeState.isHideDeleted()) {
+                TreeNode projectInTree = repositoryTreeState.getDeploymentRepository().getChild(
+                        RepositoryUtils.getTreeNodeId(project.getName()));
+                repositoryTreeState.deleteNode(projectInTree);
+            }
+        } catch (ProjectException e) {
+            log.error("Cannot delete deployment project '" + projectName + "'.", e);
+            FacesUtils.addErrorMessage("Failed to delete deployment project.", e.getMessage());
+        }
+        return null;
+    }
+
+    public String deleteElement() {
+    	AProjectFolder projectArtefact = (AProjectFolder) repositoryTreeState
+                .getSelectedNode().getData();
+        String childName = FacesUtils.getRequestParameter("element");
+
+        try {
+            projectArtefact.getArtefact(childName).delete();
+            repositoryTreeState.refreshSelectedNode();
+            resetStudioModel();
+        } catch (ProjectException e) {
+            log.error("Error deleting element.", e);
+            FacesUtils.addErrorMessage("Error deleting.", e.getMessage());
+        }
+        return null;
+    }
+
+    public String deleteNode() {
+        AProjectArtefact projectArtefact = repositoryTreeState.getSelectedNode().getData();
+        try {
+            projectArtefact.delete();
+            String nodeType = repositoryTreeState.getSelectedNode().getType();
+            boolean wasMarkedForDeletion = UiConst.TYPE_DEPLOYMENT_PROJECT.equals(nodeType)
+                    || (UiConst.TYPE_PROJECT.equals(nodeType) && !((UserWorkspaceProject) projectArtefact).isLocalOnly());
+            if (wasMarkedForDeletion && !repositoryTreeState.isHideDeleted()) {
+                repositoryTreeState.refreshSelectedNode();
+            } else {
+                repositoryTreeState.deleteSelectedNodeFromTree();
+            }
+            resetStudioModel();
+        } catch (ProjectException e) {
+            log.error("Failed to delete node.", e);
+            FacesUtils.addErrorMessage("Failed to delete node.", e.getMessage());
+        }
+        return null;
+    }
+
+    public String deleteRulesProject() {
+        String projectName = FacesUtils.getRequestParameter("projectName");
+
+        try {
+            RulesProject project = userWorkspace.getProject(projectName);
+            if (project.isLocalOnly()) {
+                project.erase(userWorkspace.getUser());
+                TreeNode projectInTree = repositoryTreeState.getRulesRepository().getChild(
+                        RepositoryUtils.getTreeNodeId(project.getName()));
+                repositoryTreeState.deleteNode(projectInTree);
+            } else {
+                project.delete(userWorkspace.getUser());
+                if(repositoryTreeState.isHideDeleted()){
+                    TreeNode projectInTree = repositoryTreeState.getRulesRepository().getChild(
+                            RepositoryUtils.getTreeNodeId(project.getName()));
+                    repositoryTreeState.deleteNode(projectInTree);
+                }
+            }
+            resetStudioModel();
+        } catch (ProjectException e) {
+            log.error("Cannot delete rules project '" + projectName + "'.", e);
+            FacesUtils.addErrorMessage("Failed to delete rules project.", e.getMessage());
+        }
+        return null;
+    }
+
+    public String eraseProject() {
+        UserWorkspaceProject project = repositoryTreeState.getSelectedProject();
+        // EPBDS-225
+        if (project == null) {
+            return null;
+        }
+
+        if (!project.isDeleted()) {
+            repositoryTreeState.invalidateTree();
+            repositoryTreeState.invalidateSelection();
+            FacesUtils.addErrorMessage("Cannot erase project '" + project.getName()
+                    + "'. It must be marked for deletion first!");
+            return null;
+        }
+
+        try {
+            project.erase();
+            userWorkspace.refresh();
+            repositoryTreeState.deleteSelectedNodeFromTree();
+            resetStudioModel();
+        } catch (ProjectException e) {
+            repositoryTreeState.invalidateTree();
+            String msg = "Cannot erase project '" + project.getName() + "'.";
+            log.error(msg, e);
+            FacesUtils.addErrorMessage(msg);
+        }
+        return null;
+    }
+
+    public String exportProjectVersion() {
+        File zipFile = null;
+        String zipFileName = null;
+        try {
+            AProject selectedProject = repositoryTreeState.getSelectedProject();
+            AProject forExport = userWorkspace.getDesignTimeRepository().getProject(selectedProject.getName(),
+                    new CommonVersionImpl(version));
+            zipFile = new ProjectExportHelper().export(userWorkspace.getUser(), forExport);
+            zipFileName = String.format("%s-%s.zip", selectedProject.getName(), version);
+        } catch (ProjectException e) {
+            String msg = "Failed to export project version.";
+            log.error(msg, e);
+            FacesUtils.addErrorMessage(msg, e.getMessage());
+        }
+
+        if (zipFile != null) {
+            final FacesContext facesContext = FacesUtils.getFacesContext();
+            HttpServletResponse response = (HttpServletResponse) FacesUtils.getResponse();
+            writeOutContent(response, zipFile, zipFileName);
+            facesContext.responseComplete();
+
+            zipFile.delete();
+        }
+        return null;
+    }
+
+    public boolean isHideDeleted() {
+        hideDeleted = repositoryTreeState.isHideDeleted();
+        return hideDeleted;
+    }
+
+    public void setHideDeleted(boolean hideDeleted) {
+        this.hideDeleted = hideDeleted;
+    }
+
+    public String filter() {
+        IFilter<AProjectArtefact> filter = null;
+        if (StringUtils.isNotBlank(filterString)) {
+            filter = new RepositoryFileExtensionFilter(filterString);
+        }
+        repositoryTreeState.setFilter(filter);
+        repositoryTreeState.setHideDeleted(hideDeleted);
+        return null;
+    }
+
+    public String getAttribute1() {
+        return (String) getProperty(ArtefactProperties.PROP_ATTRIBUTE + 1);
+    }
+
+    public Date getAttribute10() {
+        return getDateProperty(ArtefactProperties.PROP_ATTRIBUTE + 10);
+    }
+
+    public String getAttribute11() {
+        return getNumberProperty(ArtefactProperties.PROP_ATTRIBUTE + 11);
+    }
+
+    public String getAttribute12() {
+        return getNumberProperty(ArtefactProperties.PROP_ATTRIBUTE + 12);
+    }
+
+    public String getAttribute13() {
+        return getNumberProperty(ArtefactProperties.PROP_ATTRIBUTE + 13);
+    }
+
+    public String getAttribute14() {
+        return getNumberProperty(ArtefactProperties.PROP_ATTRIBUTE + 14);
+    }
+
+    public String getAttribute15() {
+        return getNumberProperty(ArtefactProperties.PROP_ATTRIBUTE + 15);
+    }
+
+    public String getAttribute2() {
+        return (String) getProperty(ArtefactProperties.PROP_ATTRIBUTE + 2);
+    }
+
+    public String getAttribute3() {
+        return (String) getProperty(ArtefactProperties.PROP_ATTRIBUTE + 3);
+    }
+
+    public String getAttribute4() {
+        return (String) getProperty(ArtefactProperties.PROP_ATTRIBUTE + 4);
+    }
+
+    public String getAttribute5() {
+        return (String) getProperty(ArtefactProperties.PROP_ATTRIBUTE + 5);
+    }
+
+    public Date getAttribute6() {
+        return getDateProperty(ArtefactProperties.PROP_ATTRIBUTE + 6);
+    }
+
+    public Date getAttribute7() {
+        return getDateProperty(ArtefactProperties.PROP_ATTRIBUTE + 7);
+    }
+
+    public Date getAttribute8() {
+        return getDateProperty(ArtefactProperties.PROP_ATTRIBUTE + 8);
+    }
+
+    public Date getAttribute9() {
+        return getDateProperty(ArtefactProperties.PROP_ATTRIBUTE + 9);
+    }
+
+    /**
+     * Gets date type property from a rules repository.
+     *
+     * @param propName name of property
+     * @return value of property
+     */
+    private Date getDateProperty(String propName) {
+        Object prop = getProperty(propName);
+        if (prop instanceof Date) {
+            return (Date) prop;
+        } else if (prop instanceof Long) {
+            return new Date((Long) prop);
+        } else {
+            return null;
+        }
+    }
+
+    public String getDeploymentProjectName() {
+        // EPBDS-92 - clear newDProject dialog every time
+        return null;
+    }
+
+    /**
+     * Gets all deployments projects from a repository.
+     *
+     * @return list of deployments projects
+     */
+    public List<TreeNode> getDeploymentProjects() {
+        return repositoryTreeState.getDeploymentRepository().getChildNodes();
+    }
+
+    public Date getEffectiveDate() {
+        RulesRepositoryArtefact dataBean = repositoryTreeState.getSelectedNode().getData();
+        if (dataBean != null) {
+            return dataBean.getEffectiveDate();
+        }
+        return null;
+    }
+
+    public Date getExpirationDate() {
+        RulesRepositoryArtefact dataBean = repositoryTreeState.getSelectedNode().getData();
+        if (dataBean != null) {
+            return dataBean.getExpirationDate();
+        }
+        return null;
+    }
+
+    public String getFileName() {
+        return null;
+    }
+
+    public String getFilterString() {
+        return filterString;
+    }
+
+    public String getFolderName() {
+        return null;
+    }
+
+    public String getLineOfBusiness() {
+        RulesRepositoryArtefact dataBean = repositoryTreeState.getSelectedNode().getData();
+        if (dataBean != null) {
+            return dataBean.getLineOfBusiness();
+        }
+        return null;
+    }
+
+    public int getMajor() {
+        ProjectVersion v = getProjectVersion();
+        if (v != null) {
+            return v.getMajor();
+        }
+        return major;
+    }
+
+    public int getMinor() {
+        ProjectVersion v = getProjectVersion();
+        if (v != null) {
+            return v.getMinor();
+        }
+        return minor;
+    }
+
+    public String getNewProjectName() {
+        // EPBDS-92 - clear newProject dialog every time
+        return null;
+    }
+
+    /**
+     * Gets number type property from a rules repository.
+     *
+     * @param propName name of property
+     * @return value of property
+     */
+    private String getNumberProperty(String propName) {
+        Object prop = getProperty(propName);
+        if (prop instanceof Double) {
+            return String.valueOf(prop);
+        } else {
+            return null;
+        }
+    }
+
+    public String getProjectName() {
+        // EPBDS-92 - clear newProject dialog every time
+        // return projectName;
+        return null;
+    }
+
+    private ProjectVersion getProjectVersion() {
+        AProject project = repositoryTreeState.getSelectedProject();
+        if (project != null) {
+            return project.getVersion();
+        }
+        return null;
+    }
+
+    public Map<String, Object> getProperties() {
+        Map<String, Object> properties = new LinkedHashMap<String, Object>();
+
+        /*
+         * Object dataBean = FacesUtils.getFacesVariable(
+         * "#{repositoryTreeController.selected.dataBean}");
+         */
+        return properties;
+    }
+
+    /**
+     * Gets property from a rules repository.
+     *
+     * @param propName name of property
+     * @return value of property
+     */
+    private Object getProperty(String propName) {
+        Map<String, Object> props = getProps();
+        if (props != null) {
+            return props.get(propName);
+        }
+        return null;
+    }
+
+    /**
+     * Gets all properties from a rules repository.
+     *
+     * @return map of properties
+     */
+    private Map<String, Object> getProps() {
+        RulesRepositoryArtefact dataBean = repositoryTreeState.getSelectedNode().getData();
+        if (dataBean != null) {
+            return dataBean.getProps();
+        }
+        return null;
+    }
+
+    /**
+     * Gets UI name of property.
+     *
+     * @param propName name of property
+     * @return UI name of property
+     */
+    private String getPropUIName(String propName) {
+        if (propName == null) {
+            return StringUtils.EMPTY;
+        }
+        String propUIName = getPropUINames().get(propName);
+        if (StringUtils.isBlank(propUIName)) {
+            propUIName = propName;
+        }
+        return propUIName;
+    }
+
+    public Map<String, String> getPropUINames() {
+        return repositoryArtefactPropsHolder.getProps();
+    }
+
+    public int getRevision() {
+        ProjectVersion v = getProjectVersion();
+        if (v != null) {
+            return v.getRevision();
+        }
+        return 0;
+    }
+
+    /**
+     * Gets all rules projects from a rule repository.
+     *
+     * @return list of rules projects
+     */
+    public List<TreeNode> getRulesProjects() {
+        return repositoryTreeState.getRulesRepository().getChildNodes();
+    }
+
+    public SelectItem[] getSelectedProjectVersions() {
+        Collection<ProjectVersion> versions = repositoryTreeState.getSelectedNode().getVersions();
+
+        List<SelectItem> selectItems = new ArrayList<SelectItem>();
+        for (ProjectVersion version : versions) {
+            selectItems.add(new SelectItem(version.getVersionName()));
+        }
+        return selectItems.toArray(new SelectItem[selectItems.size()]);
+    }
+
+    public String getUploadFrom() {
+        return uploadFrom;
+    }
+
+    public String getVersion() {
+        return version;
+    }
+
+    public String openProject() {
+        try {
+            repositoryTreeState.getSelectedProject().open();
+            repositoryTreeState.refreshSelectedNode();
+            resetStudioModel();
+        } catch (ProjectException e) {
+            String msg = "Failed to open project.";
+            log.error(msg, e);
+            FacesUtils.addErrorMessage(msg, e.getMessage());
+        }
+        return null;
+    }
+
+    public String openProjectVersion() {
+        try {
+            repositoryTreeState.getSelectedProject().openVersion(new CommonVersionImpl(version));
+            repositoryTreeState.refreshSelectedNode();
+            resetStudioModel();
+        } catch (ProjectException e) {
+            String msg = "Failed to open project version.";
+            log.error(msg, e);
+            FacesUtils.addErrorMessage(msg, e.getMessage());
+        }
+        return null;
+    }
+
+    public String refreshTree() {
+        repositoryTreeState.invalidateTree();
+        repositoryTreeState.invalidateSelection();
+        return null;
+    }
+
+    public String selectDeploymentProject() {
+        String projectName = FacesUtils.getRequestParameter("projectName");
+        selectProject(projectName, repositoryTreeState.getDeploymentRepository());
+        return null;
+    }
+
+    private void selectProject(String projectName, TreeRepository root) {
+        for (TreeNode node : root.getChildNodes()) {
+            if (node.getName().equals(projectName)) {
+                repositoryTreeState.setSelectedNode(node);
+                repositoryTreeState.refreshSelectedNode();
+                break;
+            }
+        }
+    }
+
+    public String selectRulesProject() {
+        String projectName = FacesUtils.getRequestParameter("projectName");
+        selectProject(projectName, repositoryTreeState.getRulesRepository());
+        return null;
+    }
+
+    public void setAttribute1(String attribute1) {
+        setProperty(ArtefactProperties.PROP_ATTRIBUTE + 1, attribute1);
+    }
+
+    public void setAttribute10(Date attribute10) {
+        setDateProperty(ArtefactProperties.PROP_ATTRIBUTE + 10, attribute10);
+    }
+
+    public void setAttribute11(String attribute11) {
+        setNumberProperty(ArtefactProperties.PROP_ATTRIBUTE + 11, attribute11);
+    }
+
+    public void setAttribute12(String attribute12) {
+        setNumberProperty(ArtefactProperties.PROP_ATTRIBUTE + 12, attribute12);
+    }
+
+    public void setAttribute13(String attribute13) {
+        setNumberProperty(ArtefactProperties.PROP_ATTRIBUTE + 13, attribute13);
+    }
+
+    public void setAttribute14(String attribute14) {
+        setNumberProperty(ArtefactProperties.PROP_ATTRIBUTE + 14, attribute14);
+    }
+
+    public void setAttribute15(String attribute15) {
+        setNumberProperty(ArtefactProperties.PROP_ATTRIBUTE + 15, attribute15);
+    }
+
+    public void setAttribute2(String attribute2) {
+        setProperty(ArtefactProperties.PROP_ATTRIBUTE + 2, attribute2);
+    }
+
+    public void setAttribute3(String attribute3) {
+        setProperty(ArtefactProperties.PROP_ATTRIBUTE + 3, attribute3);
+    }
+
+    public void setAttribute4(String attribute4) {
+        setProperty(ArtefactProperties.PROP_ATTRIBUTE + 4, attribute4);
+    }
+
+    public void setAttribute5(String attribute5) {
+        setProperty(ArtefactProperties.PROP_ATTRIBUTE + 5, attribute5);
+    }
+
+    public void setAttribute6(Date attribute6) {
+        setDateProperty(ArtefactProperties.PROP_ATTRIBUTE + 6, attribute6);
+    }
+
+    public void setAttribute7(Date attribute7) {
+        setDateProperty(ArtefactProperties.PROP_ATTRIBUTE + 7, attribute7);
+    }
+
+    public void setAttribute8(Date attribute8) {
+        setDateProperty(ArtefactProperties.PROP_ATTRIBUTE + 8, attribute8);
+    }
+
+    public void setAttribute9(Date attribute9) {
+        setDateProperty(ArtefactProperties.PROP_ATTRIBUTE + 9, attribute9);
+    }
+
+    /**
+     * Sets date type property to rules repository.
+     *
+     * @param propName name of property
+     * @param propValue value of property
+     */
+    public void setDateProperty(String propName, Date propValue) {
+        if (!SPECIAL_DATE.equals(propValue)) {
+            setProperty(propName, propValue);
+        } else {
+            FacesUtils.addErrorMessage("Specified " + getPropUIName(propName) + " value is not a valid date.");
+        }
+    }
+
+    public void setEffectiveDate(Date date) {
+        if (!SPECIAL_DATE.equals(date)) {
+            try {
+                repositoryTreeState.getSelectedNode().getData().setEffectiveDate(date);
+            } catch (PropertyException e) {
+                log.error("Failed to set effective date!", e);
+                FacesUtils.addErrorMessage("Can not set effective date.", e.getMessage());
+            }
+        } else {
+            FacesUtils.addErrorMessage("Specified effective date value is not a valid date.");
+        }
+    }
+
+    public void setExpirationDate(Date date) {
+        if (!SPECIAL_DATE.equals(date)) {
+            try {
+                repositoryTreeState.getSelectedNode().getData().setExpirationDate(date);
+            } catch (PropertyException e) {
+                log.error("Failed to set expiration date!", e);
+                FacesUtils.addErrorMessage("Can not set expiration date.", e.getMessage());
+            }
+        } else {
+            FacesUtils.addErrorMessage("Specified expiration date value is not a valid date.");
+        }
+    }
+
+    public void uploadListener(FileUploadEvent event) {
+        UploadedFile file = event.getUploadedFile();
+        uploadedFiles.add(file);
+    }
+
+    public void setFileName(String fileName) {
+        this.fileName = fileName;
+    }
+
+    public void setFilterString(String filterString) {
+        this.filterString = filterString;
+    }
+
+    public void setFolderName(String folderName) {
+        this.folderName = folderName;
+    }
+
+    public void setLineOfBusiness(String lineOfBusiness) {
+        try {
+            repositoryTreeState.getSelectedNode().getData().setLineOfBusiness(lineOfBusiness);
+        } catch (PropertyException e) {
+            log.error("Failed to set LOB!", e);
+            FacesUtils.addErrorMessage("Can not set line of business.", e.getMessage());
+        }
+    }
+
+    public void setMajor(int major) {
+        this.major = major;
+    }
+
+    public void setMinor(int minor) {
+        this.minor = minor;
+    }
+
+    public void setNewProjectName(String newProjectName) {
+        this.newProjectName = newProjectName;
+    }
+
+    /**
+     * Sets number type property to rules repository.
+     *
+     * @param propName name of property
+     * @param propValue value of property
+     */
+    public void setNumberProperty(String propName, String propValue) {
+        Double numberValue = null;
+        try {
+            if (StringUtils.isNotBlank(propValue)) {
+                numberValue = Double.valueOf(propValue);
+            }
+            setProperty(propName, numberValue);
+        } catch (NumberFormatException e) {
+            FacesUtils.addErrorMessage("Specified " + getPropUIName(propName) + " value is not a number.");
+        }
+    }
+
+    public void setProjectName(String newProjectName) {
+        projectName = newProjectName;
+    }
+
+    /**
+     * Sets property to rules repository.
+     *
+     * @param propName name of property
+     * @param propValue value of property
+     */
+    private void setProperty(String propName, Object propValue) {
+        try {
+            Map<String, Object> props = getProps();
+            if (props == null) {
+                props = new HashMap<String, Object>();
+            } else {
+                props = new HashMap<String, Object>(props);
+            }
+            props.put(propName, propValue);
+            repositoryTreeState.getSelectedNode().getData().setProps(props);
+        } catch (PropertyException e) {
+            String propUIName = getPropUIName(propName);
+            log.error("Failed to set " + propUIName + "!", e);
+            FacesUtils.addErrorMessage("Can not set " + propUIName + ".", e.getMessage());
+        }
+    }
+
+    public void setRepositoryArtefactPropsHolder(RepositoryArtefactPropsHolder repositoryArtefactPropsHolder) {
+        this.repositoryArtefactPropsHolder = repositoryArtefactPropsHolder;
+    }
+
+    public void setRepositoryTreeState(RepositoryTreeState repositoryTreeState) {
+        this.repositoryTreeState = repositoryTreeState;
+    }
+
+    public void setUploadFrom(String uploadFrom) {
+        this.uploadFrom = uploadFrom;
+    }
+
+    public void setUserWorkspace(UserWorkspace userWorkspace) {
+        this.userWorkspace = userWorkspace;
+    }
+
+    public void setVersion(String version) {
+        this.version = version;
+    }
+
+    public String undeleteProject() {
+        AProject project = repositoryTreeState.getSelectedProject();
+        if (!project.isDeleted()) {
+            FacesUtils.addErrorMessage("Cannot undelete project '" + project.getName()
+                    + "'.", "Project is not marked for deletion.");
+            return null;
+        }
+
+        try {
+            project.undelete();
+            repositoryTreeState.refreshSelectedNode();
+            resetStudioModel();
+        } catch (ProjectException e) {
+            String msg = "Cannot undelete project '" + project.getName() + "'.";
+            log.error(msg, e);
+            FacesUtils.addErrorMessage(msg, e.getMessage());
+        }
+        return null;
+    }
+
+    /**
+     * Updates file (active node)
+     *
+     * @return
+     */
+    public String updateFile() {
+        if (getLastUploadedFile() == null) {
+            FacesUtils.addErrorMessage("Please select file to be uploaded.");
+            return null;
+        }
+        String errorMessage = uploadAndUpdateFile();
+        if (errorMessage == null) {
+            resetStudioModel();
+            FacesUtils.addInfoMessage(("File was successfully updated."));
+        } else {
+            FacesUtils.addErrorMessage(errorMessage, "Error occured during uploading file.");
+        }
+        return null;
+    }
+
+    public String upload() {        
+        String errorMessage = uploadProject();
+        if (errorMessage == null) {
+            try {
+                AProject createdProject = userWorkspace.getProject(projectName);
+                repositoryTreeState.addRulesProjectToTree(createdProject);
+                resetStudioModel();
+            } catch (ProjectException e) {
+                FacesUtils.addErrorMessage(e.getMessage());
+            }
+            FacesUtils.addInfoMessage("Project was uploaded successfully.");
+        }
+        return null;
+    }
+
+    private String uploadAndAddFile() {
+        if (!NameChecker.checkName(fileName)) {
+            return "File name '" + fileName + "' is invalid. " + NameChecker.BAD_NAME_MSG;
+        }
+
+        try {
+            AProjectFolder node = (AProjectFolder) repositoryTreeState.getSelectedNode()
+                    .getData();
+
+            AProjectResource addedFileResource = node.addResource(fileName, getLastUploadedFile().getInputStream());
+
+            repositoryTreeState.addNodeToTree(repositoryTreeState.getSelectedNode(), addedFileResource);
+            clearUploadedFiles();
+        } catch (Exception e) {
+            log.error("Error adding file to user workspace.", e);
+            return e.getMessage();
+        }
+
+        return null;
+    }
+
+    private String uploadAndUpdateFile() {
+        try {
+            AProjectResource node = (AProjectResource) repositoryTreeState.getSelectedNode()
+                    .getData();
+            node.setContent(getLastUploadedFile().getInputStream());
+
+            clearUploadedFiles();
+        } catch (Exception e) {
+            log.error("Error updating file in user workspace.", e);
+            return e.getMessage();
+        }
+
+        return null;
+    }
+
+    private UploadedFile getLastUploadedFile() {
+        if (!uploadedFiles.isEmpty()) {
+            return uploadedFiles.get(uploadedFiles.size() - 1);
+        }
+        return null;
+    }
+
+    private String uploadProject() {
+        String errorMessage = null;
+
+        if (StringUtils.isNotBlank(projectName)) {
+            UploadedFile uploadedItem = getLastUploadedFile();
+            if (uploadedItem != null) {
+                ProjectUploader projectUploader = new ProjectUploader(uploadedItem, projectName, userWorkspace, zipFilter);
+                errorMessage = projectUploader.uploadProject();                     
+            } else {
+                errorMessage = "There are no uploaded files.";
+            }
+        } else {
+            errorMessage = "Project name must not be empty.";
+        }
+
+        if (errorMessage == null) {
+            clearUploadedFiles();
+        } else {
+            FacesUtils.addErrorMessage(errorMessage);
+        }
+
+        return errorMessage;
+    }
+
+    private void clearUploadedFiles() {
+        uploadedFiles.clear();
+    }
+
+    private void writeOutContent(final HttpServletResponse res, final File content, final String theFilename) {
+        if (content == null) {
+            return;
+        }
+        FileInputStream input = null;
+        try {
+            res.setHeader("Pragma", "no-cache");
+            res.setDateHeader("Expires", 0);
+            res.setContentType("application/zip");
+            WebTool.setContentDisposition(res, theFilename);
+
+            input = new FileInputStream(content);
+            IOUtils.copy(input, res.getOutputStream());
+        } catch (final IOException e) {
+            String msg = "Failed to write content of '" + content.getAbsolutePath() + "' into response!";
+            log.error(msg, e);
+            FacesUtils.addErrorMessage(msg, e.getMessage());
+        } finally {
+            if (input != null) {
+                try {
+                    input.close();
+                } catch (IOException e) {
+                    String msg = "Failed to close content stream.";
+                    log.error(msg, e);
+                }
+            }
+        }
+    }
+
+    public String getNewProjectTemplate() {
+        return newProjectTemplate;
+    }
+
+    public void setNewProjectTemplate(String newProjectTemplate) {
+        this.newProjectTemplate = newProjectTemplate;
+    }
+
+    public SelectItem[] getNewProjectTemplates() {
+        return FacesUtils.createSelectItems(projectTemplates);
+    }
+    
+    public boolean getCanDelete(){
+        return isGranted(PRIVILEGE_DELETE);
+    }
+
+    private void resetStudioModel() {
+        studio.reset(ReloadType.FORCED);
+    }
+
+}