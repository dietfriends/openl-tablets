package org.openl.rules.webstudio.web.admin;

import java.util.ArrayList;
import java.util.HashMap;
import java.util.List;
import java.util.Map;
import java.util.regex.Pattern;

import javax.faces.bean.ManagedBean;
import javax.faces.bean.ManagedProperty;
import javax.faces.bean.RequestScoped;

import org.apache.commons.collections.BidiMap;
import org.apache.commons.collections.bidimap.DualHashBidiMap;
import org.apache.commons.lang.ArrayUtils;
import org.apache.commons.logging.Log;
import org.apache.commons.logging.LogFactory;
import org.openl.commons.web.jsf.FacesUtils;
import org.openl.config.ConfigurationManager;
import org.openl.config.ConfigurationManagerFactory;
import org.openl.engine.OpenLSystemProperties;
import org.openl.rules.repository.exceptions.RRepositoryException;
import org.openl.rules.webstudio.web.repository.DeploymentManager;
import org.openl.rules.webstudio.web.util.WebStudioUtils;

/**
 * TODO Remove property getters/setters when migrating to EL 2.2
 * TODO Move methods for production repository to another class
 * 
 * @author Andrei Astrouski
 */
@ManagedBean
@RequestScoped
public class SystemSettingsBean {
    private static final Pattern PROHIBITED_CHARACTERS = Pattern.compile("[\\p{Punct}]+");

    private final Log log = LogFactory.getLog(SystemSettingsBean.class);

    private static final String USER_WORKSPACE_HOME = "user.workspace.home";
    private static final String PROJECT_HISTORY_HOME = "project.history.home";
    private static final String DATE_PATTERN = "data.format.date";
    public static final String UPDATE_SYSTEM_PROPERTIES = "update.system.properties";

    private static final String DESIGN_REPOSITORY_FACTORY = "design-repository.factory";
    private static final String DESIGN_REPOSITORY_NAME = "design-repository.name";
    /** @deprecated */
    private static final BidiMap DESIGN_REPOSITORY_TYPE_FACTORY_MAP = new DualHashBidiMap();
    static {
        DESIGN_REPOSITORY_TYPE_FACTORY_MAP.put("local", "org.openl.rules.repository.factories.LocalJackrabbitDesignRepositoryFactory");
        DESIGN_REPOSITORY_TYPE_FACTORY_MAP.put("rmi", "org.openl.rules.repository.factories.RmiJackrabbitDesignRepositoryFactory");
        DESIGN_REPOSITORY_TYPE_FACTORY_MAP.put("webdav", "org.openl.rules.repository.factories.WebDavJackrabbitDesignRepositoryFactory");
    };
    /** @deprecated */
    private static final Map<String, String> DESIGN_REPOSITORY_TYPE_PATH_PROPERTY_MAP = new HashMap<String, String>();
    static {
        DESIGN_REPOSITORY_TYPE_PATH_PROPERTY_MAP.put("local", "design-repository.local.home");
        DESIGN_REPOSITORY_TYPE_PATH_PROPERTY_MAP.put("rmi", "design-repository.remote.rmi.url");
        DESIGN_REPOSITORY_TYPE_PATH_PROPERTY_MAP.put("webdav", "design-repository.remote.webdav.url");
    };

    private static final String PRODUCTION_REPOSITORY_CONFIGS = "production-repository-configs";
    /** @deprecated */
    private static final BidiMap PRODUCTION_REPOSITORY_TYPE_FACTORY_MAP = new DualHashBidiMap();
    static {
        PRODUCTION_REPOSITORY_TYPE_FACTORY_MAP.put("local", "org.openl.rules.repository.factories.LocalJackrabbitProductionRepositoryFactory");
        PRODUCTION_REPOSITORY_TYPE_FACTORY_MAP.put("rmi", "org.openl.rules.repository.factories.RmiJackrabbitProductionRepositoryFactory");
        PRODUCTION_REPOSITORY_TYPE_FACTORY_MAP.put("webdav", "org.openl.rules.repository.factories.WebDavJackrabbitProductionRepositoryFactory");
    };
    /** @deprecated */
    private static final Map<String, String> PRODUCTION_REPOSITORY_TYPE_PATH_PROPERTY_MAP = new HashMap<String, String>();
    static {
        PRODUCTION_REPOSITORY_TYPE_PATH_PROPERTY_MAP.put("local", "production-repository.local.home");
        PRODUCTION_REPOSITORY_TYPE_PATH_PROPERTY_MAP.put("rmi", "production-repository.remote.rmi.url");
        PRODUCTION_REPOSITORY_TYPE_PATH_PROPERTY_MAP.put("webdav", "production-repository.remote.webdav.url");
    };

    private ConfigurationManager configManager = WebStudioUtils.getWebStudio().getSystemConfigManager();

    private List<RepositoryConfiguration> productionRepositoryConfigurations = new ArrayList<RepositoryConfiguration>();
    
    @ManagedProperty(value="#{productionRepositoryConfigManagerFactory}")
    private ConfigurationManagerFactory productionConfigManagerFactory;

    @ManagedProperty(value="#{deploymentManager}")
    private DeploymentManager deploymentManager;

    public String getUserWorkspaceHome() {
        return configManager.getStringProperty(USER_WORKSPACE_HOME);
    }

    public void setUserWorkspaceHome(String userWorkspaceHome) {
        configManager.setProperty(USER_WORKSPACE_HOME, userWorkspaceHome);
    }

    public String getDatePattern() {
        return configManager.getStringProperty(DATE_PATTERN);
    }

    public void setDatePattern(String datePattern) {
        configManager.setProperty(DATE_PATTERN, datePattern);
    }

<<<<<<< HEAD
=======
    public boolean isAutoLogin() {
        return configManager.getBooleanProperty(AUTO_LOGIN);
    }

    public void setAutoLogin(boolean autoLogin) {
        configManager.setProperty(AUTO_LOGIN, autoLogin);
    }

    public boolean isUpdateSystemProperties() {
        return configManager.getBooleanProperty(UPDATE_SYSTEM_PROPERTIES);
    }

    public void setUpdateSystemProperties(boolean autoLogin) {
        configManager.setProperty(UPDATE_SYSTEM_PROPERTIES, autoLogin);
    }

>>>>>>> dcd411c5
    public String getProjectHistoryHome() {
        return configManager.getStringProperty(PROJECT_HISTORY_HOME);
    }

    public void setProjectHistoryHome(String projectHistoryHome) {
        configManager.setProperty(PROJECT_HISTORY_HOME, projectHistoryHome);
    }

    public String getDesignRepositoryType() {
        String factory = configManager.getStringProperty(DESIGN_REPOSITORY_FACTORY);
        return (String) DESIGN_REPOSITORY_TYPE_FACTORY_MAP.getKey(factory);
    }

    public void setDesignRepositoryType(String type) {
        configManager.setProperty(
                DESIGN_REPOSITORY_FACTORY, DESIGN_REPOSITORY_TYPE_FACTORY_MAP.get(type));
    }

    public String getDesignRepositoryName() {
        return configManager.getStringProperty(DESIGN_REPOSITORY_NAME);
    }

    public void setDesignRepositoryName(String name) {
        configManager.setProperty(DESIGN_REPOSITORY_NAME, name);
    }

    public String getDesignRepositoryPath() {
        String type = getDesignRepositoryType();
        return configManager.getStringProperty(
                DESIGN_REPOSITORY_TYPE_PATH_PROPERTY_MAP.get(type));
    }

    public void setDesignRepositoryPath(String path) {
        String type = getDesignRepositoryType();
        configManager.setProperty(
                DESIGN_REPOSITORY_TYPE_PATH_PROPERTY_MAP.get(type), path);
    }

    public boolean isDesignRepositoryPathSystem() {
        String type = getDesignRepositoryType();
        return configManager.isSystemProperty(
                DESIGN_REPOSITORY_TYPE_PATH_PROPERTY_MAP.get(type));
    }
    
    public List<RepositoryConfiguration> getProductionRepositoryConfigurations() {
        productionRepositoryConfigurations.clear();
        
        String[] repositoryConfigNames = configManager.getStringArrayProperty(PRODUCTION_REPOSITORY_CONFIGS);
        for (String configName : repositoryConfigNames) {
            ConfigurationManager productionConfig = getProductionConfigManager(configName);
            RepositoryConfiguration config = new RepositoryConfiguration(configName, productionConfig);
            productionRepositoryConfigurations.add(config);
        }
        
        return productionRepositoryConfigurations;
    }

    public boolean isCustomSpreadsheetType() {
        return OpenLSystemProperties.isCustomSpreadsheetType(configManager.getProperties());
    }
    
    public void setCustomSpreadsheetType(boolean customSpreadsheetType) {
        configManager.setProperty(OpenLSystemProperties.CUSTOM_SPREADSHEET_TYPE_PROPERTY, customSpreadsheetType);
    }
    
    public String getRulesDispatchingMode() {
        return OpenLSystemProperties.getDispatchingMode(configManager.getProperties());
    }

    public void setRulesDispatchingMode(String dispatchingMode) {
        configManager.setProperty(OpenLSystemProperties.DISPATCHING_MODE_PROPERTY, dispatchingMode);
    }

    public void applyChanges() {
        try {
            for (RepositoryConfiguration prodConfig : productionRepositoryConfigurations) {
                validate(prodConfig);
            }
    
            for (RepositoryConfiguration prodConfig : productionRepositoryConfigurations) {
                saveProductionRepository(prodConfig);
            }
    
            saveSystemConfig();
        } catch (Exception e) {
            if (log.isErrorEnabled()) {
                log.error(e.getMessage(), e);
            }
            FacesUtils.addErrorMessage(e.getMessage());
        }
    }

    private void saveSystemConfig() {
        boolean saved = configManager.save();
        if (saved) {
            WebStudioUtils.getWebStudio().setNeedRestart(true);
        }
    }

    public void restoreDefaults() {
        boolean restored = configManager.restoreDefaults();
        // TODO remove production repository properties
        if (restored) {
            WebStudioUtils.getWebStudio().setNeedRestart(true);
        }
    }

    public void setProductionConfigManagerFactory(ConfigurationManagerFactory productionConfigManagerFactory) {
        this.productionConfigManagerFactory = productionConfigManagerFactory;
    }
    
    public void setDeploymentManager(DeploymentManager deploymentManager) {
        this.deploymentManager = deploymentManager;
    }

    public void addProductionRepository() {
        try {
            String emptyConfigName = "_new_";
            RepositoryConfiguration template = new RepositoryConfiguration(emptyConfigName, getProductionConfigManager(emptyConfigName));
            
            String templateName = template.getName();
            String[] configNames = configManager.getStringArrayProperty(PRODUCTION_REPOSITORY_CONFIGS);
            long maxNumber = getMaxTemplatedConfigName(configNames, templateName);
            
            String templatePath = template.getPath();
            String[] paths = new String[configNames.length];
            for (int i = 0; i < configNames.length; i++) {
                paths[i] = new RepositoryConfiguration(configNames[i], getProductionConfigManager(configNames[i])).getPath();
            }
            
            String newNum = String.valueOf(maxNumber + 1);
            String newConfigName = getConfigName(templateName + newNum);
            RepositoryConfiguration newConfig = new RepositoryConfiguration(newConfigName, getProductionConfigManager(newConfigName));
            newConfig.setName(templateName + newNum);
            newConfig.setPath(templatePath + (getMaxTemplatedPath(paths, templatePath) + 1));
            newConfig.save();
            
            configNames = (String[]) ArrayUtils.add(configNames, newConfigName);
            configManager.setProperty(PRODUCTION_REPOSITORY_CONFIGS, configNames);
            saveSystemConfig();
            
            deploymentManager.addRepository(newConfigName);
            FacesUtils.addInfoMessage("Repository '" + newConfig.getName() + "' is added successfully");
        } catch (Exception e) {
            if (log.isErrorEnabled()) {
                log.error(e.getMessage(), e);
            }
            FacesUtils.addErrorMessage(e.getMessage());
        }
    }

    public void deleteProductionRepository(String configName) {
        try {
            deploymentManager.removeRepository(configName);
            
            String[] configNames = configManager.getStringArrayProperty(PRODUCTION_REPOSITORY_CONFIGS);
            configNames = (String[]) ArrayUtils.removeElement(configNames, configName);
            configManager.setProperty(PRODUCTION_REPOSITORY_CONFIGS, configNames);
            
            String repositoryName = "";
            for (RepositoryConfiguration prodConfig : productionRepositoryConfigurations) {
                if (prodConfig.getConfigName().equals(configName)) {
                    repositoryName = prodConfig.getName();
                    prodConfig.delete();
                    break;
                }
            }
    
            saveSystemConfig();
            FacesUtils.addInfoMessage("Repository '" + repositoryName + "' is deleted successfully");
        } catch (Exception e) {
            if (log.isErrorEnabled()) {
                log.error(e.getMessage(), e);
            }
            FacesUtils.addErrorMessage(e.getMessage());
        }
    }
    
    public void saveProductionRepository(String configName) {
        for (RepositoryConfiguration prodConfig : productionRepositoryConfigurations) {
            if (prodConfig.getConfigName().equals(configName)) {
                try {
                    validate(prodConfig);
    
                    saveProductionRepository(prodConfig);
                    FacesUtils.addInfoMessage("Repository '" + prodConfig.getName() + "' is saved successfully");
                    break;
                } catch (Exception e) {
                    FacesUtils.addErrorMessage(e.getMessage());
                }
            }
        }
    }

    private void validate(RepositoryConfiguration prodConfig) throws RepositoryValidationException {
        if (PROHIBITED_CHARACTERS.matcher(prodConfig.getName()).find()) {
            String msg = String.format("Repository name '%s' contains illegal characters", prodConfig.getName());
            throw new RepositoryValidationException(msg);
        }
        // Check for name uniqueness.
        for (RepositoryConfiguration other : productionRepositoryConfigurations) {
            if (other != prodConfig) {
                if (prodConfig.getName().equals(other.getName())) {
                    String msg = String.format("Repository name '%s' already exists", prodConfig.getName());
                    throw new RepositoryValidationException(msg);
                }

                if (prodConfig.getPath().equals(other.getPath())) {
                    String msg = String.format("Repository path '%s' already exists", prodConfig.getPath());
                    throw new RepositoryValidationException(msg);
                }
            }
        }
    }

    private void saveProductionRepository(RepositoryConfiguration prodConfig) {
        boolean changed = prodConfig.save();
        if (changed) {
            try {
                deploymentManager.removeRepository(prodConfig.getConfigName());
            } catch (RRepositoryException e) {
                if (log.isErrorEnabled()) {
                    log.error(e.getMessage(), e);
                }
            }

            if (prodConfig.isNameChangedIgnoreCase()) {
                prodConfig = renameConfigName(prodConfig);
            }

            deploymentManager.addRepository(prodConfig.getConfigName());
        }
    }

    private RepositoryConfiguration renameConfigName(RepositoryConfiguration prodConfig) {
        // Move config to a new file
        String newConfigName = getConfigName(prodConfig.getName());
        RepositoryConfiguration newConfig = new RepositoryConfiguration(newConfigName, getProductionConfigManager(newConfigName));
        newConfig.copyContent(prodConfig);
        newConfig.save();
        
        // Rename link to a file in system config
        String[] configNames = configManager.getStringArrayProperty(PRODUCTION_REPOSITORY_CONFIGS);
        for (int i = 0; i < configNames.length; i++) {
            if (configNames[i].equals(prodConfig.getConfigName())) {
                // Found necessary link - rename it
                configNames[i] = newConfigName;
                configManager.setProperty(PRODUCTION_REPOSITORY_CONFIGS, configNames);
                saveSystemConfig();
                break;
            }
        }
        
        // Delete old config file
        prodConfig.delete();
        
        return newConfig;
    }

    private ConfigurationManager getProductionConfigManager(String configName) {
        return productionConfigManagerFactory.getConfigurationManager(configName);
    }
    
    private String getConfigName(String repositoryName) {
        String configName = "rules-";
        if (repositoryName != null) {
            configName += repositoryName.toLowerCase();
        }
        configName += ".properties";
        
        return configName;
    }

    private long getMaxTemplatedConfigName(String[] configNames, String templateName) {
        return getMaxNumberOfTemplatedNames(configNames, templateName, "rules-", ".properties");
    }

    private long getMaxTemplatedPath(String[] configNames, String templateName) {
        return getMaxNumberOfTemplatedNames(configNames, templateName, "", "");
    }
    
    private long getMaxNumberOfTemplatedNames(String[] configNames, String templateName, String prefix, String suffix) {
        Pattern pattern = Pattern.compile("\\Q"+ prefix + templateName.toLowerCase() + "\\E\\d+\\Q" + suffix + "\\E");
        
        int startPosition = (prefix + templateName).length();
        int suffixLength = suffix.length();
        
        long maxNumber = 0;
        for (String configName : configNames) {
            if (pattern.matcher(configName).matches()) {
                long sequenceNumber;
                try {
                    sequenceNumber = Long.parseLong(configName.substring(startPosition, configName.length() - suffixLength));
                } catch (NumberFormatException ignore) {
                    continue;
                }
                
                if (sequenceNumber > maxNumber) {
                    maxNumber = sequenceNumber;
                }
            }
        }
        return maxNumber;
    }
}
<|MERGE_RESOLUTION|>--- conflicted
+++ resolved
@@ -1,426 +1,415 @@
-package org.openl.rules.webstudio.web.admin;
-
-import java.util.ArrayList;
-import java.util.HashMap;
-import java.util.List;
-import java.util.Map;
-import java.util.regex.Pattern;
-
-import javax.faces.bean.ManagedBean;
-import javax.faces.bean.ManagedProperty;
-import javax.faces.bean.RequestScoped;
-
-import org.apache.commons.collections.BidiMap;
-import org.apache.commons.collections.bidimap.DualHashBidiMap;
-import org.apache.commons.lang.ArrayUtils;
-import org.apache.commons.logging.Log;
-import org.apache.commons.logging.LogFactory;
-import org.openl.commons.web.jsf.FacesUtils;
-import org.openl.config.ConfigurationManager;
-import org.openl.config.ConfigurationManagerFactory;
-import org.openl.engine.OpenLSystemProperties;
-import org.openl.rules.repository.exceptions.RRepositoryException;
-import org.openl.rules.webstudio.web.repository.DeploymentManager;
-import org.openl.rules.webstudio.web.util.WebStudioUtils;
-
-/**
- * TODO Remove property getters/setters when migrating to EL 2.2
- * TODO Move methods for production repository to another class
- * 
- * @author Andrei Astrouski
- */
-@ManagedBean
-@RequestScoped
-public class SystemSettingsBean {
-    private static final Pattern PROHIBITED_CHARACTERS = Pattern.compile("[\\p{Punct}]+");
-
-    private final Log log = LogFactory.getLog(SystemSettingsBean.class);
-
-    private static final String USER_WORKSPACE_HOME = "user.workspace.home";
-    private static final String PROJECT_HISTORY_HOME = "project.history.home";
-    private static final String DATE_PATTERN = "data.format.date";
-    public static final String UPDATE_SYSTEM_PROPERTIES = "update.system.properties";
-
-    private static final String DESIGN_REPOSITORY_FACTORY = "design-repository.factory";
-    private static final String DESIGN_REPOSITORY_NAME = "design-repository.name";
-    /** @deprecated */
-    private static final BidiMap DESIGN_REPOSITORY_TYPE_FACTORY_MAP = new DualHashBidiMap();
-    static {
-        DESIGN_REPOSITORY_TYPE_FACTORY_MAP.put("local", "org.openl.rules.repository.factories.LocalJackrabbitDesignRepositoryFactory");
-        DESIGN_REPOSITORY_TYPE_FACTORY_MAP.put("rmi", "org.openl.rules.repository.factories.RmiJackrabbitDesignRepositoryFactory");
-        DESIGN_REPOSITORY_TYPE_FACTORY_MAP.put("webdav", "org.openl.rules.repository.factories.WebDavJackrabbitDesignRepositoryFactory");
-    };
-    /** @deprecated */
-    private static final Map<String, String> DESIGN_REPOSITORY_TYPE_PATH_PROPERTY_MAP = new HashMap<String, String>();
-    static {
-        DESIGN_REPOSITORY_TYPE_PATH_PROPERTY_MAP.put("local", "design-repository.local.home");
-        DESIGN_REPOSITORY_TYPE_PATH_PROPERTY_MAP.put("rmi", "design-repository.remote.rmi.url");
-        DESIGN_REPOSITORY_TYPE_PATH_PROPERTY_MAP.put("webdav", "design-repository.remote.webdav.url");
-    };
-
-    private static final String PRODUCTION_REPOSITORY_CONFIGS = "production-repository-configs";
-    /** @deprecated */
-    private static final BidiMap PRODUCTION_REPOSITORY_TYPE_FACTORY_MAP = new DualHashBidiMap();
-    static {
-        PRODUCTION_REPOSITORY_TYPE_FACTORY_MAP.put("local", "org.openl.rules.repository.factories.LocalJackrabbitProductionRepositoryFactory");
-        PRODUCTION_REPOSITORY_TYPE_FACTORY_MAP.put("rmi", "org.openl.rules.repository.factories.RmiJackrabbitProductionRepositoryFactory");
-        PRODUCTION_REPOSITORY_TYPE_FACTORY_MAP.put("webdav", "org.openl.rules.repository.factories.WebDavJackrabbitProductionRepositoryFactory");
-    };
-    /** @deprecated */
-    private static final Map<String, String> PRODUCTION_REPOSITORY_TYPE_PATH_PROPERTY_MAP = new HashMap<String, String>();
-    static {
-        PRODUCTION_REPOSITORY_TYPE_PATH_PROPERTY_MAP.put("local", "production-repository.local.home");
-        PRODUCTION_REPOSITORY_TYPE_PATH_PROPERTY_MAP.put("rmi", "production-repository.remote.rmi.url");
-        PRODUCTION_REPOSITORY_TYPE_PATH_PROPERTY_MAP.put("webdav", "production-repository.remote.webdav.url");
-    };
-
-    private ConfigurationManager configManager = WebStudioUtils.getWebStudio().getSystemConfigManager();
-
-    private List<RepositoryConfiguration> productionRepositoryConfigurations = new ArrayList<RepositoryConfiguration>();
-    
-    @ManagedProperty(value="#{productionRepositoryConfigManagerFactory}")
-    private ConfigurationManagerFactory productionConfigManagerFactory;
-
-    @ManagedProperty(value="#{deploymentManager}")
-    private DeploymentManager deploymentManager;
-
-    public String getUserWorkspaceHome() {
-        return configManager.getStringProperty(USER_WORKSPACE_HOME);
-    }
-
-    public void setUserWorkspaceHome(String userWorkspaceHome) {
-        configManager.setProperty(USER_WORKSPACE_HOME, userWorkspaceHome);
-    }
-
-    public String getDatePattern() {
-        return configManager.getStringProperty(DATE_PATTERN);
-    }
-
-    public void setDatePattern(String datePattern) {
-        configManager.setProperty(DATE_PATTERN, datePattern);
-    }
-
-<<<<<<< HEAD
-=======
-    public boolean isAutoLogin() {
-        return configManager.getBooleanProperty(AUTO_LOGIN);
-    }
-
-    public void setAutoLogin(boolean autoLogin) {
-        configManager.setProperty(AUTO_LOGIN, autoLogin);
-    }
-
-    public boolean isUpdateSystemProperties() {
-        return configManager.getBooleanProperty(UPDATE_SYSTEM_PROPERTIES);
-    }
-
-    public void setUpdateSystemProperties(boolean autoLogin) {
-        configManager.setProperty(UPDATE_SYSTEM_PROPERTIES, autoLogin);
-    }
-
->>>>>>> dcd411c5
-    public String getProjectHistoryHome() {
-        return configManager.getStringProperty(PROJECT_HISTORY_HOME);
-    }
-
-    public void setProjectHistoryHome(String projectHistoryHome) {
-        configManager.setProperty(PROJECT_HISTORY_HOME, projectHistoryHome);
-    }
-
-    public String getDesignRepositoryType() {
-        String factory = configManager.getStringProperty(DESIGN_REPOSITORY_FACTORY);
-        return (String) DESIGN_REPOSITORY_TYPE_FACTORY_MAP.getKey(factory);
-    }
-
-    public void setDesignRepositoryType(String type) {
-        configManager.setProperty(
-                DESIGN_REPOSITORY_FACTORY, DESIGN_REPOSITORY_TYPE_FACTORY_MAP.get(type));
-    }
-
-    public String getDesignRepositoryName() {
-        return configManager.getStringProperty(DESIGN_REPOSITORY_NAME);
-    }
-
-    public void setDesignRepositoryName(String name) {
-        configManager.setProperty(DESIGN_REPOSITORY_NAME, name);
-    }
-
-    public String getDesignRepositoryPath() {
-        String type = getDesignRepositoryType();
-        return configManager.getStringProperty(
-                DESIGN_REPOSITORY_TYPE_PATH_PROPERTY_MAP.get(type));
-    }
-
-    public void setDesignRepositoryPath(String path) {
-        String type = getDesignRepositoryType();
-        configManager.setProperty(
-                DESIGN_REPOSITORY_TYPE_PATH_PROPERTY_MAP.get(type), path);
-    }
-
-    public boolean isDesignRepositoryPathSystem() {
-        String type = getDesignRepositoryType();
-        return configManager.isSystemProperty(
-                DESIGN_REPOSITORY_TYPE_PATH_PROPERTY_MAP.get(type));
-    }
-    
-    public List<RepositoryConfiguration> getProductionRepositoryConfigurations() {
-        productionRepositoryConfigurations.clear();
-        
-        String[] repositoryConfigNames = configManager.getStringArrayProperty(PRODUCTION_REPOSITORY_CONFIGS);
-        for (String configName : repositoryConfigNames) {
-            ConfigurationManager productionConfig = getProductionConfigManager(configName);
-            RepositoryConfiguration config = new RepositoryConfiguration(configName, productionConfig);
-            productionRepositoryConfigurations.add(config);
-        }
-        
-        return productionRepositoryConfigurations;
-    }
-
-    public boolean isCustomSpreadsheetType() {
-        return OpenLSystemProperties.isCustomSpreadsheetType(configManager.getProperties());
-    }
-    
-    public void setCustomSpreadsheetType(boolean customSpreadsheetType) {
-        configManager.setProperty(OpenLSystemProperties.CUSTOM_SPREADSHEET_TYPE_PROPERTY, customSpreadsheetType);
-    }
-    
-    public String getRulesDispatchingMode() {
-        return OpenLSystemProperties.getDispatchingMode(configManager.getProperties());
-    }
-
-    public void setRulesDispatchingMode(String dispatchingMode) {
-        configManager.setProperty(OpenLSystemProperties.DISPATCHING_MODE_PROPERTY, dispatchingMode);
-    }
-
-    public void applyChanges() {
-        try {
-            for (RepositoryConfiguration prodConfig : productionRepositoryConfigurations) {
-                validate(prodConfig);
-            }
-    
-            for (RepositoryConfiguration prodConfig : productionRepositoryConfigurations) {
-                saveProductionRepository(prodConfig);
-            }
-    
-            saveSystemConfig();
-        } catch (Exception e) {
-            if (log.isErrorEnabled()) {
-                log.error(e.getMessage(), e);
-            }
-            FacesUtils.addErrorMessage(e.getMessage());
-        }
-    }
-
-    private void saveSystemConfig() {
-        boolean saved = configManager.save();
-        if (saved) {
-            WebStudioUtils.getWebStudio().setNeedRestart(true);
-        }
-    }
-
-    public void restoreDefaults() {
-        boolean restored = configManager.restoreDefaults();
-        // TODO remove production repository properties
-        if (restored) {
-            WebStudioUtils.getWebStudio().setNeedRestart(true);
-        }
-    }
-
-    public void setProductionConfigManagerFactory(ConfigurationManagerFactory productionConfigManagerFactory) {
-        this.productionConfigManagerFactory = productionConfigManagerFactory;
-    }
-    
-    public void setDeploymentManager(DeploymentManager deploymentManager) {
-        this.deploymentManager = deploymentManager;
-    }
-
-    public void addProductionRepository() {
-        try {
-            String emptyConfigName = "_new_";
-            RepositoryConfiguration template = new RepositoryConfiguration(emptyConfigName, getProductionConfigManager(emptyConfigName));
-            
-            String templateName = template.getName();
-            String[] configNames = configManager.getStringArrayProperty(PRODUCTION_REPOSITORY_CONFIGS);
-            long maxNumber = getMaxTemplatedConfigName(configNames, templateName);
-            
-            String templatePath = template.getPath();
-            String[] paths = new String[configNames.length];
-            for (int i = 0; i < configNames.length; i++) {
-                paths[i] = new RepositoryConfiguration(configNames[i], getProductionConfigManager(configNames[i])).getPath();
-            }
-            
-            String newNum = String.valueOf(maxNumber + 1);
-            String newConfigName = getConfigName(templateName + newNum);
-            RepositoryConfiguration newConfig = new RepositoryConfiguration(newConfigName, getProductionConfigManager(newConfigName));
-            newConfig.setName(templateName + newNum);
-            newConfig.setPath(templatePath + (getMaxTemplatedPath(paths, templatePath) + 1));
-            newConfig.save();
-            
-            configNames = (String[]) ArrayUtils.add(configNames, newConfigName);
-            configManager.setProperty(PRODUCTION_REPOSITORY_CONFIGS, configNames);
-            saveSystemConfig();
-            
-            deploymentManager.addRepository(newConfigName);
-            FacesUtils.addInfoMessage("Repository '" + newConfig.getName() + "' is added successfully");
-        } catch (Exception e) {
-            if (log.isErrorEnabled()) {
-                log.error(e.getMessage(), e);
-            }
-            FacesUtils.addErrorMessage(e.getMessage());
-        }
-    }
-
-    public void deleteProductionRepository(String configName) {
-        try {
-            deploymentManager.removeRepository(configName);
-            
-            String[] configNames = configManager.getStringArrayProperty(PRODUCTION_REPOSITORY_CONFIGS);
-            configNames = (String[]) ArrayUtils.removeElement(configNames, configName);
-            configManager.setProperty(PRODUCTION_REPOSITORY_CONFIGS, configNames);
-            
-            String repositoryName = "";
-            for (RepositoryConfiguration prodConfig : productionRepositoryConfigurations) {
-                if (prodConfig.getConfigName().equals(configName)) {
-                    repositoryName = prodConfig.getName();
-                    prodConfig.delete();
-                    break;
-                }
-            }
-    
-            saveSystemConfig();
-            FacesUtils.addInfoMessage("Repository '" + repositoryName + "' is deleted successfully");
-        } catch (Exception e) {
-            if (log.isErrorEnabled()) {
-                log.error(e.getMessage(), e);
-            }
-            FacesUtils.addErrorMessage(e.getMessage());
-        }
-    }
-    
-    public void saveProductionRepository(String configName) {
-        for (RepositoryConfiguration prodConfig : productionRepositoryConfigurations) {
-            if (prodConfig.getConfigName().equals(configName)) {
-                try {
-                    validate(prodConfig);
-    
-                    saveProductionRepository(prodConfig);
-                    FacesUtils.addInfoMessage("Repository '" + prodConfig.getName() + "' is saved successfully");
-                    break;
-                } catch (Exception e) {
-                    FacesUtils.addErrorMessage(e.getMessage());
-                }
-            }
-        }
-    }
-
-    private void validate(RepositoryConfiguration prodConfig) throws RepositoryValidationException {
-        if (PROHIBITED_CHARACTERS.matcher(prodConfig.getName()).find()) {
-            String msg = String.format("Repository name '%s' contains illegal characters", prodConfig.getName());
-            throw new RepositoryValidationException(msg);
-        }
-        // Check for name uniqueness.
-        for (RepositoryConfiguration other : productionRepositoryConfigurations) {
-            if (other != prodConfig) {
-                if (prodConfig.getName().equals(other.getName())) {
-                    String msg = String.format("Repository name '%s' already exists", prodConfig.getName());
-                    throw new RepositoryValidationException(msg);
-                }
-
-                if (prodConfig.getPath().equals(other.getPath())) {
-                    String msg = String.format("Repository path '%s' already exists", prodConfig.getPath());
-                    throw new RepositoryValidationException(msg);
-                }
-            }
-        }
-    }
-
-    private void saveProductionRepository(RepositoryConfiguration prodConfig) {
-        boolean changed = prodConfig.save();
-        if (changed) {
-            try {
-                deploymentManager.removeRepository(prodConfig.getConfigName());
-            } catch (RRepositoryException e) {
-                if (log.isErrorEnabled()) {
-                    log.error(e.getMessage(), e);
-                }
-            }
-
-            if (prodConfig.isNameChangedIgnoreCase()) {
-                prodConfig = renameConfigName(prodConfig);
-            }
-
-            deploymentManager.addRepository(prodConfig.getConfigName());
-        }
-    }
-
-    private RepositoryConfiguration renameConfigName(RepositoryConfiguration prodConfig) {
-        // Move config to a new file
-        String newConfigName = getConfigName(prodConfig.getName());
-        RepositoryConfiguration newConfig = new RepositoryConfiguration(newConfigName, getProductionConfigManager(newConfigName));
-        newConfig.copyContent(prodConfig);
-        newConfig.save();
-        
-        // Rename link to a file in system config
-        String[] configNames = configManager.getStringArrayProperty(PRODUCTION_REPOSITORY_CONFIGS);
-        for (int i = 0; i < configNames.length; i++) {
-            if (configNames[i].equals(prodConfig.getConfigName())) {
-                // Found necessary link - rename it
-                configNames[i] = newConfigName;
-                configManager.setProperty(PRODUCTION_REPOSITORY_CONFIGS, configNames);
-                saveSystemConfig();
-                break;
-            }
-        }
-        
-        // Delete old config file
-        prodConfig.delete();
-        
-        return newConfig;
-    }
-
-    private ConfigurationManager getProductionConfigManager(String configName) {
-        return productionConfigManagerFactory.getConfigurationManager(configName);
-    }
-    
-    private String getConfigName(String repositoryName) {
-        String configName = "rules-";
-        if (repositoryName != null) {
-            configName += repositoryName.toLowerCase();
-        }
-        configName += ".properties";
-        
-        return configName;
-    }
-
-    private long getMaxTemplatedConfigName(String[] configNames, String templateName) {
-        return getMaxNumberOfTemplatedNames(configNames, templateName, "rules-", ".properties");
-    }
-
-    private long getMaxTemplatedPath(String[] configNames, String templateName) {
-        return getMaxNumberOfTemplatedNames(configNames, templateName, "", "");
-    }
-    
-    private long getMaxNumberOfTemplatedNames(String[] configNames, String templateName, String prefix, String suffix) {
-        Pattern pattern = Pattern.compile("\\Q"+ prefix + templateName.toLowerCase() + "\\E\\d+\\Q" + suffix + "\\E");
-        
-        int startPosition = (prefix + templateName).length();
-        int suffixLength = suffix.length();
-        
-        long maxNumber = 0;
-        for (String configName : configNames) {
-            if (pattern.matcher(configName).matches()) {
-                long sequenceNumber;
-                try {
-                    sequenceNumber = Long.parseLong(configName.substring(startPosition, configName.length() - suffixLength));
-                } catch (NumberFormatException ignore) {
-                    continue;
-                }
-                
-                if (sequenceNumber > maxNumber) {
-                    maxNumber = sequenceNumber;
-                }
-            }
-        }
-        return maxNumber;
-    }
-}
+package org.openl.rules.webstudio.web.admin;
+
+import java.util.ArrayList;
+import java.util.HashMap;
+import java.util.List;
+import java.util.Map;
+import java.util.regex.Pattern;
+
+import javax.faces.bean.ManagedBean;
+import javax.faces.bean.ManagedProperty;
+import javax.faces.bean.RequestScoped;
+
+import org.apache.commons.collections.BidiMap;
+import org.apache.commons.collections.bidimap.DualHashBidiMap;
+import org.apache.commons.lang.ArrayUtils;
+import org.apache.commons.logging.Log;
+import org.apache.commons.logging.LogFactory;
+import org.openl.commons.web.jsf.FacesUtils;
+import org.openl.config.ConfigurationManager;
+import org.openl.config.ConfigurationManagerFactory;
+import org.openl.engine.OpenLSystemProperties;
+import org.openl.rules.repository.exceptions.RRepositoryException;
+import org.openl.rules.webstudio.web.repository.DeploymentManager;
+import org.openl.rules.webstudio.web.util.WebStudioUtils;
+
+/**
+ * TODO Remove property getters/setters when migrating to EL 2.2
+ * TODO Move methods for production repository to another class
+ * 
+ * @author Andrei Astrouski
+ */
+@ManagedBean
+@RequestScoped
+public class SystemSettingsBean {
+    private static final Pattern PROHIBITED_CHARACTERS = Pattern.compile("[\\p{Punct}]+");
+
+    private final Log log = LogFactory.getLog(SystemSettingsBean.class);
+
+    private static final String USER_WORKSPACE_HOME = "user.workspace.home";
+    private static final String PROJECT_HISTORY_HOME = "project.history.home";
+    private static final String DATE_PATTERN = "data.format.date";
+    public static final String UPDATE_SYSTEM_PROPERTIES = "update.system.properties";
+
+    private static final String DESIGN_REPOSITORY_FACTORY = "design-repository.factory";
+    private static final String DESIGN_REPOSITORY_NAME = "design-repository.name";
+    /** @deprecated */
+    private static final BidiMap DESIGN_REPOSITORY_TYPE_FACTORY_MAP = new DualHashBidiMap();
+    static {
+        DESIGN_REPOSITORY_TYPE_FACTORY_MAP.put("local", "org.openl.rules.repository.factories.LocalJackrabbitDesignRepositoryFactory");
+        DESIGN_REPOSITORY_TYPE_FACTORY_MAP.put("rmi", "org.openl.rules.repository.factories.RmiJackrabbitDesignRepositoryFactory");
+        DESIGN_REPOSITORY_TYPE_FACTORY_MAP.put("webdav", "org.openl.rules.repository.factories.WebDavJackrabbitDesignRepositoryFactory");
+    };
+    /** @deprecated */
+    private static final Map<String, String> DESIGN_REPOSITORY_TYPE_PATH_PROPERTY_MAP = new HashMap<String, String>();
+    static {
+        DESIGN_REPOSITORY_TYPE_PATH_PROPERTY_MAP.put("local", "design-repository.local.home");
+        DESIGN_REPOSITORY_TYPE_PATH_PROPERTY_MAP.put("rmi", "design-repository.remote.rmi.url");
+        DESIGN_REPOSITORY_TYPE_PATH_PROPERTY_MAP.put("webdav", "design-repository.remote.webdav.url");
+    };
+
+    private static final String PRODUCTION_REPOSITORY_CONFIGS = "production-repository-configs";
+    /** @deprecated */
+    private static final BidiMap PRODUCTION_REPOSITORY_TYPE_FACTORY_MAP = new DualHashBidiMap();
+    static {
+        PRODUCTION_REPOSITORY_TYPE_FACTORY_MAP.put("local", "org.openl.rules.repository.factories.LocalJackrabbitProductionRepositoryFactory");
+        PRODUCTION_REPOSITORY_TYPE_FACTORY_MAP.put("rmi", "org.openl.rules.repository.factories.RmiJackrabbitProductionRepositoryFactory");
+        PRODUCTION_REPOSITORY_TYPE_FACTORY_MAP.put("webdav", "org.openl.rules.repository.factories.WebDavJackrabbitProductionRepositoryFactory");
+    };
+    /** @deprecated */
+    private static final Map<String, String> PRODUCTION_REPOSITORY_TYPE_PATH_PROPERTY_MAP = new HashMap<String, String>();
+    static {
+        PRODUCTION_REPOSITORY_TYPE_PATH_PROPERTY_MAP.put("local", "production-repository.local.home");
+        PRODUCTION_REPOSITORY_TYPE_PATH_PROPERTY_MAP.put("rmi", "production-repository.remote.rmi.url");
+        PRODUCTION_REPOSITORY_TYPE_PATH_PROPERTY_MAP.put("webdav", "production-repository.remote.webdav.url");
+    };
+
+    private ConfigurationManager configManager = WebStudioUtils.getWebStudio().getSystemConfigManager();
+
+    private List<RepositoryConfiguration> productionRepositoryConfigurations = new ArrayList<RepositoryConfiguration>();
+    
+    @ManagedProperty(value="#{productionRepositoryConfigManagerFactory}")
+    private ConfigurationManagerFactory productionConfigManagerFactory;
+
+    @ManagedProperty(value="#{deploymentManager}")
+    private DeploymentManager deploymentManager;
+
+    public String getUserWorkspaceHome() {
+        return configManager.getStringProperty(USER_WORKSPACE_HOME);
+    }
+
+    public void setUserWorkspaceHome(String userWorkspaceHome) {
+        configManager.setProperty(USER_WORKSPACE_HOME, userWorkspaceHome);
+    }
+
+    public String getDatePattern() {
+        return configManager.getStringProperty(DATE_PATTERN);
+    }
+
+    public void setDatePattern(String datePattern) {
+        configManager.setProperty(DATE_PATTERN, datePattern);
+    }
+
+    }
+
+    public boolean isUpdateSystemProperties() {
+        return configManager.getBooleanProperty(UPDATE_SYSTEM_PROPERTIES);
+    }
+
+    public void setUpdateSystemProperties(boolean autoLogin) {
+        configManager.setProperty(UPDATE_SYSTEM_PROPERTIES, autoLogin);
+    public String getProjectHistoryHome() {
+        return configManager.getStringProperty(PROJECT_HISTORY_HOME);
+    }
+
+    public void setProjectHistoryHome(String projectHistoryHome) {
+        configManager.setProperty(PROJECT_HISTORY_HOME, projectHistoryHome);
+    }
+
+    public String getDesignRepositoryType() {
+        String factory = configManager.getStringProperty(DESIGN_REPOSITORY_FACTORY);
+        return (String) DESIGN_REPOSITORY_TYPE_FACTORY_MAP.getKey(factory);
+    }
+
+    public void setDesignRepositoryType(String type) {
+        configManager.setProperty(
+                DESIGN_REPOSITORY_FACTORY, DESIGN_REPOSITORY_TYPE_FACTORY_MAP.get(type));
+    }
+
+    public String getDesignRepositoryName() {
+        return configManager.getStringProperty(DESIGN_REPOSITORY_NAME);
+    }
+
+    public void setDesignRepositoryName(String name) {
+        configManager.setProperty(DESIGN_REPOSITORY_NAME, name);
+    }
+
+    public String getDesignRepositoryPath() {
+        String type = getDesignRepositoryType();
+        return configManager.getStringProperty(
+                DESIGN_REPOSITORY_TYPE_PATH_PROPERTY_MAP.get(type));
+    }
+
+    public void setDesignRepositoryPath(String path) {
+        String type = getDesignRepositoryType();
+        configManager.setProperty(
+                DESIGN_REPOSITORY_TYPE_PATH_PROPERTY_MAP.get(type), path);
+    }
+
+    public boolean isDesignRepositoryPathSystem() {
+        String type = getDesignRepositoryType();
+        return configManager.isSystemProperty(
+                DESIGN_REPOSITORY_TYPE_PATH_PROPERTY_MAP.get(type));
+    }
+    
+    public List<RepositoryConfiguration> getProductionRepositoryConfigurations() {
+        productionRepositoryConfigurations.clear();
+        
+        String[] repositoryConfigNames = configManager.getStringArrayProperty(PRODUCTION_REPOSITORY_CONFIGS);
+        for (String configName : repositoryConfigNames) {
+            ConfigurationManager productionConfig = getProductionConfigManager(configName);
+            RepositoryConfiguration config = new RepositoryConfiguration(configName, productionConfig);
+            productionRepositoryConfigurations.add(config);
+        }
+        
+        return productionRepositoryConfigurations;
+    }
+
+    public boolean isCustomSpreadsheetType() {
+        return OpenLSystemProperties.isCustomSpreadsheetType(configManager.getProperties());
+    }
+    
+    public void setCustomSpreadsheetType(boolean customSpreadsheetType) {
+        configManager.setProperty(OpenLSystemProperties.CUSTOM_SPREADSHEET_TYPE_PROPERTY, customSpreadsheetType);
+    }
+    
+    public String getRulesDispatchingMode() {
+        return OpenLSystemProperties.getDispatchingMode(configManager.getProperties());
+    }
+
+    public void setRulesDispatchingMode(String dispatchingMode) {
+        configManager.setProperty(OpenLSystemProperties.DISPATCHING_MODE_PROPERTY, dispatchingMode);
+    }
+
+    public void applyChanges() {
+        try {
+            for (RepositoryConfiguration prodConfig : productionRepositoryConfigurations) {
+                validate(prodConfig);
+            }
+    
+            for (RepositoryConfiguration prodConfig : productionRepositoryConfigurations) {
+                saveProductionRepository(prodConfig);
+            }
+    
+            saveSystemConfig();
+        } catch (Exception e) {
+            if (log.isErrorEnabled()) {
+                log.error(e.getMessage(), e);
+            }
+            FacesUtils.addErrorMessage(e.getMessage());
+        }
+    }
+
+    private void saveSystemConfig() {
+        boolean saved = configManager.save();
+        if (saved) {
+            WebStudioUtils.getWebStudio().setNeedRestart(true);
+        }
+    }
+
+    public void restoreDefaults() {
+        boolean restored = configManager.restoreDefaults();
+        // TODO remove production repository properties
+        if (restored) {
+            WebStudioUtils.getWebStudio().setNeedRestart(true);
+        }
+    }
+
+    public void setProductionConfigManagerFactory(ConfigurationManagerFactory productionConfigManagerFactory) {
+        this.productionConfigManagerFactory = productionConfigManagerFactory;
+    }
+    
+    public void setDeploymentManager(DeploymentManager deploymentManager) {
+        this.deploymentManager = deploymentManager;
+    }
+
+    public void addProductionRepository() {
+        try {
+            String emptyConfigName = "_new_";
+            RepositoryConfiguration template = new RepositoryConfiguration(emptyConfigName, getProductionConfigManager(emptyConfigName));
+            
+            String templateName = template.getName();
+            String[] configNames = configManager.getStringArrayProperty(PRODUCTION_REPOSITORY_CONFIGS);
+            long maxNumber = getMaxTemplatedConfigName(configNames, templateName);
+            
+            String templatePath = template.getPath();
+            String[] paths = new String[configNames.length];
+            for (int i = 0; i < configNames.length; i++) {
+                paths[i] = new RepositoryConfiguration(configNames[i], getProductionConfigManager(configNames[i])).getPath();
+            }
+            
+            String newNum = String.valueOf(maxNumber + 1);
+            String newConfigName = getConfigName(templateName + newNum);
+            RepositoryConfiguration newConfig = new RepositoryConfiguration(newConfigName, getProductionConfigManager(newConfigName));
+            newConfig.setName(templateName + newNum);
+            newConfig.setPath(templatePath + (getMaxTemplatedPath(paths, templatePath) + 1));
+            newConfig.save();
+            
+            configNames = (String[]) ArrayUtils.add(configNames, newConfigName);
+            configManager.setProperty(PRODUCTION_REPOSITORY_CONFIGS, configNames);
+            saveSystemConfig();
+            
+            deploymentManager.addRepository(newConfigName);
+            FacesUtils.addInfoMessage("Repository '" + newConfig.getName() + "' is added successfully");
+        } catch (Exception e) {
+            if (log.isErrorEnabled()) {
+                log.error(e.getMessage(), e);
+            }
+            FacesUtils.addErrorMessage(e.getMessage());
+        }
+    }
+
+    public void deleteProductionRepository(String configName) {
+        try {
+            deploymentManager.removeRepository(configName);
+            
+            String[] configNames = configManager.getStringArrayProperty(PRODUCTION_REPOSITORY_CONFIGS);
+            configNames = (String[]) ArrayUtils.removeElement(configNames, configName);
+            configManager.setProperty(PRODUCTION_REPOSITORY_CONFIGS, configNames);
+            
+            String repositoryName = "";
+            for (RepositoryConfiguration prodConfig : productionRepositoryConfigurations) {
+                if (prodConfig.getConfigName().equals(configName)) {
+                    repositoryName = prodConfig.getName();
+                    prodConfig.delete();
+                    break;
+                }
+            }
+    
+            saveSystemConfig();
+            FacesUtils.addInfoMessage("Repository '" + repositoryName + "' is deleted successfully");
+        } catch (Exception e) {
+            if (log.isErrorEnabled()) {
+                log.error(e.getMessage(), e);
+            }
+            FacesUtils.addErrorMessage(e.getMessage());
+        }
+    }
+    
+    public void saveProductionRepository(String configName) {
+        for (RepositoryConfiguration prodConfig : productionRepositoryConfigurations) {
+            if (prodConfig.getConfigName().equals(configName)) {
+                try {
+                    validate(prodConfig);
+    
+                    saveProductionRepository(prodConfig);
+                    FacesUtils.addInfoMessage("Repository '" + prodConfig.getName() + "' is saved successfully");
+                    break;
+                } catch (Exception e) {
+                    FacesUtils.addErrorMessage(e.getMessage());
+                }
+            }
+        }
+    }
+
+    private void validate(RepositoryConfiguration prodConfig) throws RepositoryValidationException {
+        if (PROHIBITED_CHARACTERS.matcher(prodConfig.getName()).find()) {
+            String msg = String.format("Repository name '%s' contains illegal characters", prodConfig.getName());
+            throw new RepositoryValidationException(msg);
+        }
+        // Check for name uniqueness.
+        for (RepositoryConfiguration other : productionRepositoryConfigurations) {
+            if (other != prodConfig) {
+                if (prodConfig.getName().equals(other.getName())) {
+                    String msg = String.format("Repository name '%s' already exists", prodConfig.getName());
+                    throw new RepositoryValidationException(msg);
+                }
+
+                if (prodConfig.getPath().equals(other.getPath())) {
+                    String msg = String.format("Repository path '%s' already exists", prodConfig.getPath());
+                    throw new RepositoryValidationException(msg);
+                }
+            }
+        }
+    }
+
+    private void saveProductionRepository(RepositoryConfiguration prodConfig) {
+        boolean changed = prodConfig.save();
+        if (changed) {
+            try {
+                deploymentManager.removeRepository(prodConfig.getConfigName());
+            } catch (RRepositoryException e) {
+                if (log.isErrorEnabled()) {
+                    log.error(e.getMessage(), e);
+                }
+            }
+
+            if (prodConfig.isNameChangedIgnoreCase()) {
+                prodConfig = renameConfigName(prodConfig);
+            }
+
+            deploymentManager.addRepository(prodConfig.getConfigName());
+        }
+    }
+
+    private RepositoryConfiguration renameConfigName(RepositoryConfiguration prodConfig) {
+        // Move config to a new file
+        String newConfigName = getConfigName(prodConfig.getName());
+        RepositoryConfiguration newConfig = new RepositoryConfiguration(newConfigName, getProductionConfigManager(newConfigName));
+        newConfig.copyContent(prodConfig);
+        newConfig.save();
+        
+        // Rename link to a file in system config
+        String[] configNames = configManager.getStringArrayProperty(PRODUCTION_REPOSITORY_CONFIGS);
+        for (int i = 0; i < configNames.length; i++) {
+            if (configNames[i].equals(prodConfig.getConfigName())) {
+                // Found necessary link - rename it
+                configNames[i] = newConfigName;
+                configManager.setProperty(PRODUCTION_REPOSITORY_CONFIGS, configNames);
+                saveSystemConfig();
+                break;
+            }
+        }
+        
+        // Delete old config file
+        prodConfig.delete();
+        
+        return newConfig;
+    }
+
+    private ConfigurationManager getProductionConfigManager(String configName) {
+        return productionConfigManagerFactory.getConfigurationManager(configName);
+    }
+    
+    private String getConfigName(String repositoryName) {
+        String configName = "rules-";
+        if (repositoryName != null) {
+            configName += repositoryName.toLowerCase();
+        }
+        configName += ".properties";
+        
+        return configName;
+    }
+
+    private long getMaxTemplatedConfigName(String[] configNames, String templateName) {
+        return getMaxNumberOfTemplatedNames(configNames, templateName, "rules-", ".properties");
+    }
+
+    private long getMaxTemplatedPath(String[] configNames, String templateName) {
+        return getMaxNumberOfTemplatedNames(configNames, templateName, "", "");
+    }
+    
+    private long getMaxNumberOfTemplatedNames(String[] configNames, String templateName, String prefix, String suffix) {
+        Pattern pattern = Pattern.compile("\\Q"+ prefix + templateName.toLowerCase() + "\\E\\d+\\Q" + suffix + "\\E");
+        
+        int startPosition = (prefix + templateName).length();
+        int suffixLength = suffix.length();
+        
+        long maxNumber = 0;
+        for (String configName : configNames) {
+            if (pattern.matcher(configName).matches()) {
+                long sequenceNumber;
+                try {
+                    sequenceNumber = Long.parseLong(configName.substring(startPosition, configName.length() - suffixLength));
+                } catch (NumberFormatException ignore) {
+                    continue;
+                }
+                
+                if (sequenceNumber > maxNumber) {
+                    maxNumber = sequenceNumber;
+                }
+            }
+        }
+        return maxNumber;
+    }
+}