/**
 * Range editor.
 * 
 * @requires Prototype v1.6.1+ library
 * 
 * @author Anastasia Abramova
 */
var NumberRangeEditor = Class.create(BaseTextEditor, {

    rangePanel: null,

    // td with checkBoxes and input text elements
    tdCheckboxes: null,
    tdValues: null,

    // checkBoxes and input text elements
    checkboxes: null,
    values: null,

    // buttons
    btns: null,

    // separators
    generalSeparator: " .. ",
    stableSeparators: ["more than ", "less than ", " and more", " - "],
    unstableSeparators: [" ... ", ";", "+"],
    dashSeparator: "-",
    currentSeparator: null,

    destroyed: null,
    entryEditor: null,
    
    equals: false,
    moreThan: false,
    range: false,

    editor_initialize: function(param) {
        var self = this;
        this.createInput();

        // Creating containing DIV
        this.rangePanel = new Element("div");

        // Creating information DIV
        var infoContainer = new Element("div");
        var table = new Element('table', {'class':'hide-on-screen'} );
        table.setAttribute("style", "padding-top: 5px;");
        
        self.tdCheckboxes = new Array(2);
        for (var i = 0; i < self.tdCheckboxes.length; i++) {
            self.tdCheckboxes[i] = new Element("td");
            self.tdCheckboxes[i].setAttribute("align", "center");
            self.tdCheckboxes[i].setAttribute("valign", "middle");
        }
        table.appendChild(this.tdCheckboxes[0]);
        
        self.tdValues = new Array(2);
        for (var i = 0; i < self.tdValues.length; i++) {
            self.tdValues[i] = new Element("td");
            self.tdValues[i].setAttribute("align", "center");
            self.tdValues[i].setAttribute("valign", "middle");
        }

        table.appendChild(this.tdValues[0]);

        var buttnons = new Element("td")
                .update('<input type="button" id="btnMore" value=">"/> <br/> <input type="button" id="btnLess" value="<"/> <br/> <input type="button" id="btnRange" value="-"/> <br/> <input type="button" id="btnEquals" value="="/>');
        table.appendChild(buttnons);

        table.appendChild(this.tdValues[1]);
        table.appendChild(this.tdCheckboxes[1]);
        
        infoContainer.appendChild(table);
        self.rangePanel.appendChild(infoContainer);

        self.checkboxes = new Array();
        self.values = new Array();
        self.btns = new Array(4);
        self.values[0] = self.tdValues[0];
        self.values[0].value = "";

        self.btns[0] = buttnons.down();

        for (var i = 1; i < self.btns.length; i++) {
            self.btns[i] = self.btns[i - 1].next().next();
        }

        self.values[1] = self.tdValues[1];
        self.values[1].value = "";

        for (var i = 0; i < self.btns.length; i++) {
            self.btns[i].setAttribute("style", "width: 20px; height: 20px;");
            self.btns[i].onclick = function() {
                self.currentSeparator = self.generalSeparator;
                self.changeSign(this.id);
            }
          }

        // Creating result DIV
        var resultContainer = new Element("div");
        resultContainer.id = "range";
        this.rangePanel.appendChild(resultContainer);

        // Creating button Done DIV
        var buttonContainer = new Element("div");
        buttonContainer.innerHTML = '<br/> <input type="button" id="btnDone" value="Done">'
        var b1 = buttonContainer.down().next();
        b1.onclick = function() {
            self.finishEdit();
        }
        this.rangePanel.appendChild(buttonContainer);

        if (param) {
            this.entryEditor = param.entryEditor;
        };

        this.input.onclick = function(event) {
            self.open();
        };

        this.input.onkeydown = function(event) {
            self.open();
            return false;
        };

        this.input.oncontextmenu = function(event) {
            return false;
        };
        
        this.eventHandler = this.handleKeyPress.bindAsEventListener(this);
        Event.observe(this.rangePanel, "keypress", this.eventHandler);

        this.documentClickListener = this.documentClickHandler.bindAsEventListener(this);

        this.destroyed = true;
    },

    show: function($super, value) {
        $super(value);
        this.open();
    },

    createInput: function() {
        this.input = new Element("textarea");
        this.setDefaultStyle();
        this.input.setStyle(this.style);
    },

    open: function() {
        this.rangePanel.setAttribute("style", "width: 230px; height: 170px; background: white; border:1px solid gray;");
        this.rangePanel.setAttribute("align", "center");
        this.input.up().appendChild(this.rangePanel);

        this.destroyed = false;

        var value = this.input.value;
        var self = this;
        var values;
        self.stableSeparators.each(function(separator) {
            if (value.indexOf(separator) !== -1) {
                self.currentSeparator = separator;
                values = self.splitValue(value, separator);
                if (separator == " - ") {
                    self.disableInputsChecks(2);
                    self.values[0].value = values[0];
                    self.values[1].value = values[1];
                    self.checkboxes[0].setAttribute("checked", "checked");
                    self.checkboxes[1].setAttribute("checked", "checked");
                } else {
                    if (separator != "less than ") {
                        self.moreThan = "true";
                        self.disableInputsChecks(0);
                    } else {
                        self.disableInputsChecks(1);
                    }
                    if (values[0]) {
                        self.values[1].value = values[0];
                        self.checkboxes[1].setAttribute("checked", "checked");
                    } else {
                        self.values[1].value = values[1];
                    }
                }
            }
        });
        self.unstableSeparators.each(function(separator) {
            if (value.indexOf(separator) !== -1) {
                self.currentSeparator = self.generalSeparator;
                values = self.splitValue(value, separator);
                if (separator == ";") {
                    self.disableInputsChecks(2);
                    if (values[0].charAt(0) == "[") {
                        self.checkboxes[0].setAttribute("checked", "checked");
                    }
                    if (values[1].charAt(values[1].length - 1) == "]") {
                        self.checkboxes[1].setAttribute("checked", "checked");
                    }
                    self.values[0].value = values[0].substring(1);
                    self.values[1].value = values[1].substring(0, values[1].length - 1);
                } else if (separator == " ... ") {
                    self.disableInputsChecks(2);
                    self.values[0].value = values[0];
                    self.values[1].value = values[1];
                    self.checkboxes[0].setAttribute("checked", "checked");
                    self.checkboxes[1].setAttribute("checked", "checked");
                } else {
                    self.disableInputsChecks(0);
                    self.moreThan = "true";
                    self.values[1].value = values[0];
                    self.checkboxes[1].setAttribute("checked", "checked");
                }
            }
        });
        if ((value.indexOf(self.generalSeparator) != -1) || (value.charAt(0) == "<")||(value.charAt(0) == ">")) {
            self.currentSeparator = self.generalSeparator;
            if ((value.charAt(0) == "<")||(value.charAt(0) == ">")) {
                if (value.charAt(0) == "<") {
                    self.disableInputsChecks(1);
                    if (value.charAt(1) == "=") {
                        self.checkboxes[1].setAttribute("checked", "checked");
                        self.values[1].value = value.substring(2);
                    } else {
                        self.values[1].value = value.substring(1);
                    }
                } else {
                    self.disableInputsChecks(0);
                    self.moreThan = "true";
                    if (value.charAt(1) == "=") {
                        self.values[1].value = value.substring(2);
                    } else {
                        self.values[1].value = value.substring(1);
                    }
                }
            } else {
                self.disableInputsChecks(2);
                if ((value.charAt(0) == "[") || (value.charAt(0) == "(")) {
                    if (value.charAt(0) == "[") {
                        self.checkboxes[0].setAttribute("checked", "checked");
                    }
                    if (value.charAt(value.length - 1) == "]") {
                        self.checkboxes[1].setAttribute("checked", "checked");
                    }
                    values = self.splitValue(value.substring(1, value.length - 1), self.currentSeparator);
                } else {
                    values = self.splitValue(value, self.currentSeparator);
                }
                self.values[0].value = values[0];
                self.values[1].value = values[1];
            }
        }
        if (!self.currentSeparator) {
            self.currentSeparator = self.dashSeparator;
            values = self.splitValue(value, self.currentSeparator);
            if (values[0] && values[1]) {
                self.disableInputsChecks(2);
                self.values[0].value = values[0];
                self.values[1].value = values[1];
                self.checkboxes[0].setAttribute("checked", "checked");
                self.checkboxes[1].setAttribute("checked", "checked");
            } else if (values[0] || values[1]) {
                self.currentSeparator = self.generalSeparator;
                self.disableInputsChecks(3);
                if (values[0]) {
                    self.values[1].value = values[0];
                } else {
                    self.values[1].value = -values[1];
                }
                self.equals = true;
            } else {
                self.currentSeparator = self.generalSeparator;
                self.values[0] = "";
                self.values[1] = "";
                self.disableInputsChecks(2);
                self.checkboxes[0].setAttribute("checked", "checked");
                self.checkboxes[1].setAttribute("checked", "checked");
                document.getElementById("btnDone").setAttribute("disabled", "disabled");
            }
        }
        self.changeRange();
        Event.observe(document, 'click', self.documentClickListener);
        self.values[1].focus();
    },

    changeRange: function() {
        var content = "";
        if (this.currentSeparator == "more than " || this.currentSeparator == "less than ") {
            if (this.values[1].value) {
                content = this.currentSeparator + this.values[1].value;
            }
        } else if (this.currentSeparator == " and more") {
            if (this.values[1].value) {
                content = this.values[1].value + this.currentSeparator;
            }
        } else if (this.values[0].value || this.range) {
            if (this.checkboxes[0].checked) {
                content = "[";
            } else {
                content = "(";
            }
            content = content + this.values[0].value + "-" + this.values[1].value;
            if (this.checkboxes[1].checked) {
                content = content + "]";
            } else {
                content = content + ")";
            }
        } else if (this.values[1].value) {
            if (!this.equals) {
                if (this.moreThan) {
                    content = ">";
                } else {
                    content = "<";
                }
                if (this.checkboxes[1].checked) {
                    content = content + "=";
                }
            }
            content = content + this.values[1].value
        }
        document.getElementById("range").innerHTML = '<br/>' + content;
        if (content == "") {
            document.getElementById("btnDone").setAttribute("disabled", "disabled");
        } else {
            document.getElementById("btnDone").removeAttribute("disabled");
        }
    },

    changeSign: function(btnId) {
        var self = this;
        if (btnId == "btnRange") {
            if (self.checkboxes[1]) {
                self.checkboxes[1].removeAttribute("disabled");
            }
            self.disableInputsChecks(2);
        } else if (btnId == "btnEquals") {
            self.disableInputsChecks(3);
        } else if (btnId == "btnMore") {
            self.disableInputsChecks(0);
            self.checkboxes[1].removeAttribute("disabled");
        } else {
            self.disableInputsChecks(1);
            self.checkboxes[1].removeAttribute("disabled");
        }

        if (btnId == "btnMore") {
            self.moreThan = true;
        } else {
            self.moreThan = false;
        }

        if (btnId != "btnRange") {
            self.values[0].value = "";
            self.range = false;
        } else {
            self.range = true;
        }

        if (btnId == "btnEquals") {
            self.equals = true;
        } else {
            self.equals = false;
        }
        self.changeRange();
     },

     disableInputsChecks: function(btnId) {
         var self = this;
         if (btnId == 2) {
             self.tdCheckboxes[0].update('Include <br/> <input type="checkbox"/>');
             self.tdCheckboxes[0].setAttribute("style", "width: 40px;");
             self.tdValues[0].update('From <br/> <input type="text" style="width: 40px"/>');
             self.values[0] = self.tdValues[0].down().next();
             self.checkboxes[0] = self.tdCheckboxes[0].down().next();
             self.tdValues[1].update('To <br/> <input type="text" style="width: 40px"/>');
             self.checkboxes[0].onclick = function() {
                 self.currentSeparator = self.generalSeparator;
                 self.changeRange();
             }
             self.values[0].onkeyup = function() {
                 self.changeRange();
             }
         } else if (btnId == 3) {
             self.tdCheckboxes[0].update('');
             self.tdCheckboxes[0].setAttribute("style", "width: 40px;");
             self.tdValues[0].update('');
             self.tdValues[0].setAttribute("style", "width: 40px;");
             self.tdValues[1].update('<br/> <input type="text" style="width: 40px"/>');
             self.tdCheckboxes[1].update('');
             self.tdCheckboxes[1].setAttribute("style", "width: 40px;");
             if (self.checkboxes[1]) {
                 self.checkboxes[1].removeAttribute("checked");
             }
         } else {
             if (btnId == 0) {
                 self.tdValues[1].update('From <br/> <input type="text" style="width: 40px"/>');
             } else {
                 self.tdValues[1].update('To <br/> <input type="text" style="width: 40px"/>');
             }
             self.tdCheckboxes[0].update('<span style="font-size:20px"> &infin; </span>');
             self.tdCheckboxes[0].setAttribute("style", "width: 80px;");
             self.tdValues[0].update('');
             self.tdValues[0].setAttribute("style", "width: 2px;");
         }

         if (btnId != 3) {
             self.tdCheckboxes[1].update('Include <br/> <input type="checkbox"/>');
             self.tdCheckboxes[1].setAttribute("style", "width: 40px;");
             if (self.checkboxes[1]) {
                 if (self.checkboxes[1].checked) {
                     self.tdCheckboxes[1].down().next().setAttribute("checked", "checked");
                 }
             }
             self.checkboxes[1] = self.tdCheckboxes[1].down().next();
             self.checkboxes[1].onclick = function() {
                 self.currentSeparator = self.generalSeparator;
                 self.changeRange();
             }
         }

         if (btnId == 0) {
             if (self.values[0].value) {
                 self.tdValues[1].down().next().value = self.values[0].value;
             } else if (self.values[1].value) {
                 self.tdValues[1].down().next().value = self.values[1].value;
             }
         } else {
             if (self.values[1].value) {
                 self.tdValues[1].down().next().value = self.values[1].value;
             }
         }

         for (var i = 0; i < self.btns.length; i++) {
             if (i != btnId) {
                 self.btns[i].setAttribute("style", "color: black; width: 20px; height: 20px;");
             } else {
                 self.btns[i].setAttribute("style", "color: red; width: 20px; height: 20px;");
             }
         }

         self.values[1] = self.tdValues[1].down().next();
         self.values[1].onkeyup = function() {
             self.changeRange();
         }
     },

    close: function() {
        if (!this.destroyed) {
            Event.stopObserving(document, 'click', this.documentClickListener);
            Element.remove(this.rangePanel);
            this.destroyed = true;
        }
    },

    finishEdit: function() {
        if (this.isValid(this.values[0].value) && this.isValid(this.values[1].value)) {
            this.setValue(this.combineValue());
            this.handleF3();
            this.destroy();
        }
    },

    isValid: function(value) {
        var valid = true;
        var self = this;
        if ((value.charAt(0) == "<")||(value.charAt(0) == ">")) {
            value = value.substring(1);
            if (value.charAt(0) == "=") {
                value = value.substring(1);
            }
        }
        if ((value.charAt(0) == "(")||(value.charAt(0) == "[")) {
            value = value.substring(1, value.length - 1);
        }
        if (self.entryEditor && value) {
            var values = value.split(self.currentSeparator);
            if ((values.length == 3) && (self.currentSeparator == self.dashSeparator) && (value.charAt(0) == "-")) {
                values.splice(1,1);
            }
            if (!values[0]) {
                values.splice(0,1);
            }
            if (!values[1]) {
                values.splice(1,1);
            }
            values.each(function(v) {
                if (self.entryEditor == "integer") {
                    var matchInt = v.match(/^-?[0-9]+$/);
                    if (!matchInt) {
                        valid = false;
                    }
                } else {
                    var matchDouble = v.match(/^-?[0-9]+(\.?[0-9]+)?$/);
                    if (!matchDouble) {
                        valid = false;
                    }
                }
            });
        }
        return valid;
    },

    combineValue: function() {
        var result;
        var values = new Array();
        values[0] = this.values[0].value;
        values[1] = this.values[1].value;
        
        if (values[0] && values[1]) {
            result = values.join(this.currentSeparator);
        } else if ((this.currentSeparator == "more than ") || (this.currentSeparator == "less than ")) {
            result = this.currentSeparator + values[1];
        } else if (this.currentSeparator == " and more") {
            result = values[1] + this.currentSeparator;
        } else {
            result = values.join("");
        }
        if ((this.currentSeparator == this.generalSeparator) && (values[0] != values[1])) {
            var prefix = "";
            var suffix = "";
            if (values[0] && values[1]){
                var leftBorder;
                var rightBorder;
                if (!(this.checkboxes[0].checked && this.checkboxes[1].checked)) {
                    if (this.checkboxes[0].checked) {
                        prefix = "[";
                    } else {
                        prefix = "(";
                    }
                    if (this.checkboxes[1].checked) {
                        suffix = "]";
                    } else {
                        suffix = ")";
                    }
                }
            } else {
                if (!this.equals) {
                    if (this.moreThan) {
                        if (this.checkboxes[1].checked) {
                            prefix = ">=";
                        } else {
                            prefix = ">";
                        }
                    } else {
                        if (this.checkboxes[1].checked) {
                            prefix = "<=";
                        } else {
                            prefix = "<";
                        }
                    }
                }
            }
            result = prefix + result + suffix;
        }
        return result;
    },

    splitValue: function(value, separator) {
        return value.split(separator);
    },

<<<<<<< HEAD
    destroy: function() {
        Event.stopObserving(this.input, "keypress", this.eventHandler);
=======
    destroy: function($super) {
>>>>>>> 4b300b80
        this.close();
        $super();
    },

    documentClickHandler: function(e) {
        var element = Event.element(e);
        var abort = false;
        if (!this.is(element)) {
            this.close();
        }
    },

    is: function($super, element) {
        if ($super(element)) {
            return true;
        } else {
            do {
                if (element == this.rangePanel) {
                    return true;
                }
            } while (element = element.parentNode);
        }
        return false;
    },

    handleKeyPress: function (event) {
        switch (event.keyCode) {
            case 13:
                this.finishEdit();
                break;
            default:
                break;
        }
    }

});

if (BaseEditor.isTableEditorExists()) {
    TableEditor.Editors["range"] = NumberRangeEditor;
}<|MERGE_RESOLUTION|>--- conflicted
+++ resolved
@@ -1,604 +1,600 @@
-/**
- * Range editor.
- * 
- * @requires Prototype v1.6.1+ library
- * 
- * @author Anastasia Abramova
- */
-var NumberRangeEditor = Class.create(BaseTextEditor, {
-
-    rangePanel: null,
-
-    // td with checkBoxes and input text elements
-    tdCheckboxes: null,
-    tdValues: null,
-
-    // checkBoxes and input text elements
-    checkboxes: null,
-    values: null,
-
-    // buttons
-    btns: null,
-
-    // separators
-    generalSeparator: " .. ",
-    stableSeparators: ["more than ", "less than ", " and more", " - "],
-    unstableSeparators: [" ... ", ";", "+"],
-    dashSeparator: "-",
-    currentSeparator: null,
-
-    destroyed: null,
-    entryEditor: null,
-    
-    equals: false,
-    moreThan: false,
-    range: false,
-
-    editor_initialize: function(param) {
-        var self = this;
-        this.createInput();
-
-        // Creating containing DIV
-        this.rangePanel = new Element("div");
-
-        // Creating information DIV
-        var infoContainer = new Element("div");
-        var table = new Element('table', {'class':'hide-on-screen'} );
-        table.setAttribute("style", "padding-top: 5px;");
-        
-        self.tdCheckboxes = new Array(2);
-        for (var i = 0; i < self.tdCheckboxes.length; i++) {
-            self.tdCheckboxes[i] = new Element("td");
-            self.tdCheckboxes[i].setAttribute("align", "center");
-            self.tdCheckboxes[i].setAttribute("valign", "middle");
-        }
-        table.appendChild(this.tdCheckboxes[0]);
-        
-        self.tdValues = new Array(2);
-        for (var i = 0; i < self.tdValues.length; i++) {
-            self.tdValues[i] = new Element("td");
-            self.tdValues[i].setAttribute("align", "center");
-            self.tdValues[i].setAttribute("valign", "middle");
-        }
-
-        table.appendChild(this.tdValues[0]);
-
-        var buttnons = new Element("td")
-                .update('<input type="button" id="btnMore" value=">"/> <br/> <input type="button" id="btnLess" value="<"/> <br/> <input type="button" id="btnRange" value="-"/> <br/> <input type="button" id="btnEquals" value="="/>');
-        table.appendChild(buttnons);
-
-        table.appendChild(this.tdValues[1]);
-        table.appendChild(this.tdCheckboxes[1]);
-        
-        infoContainer.appendChild(table);
-        self.rangePanel.appendChild(infoContainer);
-
-        self.checkboxes = new Array();
-        self.values = new Array();
-        self.btns = new Array(4);
-        self.values[0] = self.tdValues[0];
-        self.values[0].value = "";
-
-        self.btns[0] = buttnons.down();
-
-        for (var i = 1; i < self.btns.length; i++) {
-            self.btns[i] = self.btns[i - 1].next().next();
-        }
-
-        self.values[1] = self.tdValues[1];
-        self.values[1].value = "";
-
-        for (var i = 0; i < self.btns.length; i++) {
-            self.btns[i].setAttribute("style", "width: 20px; height: 20px;");
-            self.btns[i].onclick = function() {
-                self.currentSeparator = self.generalSeparator;
-                self.changeSign(this.id);
-            }
-          }
-
-        // Creating result DIV
-        var resultContainer = new Element("div");
-        resultContainer.id = "range";
-        this.rangePanel.appendChild(resultContainer);
-
-        // Creating button Done DIV
-        var buttonContainer = new Element("div");
-        buttonContainer.innerHTML = '<br/> <input type="button" id="btnDone" value="Done">'
-        var b1 = buttonContainer.down().next();
-        b1.onclick = function() {
-            self.finishEdit();
-        }
-        this.rangePanel.appendChild(buttonContainer);
-
-        if (param) {
-            this.entryEditor = param.entryEditor;
-        };
-
-        this.input.onclick = function(event) {
-            self.open();
-        };
-
-        this.input.onkeydown = function(event) {
-            self.open();
-            return false;
-        };
-
-        this.input.oncontextmenu = function(event) {
-            return false;
-        };
-        
-        this.eventHandler = this.handleKeyPress.bindAsEventListener(this);
-        Event.observe(this.rangePanel, "keypress", this.eventHandler);
-
-        this.documentClickListener = this.documentClickHandler.bindAsEventListener(this);
-
-        this.destroyed = true;
-    },
-
-    show: function($super, value) {
-        $super(value);
-        this.open();
-    },
-
-    createInput: function() {
-        this.input = new Element("textarea");
-        this.setDefaultStyle();
-        this.input.setStyle(this.style);
-    },
-
-    open: function() {
-        this.rangePanel.setAttribute("style", "width: 230px; height: 170px; background: white; border:1px solid gray;");
-        this.rangePanel.setAttribute("align", "center");
-        this.input.up().appendChild(this.rangePanel);
-
-        this.destroyed = false;
-
-        var value = this.input.value;
-        var self = this;
-        var values;
-        self.stableSeparators.each(function(separator) {
-            if (value.indexOf(separator) !== -1) {
-                self.currentSeparator = separator;
-                values = self.splitValue(value, separator);
-                if (separator == " - ") {
-                    self.disableInputsChecks(2);
-                    self.values[0].value = values[0];
-                    self.values[1].value = values[1];
-                    self.checkboxes[0].setAttribute("checked", "checked");
-                    self.checkboxes[1].setAttribute("checked", "checked");
-                } else {
-                    if (separator != "less than ") {
-                        self.moreThan = "true";
-                        self.disableInputsChecks(0);
-                    } else {
-                        self.disableInputsChecks(1);
-                    }
-                    if (values[0]) {
-                        self.values[1].value = values[0];
-                        self.checkboxes[1].setAttribute("checked", "checked");
-                    } else {
-                        self.values[1].value = values[1];
-                    }
-                }
-            }
-        });
-        self.unstableSeparators.each(function(separator) {
-            if (value.indexOf(separator) !== -1) {
-                self.currentSeparator = self.generalSeparator;
-                values = self.splitValue(value, separator);
-                if (separator == ";") {
-                    self.disableInputsChecks(2);
-                    if (values[0].charAt(0) == "[") {
-                        self.checkboxes[0].setAttribute("checked", "checked");
-                    }
-                    if (values[1].charAt(values[1].length - 1) == "]") {
-                        self.checkboxes[1].setAttribute("checked", "checked");
-                    }
-                    self.values[0].value = values[0].substring(1);
-                    self.values[1].value = values[1].substring(0, values[1].length - 1);
-                } else if (separator == " ... ") {
-                    self.disableInputsChecks(2);
-                    self.values[0].value = values[0];
-                    self.values[1].value = values[1];
-                    self.checkboxes[0].setAttribute("checked", "checked");
-                    self.checkboxes[1].setAttribute("checked", "checked");
-                } else {
-                    self.disableInputsChecks(0);
-                    self.moreThan = "true";
-                    self.values[1].value = values[0];
-                    self.checkboxes[1].setAttribute("checked", "checked");
-                }
-            }
-        });
-        if ((value.indexOf(self.generalSeparator) != -1) || (value.charAt(0) == "<")||(value.charAt(0) == ">")) {
-            self.currentSeparator = self.generalSeparator;
-            if ((value.charAt(0) == "<")||(value.charAt(0) == ">")) {
-                if (value.charAt(0) == "<") {
-                    self.disableInputsChecks(1);
-                    if (value.charAt(1) == "=") {
-                        self.checkboxes[1].setAttribute("checked", "checked");
-                        self.values[1].value = value.substring(2);
-                    } else {
-                        self.values[1].value = value.substring(1);
-                    }
-                } else {
-                    self.disableInputsChecks(0);
-                    self.moreThan = "true";
-                    if (value.charAt(1) == "=") {
-                        self.values[1].value = value.substring(2);
-                    } else {
-                        self.values[1].value = value.substring(1);
-                    }
-                }
-            } else {
-                self.disableInputsChecks(2);
-                if ((value.charAt(0) == "[") || (value.charAt(0) == "(")) {
-                    if (value.charAt(0) == "[") {
-                        self.checkboxes[0].setAttribute("checked", "checked");
-                    }
-                    if (value.charAt(value.length - 1) == "]") {
-                        self.checkboxes[1].setAttribute("checked", "checked");
-                    }
-                    values = self.splitValue(value.substring(1, value.length - 1), self.currentSeparator);
-                } else {
-                    values = self.splitValue(value, self.currentSeparator);
-                }
-                self.values[0].value = values[0];
-                self.values[1].value = values[1];
-            }
-        }
-        if (!self.currentSeparator) {
-            self.currentSeparator = self.dashSeparator;
-            values = self.splitValue(value, self.currentSeparator);
-            if (values[0] && values[1]) {
-                self.disableInputsChecks(2);
-                self.values[0].value = values[0];
-                self.values[1].value = values[1];
-                self.checkboxes[0].setAttribute("checked", "checked");
-                self.checkboxes[1].setAttribute("checked", "checked");
-            } else if (values[0] || values[1]) {
-                self.currentSeparator = self.generalSeparator;
-                self.disableInputsChecks(3);
-                if (values[0]) {
-                    self.values[1].value = values[0];
-                } else {
-                    self.values[1].value = -values[1];
-                }
-                self.equals = true;
-            } else {
-                self.currentSeparator = self.generalSeparator;
-                self.values[0] = "";
-                self.values[1] = "";
-                self.disableInputsChecks(2);
-                self.checkboxes[0].setAttribute("checked", "checked");
-                self.checkboxes[1].setAttribute("checked", "checked");
-                document.getElementById("btnDone").setAttribute("disabled", "disabled");
-            }
-        }
-        self.changeRange();
-        Event.observe(document, 'click', self.documentClickListener);
-        self.values[1].focus();
-    },
-
-    changeRange: function() {
-        var content = "";
-        if (this.currentSeparator == "more than " || this.currentSeparator == "less than ") {
-            if (this.values[1].value) {
-                content = this.currentSeparator + this.values[1].value;
-            }
-        } else if (this.currentSeparator == " and more") {
-            if (this.values[1].value) {
-                content = this.values[1].value + this.currentSeparator;
-            }
-        } else if (this.values[0].value || this.range) {
-            if (this.checkboxes[0].checked) {
-                content = "[";
-            } else {
-                content = "(";
-            }
-            content = content + this.values[0].value + "-" + this.values[1].value;
-            if (this.checkboxes[1].checked) {
-                content = content + "]";
-            } else {
-                content = content + ")";
-            }
-        } else if (this.values[1].value) {
-            if (!this.equals) {
-                if (this.moreThan) {
-                    content = ">";
-                } else {
-                    content = "<";
-                }
-                if (this.checkboxes[1].checked) {
-                    content = content + "=";
-                }
-            }
-            content = content + this.values[1].value
-        }
-        document.getElementById("range").innerHTML = '<br/>' + content;
-        if (content == "") {
-            document.getElementById("btnDone").setAttribute("disabled", "disabled");
-        } else {
-            document.getElementById("btnDone").removeAttribute("disabled");
-        }
-    },
-
-    changeSign: function(btnId) {
-        var self = this;
-        if (btnId == "btnRange") {
-            if (self.checkboxes[1]) {
-                self.checkboxes[1].removeAttribute("disabled");
-            }
-            self.disableInputsChecks(2);
-        } else if (btnId == "btnEquals") {
-            self.disableInputsChecks(3);
-        } else if (btnId == "btnMore") {
-            self.disableInputsChecks(0);
-            self.checkboxes[1].removeAttribute("disabled");
-        } else {
-            self.disableInputsChecks(1);
-            self.checkboxes[1].removeAttribute("disabled");
-        }
-
-        if (btnId == "btnMore") {
-            self.moreThan = true;
-        } else {
-            self.moreThan = false;
-        }
-
-        if (btnId != "btnRange") {
-            self.values[0].value = "";
-            self.range = false;
-        } else {
-            self.range = true;
-        }
-
-        if (btnId == "btnEquals") {
-            self.equals = true;
-        } else {
-            self.equals = false;
-        }
-        self.changeRange();
-     },
-
-     disableInputsChecks: function(btnId) {
-         var self = this;
-         if (btnId == 2) {
-             self.tdCheckboxes[0].update('Include <br/> <input type="checkbox"/>');
-             self.tdCheckboxes[0].setAttribute("style", "width: 40px;");
-             self.tdValues[0].update('From <br/> <input type="text" style="width: 40px"/>');
-             self.values[0] = self.tdValues[0].down().next();
-             self.checkboxes[0] = self.tdCheckboxes[0].down().next();
-             self.tdValues[1].update('To <br/> <input type="text" style="width: 40px"/>');
-             self.checkboxes[0].onclick = function() {
-                 self.currentSeparator = self.generalSeparator;
-                 self.changeRange();
-             }
-             self.values[0].onkeyup = function() {
-                 self.changeRange();
-             }
-         } else if (btnId == 3) {
-             self.tdCheckboxes[0].update('');
-             self.tdCheckboxes[0].setAttribute("style", "width: 40px;");
-             self.tdValues[0].update('');
-             self.tdValues[0].setAttribute("style", "width: 40px;");
-             self.tdValues[1].update('<br/> <input type="text" style="width: 40px"/>');
-             self.tdCheckboxes[1].update('');
-             self.tdCheckboxes[1].setAttribute("style", "width: 40px;");
-             if (self.checkboxes[1]) {
-                 self.checkboxes[1].removeAttribute("checked");
-             }
-         } else {
-             if (btnId == 0) {
-                 self.tdValues[1].update('From <br/> <input type="text" style="width: 40px"/>');
-             } else {
-                 self.tdValues[1].update('To <br/> <input type="text" style="width: 40px"/>');
-             }
-             self.tdCheckboxes[0].update('<span style="font-size:20px"> &infin; </span>');
-             self.tdCheckboxes[0].setAttribute("style", "width: 80px;");
-             self.tdValues[0].update('');
-             self.tdValues[0].setAttribute("style", "width: 2px;");
-         }
-
-         if (btnId != 3) {
-             self.tdCheckboxes[1].update('Include <br/> <input type="checkbox"/>');
-             self.tdCheckboxes[1].setAttribute("style", "width: 40px;");
-             if (self.checkboxes[1]) {
-                 if (self.checkboxes[1].checked) {
-                     self.tdCheckboxes[1].down().next().setAttribute("checked", "checked");
-                 }
-             }
-             self.checkboxes[1] = self.tdCheckboxes[1].down().next();
-             self.checkboxes[1].onclick = function() {
-                 self.currentSeparator = self.generalSeparator;
-                 self.changeRange();
-             }
-         }
-
-         if (btnId == 0) {
-             if (self.values[0].value) {
-                 self.tdValues[1].down().next().value = self.values[0].value;
-             } else if (self.values[1].value) {
-                 self.tdValues[1].down().next().value = self.values[1].value;
-             }
-         } else {
-             if (self.values[1].value) {
-                 self.tdValues[1].down().next().value = self.values[1].value;
-             }
-         }
-
-         for (var i = 0; i < self.btns.length; i++) {
-             if (i != btnId) {
-                 self.btns[i].setAttribute("style", "color: black; width: 20px; height: 20px;");
-             } else {
-                 self.btns[i].setAttribute("style", "color: red; width: 20px; height: 20px;");
-             }
-         }
-
-         self.values[1] = self.tdValues[1].down().next();
-         self.values[1].onkeyup = function() {
-             self.changeRange();
-         }
-     },
-
-    close: function() {
-        if (!this.destroyed) {
-            Event.stopObserving(document, 'click', this.documentClickListener);
-            Element.remove(this.rangePanel);
-            this.destroyed = true;
-        }
-    },
-
-    finishEdit: function() {
-        if (this.isValid(this.values[0].value) && this.isValid(this.values[1].value)) {
-            this.setValue(this.combineValue());
-            this.handleF3();
-            this.destroy();
-        }
-    },
-
-    isValid: function(value) {
-        var valid = true;
-        var self = this;
-        if ((value.charAt(0) == "<")||(value.charAt(0) == ">")) {
-            value = value.substring(1);
-            if (value.charAt(0) == "=") {
-                value = value.substring(1);
-            }
-        }
-        if ((value.charAt(0) == "(")||(value.charAt(0) == "[")) {
-            value = value.substring(1, value.length - 1);
-        }
-        if (self.entryEditor && value) {
-            var values = value.split(self.currentSeparator);
-            if ((values.length == 3) && (self.currentSeparator == self.dashSeparator) && (value.charAt(0) == "-")) {
-                values.splice(1,1);
-            }
-            if (!values[0]) {
-                values.splice(0,1);
-            }
-            if (!values[1]) {
-                values.splice(1,1);
-            }
-            values.each(function(v) {
-                if (self.entryEditor == "integer") {
-                    var matchInt = v.match(/^-?[0-9]+$/);
-                    if (!matchInt) {
-                        valid = false;
-                    }
-                } else {
-                    var matchDouble = v.match(/^-?[0-9]+(\.?[0-9]+)?$/);
-                    if (!matchDouble) {
-                        valid = false;
-                    }
-                }
-            });
-        }
-        return valid;
-    },
-
-    combineValue: function() {
-        var result;
-        var values = new Array();
-        values[0] = this.values[0].value;
-        values[1] = this.values[1].value;
-        
-        if (values[0] && values[1]) {
-            result = values.join(this.currentSeparator);
-        } else if ((this.currentSeparator == "more than ") || (this.currentSeparator == "less than ")) {
-            result = this.currentSeparator + values[1];
-        } else if (this.currentSeparator == " and more") {
-            result = values[1] + this.currentSeparator;
-        } else {
-            result = values.join("");
-        }
-        if ((this.currentSeparator == this.generalSeparator) && (values[0] != values[1])) {
-            var prefix = "";
-            var suffix = "";
-            if (values[0] && values[1]){
-                var leftBorder;
-                var rightBorder;
-                if (!(this.checkboxes[0].checked && this.checkboxes[1].checked)) {
-                    if (this.checkboxes[0].checked) {
-                        prefix = "[";
-                    } else {
-                        prefix = "(";
-                    }
-                    if (this.checkboxes[1].checked) {
-                        suffix = "]";
-                    } else {
-                        suffix = ")";
-                    }
-                }
-            } else {
-                if (!this.equals) {
-                    if (this.moreThan) {
-                        if (this.checkboxes[1].checked) {
-                            prefix = ">=";
-                        } else {
-                            prefix = ">";
-                        }
-                    } else {
-                        if (this.checkboxes[1].checked) {
-                            prefix = "<=";
-                        } else {
-                            prefix = "<";
-                        }
-                    }
-                }
-            }
-            result = prefix + result + suffix;
-        }
-        return result;
-    },
-
-    splitValue: function(value, separator) {
-        return value.split(separator);
-    },
-
-<<<<<<< HEAD
-    destroy: function() {
-        Event.stopObserving(this.input, "keypress", this.eventHandler);
-=======
-    destroy: function($super) {
->>>>>>> 4b300b80
-        this.close();
-        $super();
-    },
-
-    documentClickHandler: function(e) {
-        var element = Event.element(e);
-        var abort = false;
-        if (!this.is(element)) {
-            this.close();
-        }
-    },
-
-    is: function($super, element) {
-        if ($super(element)) {
-            return true;
-        } else {
-            do {
-                if (element == this.rangePanel) {
-                    return true;
-                }
-            } while (element = element.parentNode);
-        }
-        return false;
-    },
-
-    handleKeyPress: function (event) {
-        switch (event.keyCode) {
-            case 13:
-                this.finishEdit();
-                break;
-            default:
-                break;
-        }
-    }
-
-});
-
-if (BaseEditor.isTableEditorExists()) {
-    TableEditor.Editors["range"] = NumberRangeEditor;
+/**
+ * Range editor.
+ * 
+ * @requires Prototype v1.6.1+ library
+ * 
+ * @author Anastasia Abramova
+ */
+var NumberRangeEditor = Class.create(BaseTextEditor, {
+
+    rangePanel: null,
+
+    // td with checkBoxes and input text elements
+    tdCheckboxes: null,
+    tdValues: null,
+
+    // checkBoxes and input text elements
+    checkboxes: null,
+    values: null,
+
+    // buttons
+    btns: null,
+
+    // separators
+    generalSeparator: " .. ",
+    stableSeparators: ["more than ", "less than ", " and more", " - "],
+    unstableSeparators: [" ... ", ";", "+"],
+    dashSeparator: "-",
+    currentSeparator: null,
+
+    destroyed: null,
+    entryEditor: null,
+    
+    equals: false,
+    moreThan: false,
+    range: false,
+
+    editor_initialize: function(param) {
+        var self = this;
+        this.createInput();
+
+        // Creating containing DIV
+        this.rangePanel = new Element("div");
+
+        // Creating information DIV
+        var infoContainer = new Element("div");
+        var table = new Element('table', {'class':'hide-on-screen'} );
+        table.setAttribute("style", "padding-top: 5px;");
+        
+        self.tdCheckboxes = new Array(2);
+        for (var i = 0; i < self.tdCheckboxes.length; i++) {
+            self.tdCheckboxes[i] = new Element("td");
+            self.tdCheckboxes[i].setAttribute("align", "center");
+            self.tdCheckboxes[i].setAttribute("valign", "middle");
+        }
+        table.appendChild(this.tdCheckboxes[0]);
+        
+        self.tdValues = new Array(2);
+        for (var i = 0; i < self.tdValues.length; i++) {
+            self.tdValues[i] = new Element("td");
+            self.tdValues[i].setAttribute("align", "center");
+            self.tdValues[i].setAttribute("valign", "middle");
+        }
+
+        table.appendChild(this.tdValues[0]);
+
+        var buttnons = new Element("td")
+                .update('<input type="button" id="btnMore" value=">"/> <br/> <input type="button" id="btnLess" value="<"/> <br/> <input type="button" id="btnRange" value="-"/> <br/> <input type="button" id="btnEquals" value="="/>');
+        table.appendChild(buttnons);
+
+        table.appendChild(this.tdValues[1]);
+        table.appendChild(this.tdCheckboxes[1]);
+        
+        infoContainer.appendChild(table);
+        self.rangePanel.appendChild(infoContainer);
+
+        self.checkboxes = new Array();
+        self.values = new Array();
+        self.btns = new Array(4);
+        self.values[0] = self.tdValues[0];
+        self.values[0].value = "";
+
+        self.btns[0] = buttnons.down();
+
+        for (var i = 1; i < self.btns.length; i++) {
+            self.btns[i] = self.btns[i - 1].next().next();
+        }
+
+        self.values[1] = self.tdValues[1];
+        self.values[1].value = "";
+
+        for (var i = 0; i < self.btns.length; i++) {
+            self.btns[i].setAttribute("style", "width: 20px; height: 20px;");
+            self.btns[i].onclick = function() {
+                self.currentSeparator = self.generalSeparator;
+                self.changeSign(this.id);
+            }
+          }
+
+        // Creating result DIV
+        var resultContainer = new Element("div");
+        resultContainer.id = "range";
+        this.rangePanel.appendChild(resultContainer);
+
+        // Creating button Done DIV
+        var buttonContainer = new Element("div");
+        buttonContainer.innerHTML = '<br/> <input type="button" id="btnDone" value="Done">'
+        var b1 = buttonContainer.down().next();
+        b1.onclick = function() {
+            self.finishEdit();
+        }
+        this.rangePanel.appendChild(buttonContainer);
+
+        if (param) {
+            this.entryEditor = param.entryEditor;
+        };
+
+        this.input.onclick = function(event) {
+            self.open();
+        };
+
+        this.input.onkeydown = function(event) {
+            self.open();
+            return false;
+        };
+
+        this.input.oncontextmenu = function(event) {
+            return false;
+        };
+        
+        this.eventHandler = this.handleKeyPress.bindAsEventListener(this);
+        Event.observe(this.rangePanel, "keypress", this.eventHandler);
+
+        this.documentClickListener = this.documentClickHandler.bindAsEventListener(this);
+
+        this.destroyed = true;
+    },
+
+    show: function($super, value) {
+        $super(value);
+        this.open();
+    },
+
+    createInput: function() {
+        this.input = new Element("textarea");
+        this.setDefaultStyle();
+        this.input.setStyle(this.style);
+    },
+
+    open: function() {
+        this.rangePanel.setAttribute("style", "width: 230px; height: 170px; background: white; border:1px solid gray;");
+        this.rangePanel.setAttribute("align", "center");
+        this.input.up().appendChild(this.rangePanel);
+
+        this.destroyed = false;
+
+        var value = this.input.value;
+        var self = this;
+        var values;
+        self.stableSeparators.each(function(separator) {
+            if (value.indexOf(separator) !== -1) {
+                self.currentSeparator = separator;
+                values = self.splitValue(value, separator);
+                if (separator == " - ") {
+                    self.disableInputsChecks(2);
+                    self.values[0].value = values[0];
+                    self.values[1].value = values[1];
+                    self.checkboxes[0].setAttribute("checked", "checked");
+                    self.checkboxes[1].setAttribute("checked", "checked");
+                } else {
+                    if (separator != "less than ") {
+                        self.moreThan = "true";
+                        self.disableInputsChecks(0);
+                    } else {
+                        self.disableInputsChecks(1);
+                    }
+                    if (values[0]) {
+                        self.values[1].value = values[0];
+                        self.checkboxes[1].setAttribute("checked", "checked");
+                    } else {
+                        self.values[1].value = values[1];
+                    }
+                }
+            }
+        });
+        self.unstableSeparators.each(function(separator) {
+            if (value.indexOf(separator) !== -1) {
+                self.currentSeparator = self.generalSeparator;
+                values = self.splitValue(value, separator);
+                if (separator == ";") {
+                    self.disableInputsChecks(2);
+                    if (values[0].charAt(0) == "[") {
+                        self.checkboxes[0].setAttribute("checked", "checked");
+                    }
+                    if (values[1].charAt(values[1].length - 1) == "]") {
+                        self.checkboxes[1].setAttribute("checked", "checked");
+                    }
+                    self.values[0].value = values[0].substring(1);
+                    self.values[1].value = values[1].substring(0, values[1].length - 1);
+                } else if (separator == " ... ") {
+                    self.disableInputsChecks(2);
+                    self.values[0].value = values[0];
+                    self.values[1].value = values[1];
+                    self.checkboxes[0].setAttribute("checked", "checked");
+                    self.checkboxes[1].setAttribute("checked", "checked");
+                } else {
+                    self.disableInputsChecks(0);
+                    self.moreThan = "true";
+                    self.values[1].value = values[0];
+                    self.checkboxes[1].setAttribute("checked", "checked");
+                }
+            }
+        });
+        if ((value.indexOf(self.generalSeparator) != -1) || (value.charAt(0) == "<")||(value.charAt(0) == ">")) {
+            self.currentSeparator = self.generalSeparator;
+            if ((value.charAt(0) == "<")||(value.charAt(0) == ">")) {
+                if (value.charAt(0) == "<") {
+                    self.disableInputsChecks(1);
+                    if (value.charAt(1) == "=") {
+                        self.checkboxes[1].setAttribute("checked", "checked");
+                        self.values[1].value = value.substring(2);
+                    } else {
+                        self.values[1].value = value.substring(1);
+                    }
+                } else {
+                    self.disableInputsChecks(0);
+                    self.moreThan = "true";
+                    if (value.charAt(1) == "=") {
+                        self.values[1].value = value.substring(2);
+                    } else {
+                        self.values[1].value = value.substring(1);
+                    }
+                }
+            } else {
+                self.disableInputsChecks(2);
+                if ((value.charAt(0) == "[") || (value.charAt(0) == "(")) {
+                    if (value.charAt(0) == "[") {
+                        self.checkboxes[0].setAttribute("checked", "checked");
+                    }
+                    if (value.charAt(value.length - 1) == "]") {
+                        self.checkboxes[1].setAttribute("checked", "checked");
+                    }
+                    values = self.splitValue(value.substring(1, value.length - 1), self.currentSeparator);
+                } else {
+                    values = self.splitValue(value, self.currentSeparator);
+                }
+                self.values[0].value = values[0];
+                self.values[1].value = values[1];
+            }
+        }
+        if (!self.currentSeparator) {
+            self.currentSeparator = self.dashSeparator;
+            values = self.splitValue(value, self.currentSeparator);
+            if (values[0] && values[1]) {
+                self.disableInputsChecks(2);
+                self.values[0].value = values[0];
+                self.values[1].value = values[1];
+                self.checkboxes[0].setAttribute("checked", "checked");
+                self.checkboxes[1].setAttribute("checked", "checked");
+            } else if (values[0] || values[1]) {
+                self.currentSeparator = self.generalSeparator;
+                self.disableInputsChecks(3);
+                if (values[0]) {
+                    self.values[1].value = values[0];
+                } else {
+                    self.values[1].value = -values[1];
+                }
+                self.equals = true;
+            } else {
+                self.currentSeparator = self.generalSeparator;
+                self.values[0] = "";
+                self.values[1] = "";
+                self.disableInputsChecks(2);
+                self.checkboxes[0].setAttribute("checked", "checked");
+                self.checkboxes[1].setAttribute("checked", "checked");
+                document.getElementById("btnDone").setAttribute("disabled", "disabled");
+            }
+        }
+        self.changeRange();
+        Event.observe(document, 'click', self.documentClickListener);
+        self.values[1].focus();
+    },
+
+    changeRange: function() {
+        var content = "";
+        if (this.currentSeparator == "more than " || this.currentSeparator == "less than ") {
+            if (this.values[1].value) {
+                content = this.currentSeparator + this.values[1].value;
+            }
+        } else if (this.currentSeparator == " and more") {
+            if (this.values[1].value) {
+                content = this.values[1].value + this.currentSeparator;
+            }
+        } else if (this.values[0].value || this.range) {
+            if (this.checkboxes[0].checked) {
+                content = "[";
+            } else {
+                content = "(";
+            }
+            content = content + this.values[0].value + "-" + this.values[1].value;
+            if (this.checkboxes[1].checked) {
+                content = content + "]";
+            } else {
+                content = content + ")";
+            }
+        } else if (this.values[1].value) {
+            if (!this.equals) {
+                if (this.moreThan) {
+                    content = ">";
+                } else {
+                    content = "<";
+                }
+                if (this.checkboxes[1].checked) {
+                    content = content + "=";
+                }
+            }
+            content = content + this.values[1].value
+        }
+        document.getElementById("range").innerHTML = '<br/>' + content;
+        if (content == "") {
+            document.getElementById("btnDone").setAttribute("disabled", "disabled");
+        } else {
+            document.getElementById("btnDone").removeAttribute("disabled");
+        }
+    },
+
+    changeSign: function(btnId) {
+        var self = this;
+        if (btnId == "btnRange") {
+            if (self.checkboxes[1]) {
+                self.checkboxes[1].removeAttribute("disabled");
+            }
+            self.disableInputsChecks(2);
+        } else if (btnId == "btnEquals") {
+            self.disableInputsChecks(3);
+        } else if (btnId == "btnMore") {
+            self.disableInputsChecks(0);
+            self.checkboxes[1].removeAttribute("disabled");
+        } else {
+            self.disableInputsChecks(1);
+            self.checkboxes[1].removeAttribute("disabled");
+        }
+
+        if (btnId == "btnMore") {
+            self.moreThan = true;
+        } else {
+            self.moreThan = false;
+        }
+
+        if (btnId != "btnRange") {
+            self.values[0].value = "";
+            self.range = false;
+        } else {
+            self.range = true;
+        }
+
+        if (btnId == "btnEquals") {
+            self.equals = true;
+        } else {
+            self.equals = false;
+        }
+        self.changeRange();
+     },
+
+     disableInputsChecks: function(btnId) {
+         var self = this;
+         if (btnId == 2) {
+             self.tdCheckboxes[0].update('Include <br/> <input type="checkbox"/>');
+             self.tdCheckboxes[0].setAttribute("style", "width: 40px;");
+             self.tdValues[0].update('From <br/> <input type="text" style="width: 40px"/>');
+             self.values[0] = self.tdValues[0].down().next();
+             self.checkboxes[0] = self.tdCheckboxes[0].down().next();
+             self.tdValues[1].update('To <br/> <input type="text" style="width: 40px"/>');
+             self.checkboxes[0].onclick = function() {
+                 self.currentSeparator = self.generalSeparator;
+                 self.changeRange();
+             }
+             self.values[0].onkeyup = function() {
+                 self.changeRange();
+             }
+         } else if (btnId == 3) {
+             self.tdCheckboxes[0].update('');
+             self.tdCheckboxes[0].setAttribute("style", "width: 40px;");
+             self.tdValues[0].update('');
+             self.tdValues[0].setAttribute("style", "width: 40px;");
+             self.tdValues[1].update('<br/> <input type="text" style="width: 40px"/>');
+             self.tdCheckboxes[1].update('');
+             self.tdCheckboxes[1].setAttribute("style", "width: 40px;");
+             if (self.checkboxes[1]) {
+                 self.checkboxes[1].removeAttribute("checked");
+             }
+         } else {
+             if (btnId == 0) {
+                 self.tdValues[1].update('From <br/> <input type="text" style="width: 40px"/>');
+             } else {
+                 self.tdValues[1].update('To <br/> <input type="text" style="width: 40px"/>');
+             }
+             self.tdCheckboxes[0].update('<span style="font-size:20px"> &infin; </span>');
+             self.tdCheckboxes[0].setAttribute("style", "width: 80px;");
+             self.tdValues[0].update('');
+             self.tdValues[0].setAttribute("style", "width: 2px;");
+         }
+
+         if (btnId != 3) {
+             self.tdCheckboxes[1].update('Include <br/> <input type="checkbox"/>');
+             self.tdCheckboxes[1].setAttribute("style", "width: 40px;");
+             if (self.checkboxes[1]) {
+                 if (self.checkboxes[1].checked) {
+                     self.tdCheckboxes[1].down().next().setAttribute("checked", "checked");
+                 }
+             }
+             self.checkboxes[1] = self.tdCheckboxes[1].down().next();
+             self.checkboxes[1].onclick = function() {
+                 self.currentSeparator = self.generalSeparator;
+                 self.changeRange();
+             }
+         }
+
+         if (btnId == 0) {
+             if (self.values[0].value) {
+                 self.tdValues[1].down().next().value = self.values[0].value;
+             } else if (self.values[1].value) {
+                 self.tdValues[1].down().next().value = self.values[1].value;
+             }
+         } else {
+             if (self.values[1].value) {
+                 self.tdValues[1].down().next().value = self.values[1].value;
+             }
+         }
+
+         for (var i = 0; i < self.btns.length; i++) {
+             if (i != btnId) {
+                 self.btns[i].setAttribute("style", "color: black; width: 20px; height: 20px;");
+             } else {
+                 self.btns[i].setAttribute("style", "color: red; width: 20px; height: 20px;");
+             }
+         }
+
+         self.values[1] = self.tdValues[1].down().next();
+         self.values[1].onkeyup = function() {
+             self.changeRange();
+         }
+     },
+
+    close: function() {
+        if (!this.destroyed) {
+            Event.stopObserving(document, 'click', this.documentClickListener);
+            Element.remove(this.rangePanel);
+            this.destroyed = true;
+        }
+    },
+
+    finishEdit: function() {
+        if (this.isValid(this.values[0].value) && this.isValid(this.values[1].value)) {
+            this.setValue(this.combineValue());
+            this.handleF3();
+            this.destroy();
+        }
+    },
+
+    isValid: function(value) {
+        var valid = true;
+        var self = this;
+        if ((value.charAt(0) == "<")||(value.charAt(0) == ">")) {
+            value = value.substring(1);
+            if (value.charAt(0) == "=") {
+                value = value.substring(1);
+            }
+        }
+        if ((value.charAt(0) == "(")||(value.charAt(0) == "[")) {
+            value = value.substring(1, value.length - 1);
+        }
+        if (self.entryEditor && value) {
+            var values = value.split(self.currentSeparator);
+            if ((values.length == 3) && (self.currentSeparator == self.dashSeparator) && (value.charAt(0) == "-")) {
+                values.splice(1,1);
+            }
+            if (!values[0]) {
+                values.splice(0,1);
+            }
+            if (!values[1]) {
+                values.splice(1,1);
+            }
+            values.each(function(v) {
+                if (self.entryEditor == "integer") {
+                    var matchInt = v.match(/^-?[0-9]+$/);
+                    if (!matchInt) {
+                        valid = false;
+                    }
+                } else {
+                    var matchDouble = v.match(/^-?[0-9]+(\.?[0-9]+)?$/);
+                    if (!matchDouble) {
+                        valid = false;
+                    }
+                }
+            });
+        }
+        return valid;
+    },
+
+    combineValue: function() {
+        var result;
+        var values = new Array();
+        values[0] = this.values[0].value;
+        values[1] = this.values[1].value;
+        
+        if (values[0] && values[1]) {
+            result = values.join(this.currentSeparator);
+        } else if ((this.currentSeparator == "more than ") || (this.currentSeparator == "less than ")) {
+            result = this.currentSeparator + values[1];
+        } else if (this.currentSeparator == " and more") {
+            result = values[1] + this.currentSeparator;
+        } else {
+            result = values.join("");
+        }
+        if ((this.currentSeparator == this.generalSeparator) && (values[0] != values[1])) {
+            var prefix = "";
+            var suffix = "";
+            if (values[0] && values[1]){
+                var leftBorder;
+                var rightBorder;
+                if (!(this.checkboxes[0].checked && this.checkboxes[1].checked)) {
+                    if (this.checkboxes[0].checked) {
+                        prefix = "[";
+                    } else {
+                        prefix = "(";
+                    }
+                    if (this.checkboxes[1].checked) {
+                        suffix = "]";
+                    } else {
+                        suffix = ")";
+                    }
+                }
+            } else {
+                if (!this.equals) {
+                    if (this.moreThan) {
+                        if (this.checkboxes[1].checked) {
+                            prefix = ">=";
+                        } else {
+                            prefix = ">";
+                        }
+                    } else {
+                        if (this.checkboxes[1].checked) {
+                            prefix = "<=";
+                        } else {
+                            prefix = "<";
+                        }
+                    }
+                }
+            }
+            result = prefix + result + suffix;
+        }
+        return result;
+    },
+
+    splitValue: function(value, separator) {
+        return value.split(separator);
+    },
+
+    destroy: function($super) {
+        Event.stopObserving(this.input, "keypress", this.eventHandler);
+        this.close();
+        $super();
+    },
+
+    documentClickHandler: function(e) {
+        var element = Event.element(e);
+        var abort = false;
+        if (!this.is(element)) {
+            this.close();
+        }
+    },
+
+    is: function($super, element) {
+        if ($super(element)) {
+            return true;
+        } else {
+            do {
+                if (element == this.rangePanel) {
+                    return true;
+                }
+            } while (element = element.parentNode);
+        }
+        return false;
+    },
+
+    handleKeyPress: function (event) {
+        switch (event.keyCode) {
+            case 13:
+                this.finishEdit();
+                break;
+            default:
+                break;
+        }
+    }
+
+});
+
+if (BaseEditor.isTableEditorExists()) {
+    TableEditor.Editors["range"] = NumberRangeEditor;
 }