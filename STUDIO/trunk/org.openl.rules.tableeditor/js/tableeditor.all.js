--- conflicted
+++ resolved
@@ -1,3451 +1,3264 @@
-/**
- * Tooltip.
- * 
- * @requires Prototype v1.6.1+ library
- * 
- * @author Andrei Astrouski
- */
-var Tooltip = Class.create({
-
-    firedTooltips: $H(),
-
-    initialize: function(id, content, params) {
-        var self = this;
-
-        this.element = $(id);
-        this.content = content;
-        this.params = params;
-
-        if (params && params.showOn) {
-            this.showOn = params.showOn instanceof Array ? params.showOn : [params.showOn];
-        } else {
-            this.showOn = ["mouseover"]; // by default
-        }
-
-        if (params && params.hideOn) {
-            this.hideOn = params.hideOn instanceof Array ? params.hideOn : [params.hideOn];
-        } else {
-            this.hideOn = ["mouseout"]; // by default
-        }
-
-        this.showOn.each(function(e) {
-            self.showHandler = self.show.bindAsEventListener(self);
-            Event.observe(self.element, e, self.showHandler);
-        });
-
-        this.hideOn.each(function(e) {
-            self.hideHandler = self.hide.bindAsEventListener(self);
-            Event.observe(self.element, e, self.hideHandler);
-        });
-    },
-
-    show: function() {
-        var tooltip = this.createTooltip();
-        if (!this.firedTooltips.get(this.element.id)) {
-            // Show tooltip
-            document.body.appendChild(tooltip);
-            this.firedTooltips.set(this.element.id, tooltip);
-
-            var position = (this.params && this.params.position) ? this.params.position : 'top_right';
-            tooltip.addClassName('tooltip_' + position);
-
-            this.applyStylesToPointer(tooltip);
-
-            var pos = this.calculateInitPosition(tooltip, position);
-            tooltip.style.left = pos[0] + "px";
-            tooltip.style.top = pos[1] + "px";
-        }
-    },
-
-    calculateInitPosition: function(tooltip, position) {
-        var initPos = Element.viewportOffset(this.element);
-
-        switch (position) {
-            case 'top_right':
-                initPos[0] += (this.element.getWidth() - 25);
-                initPos[1] -= (this.element.getHeight() + tooltip.getHeight() - 4);
-                break;
-            case 'top_center':
-                break;
-            case 'top_left':
-            	initPos[0] -= (tooltip.getWidth() - 25);
-                initPos[1] -= (this.element.getHeight() + tooltip.getHeight() - 4);
-                break;
-            case 'right_bottom':
-                initPos[0] += (this.element.getWidth() + 10);
-                initPos[1] -= 4;
-                break;
-            case 'right_center':
-                break;
-            case 'right_bottom':
-                break;
-            case 'bottom_right':
-                break;
-            case 'bottom_center':
-                break;
-            case 'bottom_left':
-                break;
-            case 'left_top':
-                break;
-            case 'left_center':
-                break;
-            case 'left_bottom':
-                break;
-        }
-
-        return initPos;
-    },
-
-    applyStylesToPointer: function(tooltip) {
-        var pointer = tooltip.down('div.tooltip_pointer_body');
-        if (pointer) {
-            // Set pointer background
-            var tooltipBackground = tooltip.getStyle('backgroundColor');
-            pointer.setStyle({borderTopColor: tooltipBackground});
-        }
-    },
-
-    createTooltip: function() {
-        var tooltipDiv = new Element("div");
-
-        tooltipDiv.id = this.element.id + "_tooltip";
-        tooltipDiv.update(this.content);
-
-        var skin = this.params && this.params.skin ? this.params.skin : 'default';
-        var skinClass = "tooltip_skin-" + skin;
-
-        var pointer = this.params && this.params.pointer == false ? false : true;
-        if (pointer) {
-            var tooltipPointerDiv = new Element("div");
-            tooltipPointerDiv.addClassName('tooltip_pointer')
-            tooltipPointerDiv.addClassName(skinClass);
-            var tooltipPointerBodyDiv = new Element("div");
-
-            tooltipPointerBodyDiv.addClassName('tooltip_pointer_body');
-            tooltipPointerDiv.appendChild(tooltipPointerBodyDiv);
-            tooltipDiv.appendChild(tooltipPointerDiv);
-        }
-
-        if (this.params) {
-            if (this.params.width) {
-                tooltipDiv.style.width = this.params.width;
-            } else if (this.params.maxWidth) {
-                tooltipDiv.style.maxWidth = this.params.maxWidth;
-            } else {
-                tooltipDiv.style.maxWidth = "140px"; // by default
-            }
-        }
-
-        tooltipDiv.addClassName("tooltip");
-        tooltipDiv.addClassName(skinClass);
-        tooltipDiv.addClassName("corner_all");
-        tooltipDiv.addClassName("shadow_all");
-
-        return tooltipDiv;
-    },
-
-    hide: function() {
-        var currentTooltip = this.firedTooltips.get(this.element.id);
-        if (currentTooltip) {
-            this.firedTooltips.unset(this.element.id);
-            document.body.removeChild(currentTooltip);
-        }
-    }
-
-});
-/**
- * Loads and evaluates both internal (with body) and external javascripts.
- * In Prototype 1.6.1 script tags referencing external files are ignored.
- *
- * @requires Prototype 1.6.1 javascript library
- *
- * @author Andrei Astrouski
- */
-var ScriptLoader = Class.create({
-
-    initialize: function() {
-	},
-
-    /**
-     * Extracts script elements from the html string.
-     *
-     * @param html the html string
-     * @return array of script elements
-     */
-    extractScripts: function(html) {
-        if (html) {
-            html = html.toString();
-            var matchScripts = new RegExp(Prototype.ScriptFragment, 'img');
-            var scripts = html.match(matchScripts) || [];
-            var div = new Element('div');
-            (div = $(div)).innerHTML =
-                ',' + scripts.join(','); // hack for IE
-            return div.select('script');
-        }
-    },
-
-    /**
-     * Evaluates all scripts from the html string.
-     *
-     * @param html the html string
-     */
-    evalScripts: function(html) {
-        //NOTE: IE evaluates scripts in random order (especially the v.6)
-        this.extractScripts(html).each(this.evalScript);
-    },
-    
-    /**
-     * Evaluates a script in the global context.
-     *
-     * @param script the script element
-     */
-    evalScript: function(script) {
-        if (script) {
-            var head = $$("head")[0];
-            var newScript = new Element("script");
-            newScript.type = "text/javascript";
-            if (scriptSrc = script.src) {
-                newScript.src = scriptSrc;
-            } else if (scriptBody = (script.innerHTML || script.text)) {
-                if (Prototype.Browser.IE) {
-                    newScript.text = scriptBody;
-                } else {
-                    newScript.appendChild(document.createTextNode(scriptBody));
-                }
-                /* // Another way to eval script body
-                if (window.execScript) { // IE
-                    window.execScript(scriptBody);
-                } else {
-                    if (window.eval) {
-                        window.eval(scriptBody);
-                    }
-                    //setTimeout(scriptBody, 0);
-                }
-                */
-            }
-            setTimeout(function() {
-                head.appendChild(newScript);
-            }, 10);
-        }
-    }
-
-});
-/**
- * Table editor.
- *
- * @requires Prototype v1.6.1+ library
- *
- * @author Andrey Naumenko
- * @author Andrei Astrouski
- */
-
-var TableEditor = Class.create({
-
-    Modes: {
-        VIEW: 0,
-        EDIT: 1
-    },
-
-    editorId: -1,
-    mode: null,
-    editable: null,
-    tableContainer: null,
-    currentElement: null,
-    editorName: null,
-    editor: null,
-    editorSwitched: false,
-    baseUrl: null,
-    selectionPos: null,
-    selectionHistory: [],
-    decorator: null,
-    rows: 0,
-    columns: 0,
-    editCell: null,
-    cellIdPrefix: null,
-    actions: null,
-    editorWrapper: null,
-    switchEditorMenu: null,
-    toolbar: null,
-
-    fillColorPicker: null,
-    fontColorPicker: null,
-    hasChanges: false,
-
-    // Constructor
-    initialize: function(editorId, url, editCell, actions, mode, editable) {
-        this.mode = mode || this.Modes.VIEW;
-        this.editorId = editorId;
-        this.cellIdPrefix = this.editorId + "_cell-";
-        this.tableContainer = $(editorId + "_table");
-        this.actions = actions;
-
-        this.editable = editable !== false;
-
-        // Suppress text selection BEGIN
-        this.tableContainer.onselectstart = function() { // IE
-            return false;
-        };
-        this.tableContainer.onmousedown = function() { // Mozilla
-            return false;
-        };
-        // Suppress text selection END
-
-        if (editCell) this.editCell = editCell;
-
-        this.baseUrl = url;
-
-        var self = this;
-
-        Event.stopObserving(document, "click");
-        Event.stopObserving(document, "keydown");
-        Event.stopObserving(document, "keypress");
-        this.tableContainer.stopObserving("dblclick");
-
-        if (this.mode == this.Modes.EDIT) {
-            this.initEditMode();
-        }
-
-        this.tableContainer.observe("dblclick", function(e) {
-            self.handleDoubleClick(e);
-        });
-    },
-
-    toEditMode: function(cellToEdit) {
-        if (!cellToEdit) {
-            cellToEdit = $(PopupMenu.lastTarget);
-        }
-
-        var cellPos;
-        if (cellToEdit) {
-            cellPos = cellToEdit.id.split(this.cellIdPrefix)[1];
-        }
-
-        this.mode = this.Modes.EDIT;
-        this.initEditMode();
-
-        this.editCell = cellPos;
-        this.startEditing();
-    },
-
-    initEditMode: function() {
-        var self = this;
-
-        initToolbar();
-        self.toolbar = $(self.editorId).down(".te_toolbar");
-        self.editorWrapper = $(self.editorId + "_editorWrapper");
-
-        this.decorator = new Decorator('te_selected');
-
-        // Handle Table Editor events START
-        Event.observe(document, "click", function(e) {
-            self.handleClick(e);
-        });
-
-        Event.observe(document, "keydown", function(e) {
-            self.handleKeyDown(e);
-        });
-
-        Event.observe(document, "keypress", function(e) {
-            self.handleKeyPress(e);
-        });
-        // Handle Table Editor events END
-
-        self.toolbar.show();
-
-        this.computeTableInfo();
-    },
-
-    handleResponse: function(response, callback) {
-        var data = eval(response.responseText);
-
-        if (data.message) {
-            this.error(data.message);
-
-        } else {
-            if (data.html) {
-                this.renderTable(data.html);
-                this.selectElement();
-            }
-
-            if (data.hasUndo === true || data.hasUndo === false) {
-                this.hasChanges = data.hasUndo;
-                this.undoStateUpdated(data.hasUndo);
-                this.redoStateUpdated(data.hasRedo);
-            }
-
-            if (callback) {
-                callback(data);
-            }
-        }
-    },
-
-    handleError: function(response) {
-        if (response.status == 399) { // Redirect
-            var redirectPage = response.getResponseHeader("Location");
-            if (redirectPage) {
-                top.location.href = redirectPage;
-                return;
-            }
-        }
-
-        this.error("Sorry! Server failed to apply your changes!");
-    },
-
-    error: function(message) {
-        if (this.actions && this.actions.error) {
-            this.actions.error({"message": message});
-        } else {
-            alert(message);
-        }
-    },
-
-    doOperation: function(operation, params, successCallback) {
-        var self = this;
-
-        new Ajax.Request(this.buildUrl(operation), {
-            parameters: params,
-
-            onSuccess: function(response) {
-                self.handleResponse(response, successCallback);
-            },
-
-            onFailure: function(response) {
-                self.handleError(response);
-            }
-        });
-    },
-
-    startEditing: function() {
-        if (this.editCell && this.editCell.indexOf(":") > 0) {
-            var cellPos = this.editCell.split(":");
-            var cell = this.$cell(cellPos);
-            if (cell) this.editBeginRequest(cell, null, true);
-        }
-    },
-
-    renderTable: function(data) {
-        this.tableContainer.innerHTML = data.stripScripts();
-        new ScriptLoader().evalScripts(data);
-
-        this.computeTableInfo();
-    },
-
-    /**
-     * Computes table width in rows, and height in columns (that is sum of all rowSpans in a column
-     * and sum of all colSpans in a row).
-     */
-    computeTableInfo: function() {
-        var table = $(this.tableContainer.childNodes[0]);
-
-        this.rows = 0;
-        this.columns = 0;
-
-        var row = table.down("tr");
-
-        if (row) {
-            var tdElt = row.down("td");
-            while (tdElt) {
-                this.columns += tdElt.colSpan ? tdElt.colSpan : 1;
-                tdElt = tdElt.next("td");
-            }
-        }
-
-        while (row) {
-            var tdElt = row.down("td");
-            if (tdElt) {
-                this.rows += tdElt.rowSpan ? tdElt.rowSpan : 1;
-            }
-            row = row.next("tr");
-        }
-    },
-
-    /**
-     * Makes all changes persistent.
-     * Sends corresponding request to the server.
-     */
-    save: function() {
-    	this.setCellValue();
-        var self = this;
-
-        var beforeSavePassed = true;
-        if (this.actions && this.actions.beforeSave) {
-            beforeSavePassed = this.actions.beforeSave();
-        }
-        if (beforeSavePassed == false) return;
-
-        this.doOperation(TableEditor.Operations.SAVE, { editorId: this.editorId }, function(data) {
-            if (self.actions && self.actions.afterSave) {
-                self.actions.afterSave({"newUri": data.uri});
-            }
-        });
-    },
-    
-    saveChanges: function() {
-        this.setCellValue();
-        var selt = this;
-        
-        var beforeSavePassed = true;
-        if (this.actions && this.actions.beforeSave) {
-            beforeSavePassed = this.actions.beforeSave();
-        }
-        if (beforeSavePassed == false) return;
-
-        this.doOperation(TableEditor.Operations.SAVE, { editorId: this.editorId }, hideLoader());
-     },
-
-    /**
-     * Rolls back all changes. Sends corresponding request to the server.
-     */
-    rollback: function() {
-        this.doOperation(TableEditor.Operations.ROLLBACK, params, function(data) {
-            window.onbeforeunload = Prototype.emptyFunction;
-        });
-    },
-
-    /**
-     * Handles mouse click on the table.
-     */
-    handleClick: function(e) {
-        var elt = Event.element(e);
-        // Click on editor
-        if (this.editor && this.editor.is(elt)) {
-            return;
-        }
-
-        if (this.switchEditorMenu) {
-            try {
-                if (this.switchEditorMenu.has(elt)) {
-                    return;
-                }
-            } finally {
-                this.switchEditorMenu.hide();
-                this.switchEditorMenu = null;
-            }
-        }
-
-        this.setCellValue();
-        if (this.isCell(elt)) {
-            this.selectElement(elt);
-            this.isFormated(elt);
-
-        } else if (this.isToolbar(elt)) {
-            // Do Nothing
-        } else {
-            this.tableBlur();
-        }
-    },
-    
-
-    isFormated: function(elt) {
-
-        var cell = this.currentElement;
-        var decorator = this.decorator;
-        var boldElement = $(this.editorId + "_font_bold");
-        var italicElement = $(this.editorId + "_font_italic");
-        var underlineElement = $(this.editorId + "_font_underline");
-        var alignRightElement =  $(this.editorId + "_align_right");
-        var alignCenterElement =  $(this.editorId + "_align_center");
-        var alignLeftElement = $(this.editorId + "_align_left");
-
-        function decorate(elem, decorated) {
-            decorated ? decorator.decorateToolBar(elem) : decorator.undecorateToolBar(elem);
-        }
-
-        decorate(boldElement, cell.style.fontWeight == "bold");
-        decorate(italicElement, cell.style.fontStyle == "italic");
-        decorate(underlineElement, cell.style.textDecoration == "underline");
-        decorate(alignRightElement, cell.style.textAlign == "right");
-        decorate(alignCenterElement, cell.style.textAlign == "center");
-        decorate(alignLeftElement, cell.style.textAlign == "left");
-        decorate(alignLeftElement, cell.style.textAlign == "");
-    },
-
-    /**
-     * Handles mouse double click on table.
-     */
-    handleDoubleClick: function(event) {
-        var cell = Event.findElement(event, "td");
-        if (cell) {
-            switch (this.mode) {
-                case this.Modes.EDIT: {
-                    // Save value of current editor and close it
-                    this.setCellValue();
-                    this.editBeginRequest(cell);
-                    Event.stop(event);
-                    break;
-                }
-
-                case this.Modes.VIEW:
-                default: {
-                    if (this.editable) {
-                        this.toEditMode(cell);
-                    }
-                    break;
-                }
-            }
-        }
-    },
-
-    handleKeyPress: function(event) {
-        if (!this.isCell(this.currentElement)) {
-            return;
-        }
-
-        if (this.editor) {
-            switch (event.keyCode) {
-                case 27: this.editor.cancelEdit(); break;
-                case 13: if (this.editor.__do_nothing_on_enter !== true) {
-                    this.setCellValue(
-                            this.unescapeHTML(this.currentElement.innerHTML.replace(/<br>/ig, "\n")).strip());
-                }
-                break;
-            }
-            return;
-        }
-
-        if (event.keyCode == 13) {
-            if (this.hasSelection()) this.editBeginRequest(this.currentElement);
-            return;
-        }
-
-        if (this.hasSelection()) {
-            if ([event.ctrlKey, event.altKey, event.shiftKey, event.metaKey].any()) return;
-            if (event.charCode != undefined) { // FF
-                if (event.charCode == 0) return true;
-            } else if (event.keyCode < 32 || TableEditor.isNavigationKey(event.keyCode)) return true;
-
-            this.editBeginRequest(this.currentElement, event.charCode || event.keyCode);
-        }
-    },
-
-    /**
-     * Handles key presses. Performs table navigation.
-     */
-    handleKeyDown: function(event) {
-        if (!this.isCell(this.currentElement)) {
-            return;
-        }
-
-        if (this.editor) {
-            switch (event.keyCode) {
-                case 113: this.editor.handleF2(event); break;
-                case 114: this.editor.handleF3(event); break;
-            }
-            return;
-        }
-
-        if (!TableEditor.isNavigationKey(event.keyCode)) return;
-
-        if (!this.hasSelection()) {
-            this.selectionPos = [1, 1];
-            this.selectElement();
-            return;
-        }
-
-        var sp = this.selectionPos.clone();
-
-        // Check history
-        if (this.selectionHistory.length > 0 && this.selectionHistory.last()[0] == event.keyCode) {
-            this.selectElement(null, -1);
-            return;
-        }
-
-        var scanUpLeft = function(index, noRestore) {
-            var tmp = sp[index];
-            while (sp[index] >= 1 && !this.$cell(sp)) --sp[index];
-            var res = this.$cell(sp);
-            if (!noRestore) sp[index] = tmp;
-            return res;
-        };
-
-        switch (event.keyCode) {
-            case 37: case 38: // LEFT, UP
-            var cell = null;
-            var theIndex = event.keyCode == 38 ? 0 : 1;
-            while (--sp[theIndex] >= 1) {
-                cell = scanUpLeft.call(this, 1 - theIndex, true);
-                if (cell) {
-                    if ((sp[0] + cell.rowSpan >= this.selectionPos[0] + theIndex) &&
-                        (sp[1] + cell.colSpan >= this.selectionPos[1] + 1 - theIndex))
-                        break;
-                }
-                sp[1 - theIndex] = this.selectionPos[1 - theIndex];
-            }
-            if (cell) this.selectElement(cell, event.keyCode + 2);
-            break;
-
-            case 39: case 40:  //RIGHT, DOWN
-            var theIndex = event.keyCode == 40 ? 0 : 1;
-
-            sp[theIndex] += this.currentElement[["rowSpan", "colSpan"][theIndex]];
-            if (sp[theIndex] > this[["rows", "columns"][theIndex]]) break;
-            var newCell = scanUpLeft.call(this, 1 - theIndex);
-            if (newCell) this.selectElement(newCell, event.keyCode - 2);
-            break;
-        }
-    },
-
-    /**
-     * Sends request to server to find out required editor for a cell.
-     * After getting response calls this.editBegin.
-     */
-    editBeginRequest : function(cell, keyCode, ignoreAjaxRequestCount) {
-        if (!ignoreAjaxRequestCount && Ajax.activeRequestCount > 0) return;
-        var self = this;
-
-        this.selectElement(cell);
-
-        var typedText = undefined;
-        if (keyCode)
-            typedText = String.fromCharCode(keyCode);
-
-        var params = {
-            editorId: this.editorId,
-            row: self.selectionPos[0],
-            col: self.selectionPos[1]
-        };
-
-        this.doOperation(TableEditor.Operations.GET_CELL_EDITOR, params, function(data) {
-            self.editBegin(cell, data, typedText);
-        });
-    },
-
-    /**
-     *  Create and activate new editor.
-     */
-    editBegin : function(cell, response, initialValue) {
-        if (!initialValue) {
-            if (response.initValue) {
-                initialValue = response.initValue;
-            } else {
-                // Get initial value from table cell
-                initialValue = this.unescapeHTML(
-                        cell.innerHTML.replace(/<br>/ig, "\n")).strip();
-            }
-        }
-
-        var editorStyle = this.getCellEditorStyle(cell);
-        
-        this.showEditorWrapper(cell);
-
-        this.showCellEditor(response.editor, this.editorWrapper, initialValue, response.params, editorStyle);
-
-        this.editCell = cell;
-        this.selectElement(cell);
-    },
-
-    showCellEditor: function(editorName, editorWrapper, initialValue, params, style) {
-        var self = this;
-
-        if (editorName == 'array') {
-            var entryEditorName = params.entryEditor;
-            if (entryEditorName) {
-                params.entryEditor = new TableEditor.Editors[entryEditorName]('', '', params);
-            }
-        }
-
-        this.editor = new TableEditor.Editors[editorName](
-                this, editorWrapper.id, params, initialValue, true, style);
-        this.editorName = editorName;
-
-        // Increase height of multiline editor
-        if (editorName == 'multiline') {
-            var input = this.editor.getInputElement();
-            var inputHeight = input.getHeight();
-            input.style.height = (inputHeight + 20) + 'px';
-        }
-
-        var availableEditors = this.getAvailableEditors(editorName);
-        if (availableEditors.size() > 0) {
-            this.editor.input.oncontextmenu = function(e) {
-                if (!self.switchEditorMenu) {
-                    self.switchEditorMenu = self.createSwitchEditorMenu(availableEditors);
-                    self.switchEditorMenu.left = e.clientX + 2;
-                    self.switchEditorMenu.top = e.clientY;
-                    self.switchEditorMenu.show();
-                    return false;
-                }
-            };
-        }
-    },
-
-    createSwitchEditorMenu: function(availableEditors) {
-        var self = this;
-
-        var content = new Element("div");
-        var header = new Element("div");
-        header.className = "te_menu_header";
-        header.innerHTML = "Switch to:";
-        content.appendChild(header);
-
-        availableEditors.each(function(e) {
-            var editorItem = new Element("div");
-            editorItem.className = "te_menu_item";
-            var editorLink = new Element("a");
-            editorLink.observe('click', function() {
-                self.switchEditor(e.key);
-            });
-            editorLink.innerHTML = e.value;
-            editorItem.appendChild(editorLink);
-            ['mouseover', 'mouseout'].each(function(event) {
-                editorItem.observe(event, function() {
-                    this.toggleClassName('te_menu_item_hover');
-                });
-            });
-            content.appendChild(editorItem);
-        });
-
-        return new Popup(content);
-    },
-
-    getAvailableEditors: function(editorName) {
-        var availableEditors = $H();
-        if (editorName != 'formula' && editorName != 'text' && editorName != 'multiline') {
-            availableEditors.set('formula', 'Formula Editor');
-        }
-        if (editorName == 'multiline') {
-            availableEditors.set('text', 'Text Editor');
-        }
-        if (editorName == 'text') {
-            availableEditors.set('multiline', 'Multiline Editor');
-        }
-        return availableEditors;
-    },
-
-    switchEditor: function(editorName, params) {
-        var prevEditor = this.editor;
-
-        var editorWrapper = prevEditor.parentElement;
-        var initialValue = prevEditor.isCancelled() ? prevEditor.initialValue : prevEditor.getValue();
-        var style = prevEditor.style;
-
-        this.showCellEditor(editorName, editorWrapper, initialValue, params, style);
-
-        prevEditor.isCancelled = function () { return true; };
-        prevEditor.destroy();
-
-        this.editorSwitched = true;
-    },
-
-    showEditorWrapper: function(cell) {
-        var minWidth = 41;
-        var width = cell.offsetWidth - 2;
-        if (width < minWidth) {
-            cell.style.minWidth = minWidth + "px";
-            width = cell.offsetWidth - 2;
-        }
-        this.editorWrapper.style.width = width + "px";
-        this.editorWrapper.style.height = cell.offsetHeight - 2 + "px";
-        var pos = Element.positionedOffset(cell);
-        this.editorWrapper.style.left = pos[0] + "px";
-        this.editorWrapper.style.top = pos[1] + "px";
-        this.editorWrapper.show();
-    },
-
-    getCellEditorStyle: function(cell) {
-        if (cell) {
-            return {
-                fontFamily: cell.style.fontFamily,
-                fontSize  : cell.style.fontSize,
-                fontWeight: cell.style.fontWeight,
-                fontStyle : cell.style.fontStyle,
-                textAlign : cell.style.textAlign,
-                padding   : '1px'
-            };
-        }
-    },
-
-    setCellValue: function(prevValue) {
-        if (this.editor) {
-            if (this.editCell && this.editCell.style) {
-                this.editCell.style.minWidth = null;
-            }
-            if (prevValue) {
-                this.editor.initialValue = prevValue;
-            }
-            if (!this.editor.isCancelled()) {
-                var val = this.editor.getValue();
-                var self = this;
-
-                var params = {
-                    editorId: this.editorId,
-                    row : self.selectionPos[0],
-                    col : self.selectionPos[1],
-                    value: val,
-                    editor: this.editorSwitched ? this.editorName : ''
-                };
-
-                this.doOperation(TableEditor.Operations.SET_CELL_VALUE, params);
-            }
-
-            this.editor.destroy();
-            this.editorWrapper.hide();
-            this.editor = null;
-            this.editorName = null;
-            this.editorSwitched = false;
-        }
-    },
-
-    buildUrl: function(action, paramString) {
-        var url = this.baseUrl + action;
-        if (paramString)
-            url = url + "?" + paramString;
-        return url
-    },
-
-    /**
-     * Makes a cell 'selected', that is sets up this.selectionPos and this.currentElement, and also applies
-     * visual decoration to the cell.
-     * If elt is null(undefined) than this.currentElement is set based on value of this.selectionPos array.
-     * dir param is used to track selections history, if it is not given history is cleared, if it is set to -1 and
-     * elt param is not given the new selection is taken from history.
-     */
-    selectElement: function(elt, dir) {
-        if (elt && this.currentElement && elt.id == this.currentElement.id) return;
-
-        var wasSelected = this.hasSelection();
-        
-        if (elt && dir) { // save to selection history
-            if (this.selectionPos) this.selectionHistory.push([dir, this.selectionPos[0], this.selectionPos[1]]);
-            if (this.selectionHistory.length > 10) this.selectionHistory.shift();
-        } else {
-            if (dir == -1) {
-                var lastEntry = this.selectionHistory.pop();
-                this.selectionPos[0] = lastEntry[1];
-                this.selectionPos[1] = lastEntry[2];
-            } else
-                this.selectionHistory.clear();
-        }
-
-        if (elt) {
-            var newSelectionPos = this.elementPosition(elt);
-            if (!newSelectionPos) return;
-            this.selectionPos = newSelectionPos;
-        } else if (this.selectionPos) {
-            elt = this.$cell(this.selectionPos);
-        }
-        this.decorator.undecorate(this.currentElement);
-        this.decorator.decorate(this.currentElement = elt);
-        if (!wasSelected != !this.hasSelection())
-        	this.isSelectedUpdated(!wasSelected);
-    },
-
-    tableBlur: function() {
-        
-        if (this.currentElement) {
-            this.decorator.undecorate(this.currentElement);
-            this.currentElement = null;
-            this.selectionPos = null;
-            this.isSelectedUpdated(false);
-        }
-    },
-
-    $cell: function(pos) {
-        var cell = $(this.cellIdPrefix + pos[0] + ":" + pos[1]);
-        if (!cell) return cell;
-        if (!cell.rowSpan) cell.rowSpan = 1;
-        if (!cell.colSpan) cell.colSpan = 1;
-        return cell;
-    },
-
-    isCell: function(element) {
-        return element && element.id.indexOf(this.cellIdPrefix) >= 0;
-    },
-
-    isToolbar: function(element) {
-        if (!element) return false;
-
-        var toolbar = element.up(".te_toolbar");
-        var picker;
-
-        if (!toolbar) {
-            do {
-                if (element.nodeName == "DIV"
-                        && element.hasClassName("cp_palette")) {
-                    picker = element;
-                    break;
-                }
-            } while (element = element.parentNode);
-        }
-
-        return (toolbar && toolbar.up().id.indexOf(this.editorId) >= 0)
-            || (picker && picker.up().id.indexOf("_color_colorPicker") >= 0);
-    },
-
-    undoredo: function(redo) {
-        if (Ajax.activeRequestCount > 0) return;
-        this.doOperation(redo ? TableEditor.Operations.REDO : TableEditor.Operations.UNDO, { editorId: this.editorId });
-    },
-
-    /**
-     * Inspect element id and extracts its position in table. Element is expected to be a TD.
-     */
-    elementPosition: function(e) {
-        var id = $(e).id;
-        var pos = id.lastIndexOf("-");
-        if (pos < 0) return null;
-        var splitted = id.substr(pos + 1).split(":", 2);
-        splitted[0] = parseInt(splitted[0]);
-        splitted[1] = parseInt(splitted[1]);
-        return splitted;
-    },
-
-    setAlignment: function(_align, elt) {
-        if (!this.checkSelection()) return;
-        
-        var cell = this.currentElement;
-        var self = this;
-        var cellStyle = cell.style.textAlign;
-        var undecorateElement;
-        
-        if (cellStyle) {
-            undecorateElement = $(this.editorId + '_align_' + cellStyle);
-        } else {
-            undecorateElement = $(this.editorId + '_align_' + "left");
-        }
-
-        var params = {
-            editorId: this.editorId,
-            row : this.selectionPos[0],
-            col : this.selectionPos[1],
-            align: _align
-        };
-
-        if (undecorateElement) {
-            this.decorator.undecorateToolBar(undecorateElement);
-        }
-
-        this.decorator.decorateToolBar(elt);
-
-        this.doOperation(TableEditor.Operations.SET_ALIGN, params, function(data) {
-            if (self.editor) {
-                self.editor.input.style.textAlign = _align;
-            }
-            cell.style.textAlign = _align;
-        });
-
-    },
-
-    selectFillColor: function(actionElemId) {
-        var self = this;
-
-        this.currentFillColor = this.currentElement.style.backgroundColor;
-
-        if (!this.fillColorPicker) { // Lazy initialization
-
-            this.fillColorPicker = new ColorPicker(
-                actionElemId,
-                self.toolbar,
-                function(color) {
-                    self.setColor(color, TableEditor.Operations.SET_FILL_COLOR);
-                },
-                { // Optional params
-	                showOn: false,
-	                onMouseOver: function () {
-	                    self.decorator.undecorate(self.currentElement);
-	            	},
-	            	onColorMouseOver: function(color) {
-	            	    self.currentElement.style.backgroundColor = color;
-	                },
-	                onMouseOut: function () {
-	                    self.currentElement.style.backgroundColor = self.currentFillColor;
-	                    self.decorator.decorate(self.currentElement);
-	                }
-	            }
-            );
-        }
-        this.fillColorPicker.show();
-    },
-
-    selectFontColor: function(actionElemId) {
-        var self = this;
-
-        this.currentFontColor = this.currentElement.style.color;
-
-        if (!this.fontColorPicker) { // Lazy initialization
-
-            this.fontColorPicker = new ColorPicker(
-                actionElemId,
-                self.toolbar,
-                function(color) {
-                    self.setColor(color, TableEditor.Operations.SET_FONT_COLOR);
-                },
-                { // Optional params
-                    showOn: false,
-                    onMouseOver: function () {
-                        self.decorator.undecorate(self.currentElement);
-                    },
-                    onColorMouseOver: function(color) {
-                        self.currentElement.style.color = color;
-                    },
-                    onMouseOut: function () {
-                        self.currentElement.style.color = self.currentFontColor;
-                        self.decorator.decorate(self.currentElement);
-                    }
-                }
-            );
-        }
-        this.fontColorPicker.show();
-    },
-
-    setColor: function(_color, operation) {
-        if (!this.checkSelection()) return;
-
-        var params = {
-            editorId: this.editorId,
-            row : this.selectionPos[0],
-            col : this.selectionPos[1],
-            color: _color
-        };
-
-        this.doOperation(operation, params);
-    },
-
-    indent: function(_indent) {
-        if (!this.checkSelection()) return;
-
-        var cell = this.currentElement;
-
-        var params = {
-            editorId: this.editorId,
-            row : this.selectionPos[0],
-            col : this.selectionPos[1],
-            indent: _indent
-        };
-
-        this.doOperation(TableEditor.Operations.SET_INDENT, params, function(data) {
-            var resultPadding = 0;
-            // TODO Refactor with css calc()
-            if (cell.style.paddingLeft.indexOf("em") > 0) {
-                resultPadding = parseFloat(cell.style.paddingLeft);
-            } else if (cell.style.paddingLeft.indexOf("px") > 0) {
-                resultPadding = parseFloat(cell.style.paddingLeft) * 0.063;
-            }
-            resultPadding += parseInt(_indent);
-            if (resultPadding >= 0) {
-                cell.style.paddingLeft = resultPadding + "em";
-            }
-        });
-    },
-
-    setFontBold: function(elt) {
-        if (!this.checkSelection()) return;
-
-        var cell = this.currentElement;
-        var _bold = cell.style.fontWeight == "bold";
-        var decorator = this.decorator;
-        
-        var params = {
-            editorId: this.editorId,
-            row: this.selectionPos[0],
-            col: this.selectionPos[1],
-            bold: !_bold
-        };
-        this.decorator.decorateToolBar(elt);
-        this.doOperation(TableEditor.Operations.SET_FONT_BOLD, params, function(data) {
- 
-            if ( _bold) {
-                cell.style.fontWeight = "normal";
-                decorator.undecorateToolBar(elt);
-            } else {
-                cell.style.fontWeight = "bold";
-            }
-        });
-    },
-
-    setFontItalic: function(elt) {
-        if (!this.checkSelection()) return;
-        
-        var cell = this.currentElement;
-        var _italic = cell.style.fontStyle == "italic";
-        var decorator = this.decorator;
-        
-        var params = {
-            editorId: this.editorId,
-            row: this.selectionPos[0],
-            col: this.selectionPos[1],
-            italic: !_italic
-        };
-        this.decorator.decorateToolBar(elt);
-        this.doOperation(TableEditor.Operations.SET_FONT_ITALIC, params, function(data) {
-
-            if (_italic) {
-                cell.style.fontStyle = "normal";
-                decorator.undecorateToolBar(elt);
-            } else {
-                cell.style.fontStyle = "italic";  
-            }
-        });
-    },
-
-    setFontUnderline: function(elt) {
-        if (!this.checkSelection()) return;
-
-        var cell = this.currentElement;
-        var _underline = cell.style.textDecoration == "underline";
-        var decorator = this.decorator;
-
-        var params = {
-            editorId: this.editorId,
-            row: this.selectionPos[0],
-            col: this.selectionPos[1],
-            underline: !_underline
-        };
-        this.decorator.decorateToolBar(elt);
-        this.doOperation(TableEditor.Operations.SET_FONT_UNDERLINE, params, function(data) {
-
-            if (_underline) {
-                cell.style.textDecoration = "none";
-                decorator.undecorateToolBar(elt);
-            } else {
-                cell.style.textDecoration = "underline";
-            }
-        });
-    },
-
-    checkSelection: function() {
-        
-        if (!this.hasSelection()) {
-            this.error("Nothing is selected");
-            return false;
-        } 
-        return true;
-    },
-
-    doTableOperation: function(operation) {
-        if (!this.checkSelection()) return;
-
-        var params = {
-            editorId: this.editorId,
-            row: this.selectionPos[0],
-            col: this.selectionPos[1]
-        };
-
-        this.doOperation(operation, params);
-    },
-
-    unescapeHTML: function(html) {
-        return html.replace(/&amp;/g,'&').replace(/&lt;/g,'<').replace(/&gt;/g,'>').replace(/&nbsp;/g,' ');
-    },
-
-    hasSelection : function() {
-        return this.selectionPos && this.currentElement;
-    },
-    
-    // Callback functions
-    undoStateUpdated : Prototype.emptyFunction,
-    redoStateUpdated : Prototype.emptyFunction,
-    isSelectedUpdated : Prototype.emptyFunction
-});
-
-/**
- *  Here is editors registry.
- *  The editors would add themselves to this hash with the name as a key.
- */
-TableEditor.Editors = $H();
-
-TableEditor.Operations = {
-    GET_CELL_EDITOR : "getCellEditor",
-    GET_CELL_VALUE : "getCellValue",
-    SET_CELL_VALUE : "setCellValue",
-    SET_ALIGN : "setAlign",
-    SET_FILL_COLOR : "setFillColor",
-    SET_FONT_COLOR : "setFontColor",
-    SET_FONT_BOLD : "setFontBold",
-    SET_FONT_ITALIC : "setFontItalic",
-    SET_FONT_UNDERLINE : "setFontUnderline",
-    SET_INDENT : "setIndent",
-    REMOVE_ROW : "removeRow",
-    REMOVE_COLUMN : "removeColumn",
-    INSERT_ROW_BEFORE : "insertRowBefore",
-    INSERT_COLUMN_BEFORE : "insertColumnBefore",
-    UNDO : "undo",
-    REDO : "redo",
-    SAVE : "saveTable",
-    ROLLBACK : "rollbackTable"
-};
-
-// Standalone functions
-
-TableEditor.isNavigationKey = function (keyCode) { return  keyCode >= 37 && keyCode <= 41; }
-
-/**
- *  Responsible for visual display of 'selected' element.
- */
-var Decorator = Class.create({
-
-    // Empty constructor
-    initialize : function(selectStyleClass) {
-        this.selectStyleClass = selectStyleClass;
-    },
-
-    /**
-     * Changes elememnt style, so it looks 'selected'.
-     */
-    decorate: function(/* Element */ elt) {
-        if (elt) {
-            elt.addClassName(this.selectStyleClass);
-        } 
-    },
-
-    /**
-     * Reverts 'selection' of last decorated element.
-     */
-    undecorate: function(/* Element */ elt) {
-        if (elt) {
-            elt.removeClassName(this.selectStyleClass);
-        } 
-    },
-    /**
-     * Reverts 'selection' from toolBar buttons
-     */
-    undecorateToolBar: function (elt) {
-        $(elt).removeClassName("te_toolbar_item_pressed");
-    },
-    
-    decorateToolBar: function (elt) {
-       $(elt).addClassName("te_toolbar_item_pressed"); 
-    }
-
-});
-
-
-//TableEditor Menu 
-
-// @Deprecated
-function openMenu(menuId, event) {
-    event.preventDefault();
-    PopupMenu.sheduleShowMenu(menuId, event, 150);
-}
-
-// @Deprecated
-function closeMenu() {
-    PopupMenu.cancelShowMenu();
-}
-
-
-// TableEditor Toolbar
-
-// @Deprecated
-var save_item = "_save_all";
-var undo_item = "_undo";
-var redo_item = "_redo";
-var indent_items = ["_decrease_indent", "_increase_indent"];
-var align_items = ["_align_left", "_align_center", "_align_right"];
-var addremove_items = ["_insert_row_before", "_remove_row", "_insert_column_before", "_remove_column"];
-var font_items = ["_font_bold", "_font_italic", "_font_underline"];
-var color_items = ["_fill_color", "_font_color"];
-var other_items = ["_help"];
-
-var itemClass = "te_toolbar_item";
-var disabledClass = "te_toolbar_item_disabled";
-var overClass = "te_toolbar_item_over";
-var pressedClass = "te_toolbar_item_pressed";
-
-// @Deprecated
-function initTableEditor(editorId, url, cellToEdit, actions, mode, editable) {
-    var tableEditor = new TableEditor(editorId, url, cellToEdit, actions, mode, editable);
-
-    tableEditor.undoStateUpdated = function(hasItems) {
-        [save_item, undo_item].each(function(item) {
-            processItem(getItemId(editorId, item), hasItems);
-        });
-       /* if (hasItems) {
-            window.onbeforeunload = function() {
-               // alert('not saved');
-           
-                return "Your changes have not been saved.";
-            };
-        } else { // remove handler if Save/Undo items are disabled
-           
-          //  window.onbeforeunload = function() {};
-           
-        }*/
-    };
-
-    tableEditor.redoStateUpdated = function(hasItems) {
-        processItem(getItemId(editorId, redo_item), hasItems);
-    };
-
-    tableEditor.isSelectedUpdated = function(selected) {
-        [indent_items, align_items, font_items, color_items,
-            addremove_items, other_items].flatten().each(function(item) {
-            processItem(getItemId(editorId, item), selected);
-        });
-    };
-
-    tableEditor.startEditing();
-
-    return tableEditor;
-}
-
-// @Deprecated
-function initToolbar() {
-    $$("." + itemClass).each(function(item) {
-        processItem(item, false);
-        item.onmouseover = function() {
-            this.addClassName(overClass);
-        };
-        item.onmouseout = function() {
-            this.removeClassName(overClass);
-        };
-    });
-}
-
-// @Deprecated
-function processItem(item, enable) {
-    if (enable) {
-        enableToolbarItem(item);
-    } else {
-        disableToolbarItem(item);
-    }
-}
-
-// @Deprecated
-function getItemId(editorId, itemId) {
-    if (editorId && itemId) {
-        return editorId + itemId;
-    }
-}
-
-// @Deprecated
-function enableToolbarItem(img) {
-    if (!isToolbarItemDisabled(img = $(img))) return;
-    img.removeClassName(disabledClass);
-    img.removeClassName(pressedClass);
-
-    if (img._mouseover) img.onmouseover = img._mouseover;
-    if (img._mouseout) img.onmouseout = img._mouseout;
-    if (img._onclick) img.onclick = img._onclick;
-    img._onmouseover = img._onmouseout = img._onclick = '';
-}
-
-// @Deprecated
-function disableToolbarItem(img) {
-    if (isToolbarItemDisabled(img = $(img))) return;
-    if (img) {
-        img.addClassName(disabledClass);
-        img.removeClassName(pressedClass);
-
-        img._mouseover = img.onmouseover;
-        img._mouseout = img.onmouseout;
-        img._onclick = img.onclick;
-        img.onmouseover = img.onmouseout = img.onclick = Prototype.emptyFunction;  
-    }
-}
-
-// @Deprecated
-function isToolbarItemDisabled(img) {
-    if (img)
-    return img.hasClassName(disabledClass)
-        && img._onclick;
-}
-
-
-var PopupMenu = {
-	showChild: function (id, show)
-	{
-		document.getElementById(id).style.display = show ? "inline" : "none";
-	},
-
-	menu_ie: !!(window.attachEvent && !window.opera),
-	menu_ns6: document.getElementById && !document.all,
-	menuON: false,
-	te_menu : undefined,
-	delayedFunction: undefined,
-	disappearFunction: undefined,
-	disappearInterval1: 5000,
-	disappearInterval2: 1000,
-	delayedState: {
-		extraClass: undefined,
-		evt: {},
-		contentElement: undefined
-	},
-    lastTarget: null,
-    
-
-    getWindowSize: function () {
-		var myWidth = 0, myHeight = 0;
-		if (typeof( window.innerWidth ) == 'number') {
-			//Non-IE
-			myWidth = window.innerWidth;
-			myHeight = window.innerHeight;
-		} else if (document.documentElement && ( document.documentElement.clientWidth || document.documentElement.clientHeight )) {
-			//IE 6+ in 'standards compliant mode'
-			myWidth = document.documentElement.clientWidth;
-			myHeight = document.documentElement.clientHeight;
-		} else if (document.body && ( document.body.clientWidth || document.body.clientHeight )) {
-			//IE 4 compatible
-			myWidth = document.body.clientWidth;
-			myHeight = document.body.clientHeight;
-		}
-		return [myWidth, myHeight];
-	},
-	
-	getScrollXY: function () {
-		var scrOfX = 0, scrOfY = 0;
-		if (typeof( window.pageYOffset ) == 'number') {
-			//Netscape compliant
-			scrOfY = window.pageYOffset;
-			scrOfX = window.pageXOffset;
-		} else if (document.body && ( document.body.scrollLeft || document.body.scrollTop )) {
-			//DOM compliant
-			scrOfY = document.body.scrollTop;
-			scrOfX = document.body.scrollLeft;
-		} else if (document.documentElement && ( document.documentElement.scrollLeft || document.documentElement.scrollTop )) {
-			//IE6 standards compliant mode
-			scrOfY = document.documentElement.scrollTop;
-			scrOfX = document.documentElement.scrollLeft;
-		}
-		return [ scrOfX, scrOfY ];
-	},
-
-	_showPopupMenu: function (contentElement, event, extraClass) {
-		this.cancelDisappear();
-
-		var scrollXY = this.getScrollXY();
-		var windowSizeXY = this.getWindowSize();
-
-		this.te_menu.style.visibility = "hidden";
-		this.te_menu.innerHTML = document.getElementById(contentElement).innerHTML;
-		this.te_menu.style.display = "inline";
-		var divWidth = this.te_menu.clientWidth;
-		var divHeight = this.te_menu.clientHeight;
-
-		var posX = event.clientX + 5; var delta = 25;
-		if (posX + delta + divWidth > windowSizeXY[0]) posX = windowSizeXY[0] - delta - divWidth;
-		if (posX < 0) posX = 0;
-		var posY = event.clientY + 5; delta = 5;
-		if ( (window.opera && document.body.scrollWidth > windowSizeXY[0])
-				  || (window.scrollMaxX && window.scrollMaxX > 0))
-			delta = 25;
-
-		if (posY + delta + divHeight > windowSizeXY[1]) posY = event.clientY - 5 - divHeight;
-		if (posY < 0) posY = windowSizeXY[1] - delta - divHeight;
-
-		posX += scrollXY[0];posY += scrollXY[1];
-		if (this.menu_ns6) {
-			this.te_menu.style.left = posX + "px";
-			this.te_menu.style.top = posY + "px";
-		} else {
-			this.te_menu.style.pixelLeft = posX;
-			this.te_menu.style.pixelTop = posY;
-		}
-		if (extraClass)
-			this.te_menu.className = "te_menu " + extraClass;
-		else
-			this.te_menu.className = "te_menu";
-
-		this.te_menu.style.visibility = "visible";
-		this.menuON = true;
-		this.disappearFunction = setTimeout("PopupMenu.closeMenu()", this.disappearInterval1);
-
-        this.lastTarget = this.delayedState.evt.target || this.delayedState.evt.srcElement;
-    },
-
-	cancelDisappear : function() {
-		if (this.disappearFunction) clearTimeout(this.disappearFunction);
-		this.disappearFunction = undefined;
-	},
-
-	closeMenu: function () {
-		this.cancelDisappear();
-		if (this.menuON) {
-			this.te_menu.style.display = "none";
-		}
-	},
-
-	inMenuDiv: function (el) {
-		if (el == undefined) return false;
-		if (el == this.te_menu) return true;
-		if (el.tagName && el.tagName.toLowerCase() == 'a') return false;
-		return this.inMenuDiv(el.parentNode);
-	},
-
-	getTarget: function (e) {
-		var evt = this.menu_ie ? window.event : e;
-		var el = undefined;
-		if (evt.target) {
-			return evt.target;
-		} else if (evt.srcElement) {
-			return evt.srcElement;
-		}
-		;
-		return undefined;
-	},
-
-	_init: function (contentElement, event, extraClass) {
-		document.onclick = function(e) {
-			var el = PopupMenu.getTarget(e);
-			if (el && (el.name != 'menurevealbutton') && !PopupMenu.inMenuDiv(el))
-				PopupMenu.closeMenu();
-			return true;
-		}
-
-		try {
-			this.te_menu = document.createElement('<div id="divmenu" class="te_menu" style="display:none; float:none;z-index:5; position:absolute;">');
-		} catch (e) {
-			this.te_menu = document.createElement("div");
-			this.te_menu.setAttribute("class", "te_menu");
-			this.te_menu.setAttribute("id", "divmenu");
-			this.te_menu.style.display = "none";
-			this.te_menu.style.cssFloat = "none";
-			this.te_menu.style.zIndex = "5";
-			this.te_menu.style.position = "absolute";
-		}
-
-		this.te_menu.onmouseout = function(e) {
-			if (PopupMenu.getTarget(e) == PopupMenu.te_menu) {
-				PopupMenu.cancelDisappear();
-				PopupMenu.disappearFunction = setTimeout("PopupMenu.closeMenu()", PopupMenu.disappearInterval2);
-			}
-		}
-		this.te_menu.onmouseover = function(e) {
-			PopupMenu.cancelDisappear();
-		}
-
-		document.body.appendChild(this.te_menu);
-		this.showPopupMenu = this._showPopupMenu;
-		this.sheduleShowMenu = this._sheduleShowMenu;
-	},
-
-	cancelShowMenu: function() {
-		if (this.delayedFunction) clearTimeout(this.delayedFunction);
-		this.delayedFunction = undefined;
-	},
-
-	showAfterDelay : function() {
-        if (!document.getElementById(this.delayedState.contentElement)) return;
-		this.te_menu.style.display = "none";
-		this._showPopupMenu(this.delayedState.contentElement, this.delayedState.evt, this.delayedState.extraClass);
-    },
-
-	_sheduleShowMenu: function(contentElement, event, delay, extraClass) {
-		this.cancelShowMenu();
-		this.delayedState.evt.clientX = event.clientX;
-		this.delayedState.evt.clientY = event.clientY;
-		this.delayedState.evt.target = event.target ? event.target : undefined;
-		this.delayedState.evt.srcElement = event.srcElement ? event.srcElement : undefined;
-		this.delayedState.extraClass = extraClass;
-		this.delayedState.contentElement = contentElement;
-
-		this.delayedFunction = setTimeout("PopupMenu.showAfterDelay()", delay);
-	},
-
-	// init
-	showPopupMenu: function() {this._init(); this._showPopupMenu.apply(this, arguments);},
-	sheduleShowMenu: function() {this._init(); this._sheduleShowMenu.apply(this, arguments);}
-}/**
- * Base class for Editors.
- * If you need to create your own editor just override methods of this class.
- *
- * @requires Prototype v1.6.1+ library
- *
- * @author Andrey Naumenko
- */
-
-var BaseEditor = Class.create({
-
-    tableEditor: null,
-    parentElement: null,
-    input: null,
-    initialValue: null,
-    stoppedEvents: null,
-    focus: null,
-    style: null,
-
-    /**
-     * Constructor.
-     * Generally editor constructor performs the following steps:
-     *   1. Saves initial cell value into initialValue variable
-     *   2. Creates an HTML editor control (e.g. HTMLInputElement) and sets its value
-     */
-    initialize: function(tableEditor, parentId, params, initialValue, focus, style) {
-        if (parentId) {
-            this.tableEditor = tableEditor;
-            this.parentElement = $(parentId);
-
-            this.style = style;
-
-            this.initialValue = initialValue;
-
-            this.editor_initialize(params);
-            this.input.id = this.getId();
-            this.focus = (focus && focus == true) ? focus : '';
-            this.show(this.initialValue);
-        }
-    },
-
-    /**
-     *  Editor specific constructor.
-     *  Typically HTML node is created and possible some events handlers are registered.
-     */
-    editor_initialize: Prototype.emptyFunction,
-
-    /**
-     * Obtains current value from HTML editor control.
-     */
-    getValue: function() {
-        return this.input ? this.input.value.toString().replace(/\u00A0/g, ' ') : null;
-    },
-
-    setValue: function(value) {
-        this.input.value = value;
-    },
-
-    getDisplayValue: function() {
-        var value = this.isCancelled() ? this.initialValue : this.getValue();
-        if (!value.strip()) {
-            value = "&nbsp";
-        } else {
-            value = value.escapeHTML().replace(/\n/g, "<br/>");
-        }
-        return value;
-    },
-
-    /**
-     * Is responsible for making editor visible and active.
-     * In most cases it is not needed to be overridden.
-     */
-    show: function(value) {
-        if (this.input) {
-            this.parentElement.innerHTML = "";
-            this.parentElement.appendChild(this.input);
-            this.setValue(value);
-            if (this.focus) {
-                this.input.focus();
-            }
-        }
-    },
-
-    /**
-     * Returns if the editing was cancelled.
-     */
-    isCancelled : function() {
-        return (this.initialValue == this.getValue() || !this.isValid(this.getValue()));
-    },
-
-    switchTo: function(editorName) {
-        this.tableEditor.switchEditor(editorName);
-    },
-
-    /**
-     * Can be overridden in editors to clean up resources.
-     */
-    destroy: Prototype.emptyFunction,
-
-    getId: function() {
-        return '_' + this.parentElement.id;
-    },
-
-   /**
-     * Notifies table editor that editing is finished.
-     */
-    doneEdit: function() {
-        this.tableEditor.setCellValue();
-    },
-
-    /**
-     * Notifies table editor that editing is finished and canceled.
-     */
-    cancelEdit: function() {
-        this.isCancelled = BaseEditor.T;
-        this.doneEdit();
-    },
-
-    /**
-     *  Returns HTML element which is actually main input element for this editor.
-     */
-    getInputElement: function() {
-        return this.input;
-    },
-
-    is: function(element) {
-        return element == this.getInputElement();
-    },
-
-    bind: function(event, handler) {
-        Event.observe(this.getInputElement(), event, handler);
-    },
-
-    unbind: function(event, handler) {
-        Event.stopObserving(this.getInputElement(), event, handler);
-    },
-
-    /**
-     * Validates input value.
-     */
-    isValid: function(value) {
-        return true;
-    }
-
-});
-
-BaseEditor.T = function() {
-    return true;
-}
-
-BaseEditor.isTableEditorExists = function() {
-    return typeof TableEditor != 'undefined';
-}
-/**
- * Base Text editor.
- *
- * Not an editor itself, it just introduces functions common for all text based editors - that is common reaction
- * to F2 F3 keys.
- * 
- * @requires Prototype v1.6.1+ library
- *
- * @author Andrey Naumenko
- */
-
-var BaseTextEditor = Class.create(BaseEditor, {
-
-    maxInputSize: null,
-
-    createInput: function() {
-        this.input = new Element("input");
-        this.input.setAttribute("type", "text");
-        if (this.maxInputSize) {
-            this.input.maxLength = this.maxInputSize;
-        }
-
-        this.setDefaultStyle();
-
-        this.input.setStyle(this.style);
-    },
-
-    setDefaultStyle: function() {
-        this.input.style.border = "1px solid threedface";
-        this.input.style.margin = "0px";
-        //this.input.style.padding = "0px";
-        this.input.style.width = "100%";
-        this.input.style.height = "100%";
-    },
-
-    /**
-     * Moves caret to beginning of the input.
-     */
-    handleF2: function(event) {
-        var input = this.getInputElement();
-        if (input.createTextRange) {
-            var r = input.createTextRange();
-            r.collapse(true);
-            r.select();
-
-        } else if (input.setSelectionRange) {
-            input.setSelectionRange(0, 0);
-            input.focus();
-        }
-        Event.stop(event);
-    },
-
-    /**
-     * Moves caret to the end of the input.
-     */
-    handleF3: function(event) {
-        var input = this.getInputElement();
-        if (!input) return;
-        if (input.createTextRange) {
-            var r = input.createTextRange();
-            r.collapse(false);
-            r.select();
-
-        } else if (input.setSelectionRange) {
-            var len = input.value.length;
-            input.setSelectionRange(len, len);
-            input.focus();
-        }
-
-        if (event) Event.stop(event);
-    },
-
-    show: function($super, value) {
-        $super(value);
-        if (this.focus) {
-            this.handleF3();
-        }
-    }
-});var fdLocale = {
-                fullMonths:["January","February","March","April","May","June","July","August","September","October","November","December"],
-                monthAbbrs:["Jan","Feb","Mar","Apr","May","Jun","Jul","Aug","Sep","Oct","Nov","Dec"],
-                fullDays:  ["Monday","Tuesday","Wednesday","Thursday","Friday","Saturday","Sunday"],
-                dayAbbrs:  ["Mon","Tue","Wed","Thu","Fri","Sat","Sun"],
-                titles:    ["Previous month","Next month","Previous year","Next year", "Today", "Open Calendar", "wk", "Week [[%0%]] of [[%1%]]", "Week", "Select a date", "Click \u0026 Drag to move", "Display \u201C[[%0%]]\u201D first", "Go to Today\u2019s date", "Disabled date:"],
-                firstDayOfWeek:0
-};
-try { datePickerController.loadLanguage(); } catch(err) {} 
-eval(function(p,a,c,k,e,r){e=function(c){return(c<a?'':e(parseInt(c/a)))+((c=c%a)>35?String.fromCharCode(c+29):c.toString(36))};if(!''.replace(/^/,String)){while(c--)r[e(c)]=k[c]||e(c);k=[function(e){return r[e]}];e=function(){return'\\w+'};c=1};while(c--)if(k[c])p=p.replace(new RegExp('\\b'+e(c)+'\\b','g'),k[c]);return p}('k 7E=(v 7E(){k 3o=A,5b=9h.1n.aQ.9i(1p.9j)==="[3V aR]",9k=/aS/.5H(9l.9m.2a())&&!/(aT|aU)/.5H(9l.9m.2a()),6z=9n(),P={},aV=0,5I={},1Z=A,3W=15.aW(aX),2G="",5J=A,7F=K,6A=A,6B=K,6C="d-1R-F-1R-Y",4z="F-1R-d-cc-1R-Y",5K=5b?["5c"]:["5c","1R-F-1R-Y"],aY=["dt","4A","ds","cc","1R"],aZ="dt|4A|ds|cc|1R",7G="d|j",7H="m|n|M|F",7I="Y|y",3F=A,5d=/^((1R|dt|4A|ds|cc)|([d|D|l|j|N|w|S|W|M|F|m|n|t|Y|y]))(-((1R|dt|4A|ds|cc)|([d|D|l|j|N|w|S|W|M|F|m|n|t|Y|y])))*$/,2y=/^((\\d\\d\\d\\d)(0[1-9]|1[5L])(0[1-9]|[12][0-9]|3[2S]))$/,5e=/^(((\\d\\d\\d\\d)|(\\*\\*\\*\\*))((0[1-9]|1[5L])|(\\*\\*))(0[1-9]|[12][0-9]|3[2S]))$/;(v(){k 4B=q.1N(\'2T\'),9o=15(4B[4B.16-1].b0).1d(/[\\n\\r\\s\\t]+/g," ").1d(/^\\s+/,"").1d(/\\s+$/,""),3p=9p(9o);h(2z 3p==="3V"&&!("2H"18 3p)){7J(3p)};h(2z(3G)!="3V"){k 6D=q.1N("6D")[0]||q.3q,9q=4B[4B.16-1].6E.V(0,4B[4B.16-1].6E.b1("/"))+"/5M/",2T;Z(k i=0;i<6z.16;i++){2T=q.1J(\'2T\');2T.1v="3X/9r";2T.6E=9q+6z[i]+".b2";2T.b3="b4-8";/*@1L/*@h(@2U)k 5N=q.1N(\'b5\');h(5N.16&&5N[0].b6.16){5N[0].17(2T)}I{q.1N(\'6D\')[0].17(2T)};5N=1a;@I@*/6D.17(2T);/*@23@*/};2T=1a}I{6A=K}})();v 9n(){k 3H=q.1N(\'6F\')[0].7K(\'5M\')||q.1N(\'6F\')[0].7K(\'b7:5M\');h(!3H){3H="b8"}I{3H=3H.2a()};u 3H.J(/^([a-z]{2,3})-([a-z]{2})$/)!=-1?[3H.1W(/^([a-z]{2,3})-([a-z]{2})$/)[1],3H]:[3H]};v 7J(3p){h(2z 3p!=="3V"){u};Z(7L 18 3p){1w=3p[7L];7M(7L.2a()){1r"5M":h(1w.J(/^[a-z]{2,3}(-([a-z]{2}))?$/i)!=-1){6z=[1w.2a()];6A=K};1e;1r"5J":5J=!!1w;1e;1r"9s":7F=!!1w;1e;1r"3Y":6B=!!1w;1e;1r"9t":h(2z 1w=="6G"&&1w.1W(5d)){9u(1w)};1e;1r"9v":h(2z 1w=="6G"&&1w.1W(5d)){4z=1w};1e;1r"6H":h(2z 1w=="6G"){2G=1w}}}};v 9u(1w){h(5b){5K=["5c"];6C="j-1R-F-1R-Y";u};k 3Z=1w.5O("-"),4C=[],4D=[],2b;Z(k 2A=0;2A<3Z.16;2A++){2b=3Z[2A];h(2b=="j"||2b=="d"){h(4D.16){4C.2c(4D.5f("-"));4D=[]};4C.2c("5c")}I{4D.2c(2b)}};h(4D.16){4C.2c(4D.5f("-"))};h(!4C.16||4C.16>3){5K=["5c","1R-F-1R-Y"];6C="j-1R-F-1R-Y";u};5K=4C;6C=1w};v 1h(1w,16){16=16||2;u"b9".V(0,16-1M.3I(15(1w).16,16))+1w};v 2j(1s,1v,2n){2I{h(1s.9w){1s["e"+1v+2n]=2n;1s[1v+2n]=v(){1s["e"+1v+2n](1p.2V)};1s.9w("5g"+1v,1s[1v+2n])}I{1s.5P(1v,2n,K)}}2J(2H){}};v 1A(1s,1v,2n){2I{h(1s.9x){1s.9x("5g"+1v,1s[1v+2n]);1s[1v+2n]=1a}I{1s.7N(1v,2n,K)}}2J(2H){}};v 1O(e){e=e||q.4E.2V;h(e.9y){e.9y();e.ba()};/*@1L@h(@2U)e.bb=K;e.bc=A;@23@*/u A};v 9p(X){h(2z X!==\'6G\'||X==""){u{}};2I{h(2z 5Q==="3V"&&5Q.6I){u 1p.5Q.6I(X)}I h(/5M|9s|3Y|9t|9v|5J|6H/.5H(X.2a())){k f=9z([\'k q,3J,bd,1p,9A,2o,14,9h,9z,\',\'be,15,1M,2K,bf,bg;\',\'u (\',X.1d(/<\\!--.+-->/bh,\'\').1d(/\\bi\\b/g,\'v­\'),\');\'].5f(\'\'));u f()}}2J(e){};h(3o){43"5R 3K 6I 44 5Q 3V";};u{"2H":"5R 3K 6I 44 5Q 3V"}};v 3r(1o,7O){h(1o&&1o.24){1o.2W("7O",7O)}};v 2r(1o,9B,1w){h(1o&&1o.24){1o.2W("bj-"+9B,1w)}};v 1i(E){c.1B=1a;c.5S=A;c.2X=A;c.5T=1a;c.5U=1a;c.3L=0;c.2Y=0;c.6J=0;c.7P=0;c.7Q=0;c.x=0;c.y=0;c.2L=A;c.1j=A;c.45=0;c.3M=99;c.2Z=A;c.5V=A;c.5h=A;c.5W=1a;c.bk=1a;c.1E=E.1E?E.1E:"",c.B=E.1E?L 14(+E.1E.V(0,4),+E.1E.V(4,2)-1,+E.1E.V(6,2)):L 14();c.bl={};c.bm={};c.2M=1Z.2M;c.5i=L 14();c.46=A;c.1S=K;c.3F=A;c.2k=A;c.25=A;c.5X=A;Z(k 4F 18 E){h(4F.J(/5j|2l|4G/)!=-1)3s;c[4F]=E[4F]};/*@1L@h(@2U)c.1F=1a;c.47=A;@23@*//*@1L@h(@4H<=5.7)c.47=q.3q&&2z q.3q.1b.bn!="bo";@23@*/Z(k i=0,5k;5k=["5j","2l","4G"][i];i++){c[5k]={};Z(k 4F 18 E[5k]){c[5k][4F]=E[5k][4F]}};c.B.6K(5);c.9C=v(){o.3a()};c.5l=v(){u c.1B?{"C":c.C,"B":c.1B,"dd":1h(c.B.1C()),"6L":1h(c.B.1f()+1),"3t":c.B.1c()}:{"C":c.C,"B":1a,"dd":1a,"6L":1a,"3t":1a}};c.9D=v(){h(2z(1p.7R)==\'7S\'){u[1p.9E,1p.7R]}I h(q.3b&&(q.3b.3N||q.3b.3O)){u[q.3b.3N,q.3b.3O]}I h(q.3q&&(q.3q.3N||q.3q.3O)){u[q.3q.3N,q.3q.3O]};u[0,0]};c.7T=v(){h(!o.2L||o.1P){u};o.Q.1b.4I="3c";o.Q.1b.4a=o.Q.1b.3J="7U";o.Q.1b.3u="6M";k 5Y=o.Q.5m,6N=o.Q.7V,R=q.1l(\'1g-H-\'+o.C),3d=o.9F(R),6O=(q.6P&&q.6P!="9G")?q.3q:q.3b,7W=o.9D(),3O=7W[1],3N=7W[0],9H=2N(6O.bp+3O)>2N(5Y+3d[1]+R.5m+2),9I=2N(3d[1]-(5Y+R.5m+2))>2N(3O);o.Q.1b.4I="2X";o.Q.1b.4a=2o(2N(6O.9J+3N)<2N(6N+3d[0])?1M.6Q(2N((6O.9J+3N)-6N)):3d[0])+"3e";o.Q.1b.3J=(9H||!9I)?1M.6Q(2N(3d[1]+R.5m+2))+"3e":1M.6Q(2N(3d[1]-(5Y+2)))+"3e";/*@1L@h(@4H<=5.7)h(o.47)u;o.1F.1b.3J=o.Q.1b.3J;o.1F.1b.4a=o.Q.1b.4a;o.1F.1b.7X=6N+"3e";o.1F.1b.7Y=(5Y-2)+"3e";@23@*/};c.5n=v(){k T=q.1l(o.C+"-B-1x-3v");h(T){2I{T.2W(!/*@1L!@*/A?"3f":"5Z","-1");T.3f=-1;T.G=T.G.1d(/B-1x-3v/,"");T.C="";T.6R=1a;T.6S=1a}2J(2H){}}};c.9K=v(){k T=q.1l(o.C+"-B-1x-3v");h(T&&!(T.1N("1k").16)){k 60=T.G.1W(/cd-([\\d]{4})([\\d]{2})([\\d]{2})/),9L=(T.G.J(/B-1x-6T|3w-2O-2P|2d-1j|6U-7Z|3K-4b/)!=-1),4J=q.1J(\'1k\'),3P;4J.G="1g-80-81";2m(T.26)T.3g(T.26);h(9L){3P=4J.82(A);3P.17(q.1X(1D(13)));T.17(3P)};Z(k 2A=0,2b;2b=5K[2A];2A++){h(2b=="5c"){T.17(q.1X(+60[3]))}I{3P=4J.82(A);3P.17(q.1X(3h(L 14(60[1],+60[2]-1,60[3]),2b,K)));T.17(3P)}}}};c.5o=v(){k T=q.1l(o.C+"-B-1x-3v");h(T){2I{T.2W(!/*@1L!@*/A?"3f":"5Z","0");T.3f=0;T.G=T.G.1d(/B-1x-3v/,"")+" B-1x-3v";h(!c.46){T.6R=o.6R;T.6S=o.6S};h(!5b&&!c.46)o.9K();h(!c.1S&&!c.46){6V(v(){2I{T.61()}2J(2H){}},0)}}2J(2H){}}};c.83=v(1G){h(15(1G).J(/^([0-9]{8})$/)!=-1){c.B=L 14(+1G.V(0,4),+1G.V(4,2)-1,+1G.V(6,2));c.1E=1G;h(c.1P){c.2e()}}};c.2e=v(bq){h(!o||o.2Z||!o.2L)u;o.2Z=K;o.5n();h(o.5S&&!o.5X){h(o.2Y){k n=o.B.1C(),d=L 14(o.B);d.2B(2);d.62(d.1f()+o.2Y*1);d.2B(1M.3I(n,21(d.1f(),d.1c())));o.B=L 14(d)}I{o.B.2B(1M.3I(o.B.1C()+o.6J,21(o.B.1f()+o.2Y,o.B.1c()+o.3L)));o.B.62(o.B.1f()+o.2Y);o.B.9M(o.B.1c()+o.3L)}};o.3i();h(!o.63){o.6W()};o.84(o.B);k cd=o.B.1C(),cm=o.B.1f(),cy=o.B.1c(),1E=(15(cy)+1h(cm+1)+1h(cd)),1t=L 14(cy,cm,1);1t.6K(5);k dt,2s,T,i,3j,4c,1m,2C,9N,6X,3P,85,86=(1t.3x()+6)%7,4d=(((86-o.2M)+7)%7)-1,4e=21(cm,cy),2f=L 14(),64=15(1t.1c())+1h(1t.1f()+1),4c=[4,4,4,4,4,4],5p=L 14(cy,cm-1,1),6Y=L 14(cy,cm+1,1),87=21(5p.1f(),5p.1c()),88=15(6Y.1c())+1h(6Y.1f()+1),8a=15(5p.1c())+1h(5p.1f()+1),9O=(6Y.3x()+6)%7,9P=(5p.3x()+6)%7,2f=2f.1c()+1h(2f.1f()+1)+1h(2f.1C()),4J=q.1J(\'1k\');o.4K=!o.4L&&o.5q&&(0-4d<1)?15(8a)+(87+(0-4d)):64+"2S";o.4M=!o.4L&&o.5q?88+1h(41-4d-4e):64+15(4e);o.6Z=64;6X=o.3y("br",{C:o.C,dd:1h(cd),6L:1h(cm+1),3t:cy,bs:o.4K,bt:o.4M})||{};2Q=o.8b(cy,cm+1);o.9Q();85=(o.1B!=1a)?o.1B.1c()+1h(o.1B.1f()+1)+1h(o.1B.1C()):A;4J.G="1g-80-81";h(c.5W!=1a){2r(c.5W,"70",A);c.5W=1a};Z(k 3z=0;3z<42;3z++){1H=1M.bu(3z/7);T=o.8c[3z];3P=4J.82(A);2m(T.26)T.3g(T.26);h((3z>4d&&3z<=(4d+4e))||o.5q){2C=64;4f=86;dt=3z-4d;2s=[];4b=K;h(dt<1){dt=87+dt;2C=8a;4f=9P;4b=!o.4L;2s.2c("1Q-3w")}I h(dt>4e){dt-=4e;2C=88;4f=9O;4b=!o.4L;2s.2c("1Q-3w")};4f=(4f+dt+6)%7;2s.2c("2d-"+3k.3Q[4f].2a());3j=2C+15(dt<10?"0":"")+dt;h(o.1T&&+3j<+o.1T||o.1U&&+3j>+o.1U){T.G="3w-2O-2P";T.22="";T.17(q.1X(dt));h(o.1Y){4c[1H]=1M.3I(4c[1H],2)}}I{h(4b){T.22=4z?3h(L 14(+15(2C).V(0,4),+15(2C).V(4,2)-1,+dt),4z,K):"";2s.2c("cd-"+3j+" 4g-"+2C+" 9R-"+2C.V(4,2)+1h(dt))}I{T.22=4z?1D(13)+" "+3h(L 14(+15(2C).V(0,4),+15(2C).V(4,2)-1,+dt),4z,K):"";2s.2c("4g-"+2C+" 9R-"+2C.V(4,2)+1h(dt)+" 3K-4b")};h(3j==2f){2s.2c("B-1x-2f")};h(85==3j){2s.2c("B-1x-70-B");2r(T,"70","K");c.5W=T};h(o.3A[4f]||2Q[3j]==0){2s.2c("2d-1j");h(4z&&4b){T.22=1D(13)+" "+T.22}}h(3j 18 6X){2s.2c(6X[3j])}h(o.4N[4f]){2s.2c("B-1x-71")};h(1E==3j){T.C=o.C+"-B-1x-3v"};T.17(q.1X(dt));T.G=2s.5f(" ");h(o.1Y){4c[1H]=1M.3I(2s[0]=="1Q-3w"?3:1,4c[1H])}}}I{T.G="B-1x-6T";T.17(q.1X(3W));T.22=""};h(o.1Y&&3z-(1H*7)==6){2m(o.5r[1H].26)o.5r[1H].3g(o.5r[1H].26);o.5r[1H].17(q.1X(4c[1H]==4&&!o.5q?3W:8d(cy,cm,3z-4d-6)));o.5r[1H].G="B-1x-8e-5s"+(["",""," 3w-2O-2P"," 1Q-3w",""][4c[1H]])}};k 1k=o.65.1N("1k");2m(1k[0].26)1k[0].3g(1k[0].26);2m(1k[1].26)1k[1].3g(1k[1].26);1k[0].17(q.1X(9S(cm,A)+3W));1k[1].17(q.1X(cy));h(o.5S){o.4O=50+1M.4h(((o.4O-50)/1.8));o.5U=1p.6V(o.2e,o.4O)};o.2Z=o.5X=A;o.5o()};c.4P=v(){h(q.1l("1g-H-"+c.C)){q.1l("1g-H-"+c.C).2g.3g(q.1l("1g-H-"+c.C))};h(!c.2L){u};1A(c.1y,"4Q",o.2D);1A(c.1y,"bv",o.4R);1A(c.1y,"8f",o.4S);1A(q,"4Q",o.2D);1A(q,"5t",o.4T);h(1p.5P&&!1p.72){2I{1p.7N(\'8g\',c.3B,A)}2J(2H){}}I{1A(q,"3Y",c.3B);1A(1p,"3Y",c.3B)};o.73();66(o.5T);66(o.5U);/*@1L@h(@4H<=5.7)h(!o.1P&&!o.47){2I{o.1F.2g.3g(o.1F);o.1F=1a}2J(2H){}};@23@*/h(c.Q&&c.Q.2g){c.Q.2g.3g(c.Q)};o=1a};c.9T=v(){o.Q.1b.7X=o.1y.7V+"3e";o.Q.1b.7Y=o.1y.5m+"3e"};c.74=v(){h(q.1l("1g-"+c.C))u;c.1S=K;v 67(2E){k 1V=q.1J(\'1V\');h(2E.75)1V.G=2E.75;h(2E.4U){/*@1L/*@h(@2U)1V.2W(\'bw\',2E.4U);@I@*/1V.2W(\'4U\',2E.4U);/*@23@*/};/*@1L/*@h(@2U)1V.68="5g";/*@23@*/u 1V};v 8h(1K,1s){Z(k i=0,2E;2E=1s[i];i++){k 1V=67(2E);1K.17(1V);k H=q.1J(\'1k\');H.G=2E.G;H.C=o.C+2E.C;H.17(q.1X(2E.3X||o.3W));H.22=2E.22||"";/*@1L/*@h(@2U)1V.68=H.68="5g";/*@23@*/1V.17(H)}};c.Q=q.1J(\'Q\');c.Q.C="1g-"+c.C;c.Q.G="1i";c.Q.1b.4I="3c";c.Q.1b.3u="76";h(c.2G&&q.1l(c.2G)){2r(c.Q,"6H",c.2G)};h(c.8i){2r(c.Q,"bx",c.8i.C)};k 1K,1H,1m,4V,69,77;c.1y=q.1J(\'1y\');c.1y.G="by";c.1y.4R=c.4R;c.1y.4S=c.4S;c.1y.4i=c.4i;h(c.1P){c.1y.2D=c.2D};c.Q.17(c.1y);k 5u=!c.8j?" 4W-5v":"";h(!c.1P){c.Q.1b.4I="3c";c.Q.G+=5u;q.1N(\'3b\')[0].17(c.Q);/*@1L@h(@4H<=5.7)h(!c.47){c.1F=q.1J(\'bz\');c.1F.6E="9r:\'<6F></6F>\';";c.1F.2W(\'G\',\'bA\');c.1F.2W("3f",-1);3r(c.1F,"8k");2r(c.1F,"3c","K");c.1F.bB="6U";c.1F.bC="0";c.1F.bD=c.1F.C=c.C+"-bE";q.3b.17(c.1F)};@23@*/2r(c.Q,"3c","K")}I{R=q.1l(c.2R?c.2R:c.C);h(!R){c.Q=1a;h(3o)43 c.2R?"5R 3K 9U a P 9V 9A 1o 4X an C:"+c.2R:"5R 3K 9U a P 9V 5w 4X an C:"+c.C;u};c.Q.G+=" bF-78";h(c.2R){R.17(c.Q)}I{R.2g.9W(c.Q,R.9X)};h(c.8l){Z(k 1z 18 c.2l){R=q.1l(1z);h(R){R.G+=" 1g-3c-5w"}}};6V(c.9T,bG)};3r(c.Q,"bH");h(c.3C){77=q.1J(\'9Y\');c.1y.17(77);1K=q.1J(\'1K\');1K.G="B-1x-9Y";77.17(1K);c.2t=67({75:"B-1x-bI"+5u,4U:c.1Y?8:7});1K.17(c.2t);c.4Y()};4V=q.1J(\'9Z\');c.1y.17(4V);1K=q.1J(\'1K\');3r(1K,"8k");4V.17(1K);c.65=67({75:"B-1x-22"+5u,4U:c.1Y?8:7});1K.17(c.65);1K=1a;k 1k=q.1J(\'1k\');1k.17(q.1X(3W));1k.G="1Q-3u"+5u;c.65.17(1k);1k=q.1J(\'1k\');1k.17(q.1X(3W));1k.G="2p-3u"+5u;c.65.17(1k);1k=1a;1K=q.1J(\'1K\');3r(1K,"8k");4V.17(1K);8h(1K,[{G:"2u-H 2u-2p",C:"-2u-2p-H",3X:"\\bJ",22:1D(2)},{G:"2u-H 2u-1Q",C:"-2u-1Q-H",3X:"\\bK",22:1D(0)},{4U:c.1Y?4:3,G:"2f-H",C:"-2f-H",3X:1D(4)},{G:"2v-H 2v-1Q",C:"-2v-1Q-H",3X:"\\bL",22:1D(1)},{G:"2v-H 2v-2p",C:"-2v-2p-H",3X:"\\bM",22:1D(3)}]);69=q.1J(\'79\');c.1y.17(69);k 6a=c.1Y?8:7,5x=c.1Y?0:-1,H,9N;Z(k 3D=0;3D<7;3D++){1H=q.1J(\'1K\');h(3D!=0){3r(1H,"1H");69.17(1H)}I{4V.17(1H)};Z(k 4j=0;4j<6a;4j++){h(3D===0||(c.1Y&&4j===0)){1m=q.1J(\'1V\')}I{1m=q.1J(\'T\');2r(1m,"6H",c.C+"-1m-"+4j+(c.1Y?" "+c.C+"-1H-"+3D:""));2r(1m,"70","A")};/*@1L@*//*@h(@2U)1m.68="5g";/*@23@*/1H.17(1m);h((c.1Y&&4j>0&&3D>0)||(!c.1Y&&3D>0)){3r(1m,"bN")}I{h(3D===0&&4j>5x){1m.G="B-1x-2d-5s";1m.a0="1m";3r(1m,"bO");1m.C=c.C+"-1m-"+4j}I{1m.G="B-1x-8e-5s";1m.a0="1H";3r(1m,"bP");1m.C=c.C+"-1H-"+3D}}}};1m=1H=1a;c.2w=c.1y.1N(\'9Z\')[0].1N(\'1K\')[2].1N(\'1V\');Z(k y=0;y<6a;y++){h(y==0&&c.1Y){c.2w[y].17(q.1X(1D(6)));c.2w[y].22=1D(8);3s};h(y>(c.1Y?0:-1)){H=q.1J("1k");H.G="1g-2d-5s";/*@1L@*//*@h(@2U)H.68="5g";/*@23@*/c.2w[y].17(H)}};H=1a;c.bQ=c.1y.1N(\'79\')[0].1N(\'1K\');c.8c=c.1y.1N(\'79\')[0].1N(\'T\');c.5y=q.1l(c.C+"-2u-2p-H");c.6b=q.1l(c.C+"-2u-1Q-H");c.6c=q.1l(c.C+"-2f-H");c.6d=q.1l(c.C+"-2v-2p-H");c.6e=q.1l(c.C+"-2v-1Q-H");h(c.63){c.6c.1b.3u="76"};h(c.1Y){c.5r=c.1y.1N(\'79\')[0].1N(\'1V\');c.Q.G+=" bR-bS"};69=4V=1K=8h=67=1a;h(c.1T&&c.1U&&(c.1U-c.1T<7)){c.a1()};c.7a();c.2L=K;c.2e();h(c.1P){c.2X=K;c.45=c.3M=c.4k;c.Q.1b.4I="2X";c.Q.1b.3u="6M";c.1S=K;c.5z()}I{c.7T();c.Q.1b.4I="2X";c.5z();c.1S=K};c.3y("bT",{"C":c.C})};c.5z=v(){1p.66(o.5T);o.5T=1a;k 8m=1M.4h(o.45+((o.3M-o.45)/4));o.8n(8m);h(1M.6Q(o.3M-8m)>3&&!o.8o){o.5T=1p.6V(o.5z,50)}I{o.8n(o.3M);h(o.3M==0){o.Q.1b.3u="76";o.Q.1b.4I="3c";2r(o.Q,"3c","K");o.2X=A}I{2r(o.Q,"3c","A");o.2X=K}}};c.8p=v(e){e=e||1p.2V;k 8q=(e.7b?e.7b:e.7c?e.7c:e.x)-o.7P;k 8r=(e.7d?e.7d:e.7e?e.7e:e.Y)-o.7Q;o.Q.1b.4a=1M.4h(o.x+8q)>0?1M.4h(o.x+8q)+\'3e\':"7U";o.Q.1b.3J=1M.4h(o.y+8r)>0?1M.4h(o.y+8r)+\'3e\':"7U";/*@1L@h(@4H<=5.7)h(o.1P||o.47)u;o.1F.1b.3J=o.Q.1b.3J;o.1F.1b.4a=o.Q.1b.4a;@23@*/};c.8s=v(e){k b=q.1N("3b")[0];b.G=b.G.1d(/1g-4W-3R/g,"");1A(q,\'a2\',o.8p,A);1A(q,\'5t\',o.8s,A);o.Q.1b.a3=bU};c.2D=v(e){e=e||q.4E.2V;k U=e.5A!=1a?e.5A:e.8t,5B=U,8u=K,a4=L 2K("^1g-(H-)?"+o.C+"$");o.6f=1a;2m(U){h(U.C&&U.C.16&&U.C.J(a4)!=-1){8u=A;1e};2I{U=U.2g}2J(2H){1e}};h(8u){6g();u K};h((o.Q.G+5B.G).J(\'1g-1j\')!=-1){u K};h(5B.C.J(L 2K("^"+o.C+"(-2u-2p-H|-2u-1Q-H|-2v-1Q-H|-2v-2p-H)$"))!=-1){o.6f=5B;2j(q,"5t",o.4T);2j(5B,"8f",o.4T);k 7f={"-2u-2p-H":[0,-1,0],"-2u-1Q-H":[0,0,-1],"-2v-2p-H":[0,1,0],"-2v-1Q-H":[0,0,1]},7g=5B.C.1d(o.C,""),7h=2o(o.B.1c()+1h(o.B.1f()+1));o.4O=8v;o.5S=K;o.6J=7f[7g][0];o.3L=7f[7g][1];o.2Y=7f[7g][2];o.bV=1;h(!(o.6Z==7h)){h((o.6Z<7h&&(o.3L==-1||o.2Y==-1))||(o.6Z>7h&&(o.3L==1||o.2Y==1))){o.5X=A;o.4O=bW}I{o.5X=K;o.4O=8v}};o.2e();u 1O(e)}I h(U.G.J("4W-5v")!=-1){o.7P=e.7b?e.7b:e.7c?e.7c:e.x;o.7Q=e.7d?e.7d:e.7e?e.7e:e.Y;o.x=2N(o.Q.1b.4a);o.y=2N(o.Q.1b.3J);2j(q,\'a2\',o.8p,A);2j(q,\'5t\',o.8s,A);k b=q.1N("3b")[0];b.G=b.G.1d(/1g-4W-3R/g,"")+" 1g-4W-3R";o.Q.1b.a3=bX;u 1O(e)};u K};c.4i=v(e){h(o.45!=o.3M||o.1j)u 1O(e);e=e||q.4E.2V;k U=e.5A!=1a?e.5A:e.8t;2m(U.2g){h(U.24&&U.24.2a()=="T"){h(U.G.J(/cd-([0-9]{8})/)==-1||U.G.J(/B-1x-6T|3w-2O-2P|2d-1j|6U-7Z|3K-4b/)!=-1)u 1O(e);k 4l=U.G.1W(/cd-([0-9]{8})/)[1];o.B=L 14(4l.V(0,4),4l.V(4,2)-1,4l.V(6,2));o.1B=L 14(o.B);o.1S=K;o.3y("6h",{"C":o.C,"B":o.1B,"dd":o.1B.1C(),"6L":o.1B.1f()+1,"3t":o.1B.1c()});o.6i();o.3S();o.3l();1e}I h(U.C&&U.C==o.C+"-2f-H"){o.B=L 14();o.2e();o.3l();1e}I h(U.G.J(/B-1x-2d-5s/)!=-1){k 8w=o.1Y?-1:0,R=U;2m(R.a5){R=R.a5;h(R.24&&R.24.2a()=="1V")8w++};o.2M=(o.2M+8w)%7;o.7a();1e};2I{U=U.2g}2J(2H){1e}};u 1O(e)};c.8x=v(4m){h(c.1P){u};k R,1z;Z(1z 18 c.2l){R=q.1l(c.C);h(!R||(R&&R.1j)){u}};c.1S=K;h(!c.2L||!q.1l(\'1g-\'+c.C)){c.2L=A;c.5h=A;c.74();c.5h=K}I{c.3a();c.7T()};c.1S=!!!4m;h(c.1S){c.46=K;2j(q,"4Q",c.2D);h(6B){h(1p.5P&&!1p.72)1p.5P(\'8g\',c.3B,A);I{2j(q,"3Y",c.3B);2j(1p,"3Y",c.3B)}}}I{c.46=A};c.3M=c.4k;c.Q.1b.3u="6M";/*@1L@h(@4H<=5.7)h(!o.47){c.1F.1b.7X=c.Q.7V+"3e";c.1F.1b.7Y=c.Q.5m+"3e";c.1F.1b.3u="6M"};@23@*/c.5o();c.5z();k 4n=q.1l(\'1g-H-\'+c.C);h(4n){4n.G=4n.G.1d("dp-4Z-3R","")+" dp-4Z-3R"}};c.3S=v(){h(!c.2X||!c.2L||!q.1l(\'1g-\'+c.C))u;c.3F=A;o.Q.G=o.Q.G.1d("78-61","");c.3l();c.73();c.46=A;h(c.2t){c.4Y(1D(9))};c.1S=K;c.5o();h(c.1P){u};k 4n=q.1l(\'1g-H-\'+c.C);h(4n)4n.G=4n.G.1d("dp-4Z-3R","");1A(q,"4Q",c.2D);h(6B){h(1p.5P&&!1p.72){2I{1p.7N(\'8g\',c.3B,A)}2J(2H){}}I{1A(q,"3Y",c.3B);1A(1p,"3Y",c.3B)}};/*@1L@h(@4H<=5.7)h(!c.47){c.1F.1b.3u="76"};@23@*/c.3M=0;c.5z()};c.6R=v(e){o.3S()};c.6S=v(e){o.1S=A;o.Q.G=o.Q.G.1d("78-61","")+" 78-61";o.a6()};c.3B=v(e){e=e||q.4E.2V;k 5C=0;h(e.a7){5C=e.a7/bY;h(5b&&1p.9j.bZ()<9.2)5C=-5C}I h(e.a8){5C=-e.a8/3};k n=o.B.1C(),d=L 14(o.B),6j=5C>0?1:-1;d.2B(2);d.62(d.1f()+6j*1);d.2B(1M.3I(n,21(d.1f(),d.1c())));h(o.3i(d)){u 1O(e)};o.B=L 14(d);o.2e();h(o.2t){o.4Y(3h(o.B,o.3C,K))};u 1O(e)};c.3m=v(e){o.3l();h(!o.2X)u A;e=e||q.4E.2V;k 1u=e.7i?e.7i:e.a9;h(1u==13){k T=q.1l(o.C+"-B-1x-3v");h(!T||T.G.J(/cd-([0-9]{8})/)==-1||T.G.J(/6U-7Z|3w-2O-2P|2d-1j/)!=-1){u 1O(e)};o.1B=L 14(o.B);o.3y("6h",o.5l());o.6i();o.3S();u 1O(e)}I h(1u==27){h(!o.1P){o.3S();u 1O(e)};u K}I h(1u==32||1u==0){o.B=L 14();o.2e();u 1O(e)}I h(1u==9){h(!o.1P){u 1O(e)};u K};/*@1L@h(@2U)h(L 14().5D()-o.5i.5D()<50){u 1O(e)};o.5i=L 14();@23@*/h(9k){h(L 14().5D()-o.5i.5D()<50){u 1O(e)};o.5i=L 14()};h((1u>49&&1u<56)||(1u>97&&1u<c0)){h(1u>96)1u-=(96-48);1u-=49;o.2M=(o.2M+1u)%7;o.7a();u 1O(e)};h(1u<33||1u>40)u K;k d=L 14(o.B),c1,c2=o.B.1c()+1h(o.B.1f()+1);h(1u==36){d.2B(1)}I h(1u==35){d.2B(21(d.1f(),d.1c()))}I h(1u==33||1u==34){k 6j=(1u==34)?1:-1;h(e.aa){d.9M(d.1c()+6j*1)}I{k n=o.B.1C();d.2B(2);d.62(d.1f()+6j*1);d.2B(1M.3I(n,21(d.1f(),d.1c())))}}I h(1u==37){d=L 14(o.B.1c(),o.B.1f(),o.B.1C()-1)}I h(1u==39||1u==34){d=L 14(o.B.1c(),o.B.1f(),o.B.1C()+1)}I h(1u==38){d=L 14(o.B.1c(),o.B.1f(),o.B.1C()-7)}I h(1u==40){d=L 14(o.B.1c(),o.B.1f(),o.B.1C()+7)};h(o.3i(d)){u 1O(e)};o.B=d;h(o.2t){o.4Y(3h(o.B,o.3C,K))};k t=15(o.B.1c())+1h(o.B.1f()+1)+1h(o.B.1C());h(e.aa||(1u==33||1u==34)||t<o.4K||t>o.4M){o.2e();/*@1L@h(@2U)o.5i=L 14();@23@*/}I{h(!o.63){o.6W()};o.5n();Z(k i=0,T;T=o.8c[i];i++){h(T.G.J("cd-"+t)==-1){3s};o.84(o.B);T.C=o.C+"-B-1x-3v";o.5o();1e}};u 1O(e)};c.4S=v(e){e=e||q.4E.2V;k p=e.c3||e.c4;2m(p&&p!=c)2I{p=p.2g}2J(e){p=c};h(p==c)u A;h(o.51){o.51.G="";o.51=1a};h(o.2t){o.4Y(3h(o.B,o.3C,K))}};c.4R=v(e){e=e||q.4E.2V;k U=e.5A!=1a?e.5A:e.8t;2m(U.ab!=1){U=U.2g};h(!U||!U.24){u};k 2q=1D(9);7M(U.24.2a()){1r"T":h(U.G.J(/B-1x-6T|3w-2O-2P/)!=-1){2q=1D(9)}h(U.G.J(/cd-([0-9]{8})/)!=-1){o.3l();k 4l=U.G.1W(/cd-([0-9]{8})/)[1];o.5n();U.C=o.C+"-B-1x-3v";o.5o();o.B=L 14(+4l.V(0,4),+4l.V(4,2)-1,+4l.V(6,2));h(!o.63){o.6W()};2q=3h(o.B,o.3C,K)};1e;1r"1V":h(!o.2t){1e};h(U.G.J(/4W-5v/)!=-1){2q=1D(10)}I h(U.G.J(/B-1x-8e-5s/)!=-1){k 4o=U.26?U.26.c5:"";2q=4o.J(/^(\\d+)$/)!=-1?1D(7,[4o,4o<3&&o.B.1f()==11?8y(o.B.1c())+1:8y(o.B.1c())]):1D(9)};1e;1r"1k":h(!o.2t){1e};h(U.G.J(/4W-5v/)!=-1){2q=1D(10)}I h(U.G.J(/2d-([0-6])/)!=-1){k 2d=U.G.1W(/2d-([0-6])/)[1];2q=1D(11,[6k(2d,A)])}I h(U.G.J(/2u-2p/)!=-1){2q=1D(2)}I h(U.G.J(/2u-1Q/)!=-1){2q=1D(0)}I h(U.G.J(/2v-2p/)!=-1){2q=1D(3)}I h(U.G.J(/2v-1Q/)!=-1){2q=1D(1)}I h(U.G.J(/2f-H/)!=-1&&U.G.J(/1j/)==-1){2q=1D(12)};1e;ac:2q=""};2m(U.2g){U=U.2g;h(U.ab==1&&U.24.2a()=="1K"){h(o.51){h(U==o.51)1e;o.51.G=""};U.G="dp-1H-71";o.51=U;1e}};h(o.2t&&2q){o.4Y(2q)}};c.4T=v(){o.3l();o.4O=8v;o.3L=0;o.2Y=0;o.6J=0;1A(q,"5t",o.4T);h(o.6f!=1a){1A(o.6f,"8f",o.4T)};o.6f=1a};k o=c;c.3a();h(c.1P){c.74()}I{c.ad()};(v(){k 1z,R;Z(1z 18 o.2l){R=q.1l(1z);h(R&&R.24&&R.24.J(/8z|5w/i)!=-1){2j(R,"c6",o.9C)};h(!R||R.1j==K){o.8A()}}})();c.5h=K};1i.1n.8B=v(H){v 7j(e){e=e||1p.2V;k 4p=c.C.1d(\'1g-H-\',\'\'),8C=ae(4p),4m=A,3F=P[4p].3F;h(3F){P[4p].3F=A;u};h(e.1v=="6l"){P[4p].3F=K;k 1u=e.7i!=1a?e.7i:e.a9;h(1u!=13)u K;h(8C){c.G=c.G.1d("dp-4Z-3R","");6g();u 1O(e)};4m=K}I{P[4p].3F=A};c.G=c.G.1d("dp-4Z-3R","");h(!8C){c.G+=" dp-4Z-3R";6g(4p);8D(4p,4m)}I{6g()};u 1O(e)};H.3m=7j;H.4i=7j;h(!7F||c.8E===A){H.2W(!/*@1L!@*/A?"3f":"5Z","-1");H.3f=-1;H.3m=1a;1A(H,"6l",7j)}I{H.2W(!/*@1L!@*/A?"3f":"5Z",c.8E);H.3f=c.8E}};1i.1n.ad=v(){h(c.1P||q.1l("1g-H-"+c.C)){u};k 8F=q.1l(c.C),1k=q.1J(\'1k\'),H=q.1J(\'a\');H.c7="#"+c.C;H.G="B-1x-c8";H.22=1D(5);H.C="1g-H-"+c.C;1k.17(q.1X(3W));H.17(1k);1k=q.1J(\'1k\');1k.G="1g-80-81";1k.17(q.1X(H.22));H.17(1k);3r(H,"4Z");2r(H,"c9",K);h(c.2R&&q.1l(c.2R)){q.1l(c.2R).17(H)}I{8F.2g.9W(H,8F.9X)};c.8B(H);H=1a;c.3y("ca",{C:c.C})};1i.1n.af=v(){u c.1B};1i.1n.8G=v(2P){c.1T=(15(2P).J(/^(\\d\\d\\d\\d)(0[1-9]|1[5L])(0[1-9]|[12][0-9]|3[2S])$/)==-1)?A:2P;h(!c.2Z)c.3a()};1i.1n.8H=v(2P){c.1U=(15(2P).J(/^(\\d\\d\\d\\d)(0[1-9]|1[5L])(0[1-9]|[12][0-9]|3[2S])$/)==-1)?A:2P;h(!c.2Z)c.3a()};1i.1n.ag=v(6m){h(!6m.16||6m.16!=7||6m.5f("").J(/^([0|1]{7})$/)==-1){h(3o){43"cb ce cf cg ch 6n 9i ag";};u A};c.3A=6m;h(!c.2Z)c.3a()};1i.1n.8I=v(2x){c.2k={};c.7k(2x)};1i.1n.8J=v(2x){c.25={};c.7l(2x)};1i.1n.7k=v(2x){c.25=A;c.2k=c.2k||{};k 1q;Z(1q 18 2x){h((15(1q).J(5e)!=-1&&2x[1q]==1)||(15(1q).J(2y)!=-1&&15(2x[1q]).J(2y)!=-1)){c.2k[1q]=2x[1q]}};h(!c.2Z)c.3a()};1i.1n.7l=v(2x){c.2k=A;c.25=c.25||{};k 1q;Z(1q 18 2x){h((15(1q).J(5e)!=-1&&2x[1q]==1)||(15(1q).J(2y)!=-1&&15(2x[1q]).J(2y)!=-1)){c.25[1q]=2x[1q]}};h(!c.2Z)c.3a()};1i.1n.8K=v(1G){h(15(1G).J(5e)==-1){u A};k 1W=1G.1W(2y),dt=L 14(+1W[2],+1W[3]-1,+1W[4]);h(!dt||7m(dt)||!c.6o(dt)){u A};c.1B=L 14(dt);h(!c.2Z)c.2e();c.3y("6h",c.5l());c.6i()};1i.1n.9Q=v(){h(c.1B&&!c.6o(c.1B)){c.1B=1a};h(!c.2Z)c.2e()};1i.1n.a6=v(){h(c.5V||c.1S){u};2j(q,"7n",c.3m);2j(q,"4Q",c.2D);/*@1L@h(@2U)1A(q,"7n",c.3m);2j(q,"6l",c.3m);@23@*/h(1p.72){1A(q,"7n",c.3m);2j(q,"6l",c.3m)};c.1S=A;c.5V=K};1i.1n.73=v(){h(!c.5V){u};1A(q,"7n",c.3m);1A(q,"6l",c.3m);1A(q,"4Q",c.2D);c.5V=A};1i.1n.3l=v(){c.5S=A;1p.66(c.5U)};1i.1n.8n=v(7o){c.Q.1b.45=7o/7p;c.Q.1b.ci=\'cj(45=\'+7o+\')\';c.45=7o};1i.1n.8b=v(y,m){k 4e=21(m-1,y),1s={},8L=c.8M(y,m,A),8N=c.8M(y,m,K),2Q=y+1h(m);Z(k i=1;i<=4e;i++){dt=2Q+""+1h(i);h(8L){1s[dt]=(dt 18 8L)?0:1}I h(8N){1s[dt]=(dt 18 8N)?1:0}I{1s[dt]=1}};u 1s};1i.1n.8M=v(y,m,5v){k 7q=5v?c.25:c.2k;h(!7q){u A};m=1h(m);k 1s={},7r=c.4K,7s=c.4M,4q,4r,8O,8P;h(!7s||!7r){7r=c.4K=y+1h(m)+"2S";7s=c.4M=y+1h(m)+1h(21(m,y))};Z(dt 18 7q){4q=dt.1d(/^(\\*\\*\\*\\*)/,y).1d(/^(\\d\\d\\d\\d)(\\*\\*)/,"$1"+m);4r=7q[dt];h(4r==1){1s[4q]=1;3s};h(2o(4q.V(0,6))==+15(c.4K).V(0,6)&&2o(4r.V(0,6))==+15(c.4M).V(0,6)){h(2o(4q.V(0,6))==2o(4r.V(0,6))){Z(k i=4q;i<=4r;i++){1s[i]=1};3s};8O=2o(4q.V(0,6))==+15(c.4K).V(0,6)?4q:7r;8P=2o(4r.V(0,6))==+15(c.4M).V(0,6)?4r:7s;Z(k i=+8O;i<=+8P;i++){1s[i]=1}}};u 1s};1i.1n.9F=v(1o){k 3d=c.ah(1o);h(5b){u 3d};k 8Q=(q.6P&&q.6P!="9G")?q.3q:q.3b,ai=q.8R?8Q.3N:1p.9E,aj=q.8R?8Q.3O:1p.7R,8S=c.ak(1o);u[3d[0]-8S[0]+ai,3d[1]-8S[1]+aj]};1i.1n.ak=v(1o){k t=0,l=0;do{t+=1o.3O||0;l+=1o.3N||0;1o=1o.2g}2m(1o);u[l,t]};1i.1n.ah=v(1o){k t=0,l=0;do{t+=1o.ck||0;l+=1o.cl||0;1o=1o.cn}2m(1o);u[l,t]};1i.1n.a1=v(){k 8T=A,1t;Z(k i=c.1T;i<=c.1U;i++){1t=15(i);h(!c.3A[L 14(1t.V(0,4),1t.V(6,2),1t.V(4,2)).3x()-1]){8T=K;1e}};h(!8T){c.3A=[0,0,0,0,0,0,0]}};1i.1n.3i=v(1t){h(!c.1T&&!c.1U){u A};k 7t=A;h(!1t){7t=K;1t=c.B};k d=1h(1t.1C()),m=1h(1t.1f()+1),y=1t.1c(),dt=15(y)+15(m)+15(d);h(c.1T&&+dt<+c.1T){h(!7t){u K};c.B=L 14(c.1T.V(0,4),c.1T.V(4,2)-1,c.1T.V(6,2),5,0,0);u A};h(c.1U&&+dt>+c.1U){h(!7t){u K};c.B=L 14(c.1U.V(0,4),c.1U.V(4,2)-1,c.1U.V(6,2),5,0,0)};u A};1i.1n.6o=v(1t){h(!1t)u A;k d=1h(1t.1C()),m=1h(1t.1f()+1),y=1t.1c(),dt=15(y)+15(m)+15(d),dd=c.8b(y,m),al=1t.3x()==0?7:1t.3x();h((c.1T&&+dt<+c.1T)||(c.1U&&+dt>+c.1U)||(dd[dt]==0)||c.3A[al-1]){u A};u K};1i.1n.4Y=v(4s){2m(c.2t.26){c.2t.3g(c.2t.26)};h(4s&&c.3C.J(/-S|S-/)!=-1&&4s.J(/([0-9]{1,2})(6p|3E|6q|1V)/)!=-1){4s=4s.1d(/([0-9]{1,2})(6p|3E|6q|1V)/,"$1<4t>$2</4t>").5O(/<4t>|<\\/4t>/);k dc=q.co();Z(k i=0,3E;3E=4s[i];i++){h(/^(6p|3E|6q|1V)$/.5H(3E)){k 4t=q.1J("4t");4t.17(q.1X(3E));dc.17(4t)}I{dc.17(q.1X(3E))}};c.2t.17(dc)}I{c.2t.17(q.1X(4s?4s:1D(9)))}};1i.1n.3a=v(){k cp=c.1B,m=A,dt,1z,R,4u,d,y,7u;c.1B=1a;Z(1z 18 c.2l){R=q.1l(1z);h(!R){u};7u=15(R.1w);4u=c.2l[1z];dt=A;h(!(7u=="")){Z(k i=0,1I;1I=c.4G[1z][i];i++){dt=52(7u,1I);h(dt){1e}}};h(dt){h(4u.J(L 2K(\'[\'+7G+\']\'))!=-1){d=dt.1C()};h(4u.J(L 2K(\'[\'+7H+\']\'))!=-1){m=dt.1f()};h(4u.J(L 2K(\'[\'+7I+\']\'))!=-1){y=dt.1c()}}};dt=A;h(d&&!(m===A)&&y){h(+d>21(+m,+y)){d=21(+m,+y);dt=A}I{dt=L 14(+y,+m,+d)}};h(!dt||7m(dt)){k 6r=L 14(y||L 14().1c(),!(m===A)?m:L 14().1f(),1);c.B=c.1E?L 14(+c.1E.V(0,4),+c.1E.V(4,2)-1,+c.1E.V(6,2)):L 14(6r.1c(),6r.1f(),1M.3I(+d||L 14().1C(),21(6r.1f(),6r.1c())));c.B.6K(5);c.3i();c.3y("6h",c.5l());c.2e();u};dt.6K(5);c.B=L 14(dt);c.3i();h(dt.5D()==c.B.5D()&&c.6o(c.B)){c.1B=L 14(c.B)};c.3y("6h",c.5l());h(c.5h)c.2e();c.6i(K)};1i.1n.am=v(R,ao){Z(k 6s=R.E.16-1;6s>=0;6s--){h(R.E[6s].1w==ao){R.cq=6s;u}}};1i.1n.6i=v(1S){h(!c.1B){u};k d=1h(c.1B.1C()),m=1h(c.1B.1f()+1),y=c.1B.1c(),U=A,1z,R,4u,7v;1S=!!1S;Z(1z 18 c.2l){R=q.1l(1z);h(!R)u;h(!U)U=R;4u=c.2l[1z];7v=3h(c.1B,4u,6A);h(R.24.2a()=="5w"){R.1w=7v}I{c.am(R,7v)}};h(c.1P){c.1S=K;c.2e();c.1S=A};h(c.5h){h(U.1v&&U.1v!="3c"&&!1S){U.61()}}};1i.1n.8A=v(){h(c.1j)u;h(c.1P){c.73();c.5n();c.1S=K;c.Q.G=c.Q.G.1d(/dp-1j/,"")+" dp-1j";c.1y.4R=c.1y.4i=c.1y.4S=c.1y.2D=1a;1A(q,"4Q",c.2D);1A(q,"5t",c.4T)}I{h(c.2X)c.3S();k H=q.1l("1g-H-"+c.C);h(H){H.G=H.G.1d(/dp-1j/,"")+" dp-1j";2r(H,"1j",K);H.3m=H.4i=v(){u A};H.2W(!/*@1L!@*/A?"3f":"5Z","-1");H.3f=-1}};66(c.5U);c.1j=K};1i.1n.ap=v(){h(!c.1j)u;h(c.1P){c.5n();c.1S=K;c.2e();c.Q.G=c.Q.G.1d(/dp-1j/,"");c.1j=A;c.1y.4R=c.4R;c.1y.4S=c.4S;c.1y.4i=c.4i;c.1y.2D=c.2D}I{k H=q.1l("1g-H-"+c.C);h(H){H.G=H.G.1d(/dp-1j/,"");2r(H,"1j",A);c.8B(H)}};c.1j=A};1i.1n.6W=v(){k 2f=L 14();c.6c.G=c.6c.G.1d("1g-1j","");h(c.3i(2f)||(c.B.1C()==2f.1C()&&c.B.1f()==2f.1f()&&c.B.1c()==2f.1c())){c.6c.G+=" 1g-1j"}};1i.1n.7a=v(){k 6a=c.1Y?8:7,5x=c.1Y?1:0,d,H;Z(k 1m=5x;1m<6a;1m++){d=(c.2M+(1m-5x))%7;c.2w[1m].22=6k(d,A);h(1m>5x){H=c.2w[1m].1N("1k")[0];2m(H.26){H.3g(H.26)};H.17(q.1X(6k(d,K)));H.22=c.2w[1m].22;H.G=H.G.1d(/2d-([0-6])/,"")+" 2d-"+d;H=1a}I{2m(c.2w[1m].26){c.2w[1m].3g(c.2w[1m].26)};c.2w[1m].17(q.1X(6k(d,K)))};c.2w[1m].G=c.2w[1m].G.1d(/B-1x-71/g,"");h(c.4N[d]){c.2w[1m].G+=" B-1x-71"}};h(c.2L){c.2e()}};1i.1n.3y=v(1v,aq){h(!1v||!(1v 18 c.5j)){u A};k 8U=A;Z(k 7w=0;7w<c.5j[1v].16;7w++){8U=c.5j[1v][7w](aq||c.C)};u 8U};1i.1n.84=v(1t){h(!c.5y){u};k 53=1t.1f(),54=1t.1c();h(c.3i(L 14((54-1),53,21(+53,54-1)))){h(c.5y.G.J(/1g-1j/)==-1){c.5y.G+=" 1g-1j"};h(c.3L==-1)c.3l()}I{c.5y.G=c.5y.G.1d(/1g-1j/g,"")};h(c.3i(L 14(54,(+53-1),21(+53-1,54)))){h(c.6b.G.J(/1g-1j/)==-1){c.6b.G+=" 1g-1j"};h(c.2Y==-1)c.3l()}I{c.6b.G=c.6b.G.1d(/1g-1j/g,"")};h(c.3i(L 14((54+1),+53,1))){h(c.6d.G.J(/1g-1j/)==-1){c.6d.G+=" 1g-1j"};h(c.3L==1)c.3l()}I{c.6d.G=c.6d.G.1d(/1g-1j/g,"")};h(c.3i(L 14(54,+53+1,1))){h(c.6e.G.J(/1g-1j/)==-1){c.6e.G+=" 1g-1j"};h(c.2Y==1)c.3l()}I{c.6e.G=c.6e.G.1d(/1g-1j/g,"")}};k 3k={4v:["cr","cs","ct","cu","ar","cv","cw","cx","cz","cA","cB","cC"],4w:["cD","cE","cF","cG","ar","cH","cI","cJ","cK","cL","cM","cN"],4x:["cO","cP","cQ","cR","cS","cT","cU"],3Q:["cV","cW","cX","cY","cZ","d0","d1"],2F:["as 1Q","at 1Q","as 2p","at 2p","au","d2 d3","d4","av [[%0%]] 2O [[%1%]]","av","d5 a B","d6 \\d7 d8 6n d9","da \\db[[%0%]]\\de df","dg 6n au\\dh B","di B :"],2M:0,7x:A};k dj=v(){h(!8V.16){u[]}k 7y=[];Z(k i=0;i<8V.16;i++){Z(k j=0,8W;8W=8V[i][j];j++){7y[7y.16]=8W}};u 7y};k 8X=v(){k dp,8Y;Z(dp 18 P){Z(8Y 18 P[dp].2l){h(!q.1l(8Y)){P[dp].4P();P[dp]=1a;6t P[dp];1e}}}};k 6g=v(8Z){k dp;Z(dp 18 P){h(!P[dp].2L||(8Z&&8Z==P[dp].C))3s;P[dp].3S()}};k aw=v(O){h(O 18 P){h(!P[O].2L||P[O].1P)u;P[O].3S()}};k 8D=v(O,4m){h(!(O 18 P))u A;P[O].46=!!!4m;P[O].8x(4m);u K};k 4P=v(e){e=e||1p.2V;h(e.dk){u};Z(dp 18 P){P[dp].4P();P[dp]=1a;6t P[dp]};P=1a;1A(1p,\'ax\',7E.4P)};k ay=v(C){h(C&&(C 18 P)){P[C].4P();P[C]=1a;6t P[C]}};k 1D=v(91,55){55=55||[];h(1Z.2F.16>91){k 4o=1Z.2F[91];h(55&&55.16){Z(k i=0;i<55.16;i++){4o=4o.1d("[[%"+i+"%]]",55[i])}};u 4o.1d(/[[%(\\d)%]]/g,"")};u""};k 6k=v(2d,7z){k 2F=1Z[7z?"3Q":"4x"];u 2F.16&&2F.16>2d?2F[2d]:""};k 9S=v(1Q,7z){k 2F=1Z[7z?"4w":"4v"];u 2F.16&&2F.16>1Q?2F[1Q]:""};k 21=v(6u,7A){6u=(6u+12)%12;u(((0==(7A%4))&&((0!=(7A%7p))||(0==(7A%dl))))&&6u==1)?29:[31,28,31,30,31,30,31,31,30,31,30,31][6u]};k 8y=v(Y){h(Y 18 5I){u 5I[Y]};k 92,93,dm;4X(92=L 14(Y,0,4)){2B(1C()-(6+3x())%7)};4X(93=L 14(Y,11,28)){2B(1C()+(7-3x())%7)};5I[Y]=1M.4h((93-92)/dn);u 5I[Y]};k 8d=v(y,m,d){k d=L 14(y,m,d,0,0,0);k az=d.3x();d.2B(d.1C()-(az+6)%7+3);k aA=d.aB();d.62(0);d.2B(4);u 1M.4h((aA-d.aB())/(7*dq))+1};k 3h=v(B,1I,57){h(!B||7m(B)){u""};k 3Z=1I.5O("-"),X=[],d=B.1C(),D=B.3x(),m=B.1f(),y=B.1c(),94={"1R":" ","dt":".","4A":"/","ds":"-","cc":",","d":1h(d),"D":57?1Z.3Q[D==0?6:D-1]:3k.3Q[D==0?6:D-1],"l":57?1Z.4x[D==0?6:D-1]:3k.4x[D==0?6:D-1],"j":d,"N":D==0?7:D,"w":D,"W":8d(B),"M":57?1Z.4w[m]:3k.4w[m],"F":57?1Z.4v[m]:3k.4v[m],"m":1h(m+1),"n":m+1,"t":21(m,y),"y":15(y).V(2,2),"Y":y,"S":["1V","6p","3E","6q"][d%10>3?0:(d%7p-d%10!=10)*d%10]};Z(k 2A=0,2b;2b=3Z[2A];2A++){X.2c(!(2b 18 94)?"":94[2b])};u X.5f("")};k 52=v(X,1I){k d=A,m=A,y=A,aC=L 14(),3Z=1I.1d(/-1R(-1R)+/g,"-1R").5O("-"),dr={"dt":".","4A":"/","ds":"-","cc":","},X=""+X;95:Z(k 2A=0,2b;2b=3Z[2A];2A++){h(X.16==0){u A};7M(2b){1r"1R":1r"dt":1r"4A":1r"ds":1r"cc":X=X.1d(/^(\\s|\\.|\\/|,|-){1,}/,"");1e;1r"d":1r"j":h(X.J(/^(3[2S]|[12][0-9]|0?[1-9])/)!=-1){d=+X.1W(/^(3[2S]|[12][0-9]|0?[1-9])/)[0];X=X.V(X.1W(/^(3[2S]|[12][0-9]|0?[1-9])/)[0].16);1e}I{u""};1r"D":1r"l":l=3k.4x.3T(3k.3Q);h(1Z.7x){l=l.3T(1Z.4x).3T(1Z.3Q)};Z(k i=0;i<l.16;i++){h(L 2K("^"+l[i],"i").5H(X)){X=X.V(l[i].16);3s 95}};1e;1r"N":1r"w":h(X.J(2b=="N"?/^([1-7])/:/^([0-6])/)!=-1){X=X.V(1)};1e;1r"S":h(X.J(/^(6p|3E|6q|1V)/i)!=-1){X=X.V(2)};1e;1r"W":h(X.J(/^([1-9]|[aD[0-9]|5[0-3])/)!=-1){X=X.V(X.1W(/^([1-9]|[aD[0-9]|5[0-3])/)[0].16)};1e;1r"M":1r"F":l=3k.4v.3T(3k.4w);h(1Z.7x){l=l.3T(1Z.4v).3T(1Z.4w)};Z(k i=0;i<l.16;i++){h(X.J(L 2K("^"+l[i],"i"))!=-1){X=X.V(l[i].16);m=((i+12)%12);3s 95}};u"";1r"m":1r"n":l=/^(1[5L]|0?[1-9])/;h(X.J(l)!=-1){m=+X.1W(l)[0]-1;X=X.V(X.1W(l)[0].16);1e}I{u""};1r"t":h(X.J(/2[89]|3[2S]/)!=-1){X=X.V(2);1e};1e;1r"Y":h(X.J(/^(\\d{4})/)!=-1){y=X.V(0,4);X=X.V(4);1e}I{u""};1r"y":h(X.J(/^(\\d{4})/)!=-1){y=X.V(0,4);X=X.V(4);1e}I h(X.J(/^(0[0-9]|[1-9][0-9])/)!=-1){y=X.V(0,2);y=+y<50?\'20\'+""+15(y):\'19\'+""+15(y);X=X.V(2);1e}I u"";ac:u""}};h(!(X=="")||(d===A&&m===A&&y===A)){u A};m=m===A?11:m;y=y===A?aC.1c():y;d=d===A?21(+m,+y):d;h(d>21(+m,+y)){u A};k 1t=L 14(y,m,d);u!1t||7m(1t)?A:1t};k aE=v(1o){k 4y;h(1o.2g&&1o.2g.24.2a()=="4y")du=1o.2g;I{k 5E=q.1N(\'4y\');Z(k 58=0;58<5E.16;58++){h((5E[58][\'aF\']&&5E[58][\'aF\']==1o.C)||(5E[58].7K(\'Z\')==1o.C)){4y=5E[58];1e}}};h(4y&&!4y.C){4y.C=1o.C+"dv"};u 4y};k 98=v(){h(2z(1p.3G)=="3V"){1Z={2F:3G.2F,4v:3G.4v,4w:3G.4w,4x:3G.4x,3Q:3G.3Q,2M:("2M"18 3G)?3G.2M:0,7x:K}}I h(!1Z){1Z=3k}};k 9a=v(){98();Z(dp 18 P){h(!P[dp].2L)3s;P[dp].2e()}};k aG=v(R){u!(!R||!R.24||!((R.24.2a()=="5w"&&(R.1v=="3X"||R.1v=="3c"))||R.24.2a()=="8z"))};k aH=v(E){98();h(!E.2l){h(3o)43"dw dx dy dz 9b dA dB";u};E.C=(E.C&&(E.C 18 E.2l))?E.C:"";E.4G={};k aI=[7G,7H,7I],6v=[0,0,0],3U,6w,9c,9d,1I,3n,dC,59,2h,2i;Z(k 1z 18 E.2l){R=q.1l(1z);h(!aG(R)){h(3o)43"9e 1o 4X 9f C 2O \'"+1z+"\' dD 2O 44 dE 1v dF dG 3K dH 9b 44 dI";u A};h(!E.C)E.C=1z;1I=E.2l[1z];h(!(1I.1W(5d))){h(3o)43"9e 1o 4X 9f C 2O \'"+1z+"\' aJ 44 aK aL B 7B aM 6n aN: "+1I;u A};3n=[1I];h(E.6x&&(1z 18 E.6x)&&E.6x[1z].16){59=[];Z(k f=0,6y;6y=E.6x[1z][f];f++){h(!(6y.1W(5d))){h(3o)43"9e 1o 4X 9f C 2O \'"+1z+"\' aJ 44 aK aL B 7B aM 6n aN 9b 44 6x dJ: "+6y;u A};59.2c(6y)};3n=3n.3T(59)};3U=[0,0,0];Z(k i=0,5F;5F=aI[i];i++){h(1I.J(L 2K(\'(\'+5F+\')\'))!=-1){6v[i]=3U[i]=1;h(R.24.2a()=="5w"){6w=1I.1W(L 2K(\'(\'+5F+\')\'))[0];9c=15(6w+"|"+5F.1d(L 2K("("+6w+")"),"")).1d("||","|");9d=9c.5O("|");59=[];Z(k z=0,9g;9g=3n[z];z++){Z(k x=0,7C;7C=9d[x];x++){h(7C==6w)3s;59.2c(9g.1d(L 2K(\'(\'+5F+\')(-|$)\',\'g\'),7C+"-").1d(/-$/,""))}};3n=3n.3T(59)}}};E.4G[1z]=3n.3T();h(R.24.2a()=="8z"){2h=2i=0;k 5a=R.E;h(3U[0]&&3U[1]&&3U[2]){k 1G,1E=A;h("2k"18 E){6t(E.2k)};E.25={};Z(i=0;i<5a.16;i++){Z(k f=0,1I;1I=3n[f];f++){dt=52(5a[i].1w,1I);h(dt){1G=dt.1c()+""+1h(dt.1f()+1)+""+1h(dt.1C());h(!1E)1E=1G;E.25[1G]=1;h(!2h||2o(1G)<2h){2h=1G};h(!2i||2o(1G)>2i){2i=1G};1e}}};h(!E.1E&&1E)E.1E=1E}I h(3U[1]&&3U[2]){k 4g;Z(i=0;i<5a.16;i++){Z(k f=0,1I;1I=3n[f];f++){dt=52(5a[i].1w,1I);h(dt){4g=dt.1c()+""+1h(dt.1f()+1);h(!2h||2o(4g)<2h){2h=4g};h(!2i||2o(4g)>2i){2i=4g};1e}}};2h+=""+"2S";2i+=""+21(+2i.V(4,2)-1,+2i.V(0,4))}I h(3U[2]){k 3t;Z(i=0;i<5a.16;i++){Z(k f=0,1I;1I=3n[f];f++){dt=52(5a[i].1w,1I);h(dt){3t=dt.1c();h(!2h||2o(3t)<2h){2h=3t};h(!2i||2o(3t)>2i){2i=3t};1e}}};2h+="dK";2i+="dL"};h(2h&&(!E.1T||(+E.1T<+2h)))E.1T=2h;h(2i&&(!E.1U||(+E.1U>+2h)))E.1U=2i}};h(!(6v[0]&&6v[1]&&6v[2])){h(3o)43"5R 3K dM 8R 2O 44 dN B 3Z Z 1o: "+R.C;u A};k 5G={2l:E.2l,C:E.C,4G:E.4G,1P:!!(E.1P),2R:E.2R&&q.1l(E.2R)?E.2R:"",1T:E.1T&&15(E.1T).J(2y)!=-1?E.1T:"",1U:E.1U&&15(E.1U).J(2y)!=-1?E.1U:"",3C:E.3C&&15(E.3C).J(5d)!=-1?E.3C:"",8o:!!(E.1P)?K:!!(E.8o),8j:5J||!!(E.1P)?K:!!(E.8j),7D:E.7D&&2z E.7D==\'7S\'?2N(E.7D,10):0,4k:E.4k&&2z E.4k==\'7S\'&&(E.4k>20&&E.4k<=7p)?1M.3I(+E.4k,99):(!!(E.1P)?99:90),8l:!!(E.8l),63:!!(E.dO),1Y:!!(E.1Y),5q:!!(E.5q),4L:"4L"18 E?!!(E.4L):K,1E:E.1E&&15(E.1E).J(2y)!=-1?E.1E:"",8i:aE(R),2G:(E.2G&&q.1l(E.2G))?E.2G:2G&&q.1l(2G)?2G:"",5j:E.aO?E.aO:{},4N:E.4N&&E.4N.16&&E.4N.16==7?E.4N:[0,0,0,0,0,1,1],3A:E.3A&&E.3A.16&&E.3A.16==7?E.3A:[0,0,0,0,0,0,0]};h(E.2k){h(E.25)6t(E.25);5G.2k={};k 1q;Z(1q 18 E.2k){h((15(1q).J(5e)!=-1&&E.2k[1q]==1)||(15(1q).J(2y)!=-1&&15(E.2k[1q]).J(2y)!=-1)){5G.2k[1q]=E.2k[1q]}}}I h(E.25){k 1q;5G.25={};Z(1q 18 E.25){h((15(1q).J(5e)!=-1&&E.25[1q]==1)||(15(1q).J(2y)!=-1&&15(E.25[1q]).J(2y)!=-1)){5G.25[1q]=E.25[1q]}}};P[E.C]=L 1i(5G);P[E.C].3y("74",P[E.C].5l())};k ae=v(C){u(!C||!(C 18 P))?A:P[C].2X};2j(1p,\'ax\',4P);u{2j:v(1s,1v,2n){u 2j(1s,1v,2n)},1A:v(1s,1v,2n){u 1A(1s,1v,2n)},1O:v(e){u 1O(e)},8x:v(O){u 8D(O,A)},3S:v(O){u aw(O)},dP:v(E){aH(E)},dQ:v(O){ay(O)},8X:v(){8X()},3h:v(dt,1I,57){u 3h(dt,1I,57)},3a:v(O){h(!O||!(O 18 P))u A;P[O].3a()},8G:v(O,1G){h(!O||!(O 18 P)){u A};P[O].8G(1G)},8H:v(O,1G){h(!O||!(O 18 P)){u A};P[O].8H(1G)},52:v(X,7B){u 52(X,7B)},dR:v(3p){7J(3p)},8K:v(O,1G){h(!O||!(O 18 P)){u A};P[O].8K(1G)},dS:v(O,dt){h(!O||!(O 18 P))u A;u P[O].6o(dt)},7k:v(O,2Q){h(!O||!(O 18 P))u A;P[O].7k(2Q)},8I:v(O,2Q){h(!O||!(O 18 P))u A;P[O].8I(2Q)},7l:v(O,2Q){h(!O||!(O 18 P))u A;P[O].7l(2Q)},8J:v(O,2Q){h(!O||!(O 18 P))u A;P[O].8J(2Q)},dT:v(O){h(!O||!(O 18 P))u A;P[O].8A()},dU:v(O){h(!O||!(O 18 P))u A;P[O].ap()},83:v(O,1G){h(!O||!(O 18 P))u A;P[O].83(1G)},dV:v(O){u(!O||!(O 18 P))?A:P[O].af()},9a:v(){9a()},dW:v(aP){3o=!!(aP)}}})();',62,865,'||||||||||||this|||||if|||var||||||document||||return|function|||||false|date|id||options||className|but|else|search|true|new|||inpID|datePickers|div|elem||td|el|substr||str||for|||||Date|String|length|appendChild|in||null|style|getFullYear|replace|break|getMonth|fd|pad|datePicker|disabled|span|getElementById|col|prototype|element|window|startD|case|obj|tmpDate|kc|type|value|picker|table|elemID|removeEvent|dateSet|getDate|getTitleTranslation|cursorDate|iePopUp|yyyymmdd|row|fmt|createElement|tr|cc_on|Math|getElementsByTagName|stopEvent|staticPos|month|sp|noFocus|rangeLow|rangeHigh|th|match|createTextNode|showWeeks|localeImport||daysInMonth|title|end|tagName|enabledDates|firstChild||||toLowerCase|part|push|day|updateTable|today|parentNode|myMin|myMax|addEvent|disabledDates|formElements|while|fn|Number|year|statusText|setARIAProperty|cName|statusBar|prev|next|ths|dateObj|rangeRegExp|typeof|pt|setDate|currentStub|onmousedown|details|titles|describedBy|err|try|catch|RegExp|created|firstDayOfWeek|parseInt|of|range|dts|positioned|01|script|_win32|event|setAttribute|visible|monthInc|inUpdate|||||||||||setDateFromInput|body|hidden|pos|px|tabIndex|removeChild|printFormattedDate|outOfRange|currentDate|localeDefaults|stopTimer|onkeydown|fmtBag|debug|json|documentElement|setARIARole|continue|yyyy|display|hover|out|getDay|callback|curr|disabledDays|onmousewheel|statusFormat|rows|nd|kbEvent|fdLocale|languageTag|min|top|not|yearInc|opacityTo|scrollLeft|scrollTop|spnC|dayAbbrs|active|hide|concat|tmpPartsFound|object|nbsp|text|mousewheel|parts||||throw|the|opacity|clickActivated|isIE7|||left|selectable|cellAdded|firstColIndex|dpm|weekDay|yyyymm|round|onclick|cols|finalOpacity|cellDate|autoFocus|butt|txt|inpId|dt1|dt2|msg|sup|elemFmt|fullMonths|monthAbbrs|fullDays|label|titleFormat|sl|scriptFiles|fullParts|tmpParts|parentWindow|thing|formatMasks|_jscript_version|visibility|spn|firstDateShown|constrainSelection|lastDateShown|highlightDays|timerInc|destroy|mousedown|onmouseover|onmouseout|clearTimer|colspan|tableHead|drag|with|updateStatus|button||currentTR|parseDateString|tdm|tdy|replacements||useImportedLocale|lbl|newFormats|selOptions|isOpera|placeholder|validFmtRegExp|wcDateRegExp|join|on|fullCreate|interval|callbacks|prop|createCbArgObj|offsetHeight|removeOldFocus|setNewFocus|lm|fillGrid|wkThs|header|mouseup|dragEnabledCN|enabled|input|colOffset|butPrevYear|fade|target|origEl|delta|getTime|labelList|testPart|opts|test|weeksInYearCache|nodrag|formatParts|012|lang|bases|split|addEventListener|JSON|Could|timerSet|fadeTimer|timer|kbEventsAdded|selectedTD|delayedUpdate|osh|tabindex|ymd|focus|setMonth|noToday|stub|titleBar|clearTimeout|createTH|unselectable|tableBody|colspanTotal|butPrevMonth|butToday|butNextYear|butNextMonth|mouseDownElem|hideAll|dateset|returnFormattedDate|inc|getDayTranslation|keydown|dayArray|to|canDateBeSelected|st|rd|newDate|opt|delete|nMonth|partsFound|matchedPart|dateFormats|bDft|languageInfo|returnLocaleDate|mouseWheel|cellFormat|head|src|html|string|describedby|parse|dayInc|setHours|mm|block|osw|trueBody|compatMode|abs|onblur|onfocus|unused|no|setTimeout|disableTodayButton|bespokeRenderClass|nm|currentYYYYMM|selected|highlight|devicePixelRatio|removeOnFocusEvents|create|thClassName|none|tableFoot|datepicker|tbody|updateTableHeaders|pageX|clientX|pageY|clientY|incs|check|dateYYYYMM|keyCode|buttonEvent|addDisabledDates|addEnabledDates|isNaN|keypress|op|100|deDates|lower|upper|level|elemVal|fmtDate|func|imported|nodeList|abbreviation|nYear|format|indPart|bespokeTabindex|datePickerController|buttonTabIndex|dParts|mParts|yParts|affectJSON|getAttribute|key|switch|removeEventListener|role|mx|my|pageYOffset|number|reposition|0px|offsetWidth|sOffsets|width|height|selection|screen|reader|cloneNode|setCursorDate|showHideButtons|dateSetD|weekDayC|daySub|stubN||stubP|getDates|tds|getWeekNumber|week|mouseout|DOMMouseScroll|createThAndButton|labelledBy|dragDisabled|presentation|hideInput|diff|setOpacity|noFadeEffect|trackDrag|diffx|diffy|stopDrag|srcElement|hideDP|800|cnt|show|getWeeksInYear|select|disableDatePicker|addButtonEvents|dpVisible|showDatePicker|bespokeTabIndex|inp|setRangeLow|setRangeHigh|setDisabledDates|setEnabledDates|setSelectedDate|dds|getGenericDates|eds|rngLower|rngUpper|iebody|all|posReal|clearDayFound|ret|arguments|item|cleanUp|fe|exception||num|X1|X2|flags|loopLabel|||updateLanguage||loadLanguage|within|newParts|indParts|The|and|bFmt|Object|call|opera|isMoz|navigator|userAgent|parseUILanguage|scriptInner|parseJSON|loc|javascript|buttontabindex|cellformat|parseCellFormat|titleformat|attachEvent|detachEvent|stopPropagation|Function|parent|property|changeHandler|getScrollOffsets|pageXOffset|truePosition|BackCompat|fitsBottom|fitsTop|clientWidth|addAccessibleDate|noS|setFullYear|abbr|weekDayN|weekDayP|checkSelectedDate|mmdd|getMonthTranslation|resizeInlineDiv|locate|associated|insertBefore|nextSibling|tfoot|thead|scope|equaliseDates|mousemove|zIndex|reg|previousSibling|addOnFocusEvents|wheelDelta|detail|charCode|ctrlKey|nodeType|default|createButton|isVisible|returnSelectedDate|setDisabledDays|cumulativeOffset|dsocleft|dsoctop|realOffset|wd|setSelectIndex||indx|enableDatePicker|args|May|Previous|Next|Today|Week|hideDatePicker|unload|destroySingleDatePicker|DoW|ms|valueOf|now|1234|findLabelForElement|htmlFor|checkElem|addDatePicker|testParts|has|following|incorrect|assigned|it|callbackFunctions|dbg|toString|Opera|mozilla|compatible|webkit|uniqueId|fromCharCode|160|dividors|dvParts|innerHTML|lastIndexOf|js|charSet|utf|base|childNodes|xml|en|0000|preventDefault|cancelBubble|returnValue|self|Array|Image|ActiveXObject|gim|bfunction|aria|cursorTD|defaults|dynDisabledDates|maxHeight|undefined|clientHeight|noCallback|redraw|firstDateDisplayed|lastDateDisplayed|floor|mouseover|colSpan|labelledby|datePickerTable|iframe|iehack|scrolling|frameBorder|name|iePopUpHack|static|300|grid|statusbar|u00AB|u2039|u203A|u00BB|gridcell|columnheader|rowheader|trs|weeks|displayed|domcreate|9999|accellerator|1200|10000|120|version|104|tmp|cursorYYYYMM|toElement|relatedTarget|nodeValue|change|href|control|haspopup|dombuttoncreate|Invalid|||values|located|when|attempting|filter|alpha|offsetTop|offsetLeft||offsetParent|createDocumentFragment|origDateSet|selectedIndex|January|February|March|April|June|July|August||September|October|November|December|Jan|Feb|Mar|Apr|Jun|Jul|Aug|Sep|Oct|Nov|Dec|Monday|Tuesday|Wednesday|Thursday|Friday|Saturday|Sunday|Mon|Tue|Wed|Thu|Fri|Sat|Sun|Show|Calendar|wk|Select|Click|u0026|Drag|move|Display|u201C|||u201D|first|Go|u2019s|Disabled|joinNodeLists|persisted|400|NW|604800000|||864e5|divds|||lebel|_label|No|form|elements|stipulated|initialisation|parameters|fmtParts|is|wrong|or|does|exist|DOM|parameter|0101|1231|find|required|noTodayButton|createDatePicker|destroyDatePicker|setGlobalVars|dateValidForSelection|disable|enable|getSelectedDate|setDebug'.split('|'),0,{}))/**
- * Text editor.
- * 
- * @requires Prototype v1.6.1+ library
- *
- * @author Andrey Naumenko
- */
-var TextEditor = Class.create(BaseTextEditor, {
-
-    editor_initialize: function() {
-        this.createInput();
-
-        this.eventHandler = this.handleKeyPress.bindAsEventListener(this);
-        Event.observe(this.input, "keypress", this.eventHandler);
-    },
-
-    destroy: function() {
-        Event.stopObserving(this.input, "keypress", this.eventHandler);
-    },
-
-    handleKeyPress: function (event) {
-        switch (event.keyCode) {
-            case 13:
-                if (Prototype.Browser.IE ? event.ctrlKey : event.altKey) {
-                    this.switchTo("multiline");
-                }
-                break;
-        }
-    }
-});
-
-if (BaseEditor.isTableEditorExists()) {
-    TableEditor.Editors["text"] = TextEditor;
-}
-/**
- * Multiline editor.
- *
- * @requires Prototype v1.6.1+ library
- *
- * @author Andrey Naumenko
- */
-var MultiLineEditor = Class.create(BaseTextEditor, {
-    // Special flag, prevents closing on pressing enter
-    __do_nothing_on_enter: true,
-
-    editor_initialize: function() {
-        this.createInput();    
-
-        this.eventHandler = this.handleKeyPress.bindAsEventListener(this);
-        Event.observe(this.input, "keypress", this.eventHandler);
-    },
-
-    createInput: function() {
-        this.input = new Element("textarea");
-
-        this.setDefaultStyle();
-        this.input.setStyle(this.style);
-    },
-
-    handleKeyPress: function (event) {
-        switch (event.keyCode) {
-            case 13:
-                if (event.ctrlKey) this.doneEdit();
-                break;
-
-            default:
-                if (this.maxInputSize && this.input.value.length >= this.maxInputSize) {
-                    if (event.charCode != undefined && event.charCode != 0)
-                        Event.stop(event);
-                }
-                break;
-        }
-    },
-
-    destroy: function() {
-        Event.stopObserving(this.input, "keypress", this.eventHandler);
-    },
-
-    getValue: function() {
-        var res = this.input.value;
-        return res.gsub("\r\n", "\n").replace(/\n$/, "");
-    }
-
-});
-
-if (BaseEditor.isTableEditorExists()) {
-    TableEditor.Editors["multiline"] = MultiLineEditor;
-}
-/**
- * Numeric editor.
- * Extends base text editor to restrict input values to numeric values only. Supports min/max constraints.
- * 
- * @requires Prototype v1.6.1+ library
- *
- * @author Andrey Naumenko
- */
-var NumericEditor = Class.create(BaseTextEditor, {
-
-    min: null,
-    max: null,
-
-    editor_initialize: function(param) {
-        this.createInput();
-
-        var self = this;
-
-        this.input.onkeypress = function(event) {return self.keyPressed(event || window.event)}
-
-        if (param) {
-            this.min = param.min;
-            this.max = param.max;
-        }
-    },
-
-    isValid: function(value) {
-        var n = Number(value);
-        var invalid = isNaN(n) || (this.min && n < this.min) || (this.max && n > this.max);
-        return !invalid;
-    },
-
-    keyPressed: function(event) {
-        var v = this.input.getValue();
-        if (event.charCode == 0) return true;
-        var code = event.charCode == undefined ? event.keyCode : event.charCode;
-
-        if (code == 45)  // minus
-            return v.indexOf("-") < 0;
-        if (code == 46)  // point
-            return v.indexOf(".") < 0;
-
-        return code >= 48 && code <= 57; // digits (0-9)
-    }
-
-});
-
-if (BaseEditor.isTableEditorExists()) {
-    TableEditor.Editors["numeric"] = NumericEditor;
-}
-
-/**
- * Base dropdown editor.
- * 
- * @requires Prototype v1.6.1+ library
- *
- * @author Aliaksandr Antonik
- */
-var DropdownEditor = Class.create(BaseEditor, {
-    /**
-     * Constructor. Creates "select" HTML element and fills it with "option"s from param parameter.
-     * @param param an Enumeration with options for this dropdown. 
-     */
-    editor_initialize: function(param) {
-        this.createInput();
-
-        this.addOption("", "");
-        var pc = param.choices;
-        var pd = param.displayValues;
-        var len = Math.min(pc.length, pd.length);
-
-        for (var ind = 0; ind < len; ++ind) {
-            this.addOption(pc[ind], pd[ind]);
-        }
-    },
-
-    createInput: function() {
-        this.input = new Element("select");
-
-        // Default styles
-        this.input.style.border = "1px solid threedface";
-        this.input.style.margin = "0px";
-        this.input.style.padding = "0px";
-        this.input.style.width = "101%";
-
-        this.input.setStyle(this.style);
-    },
-
-    /**
-     *  Add an option element to this select
-     */
-    addOption : function(value, name) {
-        var optionElement = new Element("option");
-        optionElement.value = value;
-        optionElement.innerHTML = name;
-        this.input.appendChild(optionElement);
-    }
-
-});
-
-if (BaseEditor.isTableEditorExists()) {
-	TableEditor.Editors["combo"] = DropdownEditor;
-}/**
- * Formula editor.
- * 
- * @requires Prototype v1.6.1+ library
- *
- * @author Andrei Astrouski
- */
-var FormulaEditor = Class.create(BaseTextEditor, {
-
-    editor_initialize: function() {
-        this.createInput();
-
-        this.eventHandler = this.handleKeyPress.bindAsEventListener(this);
-        Event.observe(this.input, "keypress", this.eventHandler);
-    },
-
-    destroy: function() {
-        Event.stopObserving(this.input, "keypress", this.eventHandler);
-    },
-
-    handleKeyPress: function (event) {
-    }
-
-});
-
-if (BaseEditor.isTableEditorExists()) {
-    TableEditor.Editors["formula"] = FormulaEditor;
-}
-/**
- * Boolean editor.
- * 
- * @requires Prototype v1.6.1+ library
- *
- * @author Andrei Astrouski
- */
-var BooleanEditor = Class.create(BaseEditor, {
-
-    editor_initialize: function() {
-        this.input = new Element("input");
-        this.input.setAttribute("type", "checkbox");
-    },
-
-    getValue: function() {
-        return this.input.checked;
-    },
-
-    setValue: function(value) {
-        this.input.checked = value == "true" ? true : false;
-    }
-
-});
-
-if (BaseEditor.isTableEditorExists()) {
-    TableEditor.Editors["boolean"] = BooleanEditor;
-}
-/**
- * Date editor.
- * 
- * @requires Prototype v1.6.1+ library
- *
- * @author Andrei Astrouski
- */
-
-var DateEditor = Class.create(BaseTextEditor, {
-
-    editor_initialize: function() {
-        this.createInput();
-
-        this.input.style.width =    "-moz-calc(100% - 28px)";
-        this.input.style.width = "-webkit-calc(100% - 28px)";
-        this.input.style.width =         "calc(100% - 28px)";
-
-        var self = this;
-
-        this.input.onkeydown = function(event) {
-            return self.keyPressed(event || window.event);
-        }
-        this.input.oncontextmenu = function(event) {
-            return false;
-        }
-        this.input.onclick = function() {
-            datePickerController.show(self.getId());
-        };
-    },
-
-    show: function($super, value) {
-        $super(value);
-
-        var inputId = this.getId();
-
-        var datePickerOpts = {
-            formElements: {},
-            noFadeEffect: true,
-            finalOpacity: 100
-        };
-        datePickerOpts.formElements[inputId] = "m-sl-d-sl-Y";
-
-        var datePickerGlobalOpts = {
-            noDrag: true
-        };
-
-        datePickerController.setGlobalVars(datePickerGlobalOpts);
-
-        datePickerController.createDatePicker(datePickerOpts);
-    },
-
-    destroy: function(value) {
-        datePickerController.destroyDatePicker(this.getId());
-    },
-
-    keyPressed: function(event) {
-    	var keyCode = event.keyCode;
-        switch (keyCode) {
-        	case Event.KEY_BACKSPACE:
-        	case Event.KEY_DELETE:
-        		this.input.value = '';
-        		break;
-        }
-        return false;
-    }
-
-});
-
-if (BaseEditor.isTableEditorExists()) {
-    TableEditor.Editors["date"] = DateEditor;
-}
-/**
- * Multiple choice editor.
- * 
- * @requires Prototype v1.6.1+ library
- *
- * @author Aliaksandr Antonik
- * @author Andrei Astrouski
- */
-var MultiselectEditor = Class.create(BaseTextEditor, {
-
-    multiselectPanel: null,
-    entries: null,
-    choices: null,
-    separator: null,
-    separatorEscaper: null,
-    destroyed: null,
-
-    editor_initialize: function(param) {
-        var self = this;
-
-        this.createInput();
-        this.choices = param.choices;
-        this.entries = $H();
-
-        // Creating containing DIV
-        this.multiselectPanel = new Element("div");
-        this.multiselectPanel.className = "multiselect_container_outer";
-
-        // Creating buttons
-        var buttonContainer = new Element("div");
-        buttonContainer.className = "multiselect_buttons";
-
-        buttonContainer.innerHTML = '<input type="button" value="Select All"> <input type="button" value="Done">'
-        var b1 = buttonContainer.down(), b2 = b1.next();
-        b1.onclick = function() {
-            self.setAllCheckBoxes(this.value == "Select All");
-            this.value = (this.value == "Select All" ? "Deselect All" : "Select All");
-        }
-
-        b2.onclick = function() {
-            self.finishEdit();
-        }
-
-        this.multiselectPanel.appendChild(buttonContainer);
-
-        // Creating inner DIV
-        var container = new Element("div");
-        container.className = "multiselect_container";
-
-        // Creating entries
-        var pc = param.choices, pd = param.displayValues;
-        for (var ind = 0, len = pc.length; ind < len; ++ind) {
-            var entry = new Element("div");
-            entry.innerHTML = '<input type="checkbox">' + pd[ind].escapeHTML();
-            container.appendChild(entry);
-
-            this.entries[pc[ind]] = entry.down();
-        }
-
-        this.multiselectPanel.appendChild(container);
-
-        this.input.onclick = function(event) {
-            self.open();
-        };
-        this.input.onkeydown = function(event) {
-            self.open();
-            return false;
-        }
-        this.input.oncontextmenu = function(event) {
-            return false;
-        }
-
-        this.documentClickListener = this.documentClickHandler.bindAsEventListener(this);
-
-        this.separator = param.separator || ',';
-        this.separatorEscaper = param.separatorEscaper;
-
-        this.destroyed = true;
-    },
-
-    open: function() {
-        var pos = Element.positionedOffset(this.input);
-        pos[1] += this.input.getHeight();
-        this.multiselectPanel.style.left = pos[0] + "px";
-        this.multiselectPanel.style.top = pos[1] + "px";
-
-        this.input.up().appendChild(this.multiselectPanel);
-
-        this.destroyed = false;
-        var entries = this.entries;
-        this.splitValue(this.input.value).each(function (key) {
-            if (key) {
-                var checkbox = entries[key.strip()];
-                if (checkbox) {
-                    checkbox.checked = true;
-                }
-            }
-        });
-
-        Event.observe(document, 'click', this.documentClickListener);
-    },
-
-    close: function() {
-        if (!this.destroyed) {
-            Event.stopObserving(document, 'click', this.documentClickListener);
-            Element.remove(this.multiselectPanel);
-            this.destroyed = true;
-        }
-    },
-
-    finishEdit: function() {
-        this.setValue(this.combineValue());
-        this.handleF3();
-        this.destroy();
-    },
-
-    splitValue: function(value) {
-        if (this.separatorEscaper) {
-            var tempEscaper = ";;;";
-            var escaper = this.separatorEscaper + this.separator;
-            value = value.replace(escaper, tempEscaper);
-            var sValues = value.split(this.separator);
-            var result = [];
-            sValues.each(function (sValue) {
-                if (sValue.indexOf(tempEscaper) > -1) {
-                    sValue = sValue.replace(tempEscaper, escaper);
-                }
-                result.push(sValue);
-            });
-            return result;
-        }
-        return value.split(this.separator);
-    },
-
-    combineValue: function() {
-        var entries = this.entries;
-        return this.choices.findAll(function(key) {
-            return entries[key].checked}
-        ).join(this.separator)
-    },
-
-    destroy: function() {
-        this.close();
-    },
-
-    setAllCheckBoxes: function(value) {
-        var entries = this.entries;
-        this.choices.findAll(function(key) {
-            entries[key].checked = value;
-        });
-    },
-
-    documentClickHandler: function(e) {
-        var element = Event.element(e);
-        var abort = false;
-        if (!this.is(element)) {
-            this.close();
-        }
-    },
-
-    is: function($super, element) {
-        if ($super(element)) {
-            return true;
-        } else {
-            do {
-                if (element == this.multiselectPanel) {
-                    return true;
-                }
-            } while (element = element.parentNode);
-        }
-        return false;
-    }
-
-});
-
-if (BaseEditor.isTableEditorExists()) {
-	TableEditor.Editors["multiselect"] = MultiselectEditor;
-}/**
- * Array editor.
- * 
- * @requires Prototype v1.6.1+ library
- *
- * @author Andrei Astrouski
- */
-var ArrayEditor = Class.create(BaseTextEditor, {
-
-    separator: null,
-    entryEditor: null,
-
-    editor_initialize: function(param) {
-        this.createInput();
-
-        if (param) {
-            this.separator = param.separator;
-            this.entryEditor = param.entryEditor;
-        }
-    },
-
-    isValid: function(value) {
-        var valid = true;
-        var self = this;
-        if (self.entryEditor && value) {
-            var values = value.split(this.separator);
-            values.each(function(v) {
-                if (!self.entryEditor.isValid(v)) {
-                    valid = false;
-                }
-            });
-        }
-        return valid;
-    }
-
-});
-
-if (BaseEditor.isTableEditorExists()) {
-    TableEditor.Editors["array"] = ArrayEditor;
-}
-/**
- * Range editor.
- * 
- * @requires Prototype v1.6.1+ library
- * 
- * @author Anastasia Abramova
- */
-var NumberRangeEditor = Class.create(BaseTextEditor, {
-
-    rangePanel: null,
-<<<<<<< HEAD
-    check0: null,
-    minValue: null,
-=======
-
-    // td with checkBoxes and input text elements
-    tdCheckboxes: null,
-    tdValues: null,
-
-    // checkBoxes and input text elements
-    checkboxes: null,
-    values: null,
-
-    // buttons
-    btns: null,
-
-    // separators
->>>>>>> 2f978826
-    generalSeparator: " .. ",
-    stableSeparators: ["more than ", "less than ", " and more", " - "],
-    unstableSeparators: [" ... ", ";", "+"],
-    dashSeparator: "-",
-    currentSeparator: null,
-
-    destroyed: null,
-    entryEditor: null,
-<<<<<<< HEAD
-    checkboxes: null,
-    values: null,
-    btns: null,
-    equals: false,
-    moreThan: false,
-=======
-    
-    equals: false,
-    moreThan: false,
-    range: false,
->>>>>>> 2f978826
-
-    editor_initialize: function(param) {
-        var self = this;
-        this.createInput();
-
-        // Creating containing DIV
-        this.rangePanel = new Element("div");
-
-        // Creating information DIV
-        var infoContainer = new Element("div");
-<<<<<<< HEAD
-        var table = new Element('table', { 'class':'hide-on-screen'} );
-        table.setAttribute("style", "padding-top: 5px;");
-        self.check0 = new Element("td");
-        self.check0.setAttribute("align", "center");
-        self.check0.setAttribute("valign", "middle");
-        table.appendChild(this.check0);
-        self.minValue = new Element("td");
-        self.minValue.setAttribute("align", "center");
-        self.minValue.setAttribute("valign", "middle");
-        table.appendChild(this.minValue);
-        var buttnons = new Element("td")
-                .update('<input type="button" id="btnMore" value=">"/> <br/> <input type="button" id="btnLess" value="<"/> <br/> <input type="button" id="btnRange" value="-"/> <br/> <input type="button" id="btnEquals" value="="/>');
-        table.appendChild(buttnons);
-        var maxValue = new Element("td").update('To <br/> <input type="text" style="width: 40px"/>');
-        maxValue.setAttribute("align", "center");
-        maxValue.setAttribute("valign", "middle");
-        table.appendChild(maxValue);
-        var check1 = new Element("td").update('Include <br/> <input type="checkbox"/>')
-        check1.setAttribute("align", "center");
-        check1.setAttribute("valign", "middle");
-        table.appendChild(check1);
-        infoContainer.appendChild(table);
-        self.rangePanel.appendChild(infoContainer);
-=======
-        var table = new Element('table', { 'class':'hide-on-screen' } );
-        table.setAttribute("style", "padding-top: 5px;");
-        
-        self.tdCheckboxes = new Array(2);
-        for (var i = 0; i < self.tdCheckboxes.length; i++) {
-            self.tdCheckboxes[i] = new Element("td");
-            self.tdCheckboxes[i].setAttribute("align", "center");
-            self.tdCheckboxes[i].setAttribute("valign", "middle");
-        }
-        table.appendChild(this.tdCheckboxes[0]);
-        
-        self.tdValues = new Array(2);
-        for (var i = 0; i < self.tdValues.length; i++) {
-            self.tdValues[i] = new Element("td");
-            self.tdValues[i].setAttribute("align", "center");
-            self.tdValues[i].setAttribute("valign", "middle");
-        }
-
-        table.appendChild(this.tdValues[0]);
-
-        var buttnons = new Element("td")
-                .update('<input type="button" id="btnMore" value=">"/> <br/> <input type="button" id="btnLess" value="<"/> <br/> <input type="button" id="btnRange" value="-"/> <br/> <input type="button" id="btnEquals" value="="/>');
-        table.appendChild(buttnons);
-
-        table.appendChild(this.tdValues[1]);
-        table.appendChild(this.tdCheckboxes[1]);
->>>>>>> 2f978826
-        
-        infoContainer.appendChild(table);
-        self.rangePanel.appendChild(infoContainer);
-
-        self.checkboxes = new Array();
-        self.values = new Array();
-<<<<<<< HEAD
-        self.btns = new Array();
-        self.values[0] = self.minValue;
-        self.values[0].value = "";
-        self.btns[0] = buttnons.down();
-        self.btns[1] = self.btns[0].next().next();
-        self.btns[2] = self.btns[1].next().next();
-        self.btns[3] = self.btns[2].next().next();
-        self.values[1] = maxValue.down().next();
-        self.checkboxes[1] = check1.down().next();
-        
-        self.checkboxes[1].onclick = function() {
-            self.currentSeparator = self.generalSeparator;
-            self.changeRange();
-        }
-        
-        self.values[1].onkeyup = function() {
-            if (self.currentSeparator == self.stableSeparators[0]) {
-                self.currentSeparator = self.generalSeparator;
-            }
-            if (self.currentSeparator == self.stableSeparators[2]) {
-                self.currentSeparator = self.generalSeparator;
-            }
-            self.changeRange();
-        }
-        
-=======
-        self.btns = new Array(4);
-        self.values[0] = self.tdValues[0];
-        self.values[0].value = "";
-
-        self.btns[0] = buttnons.down();
-
-        for (var i = 1; i < self.btns.length; i++) {
-            self.btns[i] = self.btns[i - 1].next().next();
-        }
-
-        self.values[1] = self.tdValues[1];
-        self.values[1].value = "";
-
->>>>>>> 2f978826
-        for (var i = 0; i < self.btns.length; i++) {
-            self.btns[i].setAttribute("style", "width: 20px; height: 20px;");
-            self.btns[i].onclick = function() {
-                self.currentSeparator = self.generalSeparator;
-                self.changeSign(this.id);
-            }
-          }
-
-        // Creating result DIV
-        var resultContainer = new Element("div");
-        resultContainer.id = "range";
-        this.rangePanel.appendChild(resultContainer);
-
-        // Creating button Done DIV
-        var buttonContainer = new Element("div");
-        buttonContainer.innerHTML = '<br/> <input type="button" id="btnDone" value="Done">'
-        var b1 = buttonContainer.down().next();
-        b1.onclick = function() {
-            self.finishEdit();
-        }
-        this.rangePanel.appendChild(buttonContainer);
-
-        if (param) {
-            this.entryEditor = param.entryEditor;
-        };
-
-        this.input.onclick = function(event) {
-            self.open();
-        };
-
-        this.input.onkeydown = function(event) {
-            self.open();
-            return false;
-        };
-
-        this.input.oncontextmenu = function(event) {
-            return false;
-        };
-
-        this.documentClickListener = this.documentClickHandler.bindAsEventListener(this);
-        
-        this.destroyed = true;
-    },
-
-    open: function() {
-<<<<<<< HEAD
-        this.rangePanel.setAttribute("style", "width: 230px; height: 160px; background: white; border:1px solid gray;");
-=======
-        this.rangePanel.setAttribute("style", "width: 230px; height: 170px; background: white; border:1px solid gray;");
->>>>>>> 2f978826
-        this.rangePanel.setAttribute("align", "center");
-        this.input.up().appendChild(this.rangePanel);
-
-        this.destroyed = false;
-
-        var value = this.input.value;
-        var self = this;
-        var values;
-        self.stableSeparators.each(function(separator) {
-            if (value.indexOf(separator) !== -1) {
-                self.currentSeparator = separator;
-                values = self.splitValue(value, separator);
-                if (separator == " - ") {
-<<<<<<< HEAD
-                    self.disableLeftSide(2);
-=======
-                    self.disableInputsChecks(2);
->>>>>>> 2f978826
-                    self.values[0].value = values[0];
-                    self.values[1].value = values[1];
-                    self.checkboxes[0].setAttribute("checked", "checked");
-                    self.checkboxes[1].setAttribute("checked", "checked");
-                } else {
-<<<<<<< HEAD
-                    self.disableLeftSide(0);
-                    if (separator != "less than ") {
-                        self.moreThan = "true";
-=======
-                    if (separator != "less than ") {
-                        self.moreThan = "true";
-                        self.disableInputsChecks(0);
-                    } else {
-                        self.disableInputsChecks(1);
->>>>>>> 2f978826
-                    }
-                    if (values[0]) {
-                        self.values[1].value = values[0];
-                        self.checkboxes[1].setAttribute("checked", "checked");
-                    } else {
-                        self.values[1].value = values[1];
-                    }
-                }
-            }
-        });
-        self.unstableSeparators.each(function(separator) {
-            if (value.indexOf(separator) !== -1) {
-                self.currentSeparator = self.generalSeparator;
-                values = self.splitValue(value, separator);
-                if (separator == ";") {
-<<<<<<< HEAD
-                    self.disableLeftSide(2);
-=======
-                    self.disableInputsChecks(2);
->>>>>>> 2f978826
-                    if (values[0].charAt(0) == "[") {
-                        self.checkboxes[0].setAttribute("checked", "checked");
-                    }
-                    if (values[1].charAt(values[1].length - 1) == "]") {
-                        self.checkboxes[1].setAttribute("checked", "checked");
-                    }
-                    self.values[0].value = values[0].substring(1);
-                    self.values[1].value = values[1].substring(0, values[1].length - 1);
-                } else if (separator == " ... ") {
-<<<<<<< HEAD
-                    self.disableLeftSide(2);
-=======
-                    self.disableInputsChecks(2);
->>>>>>> 2f978826
-                    self.values[0].value = values[0];
-                    self.values[1].value = values[1];
-                    self.checkboxes[0].setAttribute("checked", "checked");
-                    self.checkboxes[1].setAttribute("checked", "checked");
-                } else {
-<<<<<<< HEAD
-                    self.disableLeftSide(0);
-=======
-                    self.disableInputsChecks(0);
->>>>>>> 2f978826
-                    self.moreThan = "true";
-                    self.values[1].value = values[0];
-                    self.checkboxes[1].setAttribute("checked", "checked");
-                }
-            }
-        });
-        if ((value.indexOf(self.generalSeparator) != -1) || (value.charAt(0) == "<")||(value.charAt(0) == ">")) {
-            self.currentSeparator = self.generalSeparator;
-            if ((value.charAt(0) == "<")||(value.charAt(0) == ">")) {
-                if (value.charAt(0) == "<") {
-                    self.disableInputsChecks(1);
-                    if (value.charAt(1) == "=") {
-                        self.checkboxes[1].setAttribute("checked", "checked");
-                        self.values[1].value = value.substring(2);
-                    } else {
-                        self.values[1].value = value.substring(1);
-                    }
-                } else {
-<<<<<<< HEAD
-=======
-                    self.disableInputsChecks(0);
->>>>>>> 2f978826
-                    self.moreThan = "true";
-                    if (value.charAt(1) == "=") {
-                        self.values[1].value = value.substring(2);
-                    } else {
-                        self.values[1].value = value.substring(1);
-                    }
-                }
-                self.disableLeftSide(0);
-            } else {
-<<<<<<< HEAD
-                self.disableLeftSide(2);
-=======
-                self.disableInputsChecks(2);
->>>>>>> 2f978826
-                if ((value.charAt(0) == "[") || (value.charAt(0) == "(")) {
-                    if (value.charAt(0) == "[") {
-                        self.checkboxes[0].setAttribute("checked", "checked");
-                    }
-                    if (value.charAt(value.length - 1) == "]") {
-                        self.checkboxes[1].setAttribute("checked", "checked");
-                    }
-                    values = self.splitValue(value.substring(1, value.length - 1), self.currentSeparator);
-                } else {
-                    values = self.splitValue(value, self.currentSeparator);
-                }
-                self.values[0].value = values[0];
-                self.values[1].value = values[1];
-            }
-        }
-        if (!self.currentSeparator) {
-            self.currentSeparator = self.dashSeparator;
-            values = self.splitValue(value, self.currentSeparator);
-            if (values[0] && values[1]) {
-<<<<<<< HEAD
-                self.disableLeftSide(2);
-=======
-                self.disableInputsChecks(2);
->>>>>>> 2f978826
-                self.values[0].value = values[0];
-                self.values[1].value = values[1];
-                self.checkboxes[0].setAttribute("checked", "checked");
-                self.checkboxes[1].setAttribute("checked", "checked");
-            } else if (values[0] || values[1]) {
-<<<<<<< HEAD
-=======
-                self.currentSeparator = self.generalSeparator;
-                self.disableInputsChecks(3);
->>>>>>> 2f978826
-                if (values[0]) {
-                    self.values[1].value = values[0];
-                } else {
-                    self.values[1].value = -values[1];
-                }
-                self.equals = true;
-<<<<<<< HEAD
-                self.checkboxes[1].setAttribute("disabled", "disabled");
-                self.disableLeftSide(0);
-            } else {
-=======
-            } else {
-                self.currentSeparator = self.generalSeparator;
-                self.values[0] = "";
-                self.values[1] = "";
-                self.disableInputsChecks(2);
-                self.checkboxes[0].setAttribute("checked", "checked");
-                self.checkboxes[1].setAttribute("checked", "checked");
->>>>>>> 2f978826
-                document.getElementById("btnDone").setAttribute("disabled", "disabled");
-            }
-        }
-        self.changeRange();
-        Event.observe(document, 'click', self.documentClickListener);
-    },
-
-    changeRange: function() {
-        var content = "";
-<<<<<<< HEAD
-        if (this.values[0].value) {
-            if (this.checkboxes[0].checked) {
-                content = "[";
-            } else {
-                content = "(";
-            }
-=======
-        if (this.currentSeparator == "more than " || this.currentSeparator == "less than ") {
-            if (this.values[1].value) {
-                content = this.currentSeparator + this.values[1].value;
-            }
-        } else if (this.currentSeparator == " and more") {
-            if (this.values[1].value) {
-                content = this.values[1].value + this.currentSeparator;
-            }
-        } else if (this.values[0].value || this.range) {
-            if (this.checkboxes[0].checked) {
-                content = "[";
-            } else {
-                content = "(";
-            }
->>>>>>> 2f978826
-            content = content + this.values[0].value + "-" + this.values[1].value;
-            if (this.checkboxes[1].checked) {
-                content = content + "]";
-            } else {
-                content = content + ")";
-            }
-        } else if (this.values[1].value) {
-            if (!this.equals) {
-                if (this.moreThan) {
-                    content = ">";
-                } else {
-                    content = "<";
-                }
-                if (this.checkboxes[1].checked) {
-                    content = content + "=";
-                }
-            }
-            content = content + this.values[1].value
-        }
-        document.getElementById("range").innerHTML = '<br/>' + content;
-        if (content == "") {
-            document.getElementById("btnDone").setAttribute("disabled", "disabled");
-        } else {
-            document.getElementById("btnDone").removeAttribute("disabled");
-        }
-    },
-
-    changeSign: function(btnId) {
-        var self = this;
-        if (btnId == "btnRange") {
-<<<<<<< HEAD
-            self.checkboxes[1].removeAttribute("disabled");
-            self.equals = false;
-            self.disableLeftSide(2);
-        } else {
-            self.values[0].value = "";
-            if (btnId == "btnEquals") {
-                self.checkboxes[1].removeAttribute("checked");
-                self.checkboxes[1].setAttribute("disabled", "disabled");
-                self.equals = true;
-                self.disableLeftSide(3);
-            } else {
-                self.checkboxes[1].removeAttribute("disabled");
-                self.equals = false;
-                self.disableLeftSide(1);
-            }
-            
-        }
-=======
-            if (self.checkboxes[1]) {
-                self.checkboxes[1].removeAttribute("disabled");
-            }
-            self.disableInputsChecks(2);
-        } else if (btnId == "btnEquals") {
-            self.disableInputsChecks(3);
-        } else if (btnId == "btnMore") {
-            self.disableInputsChecks(0);
-            self.checkboxes[1].removeAttribute("disabled");
-        } else {
-            self.disableInputsChecks(1);
-            self.checkboxes[1].removeAttribute("disabled");
-        }
-
->>>>>>> 2f978826
-        if (btnId == "btnMore") {
-            self.moreThan = true;
-        } else {
-            self.moreThan = false;
-        }
-<<<<<<< HEAD
-        
-        for (var i = 0; i < this.btns.length; i++) {
-            if (self.btns[i].id != btnId) {
-                self.btns[i].setAttribute("style", "color: black; width: 20px; height: 20px;");
-            } else {
-                self.btns[i].setAttribute("style", "color: red; width: 20px; height: 20px;");
-            }
-          }
-        
-        self.changeRange();
-     },
-
-     disableLeftSide: function(btnId) {
-         var self = this;
-         if (btnId == 2) {
-             self.check0.update('Include <br/> <input type="checkbox"/>');
-             self.check0.setAttribute("style", "width: 40px;");
-             self.minValue.update('From <br/> <input type="text" style="width: 40px"/>');
-             self.values[0] = self.minValue.down().next();
-             self.checkboxes[0] = self.check0.down().next();
-             self.checkboxes[0].onclick = function() {
-                 self.changeRange();
-             }
-             self.values[0].onkeyup = function() {
-                 if (self.currentSeparator == self.stableSeparators[1]) {
-                     self.currentSeparator = self.generalSeparator;
-                 }
-                 self.changeRange();
-             }
-         } else {
-             if (btnId == 3) {
-                 self.check0.update('');
-             } else {
-                 self.check0.update('<span style="font-size:20px"> &infin; </span>');
-             }
-             self.check0.setAttribute("style", "width: 80px;");
-             self.minValue.update('');
-=======
-
-        if (btnId != "btnRange") {
-            self.values[0].value = "";
-            self.range = false;
-        } else {
-            self.range = true;
-        }
-
-        if (btnId == "btnEquals") {
-            self.equals = true;
-        } else {
-            self.equals = false;
-        }
-        self.changeRange();
-     },
-
-     disableInputsChecks: function(btnId) {
-         var self = this;
-         if (btnId == 2) {
-             self.tdCheckboxes[0].update('Include <br/> <input type="checkbox"/>');
-             self.tdCheckboxes[0].setAttribute("style", "width: 40px;");
-             self.tdValues[0].update('From <br/> <input type="text" style="width: 40px"/>');
-             self.values[0] = self.tdValues[0].down().next();
-             self.checkboxes[0] = self.tdCheckboxes[0].down().next();
-             self.tdValues[1].update('To <br/> <input type="text" style="width: 40px"/>');
-             self.checkboxes[0].onclick = function() {
-                 self.currentSeparator = self.generalSeparator;
-                 self.changeRange();
-             }
-             self.values[0].onkeyup = function() {
-                 self.changeRange();
-             }
-         } else if (btnId == 3) {
-             self.tdCheckboxes[0].update('');
-             self.tdCheckboxes[0].setAttribute("style", "width: 40px;");
-             self.tdValues[0].update('');
-             self.tdValues[0].setAttribute("style", "width: 40px;");
-             self.tdValues[1].update('<br/> <input type="text" style="width: 40px"/>');
-             self.tdCheckboxes[1].update('');
-             self.tdCheckboxes[1].setAttribute("style", "width: 40px;");
-             if (self.checkboxes[1]) {
-                 self.checkboxes[1].removeAttribute("checked");
-             }
-         } else {
-             if (btnId == 0) {
-                 self.tdValues[1].update('From <br/> <input type="text" style="width: 40px"/>');
-             } else {
-                 self.tdValues[1].update('To <br/> <input type="text" style="width: 40px"/>');
-             }
-             self.tdCheckboxes[0].update('<span style="font-size:20px"> &infin; </span>');
-             self.tdCheckboxes[0].setAttribute("style", "width: 80px;");
-             self.tdValues[0].update('');
-             self.tdValues[0].setAttribute("style", "width: 2px;");
-         }
-
-         if (btnId != 3) {
-             self.tdCheckboxes[1].update('Include <br/> <input type="checkbox"/>');
-             self.tdCheckboxes[1].setAttribute("style", "width: 40px;");
-             if (self.checkboxes[1]) {
-                 if (self.checkboxes[1].checked) {
-                     self.tdCheckboxes[1].down().next().setAttribute("checked", "checked");
-                 }
-             }
-             self.checkboxes[1] = self.tdCheckboxes[1].down().next();
-             self.checkboxes[1].onclick = function() {
-                 self.currentSeparator = self.generalSeparator;
-                 self.changeRange();
-             }
-         }
-
-         if (btnId == 0) {
-             if (self.values[0].value) {
-                 self.tdValues[1].down().next().value = self.values[0].value;
-             } else if (self.values[1].value) {
-                 self.tdValues[1].down().next().value = self.values[1].value;
-             }
-         } else {
-             if (self.values[1].value) {
-                 self.tdValues[1].down().next().value = self.values[1].value;
-             }
-         }
-
-         for (var i = 0; i < self.btns.length; i++) {
-             if (i != btnId) {
-                 self.btns[i].setAttribute("style", "color: black; width: 20px; height: 20px;");
-             } else {
-                 self.btns[i].setAttribute("style", "color: red; width: 20px; height: 20px;");
-             }
-         }
-
-         self.values[1] = self.tdValues[1].down().next();
-         self.values[1].onkeyup = function() {
-             self.changeRange();
->>>>>>> 2f978826
-         }
-     },
-
-    close: function() {
-        if (!this.destroyed) {
-            Event.stopObserving(document, 'click', this.documentClickListener);
-            Element.remove(this.rangePanel);
-            this.destroyed = true;
-        }
-    },
-
-    finishEdit: function() {
-        if (this.isValid(this.values[0].value) && this.isValid(this.values[1].value)) {
-            this.setValue(this.combineValue());
-            this.handleF3();
-            this.destroy();
-        }
-    },
-
-    isValid: function(value) {
-        var valid = true;
-        var self = this;
-        if ((value.charAt(0) == "<")||(value.charAt(0) == ">")) {
-            value = value.substring(1);
-            if (value.charAt(0) == "=") {
-                value = value.substring(1);
-            }
-        }
-        if ((value.charAt(0) == "(")||(value.charAt(0) == "[")) {
-            value = value.substring(1, value.length - 1);
-        }
-        if (self.entryEditor && value) {
-            var values = value.split(self.currentSeparator);
-            if ((values.length == 3) && (self.currentSeparator == self.dashSeparator) && (value.charAt(0) == "-")) {
-                values.splice(1,1);
-            }
-            if (!values[0]) {
-                values.splice(0,1);
-            }
-            if (!values[1]) {
-                values.splice(1,1);
-            }
-            values.each(function(v) {
-                if (self.entryEditor == "integer") {
-                    var matchInt = v.match(/^-?[0-9]+$/);
-                    if (!matchInt) {
-                        valid = false;
-                    }
-                } else {
-                    var matchDouble = v.match(/^-?[0-9]+(\.?[0-9]+)?$/);
-                    if (!matchDouble) {
-                        valid = false;
-                    }
-                }
-            });
-        }
-        return valid;
-    },
-
-    combineValue: function() {
-        var result;
-        var values = new Array();
-        values[0] = this.values[0].value;
-        values[1] = this.values[1].value;
-        
-        if (values[0] && values[1]) {
-            result = values.join(this.currentSeparator);
-        } else if ((this.currentSeparator == "more than ") || (this.currentSeparator == "less than ")) {
-            result = this.currentSeparator + values[1];
-        } else if (this.currentSeparator == " and more") {
-            result = values[1] + this.currentSeparator;
-        } else {
-            result = values.join("");
-        }
-        if ((this.currentSeparator == this.generalSeparator) && (values[0] != values[1])) {
-            var prefix = "";
-            var suffix = "";
-            if (values[0] && values[1]){
-                var leftBorder;
-                var rightBorder;
-                if (!(this.checkboxes[0].checked && this.checkboxes[1].checked)) {
-                    if (this.checkboxes[0].checked) {
-                        prefix = "[";
-                    } else {
-                        prefix = "(";
-                    }
-                    if (this.checkboxes[1].checked) {
-                        suffix = "]";
-                    } else {
-                        suffix = ")";
-                    }
-                }
-            } else {
-                if (!this.equals) {
-                    if (this.moreThan) {
-<<<<<<< HEAD
-                        if (this.checkboxes[0].checked) {
-=======
-                        if (this.checkboxes[1].checked) {
->>>>>>> 2f978826
-                            prefix = ">=";
-                        } else {
-                            prefix = ">";
-                        }
-                    } else {
-                        if (this.checkboxes[1].checked) {
-                            prefix = "<=";
-                        } else {
-                            prefix = "<";
-                        }
-                    }
-                }
-            }
-            result = prefix + result + suffix;
-        }
-        return result;
-    },
-
-    splitValue: function(value, separator) {
-        return value.split(separator);
-    },
-
-    destroy: function() {
-        this.close();
-    },
-
-    documentClickHandler: function(e) {
-        var element = Event.element(e);
-        var abort = false;
-        if (!this.is(element)) {
-            this.close();
-        }
-    },
-
-    is: function($super, element) {
-        if ($super(element)) {
-            return true;
-        } else {
-            do {
-                if (element == this.rangePanel) {
-                    return true;
-                }
-            } while (element = element.parentNode);
-        }
-        return false;
-    }
-
-});
-
-if (BaseEditor.isTableEditorExists()) {
-    TableEditor.Editors["range"] = NumberRangeEditor;
-}/**
- * Color Picker.
- * 
- * @requires Prototype v1.6.1+ library
- *  
- * @author Andrei Astrouski
- */
-var ColorPicker = Class.create({
-
-    palette: [['#FFFFFF', '#FFDDDD', '#DDFFDD', '#DDDDFF', '#FFFFAA', '#FFE4BE', '#FFDDFF', '#FFD6AF', '#E5F5FF', '#DBFFEB'],
-              ['#EEEEEE', '#FFAAAA', '#AAFFAA', '#AAAAFF', '#FFFF77', '#FFC29C', '#FFBBFF', '#FFBF80', '#D2EDFF', '#C2FFDD'],
-              ['#CCCCCC', '#FF6666', '#66FF66', '#6666FF', '#FFFF33', '#FF9275', '#F19CEC', '#FAA857', '#AEDEFE', '#8FFFC0'],
-              ['#999999', '#FF3333', '#45F745', '#3333FF', '#FFFF00', '#FF7256', '#CD69C9', '#FF7F00', '#87CEFF', '#54FF9F'],
-              ['#666666', '#EA0B0B', '#25DA25', '#2222D3', '#EEEE00', '#EE6A50', '#B23AEE', '#EE7600', '#7EC0EE', '#4EEE94'],
-              ['#333333', '#AA0000', '#00AA00', '#1717AB', '#CDCD00', '#CD5B45', '#9A32CD', '#CD6600', '#6CA6CD', '#43CD80'],
-              ['#000000', '#660000', '#006600', '#000066', '#8B8B00', '#8B3E2F', '#68228B', '#8B4500', '#4A708B', '#2E8B57']],
-
-    colorPicker: null,
-    documentClickListener: null,
-    opened: false,
-
-    initialize: function(id, parent, onSelect, optParams) {
-        this.actionElement = $(id);
-        this.onSelect = onSelect;
-        this.parent = parent;
-        this.optParams = optParams;
-
-        if (this.optParams.showOn != false && !this.optParams.showOn) {
-            this.showOn = 'click';
-        }
-
-        if (this.showOn) {
-            this.showHandler = this.show.bindAsEventListener(this);
-            Event.observe(this.actionElement, this.showOn, this.showHandler);
-        }
-
-        this.documentClickListener = this.documentClickHandler.bindAsEventListener(this);
-    },
-
-    show: function() {
-        var self = this;
-
-        if (self.optParams.onShow) {
-            if (self.optParams.onShow() === false) {
-                return;
-            }
-        }
-
-        if (!this.opened) {
-            if (!this.colorPicker) {
-                this.colorPicker = this.createColorPicker();
-            }
-
-            // Show Color Picker
-            this.parent.appendChild(this.colorPicker);
-
-            if (self.optParams.onMouseOver) {
-                this.colorPicker.observe("mouseover", function(e) {
-                    self.optParams.onMouseOver();
-                });
-            }
-            if (self.optParams.onMouseOut) {
-                this.colorPicker.observe("mouseout", function(e) {
-                    self.optParams.onMouseOut();
-                });
-            }
-
-            Event.observe(document, 'click', this.documentClickListener);
-
-            $$("#" + this.actionElement.id + "_colorPicker .cp_palette table td div").each(function(elem) {
-                elem.observe("mouseover", function(e) {
-                    this.addClassName("cp_selected");
-                    if (self.optParams.onColorMouseOver) {
-                        self.optParams.onColorMouseOver(self.toRgb(this.style.backgroundColor));
-                    }
-                });
-                elem.observe("mouseout", function(e) {
-                    this.removeClassName("cp_selected");
-                    if (self.optParams.onColorMouseOut) {
-                        self.optParams.onColorMouseOut();
-                    }
-                });
-                elem.observe("click", function(e) {
-                    this.removeClassName("cp_selected");
-                    self.hide();
-                    self.onSelect(self.toRgb(this.style.backgroundColor));
-                });
-            });
-
-            this.opened = true;
-        }
-    },
-
-    documentClickHandler: function(e) {
-        var self = this;
-
-        var element = Event.element(e);
-
-        var b = false;
-        if (element == this.actionElement) {
-            b = true;
-        } else {
-            do {
-                if (element == this.multiselectPanel) {
-                    b = true;
-                }
-            } while (element = element.parentNode);
-        }
-
-        if (!b) {
-            if (self.optParams.onCancel) {
-                if (self.optParams.onCancel() === false) {
-                    return;
-                }
-            }
-            this.hide();
-        }
-    },
-
-    getInitPosition: function() {
-        var pos = Element.positionedOffset(this.actionElement);
-        pos[1] += this.actionElement.getHeight();
-        return pos;
-    },
-
-    createColorPicker: function() {
-        var colorPickerDiv = new Element("div");
-
-        colorPickerDiv.id = this.actionElement.id + "_colorPicker";
-        colorPickerDiv.update(this.createColorPalette());
-
-        var pos = this.getInitPosition();
-        colorPickerDiv.style.left = pos[0] + "px";
-        colorPickerDiv.style.top = pos[1] + "px";
-
-        colorPickerDiv.addClassName("colorPicker");
-        colorPickerDiv.addClassName("corner_all");
-        colorPickerDiv.addClassName("shadow_all");
-
-        return colorPickerDiv;
-    },
-
-    createColorPalette: function() {
-        var nRows = this.palette.length;
-        var nCols = this.palette[0].length;
-        var paletteHtml = "<div class='cp_palette'><table>";
-
-        for (var row = 0; row < nRows; row++) {
-            paletteHtml += "<tr>";
-            for (var col = 0; col < nCols; col++) {
-                paletteHtml += "<td><div style='background: " + this.palette[row][col] + "'>";
-                paletteHtml += "</div></td>";
-            }
-            paletteHtml += "</tr>";
-        }
-
-        paletteHtml += "</table></div>";
-
-        return paletteHtml;
-    },
-
-    hide: function() {
-        var self = this;
-
-        if (self.optParams.onHide) {
-            if (self.optParams.onHide() === false) {
-                return;
-            }
-        }
-
-        if (this.opened) {
-            Event.stopObserving(document, 'click', this.documentClickListener);
-            Element.remove(this.colorPicker);
-            this.opened = false;
-        }
-    },
-
-    toRgb: function(color) {
-        // rgb
-        if (color.indexOf("rgb") == 0) {
-            return color;
-        }
-
-        // hex
-        if (color.indexOf("#") == 0) {
-            color = color.substr(1);
-        }
-
-        var triplets = /^([a-f0-9]{2})([a-f0-9]{2})([a-f0-9]{2})$/i.exec(color).slice(1);
-
-        var red = parseInt(triplets[0], 16);
-        var green = parseInt(triplets[1], 16);
-        var blue = parseInt(triplets[2], 16);
-
-        return "rgb(" + red + "," + green + "," + blue + ")";
-    }
-
-});
-/**
- * Popup.
- * 
- * @requires Prototype v1.6.1+ library
- * 
- * @author Andrei Astrouski
- */
-var Popup = Class.create({
-
-    popup: null,
-
-    initialize: function(content, left, top, params) {
-        this.content = content;
-        this.left = left;
-        this.top = top;
-        this.params = params;
-    },
-
-    show: function() {
-        var self = this;
-
-        if (!this.popup) {
-            this.popup = this.createPopup();
-
-            // Show popup
-            document.body.appendChild(this.popup);
-        }
-    },
-
-    createPopup: function() {
-        var popupDiv = new Element("div");
-
-        popupDiv.update(this.content);
-
-        popupDiv.addClassName('popup');
-
-        popupDiv.style.left = this.left + "px";
-        popupDiv.style.top = this.top + "px";
-
-        if (this.params) {
-            if (this.params.width) {
-                popupDiv.style.width = this.params.width;
-            }
-            if (this.params.height) {
-                popupDiv.style.height = this.params.height;
-            }
-        }
-
-        return popupDiv;
-    },
-
-    hide: function() {
-        this.hide(0);
-    },
-
-    hide: function(timeout) {
-        var self = this;
-        if (!timeout || timeout < 0) {
-            timeout = 0;
-        }
-        window.setTimeout(function() {
-            if (self.popup) {
-                document.body.removeChild(self.popup);
-                self.popup = null;
-            }
-        }, timeout);
-    },
-
-    has: function(element) {
-    	if (!this.popup || !element) {
-    		return false;
-    	}
-        return element.descendantOf(this.popup); 
-    },
-
-    bind: function(event, handler) {
-        Event.observe(this.popup, event, handler);
-    },
-
-    unbind: function(event, handler) {
-        Event.stopObserving(this.popup, event, handler);
-    }
-
-});
+/**
+ * Tooltip.
+ * 
+ * @requires Prototype v1.6.1+ library
+ * 
+ * @author Andrei Astrouski
+ */
+var Tooltip = Class.create({
+
+    firedTooltips: $H(),
+
+    initialize: function(id, content, params) {
+        var self = this;
+
+        this.element = $(id);
+        this.content = content;
+        this.params = params;
+
+        if (params && params.showOn) {
+            this.showOn = params.showOn instanceof Array ? params.showOn : [params.showOn];
+        } else {
+            this.showOn = ["mouseover"]; // by default
+        }
+
+        if (params && params.hideOn) {
+            this.hideOn = params.hideOn instanceof Array ? params.hideOn : [params.hideOn];
+        } else {
+            this.hideOn = ["mouseout"]; // by default
+        }
+
+        this.showOn.each(function(e) {
+            self.showHandler = self.show.bindAsEventListener(self);
+            Event.observe(self.element, e, self.showHandler);
+        });
+
+        this.hideOn.each(function(e) {
+            self.hideHandler = self.hide.bindAsEventListener(self);
+            Event.observe(self.element, e, self.hideHandler);
+        });
+    },
+
+    show: function() {
+        var tooltip = this.createTooltip();
+        if (!this.firedTooltips.get(this.element.id)) {
+            // Show tooltip
+            document.body.appendChild(tooltip);
+            this.firedTooltips.set(this.element.id, tooltip);
+
+            var position = (this.params && this.params.position) ? this.params.position : 'top_right';
+            tooltip.addClassName('tooltip_' + position);
+
+            this.applyStylesToPointer(tooltip);
+
+            var pos = this.calculateInitPosition(tooltip, position);
+            tooltip.style.left = pos[0] + "px";
+            tooltip.style.top = pos[1] + "px";
+        }
+    },
+
+    calculateInitPosition: function(tooltip, position) {
+        var initPos = Element.viewportOffset(this.element);
+
+        switch (position) {
+            case 'top_right':
+                initPos[0] += (this.element.getWidth() - 25);
+                initPos[1] -= (this.element.getHeight() + tooltip.getHeight() - 4);
+                break;
+            case 'top_center':
+                break;
+            case 'top_left':
+            	initPos[0] -= (tooltip.getWidth() - 25);
+                initPos[1] -= (this.element.getHeight() + tooltip.getHeight() - 4);
+                break;
+            case 'right_bottom':
+                initPos[0] += (this.element.getWidth() + 10);
+                initPos[1] -= 4;
+                break;
+            case 'right_center':
+                break;
+            case 'right_bottom':
+                break;
+            case 'bottom_right':
+                break;
+            case 'bottom_center':
+                break;
+            case 'bottom_left':
+                break;
+            case 'left_top':
+                break;
+            case 'left_center':
+                break;
+            case 'left_bottom':
+                break;
+        }
+
+        return initPos;
+    },
+
+    applyStylesToPointer: function(tooltip) {
+        var pointer = tooltip.down('div.tooltip_pointer_body');
+        if (pointer) {
+            // Set pointer background
+            var tooltipBackground = tooltip.getStyle('backgroundColor');
+            pointer.setStyle({borderTopColor: tooltipBackground});
+        }
+    },
+
+    createTooltip: function() {
+        var tooltipDiv = new Element("div");
+
+        tooltipDiv.id = this.element.id + "_tooltip";
+        tooltipDiv.update(this.content);
+
+        var skin = this.params && this.params.skin ? this.params.skin : 'default';
+        var skinClass = "tooltip_skin-" + skin;
+
+        var pointer = this.params && this.params.pointer == false ? false : true;
+        if (pointer) {
+            var tooltipPointerDiv = new Element("div");
+            tooltipPointerDiv.addClassName('tooltip_pointer')
+            tooltipPointerDiv.addClassName(skinClass);
+            var tooltipPointerBodyDiv = new Element("div");
+
+            tooltipPointerBodyDiv.addClassName('tooltip_pointer_body');
+            tooltipPointerDiv.appendChild(tooltipPointerBodyDiv);
+            tooltipDiv.appendChild(tooltipPointerDiv);
+        }
+
+        if (this.params) {
+            if (this.params.width) {
+                tooltipDiv.style.width = this.params.width;
+            } else if (this.params.maxWidth) {
+                tooltipDiv.style.maxWidth = this.params.maxWidth;
+            } else {
+                tooltipDiv.style.maxWidth = "140px"; // by default
+            }
+        }
+
+        tooltipDiv.addClassName("tooltip");
+        tooltipDiv.addClassName(skinClass);
+        tooltipDiv.addClassName("corner_all");
+        tooltipDiv.addClassName("shadow_all");
+
+        return tooltipDiv;
+    },
+
+    hide: function() {
+        var currentTooltip = this.firedTooltips.get(this.element.id);
+        if (currentTooltip) {
+            this.firedTooltips.unset(this.element.id);
+            document.body.removeChild(currentTooltip);
+        }
+    }
+
+});
+/**
+ * Loads and evaluates both internal (with body) and external javascripts.
+ * In Prototype 1.6.1 script tags referencing external files are ignored.
+ *
+ * @requires Prototype 1.6.1 javascript library
+ *
+ * @author Andrei Astrouski
+ */
+var ScriptLoader = Class.create({
+
+    initialize: function() {
+	},
+
+    /**
+     * Extracts script elements from the html string.
+     *
+     * @param html the html string
+     * @return array of script elements
+     */
+    extractScripts: function(html) {
+        if (html) {
+            html = html.toString();
+            var matchScripts = new RegExp(Prototype.ScriptFragment, 'img');
+            var scripts = html.match(matchScripts) || [];
+            var div = new Element('div');
+            (div = $(div)).innerHTML =
+                ',' + scripts.join(','); // hack for IE
+            return div.select('script');
+        }
+    },
+
+    /**
+     * Evaluates all scripts from the html string.
+     *
+     * @param html the html string
+     */
+    evalScripts: function(html) {
+        //NOTE: IE evaluates scripts in random order (especially the v.6)
+        this.extractScripts(html).each(this.evalScript);
+    },
+    
+    /**
+     * Evaluates a script in the global context.
+     *
+     * @param script the script element
+     */
+    evalScript: function(script) {
+        if (script) {
+            var head = $$("head")[0];
+            var newScript = new Element("script");
+            newScript.type = "text/javascript";
+            if (scriptSrc = script.src) {
+                newScript.src = scriptSrc;
+            } else if (scriptBody = (script.innerHTML || script.text)) {
+                if (Prototype.Browser.IE) {
+                    newScript.text = scriptBody;
+                } else {
+                    newScript.appendChild(document.createTextNode(scriptBody));
+                }
+                /* // Another way to eval script body
+                if (window.execScript) { // IE
+                    window.execScript(scriptBody);
+                } else {
+                    if (window.eval) {
+                        window.eval(scriptBody);
+                    }
+                    //setTimeout(scriptBody, 0);
+                }
+                */
+            }
+            setTimeout(function() {
+                head.appendChild(newScript);
+            }, 10);
+        }
+    }
+
+});
+/**
+ * Table editor.
+ *
+ * @requires Prototype v1.6.1+ library
+ *
+ * @author Andrey Naumenko
+ * @author Andrei Astrouski
+ */
+
+var TableEditor = Class.create({
+
+    Modes: {
+        VIEW: 0,
+        EDIT: 1
+    },
+
+    editorId: -1,
+    mode: null,
+    editable: null,
+    tableContainer: null,
+    currentElement: null,
+    editorName: null,
+    editor: null,
+    editorSwitched: false,
+    baseUrl: null,
+    selectionPos: null,
+    selectionHistory: [],
+    decorator: null,
+    rows: 0,
+    columns: 0,
+    editCell: null,
+    cellIdPrefix: null,
+    actions: null,
+    editorWrapper: null,
+    switchEditorMenu: null,
+    toolbar: null,
+
+    fillColorPicker: null,
+    fontColorPicker: null,
+    hasChanges: false,
+
+    // Constructor
+    initialize: function(editorId, url, editCell, actions, mode, editable) {
+        this.mode = mode || this.Modes.VIEW;
+        this.editorId = editorId;
+        this.cellIdPrefix = this.editorId + "_cell-";
+        this.tableContainer = $(editorId + "_table");
+        this.actions = actions;
+
+        this.editable = editable !== false;
+
+        // Suppress text selection BEGIN
+        this.tableContainer.onselectstart = function() { // IE
+            return false;
+        };
+        this.tableContainer.onmousedown = function() { // Mozilla
+            return false;
+        };
+        // Suppress text selection END
+
+        if (editCell) this.editCell = editCell;
+
+        this.baseUrl = url;
+
+        var self = this;
+
+        Event.stopObserving(document, "click");
+        Event.stopObserving(document, "keydown");
+        Event.stopObserving(document, "keypress");
+        this.tableContainer.stopObserving("dblclick");
+
+        if (this.mode == this.Modes.EDIT) {
+            this.initEditMode();
+        }
+
+        this.tableContainer.observe("dblclick", function(e) {
+            self.handleDoubleClick(e);
+        });
+    },
+
+    toEditMode: function(cellToEdit) {
+        if (!cellToEdit) {
+            cellToEdit = $(PopupMenu.lastTarget);
+        }
+
+        var cellPos;
+        if (cellToEdit) {
+            cellPos = cellToEdit.id.split(this.cellIdPrefix)[1];
+        }
+
+        this.mode = this.Modes.EDIT;
+        this.initEditMode();
+
+        this.editCell = cellPos;
+        this.startEditing();
+    },
+
+    initEditMode: function() {
+        var self = this;
+
+        initToolbar();
+        self.toolbar = $(self.editorId).down(".te_toolbar");
+        self.editorWrapper = $(self.editorId + "_editorWrapper");
+
+        this.decorator = new Decorator('te_selected');
+
+        // Handle Table Editor events START
+        Event.observe(document, "click", function(e) {
+            self.handleClick(e);
+        });
+
+        Event.observe(document, "keydown", function(e) {
+            self.handleKeyDown(e);
+        });
+
+        Event.observe(document, "keypress", function(e) {
+            self.handleKeyPress(e);
+        });
+        // Handle Table Editor events END
+
+        self.toolbar.show();
+
+        this.computeTableInfo();
+    },
+
+    handleResponse: function(response, callback) {
+        var data = eval(response.responseText);
+
+        if (data.message) {
+            this.error(data.message);
+
+        } else {
+            if (data.html) {
+                this.renderTable(data.html);
+                this.selectElement();
+            }
+
+            if (data.hasUndo === true || data.hasUndo === false) {
+                this.hasChanges = data.hasUndo;
+                this.undoStateUpdated(data.hasUndo);
+                this.redoStateUpdated(data.hasRedo);
+            }
+
+            if (callback) {
+                callback(data);
+            }
+        }
+    },
+
+    handleError: function(response) {
+        if (response.status == 399) { // Redirect
+            var redirectPage = response.getResponseHeader("Location");
+            if (redirectPage) {
+                top.location.href = redirectPage;
+                return;
+            }
+        }
+
+        this.error("Sorry! Server failed to apply your changes!");
+    },
+
+    error: function(message) {
+        if (this.actions && this.actions.error) {
+            this.actions.error({"message": message});
+        } else {
+            alert(message);
+        }
+    },
+
+    doOperation: function(operation, params, successCallback) {
+        var self = this;
+
+        new Ajax.Request(this.buildUrl(operation), {
+            parameters: params,
+
+            onSuccess: function(response) {
+                self.handleResponse(response, successCallback);
+            },
+
+            onFailure: function(response) {
+                self.handleError(response);
+            }
+        });
+    },
+
+    startEditing: function() {
+        if (this.editCell && this.editCell.indexOf(":") > 0) {
+            var cellPos = this.editCell.split(":");
+            var cell = this.$cell(cellPos);
+            if (cell) this.editBeginRequest(cell, null, true);
+        }
+    },
+
+    renderTable: function(data) {
+        this.tableContainer.innerHTML = data.stripScripts();
+        new ScriptLoader().evalScripts(data);
+
+        this.computeTableInfo();
+    },
+
+    /**
+     * Computes table width in rows, and height in columns (that is sum of all rowSpans in a column
+     * and sum of all colSpans in a row).
+     */
+    computeTableInfo: function() {
+        var table = $(this.tableContainer.childNodes[0]);
+
+        this.rows = 0;
+        this.columns = 0;
+
+        var row = table.down("tr");
+
+        if (row) {
+            var tdElt = row.down("td");
+            while (tdElt) {
+                this.columns += tdElt.colSpan ? tdElt.colSpan : 1;
+                tdElt = tdElt.next("td");
+            }
+        }
+
+        while (row) {
+            var tdElt = row.down("td");
+            if (tdElt) {
+                this.rows += tdElt.rowSpan ? tdElt.rowSpan : 1;
+            }
+            row = row.next("tr");
+        }
+    },
+
+    /**
+     * Makes all changes persistent.
+     * Sends corresponding request to the server.
+     */
+    save: function() {
+    	this.setCellValue();
+        var self = this;
+
+        var beforeSavePassed = true;
+        if (this.actions && this.actions.beforeSave) {
+            beforeSavePassed = this.actions.beforeSave();
+        }
+        if (beforeSavePassed == false) return;
+
+        this.doOperation(TableEditor.Operations.SAVE, { editorId: this.editorId }, function(data) {
+            if (self.actions && self.actions.afterSave) {
+                self.actions.afterSave({"newUri": data.uri});
+            }
+        });
+    },
+    
+    saveChanges: function() {
+        this.setCellValue();
+        var selt = this;
+        
+        var beforeSavePassed = true;
+        if (this.actions && this.actions.beforeSave) {
+            beforeSavePassed = this.actions.beforeSave();
+        }
+        if (beforeSavePassed == false) return;
+
+        this.doOperation(TableEditor.Operations.SAVE, { editorId: this.editorId }, hideLoader());
+     },
+
+    /**
+     * Rolls back all changes. Sends corresponding request to the server.
+     */
+    rollback: function() {
+        this.doOperation(TableEditor.Operations.ROLLBACK, params, function(data) {
+            window.onbeforeunload = Prototype.emptyFunction;
+        });
+    },
+
+    /**
+     * Handles mouse click on the table.
+     */
+    handleClick: function(e) {
+        var elt = Event.element(e);
+        // Click on editor
+        if (this.editor && this.editor.is(elt)) {
+            return;
+        }
+
+        if (this.switchEditorMenu) {
+            try {
+                if (this.switchEditorMenu.has(elt)) {
+                    return;
+                }
+            } finally {
+                this.switchEditorMenu.hide();
+                this.switchEditorMenu = null;
+            }
+        }
+
+        this.setCellValue();
+        if (this.isCell(elt)) {
+            this.selectElement(elt);
+            this.isFormated(elt);
+
+        } else if (this.isToolbar(elt)) {
+            // Do Nothing
+        } else {
+            this.tableBlur();
+        }
+    },
+    
+
+    isFormated: function(elt) {
+
+        var cell = this.currentElement;
+        var decorator = this.decorator;
+        var boldElement = $(this.editorId + "_font_bold");
+        var italicElement = $(this.editorId + "_font_italic");
+        var underlineElement = $(this.editorId + "_font_underline");
+        var alignRightElement =  $(this.editorId + "_align_right");
+        var alignCenterElement =  $(this.editorId + "_align_center");
+        var alignLeftElement = $(this.editorId + "_align_left");
+
+        function decorate(elem, decorated) {
+            decorated ? decorator.decorateToolBar(elem) : decorator.undecorateToolBar(elem);
+        }
+
+        decorate(boldElement, cell.style.fontWeight == "bold");
+        decorate(italicElement, cell.style.fontStyle == "italic");
+        decorate(underlineElement, cell.style.textDecoration == "underline");
+        decorate(alignRightElement, cell.style.textAlign == "right");
+        decorate(alignCenterElement, cell.style.textAlign == "center");
+        decorate(alignLeftElement, cell.style.textAlign == "left");
+        decorate(alignLeftElement, cell.style.textAlign == "");
+    },
+
+    /**
+     * Handles mouse double click on table.
+     */
+    handleDoubleClick: function(event) {
+        var cell = Event.findElement(event, "td");
+        if (cell) {
+            switch (this.mode) {
+                case this.Modes.EDIT: {
+                    // Save value of current editor and close it
+                    this.setCellValue();
+                    this.editBeginRequest(cell);
+                    Event.stop(event);
+                    break;
+                }
+
+                case this.Modes.VIEW:
+                default: {
+                    if (this.editable) {
+                        this.toEditMode(cell);
+                    }
+                    break;
+                }
+            }
+        }
+    },
+
+    handleKeyPress: function(event) {
+        if (!this.isCell(this.currentElement)) {
+            return;
+        }
+
+        if (this.editor) {
+            switch (event.keyCode) {
+                case 27: this.editor.cancelEdit(); break;
+                case 13: if (this.editor.__do_nothing_on_enter !== true) {
+                    this.setCellValue(
+                            this.unescapeHTML(this.currentElement.innerHTML.replace(/<br>/ig, "\n")).strip());
+                }
+                break;
+            }
+            return;
+        }
+
+        if (event.keyCode == 13) {
+            if (this.hasSelection()) this.editBeginRequest(this.currentElement);
+            return;
+        }
+
+        if (this.hasSelection()) {
+            if ([event.ctrlKey, event.altKey, event.shiftKey, event.metaKey].any()) return;
+            if (event.charCode != undefined) { // FF
+                if (event.charCode == 0) return true;
+            } else if (event.keyCode < 32 || TableEditor.isNavigationKey(event.keyCode)) return true;
+
+            this.editBeginRequest(this.currentElement, event.charCode || event.keyCode);
+        }
+    },
+
+    /**
+     * Handles key presses. Performs table navigation.
+     */
+    handleKeyDown: function(event) {
+        if (!this.isCell(this.currentElement)) {
+            return;
+        }
+
+        if (this.editor) {
+            switch (event.keyCode) {
+                case 113: this.editor.handleF2(event); break;
+                case 114: this.editor.handleF3(event); break;
+            }
+            return;
+        }
+
+        if (!TableEditor.isNavigationKey(event.keyCode)) return;
+
+        if (!this.hasSelection()) {
+            this.selectionPos = [1, 1];
+            this.selectElement();
+            return;
+        }
+
+        var sp = this.selectionPos.clone();
+
+        // Check history
+        if (this.selectionHistory.length > 0 && this.selectionHistory.last()[0] == event.keyCode) {
+            this.selectElement(null, -1);
+            return;
+        }
+
+        var scanUpLeft = function(index, noRestore) {
+            var tmp = sp[index];
+            while (sp[index] >= 1 && !this.$cell(sp)) --sp[index];
+            var res = this.$cell(sp);
+            if (!noRestore) sp[index] = tmp;
+            return res;
+        };
+
+        switch (event.keyCode) {
+            case 37: case 38: // LEFT, UP
+            var cell = null;
+            var theIndex = event.keyCode == 38 ? 0 : 1;
+            while (--sp[theIndex] >= 1) {
+                cell = scanUpLeft.call(this, 1 - theIndex, true);
+                if (cell) {
+                    if ((sp[0] + cell.rowSpan >= this.selectionPos[0] + theIndex) &&
+                        (sp[1] + cell.colSpan >= this.selectionPos[1] + 1 - theIndex))
+                        break;
+                }
+                sp[1 - theIndex] = this.selectionPos[1 - theIndex];
+            }
+            if (cell) this.selectElement(cell, event.keyCode + 2);
+            break;
+
+            case 39: case 40:  //RIGHT, DOWN
+            var theIndex = event.keyCode == 40 ? 0 : 1;
+
+            sp[theIndex] += this.currentElement[["rowSpan", "colSpan"][theIndex]];
+            if (sp[theIndex] > this[["rows", "columns"][theIndex]]) break;
+            var newCell = scanUpLeft.call(this, 1 - theIndex);
+            if (newCell) this.selectElement(newCell, event.keyCode - 2);
+            break;
+        }
+    },
+
+    /**
+     * Sends request to server to find out required editor for a cell.
+     * After getting response calls this.editBegin.
+     */
+    editBeginRequest : function(cell, keyCode, ignoreAjaxRequestCount) {
+        if (!ignoreAjaxRequestCount && Ajax.activeRequestCount > 0) return;
+        var self = this;
+
+        this.selectElement(cell);
+
+        var typedText = undefined;
+        if (keyCode)
+            typedText = String.fromCharCode(keyCode);
+
+        var params = {
+            editorId: this.editorId,
+            row: self.selectionPos[0],
+            col: self.selectionPos[1]
+        };
+
+        this.doOperation(TableEditor.Operations.GET_CELL_EDITOR, params, function(data) {
+            self.editBegin(cell, data, typedText);
+        });
+    },
+
+    /**
+     *  Create and activate new editor.
+     */
+    editBegin : function(cell, response, initialValue) {
+        if (!initialValue) {
+            if (response.initValue) {
+                initialValue = response.initValue;
+            } else {
+                // Get initial value from table cell
+                initialValue = this.unescapeHTML(
+                        cell.innerHTML.replace(/<br>/ig, "\n")).strip();
+            }
+        }
+
+        var editorStyle = this.getCellEditorStyle(cell);
+        
+        this.showEditorWrapper(cell);
+
+        this.showCellEditor(response.editor, this.editorWrapper, initialValue, response.params, editorStyle);
+
+        this.editCell = cell;
+        this.selectElement(cell);
+    },
+
+    showCellEditor: function(editorName, editorWrapper, initialValue, params, style) {
+        var self = this;
+
+        if (editorName == 'array') {
+            var entryEditorName = params.entryEditor;
+            if (entryEditorName) {
+                params.entryEditor = new TableEditor.Editors[entryEditorName]('', '', params);
+            }
+        }
+
+        this.editor = new TableEditor.Editors[editorName](
+                this, editorWrapper.id, params, initialValue, true, style);
+        this.editorName = editorName;
+
+        // Increase height of multiline editor
+        if (editorName == 'multiline') {
+            var input = this.editor.getInputElement();
+            var inputHeight = input.getHeight();
+            input.style.height = (inputHeight + 20) + 'px';
+        }
+
+        var availableEditors = this.getAvailableEditors(editorName);
+        if (availableEditors.size() > 0) {
+            this.editor.input.oncontextmenu = function(e) {
+                if (!self.switchEditorMenu) {
+                    self.switchEditorMenu = self.createSwitchEditorMenu(availableEditors);
+                    self.switchEditorMenu.left = e.clientX + 2;
+                    self.switchEditorMenu.top = e.clientY;
+                    self.switchEditorMenu.show();
+                    return false;
+                }
+            };
+        }
+    },
+
+    createSwitchEditorMenu: function(availableEditors) {
+        var self = this;
+
+        var content = new Element("div");
+        var header = new Element("div");
+        header.className = "te_menu_header";
+        header.innerHTML = "Switch to:";
+        content.appendChild(header);
+
+        availableEditors.each(function(e) {
+            var editorItem = new Element("div");
+            editorItem.className = "te_menu_item";
+            var editorLink = new Element("a");
+            editorLink.observe('click', function() {
+                self.switchEditor(e.key);
+            });
+            editorLink.innerHTML = e.value;
+            editorItem.appendChild(editorLink);
+            ['mouseover', 'mouseout'].each(function(event) {
+                editorItem.observe(event, function() {
+                    this.toggleClassName('te_menu_item_hover');
+                });
+            });
+            content.appendChild(editorItem);
+        });
+
+        return new Popup(content);
+    },
+
+    getAvailableEditors: function(editorName) {
+        var availableEditors = $H();
+        if (editorName != 'formula' && editorName != 'text' && editorName != 'multiline') {
+            availableEditors.set('formula', 'Formula Editor');
+        }
+        if (editorName == 'multiline') {
+            availableEditors.set('text', 'Text Editor');
+        }
+        if (editorName == 'text') {
+            availableEditors.set('multiline', 'Multiline Editor');
+        }
+        return availableEditors;
+    },
+
+    switchEditor: function(editorName, params) {
+        var prevEditor = this.editor;
+
+        var editorWrapper = prevEditor.parentElement;
+        var initialValue = prevEditor.isCancelled() ? prevEditor.initialValue : prevEditor.getValue();
+        var style = prevEditor.style;
+
+        this.showCellEditor(editorName, editorWrapper, initialValue, params, style);
+
+        prevEditor.isCancelled = function () { return true; };
+        prevEditor.destroy();
+
+        this.editorSwitched = true;
+    },
+
+    showEditorWrapper: function(cell) {
+        var minWidth = 20;
+        var width = cell.offsetWidth - 2;
+        if (width < minWidth) {
+            cell.style.minWidth = minWidth + "px";
+            width = cell.offsetWidth - 2;
+        }
+        this.editorWrapper.style.width = width + "px";
+        this.editorWrapper.style.height = cell.offsetHeight - 2 + "px";
+        var pos = Element.positionedOffset(cell);
+        this.editorWrapper.style.left = pos[0] + "px";
+        this.editorWrapper.style.top = pos[1] + "px";
+        this.editorWrapper.show();
+    },
+
+    getCellEditorStyle: function(cell) {
+        if (cell) {
+            return {
+                fontFamily: cell.style.fontFamily,
+                fontSize  : cell.style.fontSize,
+                fontWeight: cell.style.fontWeight,
+                fontStyle : cell.style.fontStyle,
+                textAlign : cell.style.textAlign,
+                padding   : '1px'
+            };
+        }
+    },
+
+    setCellValue: function(prevValue) {
+        if (this.editor) {
+            if (this.editCell && this.editCell.style) {
+                this.editCell.style.minWidth = null;
+            }
+            if (prevValue) {
+                this.editor.initialValue = prevValue;
+            }
+            if (!this.editor.isCancelled()) {
+                var val = this.editor.getValue();
+                var self = this;
+
+                var params = {
+                    editorId: this.editorId,
+                    row : self.selectionPos[0],
+                    col : self.selectionPos[1],
+                    value: val,
+                    editor: this.editorSwitched ? this.editorName : ''
+                };
+
+                this.doOperation(TableEditor.Operations.SET_CELL_VALUE, params);
+            }
+
+            this.editor.destroy();
+            this.editorWrapper.hide();
+            this.editor = null;
+            this.editorName = null;
+            this.editorSwitched = false;
+        }
+    },
+
+    buildUrl: function(action, paramString) {
+        var url = this.baseUrl + action;
+        if (paramString)
+            url = url + "?" + paramString;
+        return url
+    },
+
+    /**
+     * Makes a cell 'selected', that is sets up this.selectionPos and this.currentElement, and also applies
+     * visual decoration to the cell.
+     * If elt is null(undefined) than this.currentElement is set based on value of this.selectionPos array.
+     * dir param is used to track selections history, if it is not given history is cleared, if it is set to -1 and
+     * elt param is not given the new selection is taken from history.
+     */
+    selectElement: function(elt, dir) {
+        if (elt && this.currentElement && elt.id == this.currentElement.id) return;
+
+        var wasSelected = this.hasSelection();
+        
+        if (elt && dir) { // save to selection history
+            if (this.selectionPos) this.selectionHistory.push([dir, this.selectionPos[0], this.selectionPos[1]]);
+            if (this.selectionHistory.length > 10) this.selectionHistory.shift();
+        } else {
+            if (dir == -1) {
+                var lastEntry = this.selectionHistory.pop();
+                this.selectionPos[0] = lastEntry[1];
+                this.selectionPos[1] = lastEntry[2];
+            } else
+                this.selectionHistory.clear();
+        }
+
+        if (elt) {
+            var newSelectionPos = this.elementPosition(elt);
+            if (!newSelectionPos) return;
+            this.selectionPos = newSelectionPos;
+        } else if (this.selectionPos) {
+            elt = this.$cell(this.selectionPos);
+        }
+        this.decorator.undecorate(this.currentElement);
+        this.decorator.decorate(this.currentElement = elt);
+        if (!wasSelected != !this.hasSelection())
+        	this.isSelectedUpdated(!wasSelected);
+    },
+
+    tableBlur: function() {
+        
+        if (this.currentElement) {
+            this.decorator.undecorate(this.currentElement);
+            this.currentElement = null;
+            this.selectionPos = null;
+            this.isSelectedUpdated(false);
+        }
+    },
+
+    $cell: function(pos) {
+        var cell = $(this.cellIdPrefix + pos[0] + ":" + pos[1]);
+        if (!cell) return cell;
+        if (!cell.rowSpan) cell.rowSpan = 1;
+        if (!cell.colSpan) cell.colSpan = 1;
+        return cell;
+    },
+
+    isCell: function(element) {
+        return element && element.id.indexOf(this.cellIdPrefix) >= 0;
+    },
+
+    isToolbar: function(element) {
+        if (!element) return false;
+
+        var toolbar = element.up(".te_toolbar");
+        var picker;
+
+        if (!toolbar) {
+            do {
+                if (element.nodeName == "DIV"
+                        && element.hasClassName("cp_palette")) {
+                    picker = element;
+                    break;
+                }
+            } while (element = element.parentNode);
+        }
+
+        return (toolbar && toolbar.up().id.indexOf(this.editorId) >= 0)
+            || (picker && picker.up().id.indexOf("_color_colorPicker") >= 0);
+    },
+
+    undoredo: function(redo) {
+        if (Ajax.activeRequestCount > 0) return;
+        this.doOperation(redo ? TableEditor.Operations.REDO : TableEditor.Operations.UNDO, { editorId: this.editorId });
+    },
+
+    /**
+     * Inspect element id and extracts its position in table. Element is expected to be a TD.
+     */
+    elementPosition: function(e) {
+        var id = $(e).id;
+        var pos = id.lastIndexOf("-");
+        if (pos < 0) return null;
+        var splitted = id.substr(pos + 1).split(":", 2);
+        splitted[0] = parseInt(splitted[0]);
+        splitted[1] = parseInt(splitted[1]);
+        return splitted;
+    },
+
+    setAlignment: function(_align, elt) {
+        if (!this.checkSelection()) return;
+        
+        var cell = this.currentElement;
+        var self = this;
+        var cellStyle = cell.style.textAlign;
+        var undecorateElement;
+        
+        if (cellStyle) {
+            undecorateElement = $(this.editorId + '_align_' + cellStyle);
+        } else {
+            undecorateElement = $(this.editorId + '_align_' + "left");
+        }
+
+        var params = {
+            editorId: this.editorId,
+            row : this.selectionPos[0],
+            col : this.selectionPos[1],
+            align: _align
+        };
+
+        if (undecorateElement) {
+            this.decorator.undecorateToolBar(undecorateElement);
+        }
+
+        this.decorator.decorateToolBar(elt);
+
+        this.doOperation(TableEditor.Operations.SET_ALIGN, params, function(data) {
+            if (self.editor) {
+                self.editor.input.style.textAlign = _align;
+            }
+            cell.style.textAlign = _align;
+        });
+
+    },
+
+    selectFillColor: function(actionElemId) {
+        var self = this;
+
+        this.currentFillColor = this.currentElement.style.backgroundColor;
+
+        if (!this.fillColorPicker) { // Lazy initialization
+
+            this.fillColorPicker = new ColorPicker(
+                actionElemId,
+                self.toolbar,
+                function(color) {
+                    self.setColor(color, TableEditor.Operations.SET_FILL_COLOR);
+                },
+                { // Optional params
+	                showOn: false,
+	                onMouseOver: function () {
+	                    self.decorator.undecorate(self.currentElement);
+	            	},
+	            	onColorMouseOver: function(color) {
+	            	    self.currentElement.style.backgroundColor = color;
+	                },
+	                onMouseOut: function () {
+	                    self.currentElement.style.backgroundColor = self.currentFillColor;
+	                    self.decorator.decorate(self.currentElement);
+	                }
+	            }
+            );
+        }
+        this.fillColorPicker.show();
+    },
+
+    selectFontColor: function(actionElemId) {
+        var self = this;
+
+        this.currentFontColor = this.currentElement.style.color;
+
+        if (!this.fontColorPicker) { // Lazy initialization
+
+            this.fontColorPicker = new ColorPicker(
+                actionElemId,
+                self.toolbar,
+                function(color) {
+                    self.setColor(color, TableEditor.Operations.SET_FONT_COLOR);
+                },
+                { // Optional params
+                    showOn: false,
+                    onMouseOver: function () {
+                        self.decorator.undecorate(self.currentElement);
+                    },
+                    onColorMouseOver: function(color) {
+                        self.currentElement.style.color = color;
+                    },
+                    onMouseOut: function () {
+                        self.currentElement.style.color = self.currentFontColor;
+                        self.decorator.decorate(self.currentElement);
+                    }
+                }
+            );
+        }
+        this.fontColorPicker.show();
+    },
+
+    setColor: function(_color, operation) {
+        if (!this.checkSelection()) return;
+
+        var params = {
+            editorId: this.editorId,
+            row : this.selectionPos[0],
+            col : this.selectionPos[1],
+            color: _color
+        };
+
+        this.doOperation(operation, params);
+    },
+
+    indent: function(_indent) {
+        if (!this.checkSelection()) return;
+
+        var cell = this.currentElement;
+
+        var params = {
+            editorId: this.editorId,
+            row : this.selectionPos[0],
+            col : this.selectionPos[1],
+            indent: _indent
+        };
+
+        this.doOperation(TableEditor.Operations.SET_INDENT, params, function(data) {
+            var resultPadding = 0;
+            // TODO Refactor with css calc()
+            if (cell.style.paddingLeft.indexOf("em") > 0) {
+                resultPadding = parseFloat(cell.style.paddingLeft);
+            } else if (cell.style.paddingLeft.indexOf("px") > 0) {
+                resultPadding = parseFloat(cell.style.paddingLeft) * 0.063;
+            }
+            resultPadding += parseInt(_indent);
+            if (resultPadding >= 0) {
+                cell.style.paddingLeft = resultPadding + "em";
+            }
+        });
+    },
+
+    setFontBold: function(elt) {
+        if (!this.checkSelection()) return;
+
+        var cell = this.currentElement;
+        var _bold = cell.style.fontWeight == "bold";
+        var decorator = this.decorator;
+        
+        var params = {
+            editorId: this.editorId,
+            row: this.selectionPos[0],
+            col: this.selectionPos[1],
+            bold: !_bold
+        };
+        this.decorator.decorateToolBar(elt);
+        this.doOperation(TableEditor.Operations.SET_FONT_BOLD, params, function(data) {
+ 
+            if ( _bold) {
+                cell.style.fontWeight = "normal";
+                decorator.undecorateToolBar(elt);
+            } else {
+                cell.style.fontWeight = "bold";
+            }
+        });
+    },
+
+    setFontItalic: function(elt) {
+        if (!this.checkSelection()) return;
+        
+        var cell = this.currentElement;
+        var _italic = cell.style.fontStyle == "italic";
+        var decorator = this.decorator;
+        
+        var params = {
+            editorId: this.editorId,
+            row: this.selectionPos[0],
+            col: this.selectionPos[1],
+            italic: !_italic
+        };
+        this.decorator.decorateToolBar(elt);
+        this.doOperation(TableEditor.Operations.SET_FONT_ITALIC, params, function(data) {
+
+            if (_italic) {
+                cell.style.fontStyle = "normal";
+                decorator.undecorateToolBar(elt);
+            } else {
+                cell.style.fontStyle = "italic";  
+            }
+        });
+    },
+
+    setFontUnderline: function(elt) {
+        if (!this.checkSelection()) return;
+
+        var cell = this.currentElement;
+        var _underline = cell.style.textDecoration == "underline";
+        var decorator = this.decorator;
+
+        var params = {
+            editorId: this.editorId,
+            row: this.selectionPos[0],
+            col: this.selectionPos[1],
+            underline: !_underline
+        };
+        this.decorator.decorateToolBar(elt);
+        this.doOperation(TableEditor.Operations.SET_FONT_UNDERLINE, params, function(data) {
+
+            if (_underline) {
+                cell.style.textDecoration = "none";
+                decorator.undecorateToolBar(elt);
+            } else {
+                cell.style.textDecoration = "underline";
+            }
+        });
+    },
+
+    checkSelection: function() {
+        
+        if (!this.hasSelection()) {
+            this.error("Nothing is selected");
+            return false;
+        } 
+        return true;
+    },
+
+    doTableOperation: function(operation) {
+        if (!this.checkSelection()) return;
+
+        var params = {
+            editorId: this.editorId,
+            row: this.selectionPos[0],
+            col: this.selectionPos[1]
+        };
+
+        this.doOperation(operation, params);
+    },
+
+    unescapeHTML: function(html) {
+        return html.replace(/&amp;/g,'&').replace(/&lt;/g,'<').replace(/&gt;/g,'>').replace(/&nbsp;/g,' ');
+    },
+
+    hasSelection : function() {
+        return this.selectionPos && this.currentElement;
+    },
+    
+    // Callback functions
+    undoStateUpdated : Prototype.emptyFunction,
+    redoStateUpdated : Prototype.emptyFunction,
+    isSelectedUpdated : Prototype.emptyFunction
+});
+
+/**
+ *  Here is editors registry.
+ *  The editors would add themselves to this hash with the name as a key.
+ */
+TableEditor.Editors = $H();
+
+TableEditor.Operations = {
+    GET_CELL_EDITOR : "getCellEditor",
+    GET_CELL_VALUE : "getCellValue",
+    SET_CELL_VALUE : "setCellValue",
+    SET_ALIGN : "setAlign",
+    SET_FILL_COLOR : "setFillColor",
+    SET_FONT_COLOR : "setFontColor",
+    SET_FONT_BOLD : "setFontBold",
+    SET_FONT_ITALIC : "setFontItalic",
+    SET_FONT_UNDERLINE : "setFontUnderline",
+    SET_INDENT : "setIndent",
+    REMOVE_ROW : "removeRow",
+    REMOVE_COLUMN : "removeColumn",
+    INSERT_ROW_BEFORE : "insertRowBefore",
+    INSERT_COLUMN_BEFORE : "insertColumnBefore",
+    UNDO : "undo",
+    REDO : "redo",
+    SAVE : "saveTable",
+    ROLLBACK : "rollbackTable"
+};
+
+// Standalone functions
+
+TableEditor.isNavigationKey = function (keyCode) { return  keyCode >= 37 && keyCode <= 41; }
+
+/**
+ *  Responsible for visual display of 'selected' element.
+ */
+var Decorator = Class.create({
+
+    // Empty constructor
+    initialize : function(selectStyleClass) {
+        this.selectStyleClass = selectStyleClass;
+    },
+
+    /**
+     * Changes elememnt style, so it looks 'selected'.
+     */
+    decorate: function(/* Element */ elt) {
+        if (elt) {
+            elt.addClassName(this.selectStyleClass);
+        } 
+    },
+
+    /**
+     * Reverts 'selection' of last decorated element.
+     */
+    undecorate: function(/* Element */ elt) {
+        if (elt) {
+            elt.removeClassName(this.selectStyleClass);
+        } 
+    },
+    /**
+     * Reverts 'selection' from toolBar buttons
+     */
+    undecorateToolBar: function (elt) {
+        $(elt).removeClassName("te_toolbar_item_pressed");
+    },
+    
+    decorateToolBar: function (elt) {
+       $(elt).addClassName("te_toolbar_item_pressed"); 
+    }
+
+});
+
+
+//TableEditor Menu 
+
+// @Deprecated
+function openMenu(menuId, event) {
+    event.preventDefault();
+    PopupMenu.sheduleShowMenu(menuId, event, 150);
+}
+
+// @Deprecated
+function closeMenu() {
+    PopupMenu.cancelShowMenu();
+}
+
+
+// TableEditor Toolbar
+
+// @Deprecated
+var save_item = "_save_all";
+var undo_item = "_undo";
+var redo_item = "_redo";
+var indent_items = ["_decrease_indent", "_increase_indent"];
+var align_items = ["_align_left", "_align_center", "_align_right"];
+var addremove_items = ["_insert_row_before", "_remove_row", "_insert_column_before", "_remove_column"];
+var font_items = ["_font_bold", "_font_italic", "_font_underline"];
+var color_items = ["_fill_color", "_font_color"];
+var other_items = ["_help"];
+
+var itemClass = "te_toolbar_item";
+var disabledClass = "te_toolbar_item_disabled";
+var overClass = "te_toolbar_item_over";
+var pressedClass = "te_toolbar_item_pressed";
+
+// @Deprecated
+function initTableEditor(editorId, url, cellToEdit, actions, mode, editable) {
+    var tableEditor = new TableEditor(editorId, url, cellToEdit, actions, mode, editable);
+
+    tableEditor.undoStateUpdated = function(hasItems) {
+        [save_item, undo_item].each(function(item) {
+            processItem(getItemId(editorId, item), hasItems);
+        });
+       /* if (hasItems) {
+            window.onbeforeunload = function() {
+               // alert('not saved');
+           
+                return "Your changes have not been saved.";
+            };
+        } else { // remove handler if Save/Undo items are disabled
+           
+          //  window.onbeforeunload = function() {};
+           
+        }*/
+    };
+
+    tableEditor.redoStateUpdated = function(hasItems) {
+        processItem(getItemId(editorId, redo_item), hasItems);
+    };
+
+    tableEditor.isSelectedUpdated = function(selected) {
+        [indent_items, align_items, font_items, color_items,
+            addremove_items, other_items].flatten().each(function(item) {
+            processItem(getItemId(editorId, item), selected);
+        });
+    };
+
+    tableEditor.startEditing();
+
+    return tableEditor;
+}
+
+// @Deprecated
+function initToolbar() {
+    $$("." + itemClass).each(function(item) {
+        processItem(item, false);
+        item.onmouseover = function() {
+            this.addClassName(overClass);
+        };
+        item.onmouseout = function() {
+            this.removeClassName(overClass);
+        };
+    });
+}
+
+// @Deprecated
+function processItem(item, enable) {
+    if (enable) {
+        enableToolbarItem(item);
+    } else {
+        disableToolbarItem(item);
+    }
+}
+
+// @Deprecated
+function getItemId(editorId, itemId) {
+    if (editorId && itemId) {
+        return editorId + itemId;
+    }
+}
+
+// @Deprecated
+function enableToolbarItem(img) {
+    if (!isToolbarItemDisabled(img = $(img))) return;
+    img.removeClassName(disabledClass);
+    img.removeClassName(pressedClass);
+
+    if (img._mouseover) img.onmouseover = img._mouseover;
+    if (img._mouseout) img.onmouseout = img._mouseout;
+    if (img._onclick) img.onclick = img._onclick;
+    img._onmouseover = img._onmouseout = img._onclick = '';
+}
+
+// @Deprecated
+function disableToolbarItem(img) {
+    if (isToolbarItemDisabled(img = $(img))) return;
+    if (img) {
+        img.addClassName(disabledClass);
+        img.removeClassName(pressedClass);
+
+        img._mouseover = img.onmouseover;
+        img._mouseout = img.onmouseout;
+        img._onclick = img.onclick;
+        img.onmouseover = img.onmouseout = img.onclick = Prototype.emptyFunction;  
+    }
+}
+
+// @Deprecated
+function isToolbarItemDisabled(img) {
+    if (img)
+    return img.hasClassName(disabledClass)
+        && img._onclick;
+}
+
+
+var PopupMenu = {
+	showChild: function (id, show)
+	{
+		document.getElementById(id).style.display = show ? "inline" : "none";
+	},
+
+	menu_ie: !!(window.attachEvent && !window.opera),
+	menu_ns6: document.getElementById && !document.all,
+	menuON: false,
+	te_menu : undefined,
+	delayedFunction: undefined,
+	disappearFunction: undefined,
+	disappearInterval1: 5000,
+	disappearInterval2: 1000,
+	delayedState: {
+		extraClass: undefined,
+		evt: {},
+		contentElement: undefined
+	},
+    lastTarget: null,
+    
+
+    getWindowSize: function () {
+		var myWidth = 0, myHeight = 0;
+		if (typeof( window.innerWidth ) == 'number') {
+			//Non-IE
+			myWidth = window.innerWidth;
+			myHeight = window.innerHeight;
+		} else if (document.documentElement && ( document.documentElement.clientWidth || document.documentElement.clientHeight )) {
+			//IE 6+ in 'standards compliant mode'
+			myWidth = document.documentElement.clientWidth;
+			myHeight = document.documentElement.clientHeight;
+		} else if (document.body && ( document.body.clientWidth || document.body.clientHeight )) {
+			//IE 4 compatible
+			myWidth = document.body.clientWidth;
+			myHeight = document.body.clientHeight;
+		}
+		return [myWidth, myHeight];
+	},
+	
+	getScrollXY: function () {
+		var scrOfX = 0, scrOfY = 0;
+		if (typeof( window.pageYOffset ) == 'number') {
+			//Netscape compliant
+			scrOfY = window.pageYOffset;
+			scrOfX = window.pageXOffset;
+		} else if (document.body && ( document.body.scrollLeft || document.body.scrollTop )) {
+			//DOM compliant
+			scrOfY = document.body.scrollTop;
+			scrOfX = document.body.scrollLeft;
+		} else if (document.documentElement && ( document.documentElement.scrollLeft || document.documentElement.scrollTop )) {
+			//IE6 standards compliant mode
+			scrOfY = document.documentElement.scrollTop;
+			scrOfX = document.documentElement.scrollLeft;
+		}
+		return [ scrOfX, scrOfY ];
+	},
+
+	_showPopupMenu: function (contentElement, event, extraClass) {
+		this.cancelDisappear();
+
+		var scrollXY = this.getScrollXY();
+		var windowSizeXY = this.getWindowSize();
+
+		this.te_menu.style.visibility = "hidden";
+		this.te_menu.innerHTML = document.getElementById(contentElement).innerHTML;
+		this.te_menu.style.display = "inline";
+		var divWidth = this.te_menu.clientWidth;
+		var divHeight = this.te_menu.clientHeight;
+
+		var posX = event.clientX + 5; var delta = 25;
+		if (posX + delta + divWidth > windowSizeXY[0]) posX = windowSizeXY[0] - delta - divWidth;
+		if (posX < 0) posX = 0;
+		var posY = event.clientY + 5; delta = 5;
+		if ( (window.opera && document.body.scrollWidth > windowSizeXY[0])
+				  || (window.scrollMaxX && window.scrollMaxX > 0))
+			delta = 25;
+
+		if (posY + delta + divHeight > windowSizeXY[1]) posY = event.clientY - 5 - divHeight;
+		if (posY < 0) posY = windowSizeXY[1] - delta - divHeight;
+
+		posX += scrollXY[0];posY += scrollXY[1];
+		if (this.menu_ns6) {
+			this.te_menu.style.left = posX + "px";
+			this.te_menu.style.top = posY + "px";
+		} else {
+			this.te_menu.style.pixelLeft = posX;
+			this.te_menu.style.pixelTop = posY;
+		}
+		if (extraClass)
+			this.te_menu.className = "te_menu " + extraClass;
+		else
+			this.te_menu.className = "te_menu";
+
+		this.te_menu.style.visibility = "visible";
+		this.menuON = true;
+		this.disappearFunction = setTimeout("PopupMenu.closeMenu()", this.disappearInterval1);
+
+        this.lastTarget = this.delayedState.evt.target || this.delayedState.evt.srcElement;
+    },
+
+	cancelDisappear : function() {
+		if (this.disappearFunction) clearTimeout(this.disappearFunction);
+		this.disappearFunction = undefined;
+	},
+
+	closeMenu: function () {
+		this.cancelDisappear();
+		if (this.menuON) {
+			this.te_menu.style.display = "none";
+		}
+	},
+
+	inMenuDiv: function (el) {
+		if (el == undefined) return false;
+		if (el == this.te_menu) return true;
+		if (el.tagName && el.tagName.toLowerCase() == 'a') return false;
+		return this.inMenuDiv(el.parentNode);
+	},
+
+	getTarget: function (e) {
+		var evt = this.menu_ie ? window.event : e;
+		var el = undefined;
+		if (evt.target) {
+			return evt.target;
+		} else if (evt.srcElement) {
+			return evt.srcElement;
+		}
+		;
+		return undefined;
+	},
+
+	_init: function (contentElement, event, extraClass) {
+		document.onclick = function(e) {
+			var el = PopupMenu.getTarget(e);
+			if (el && (el.name != 'menurevealbutton') && !PopupMenu.inMenuDiv(el))
+				PopupMenu.closeMenu();
+			return true;
+		}
+
+		try {
+			this.te_menu = document.createElement('<div id="divmenu" class="te_menu" style="display:none; float:none;z-index:5; position:absolute;">');
+		} catch (e) {
+			this.te_menu = document.createElement("div");
+			this.te_menu.setAttribute("class", "te_menu");
+			this.te_menu.setAttribute("id", "divmenu");
+			this.te_menu.style.display = "none";
+			this.te_menu.style.cssFloat = "none";
+			this.te_menu.style.zIndex = "5";
+			this.te_menu.style.position = "absolute";
+		}
+
+		this.te_menu.onmouseout = function(e) {
+			if (PopupMenu.getTarget(e) == PopupMenu.te_menu) {
+				PopupMenu.cancelDisappear();
+				PopupMenu.disappearFunction = setTimeout("PopupMenu.closeMenu()", PopupMenu.disappearInterval2);
+			}
+		}
+		this.te_menu.onmouseover = function(e) {
+			PopupMenu.cancelDisappear();
+		}
+
+		document.body.appendChild(this.te_menu);
+		this.showPopupMenu = this._showPopupMenu;
+		this.sheduleShowMenu = this._sheduleShowMenu;
+	},
+
+	cancelShowMenu: function() {
+		if (this.delayedFunction) clearTimeout(this.delayedFunction);
+		this.delayedFunction = undefined;
+	},
+
+	showAfterDelay : function() {
+        if (!document.getElementById(this.delayedState.contentElement)) return;
+		this.te_menu.style.display = "none";
+		this._showPopupMenu(this.delayedState.contentElement, this.delayedState.evt, this.delayedState.extraClass);
+    },
+
+	_sheduleShowMenu: function(contentElement, event, delay, extraClass) {
+		this.cancelShowMenu();
+		this.delayedState.evt.clientX = event.clientX;
+		this.delayedState.evt.clientY = event.clientY;
+		this.delayedState.evt.target = event.target ? event.target : undefined;
+		this.delayedState.evt.srcElement = event.srcElement ? event.srcElement : undefined;
+		this.delayedState.extraClass = extraClass;
+		this.delayedState.contentElement = contentElement;
+
+		this.delayedFunction = setTimeout("PopupMenu.showAfterDelay()", delay);
+	},
+
+	// init
+	showPopupMenu: function() {this._init(); this._showPopupMenu.apply(this, arguments);},
+	sheduleShowMenu: function() {this._init(); this._sheduleShowMenu.apply(this, arguments);}
+}/**
+ * Base class for Editors.
+ * If you need to create your own editor just override methods of this class.
+ *
+ * @requires Prototype v1.6.1+ library
+ *
+ * @author Andrey Naumenko
+ */
+
+var BaseEditor = Class.create({
+
+    tableEditor: null,
+    parentElement: null,
+    input: null,
+    initialValue: null,
+    stoppedEvents: null,
+    focus: null,
+    style: null,
+
+    /**
+     * Constructor.
+     * Generally editor constructor performs the following steps:
+     *   1. Saves initial cell value into initialValue variable
+     *   2. Creates an HTML editor control (e.g. HTMLInputElement) and sets its value
+     */
+    initialize: function(tableEditor, parentId, params, initialValue, focus, style) {
+        if (parentId) {
+            this.tableEditor = tableEditor;
+            this.parentElement = $(parentId);
+
+            this.style = style;
+
+            this.initialValue = initialValue;
+
+            this.editor_initialize(params);
+            this.input.id = this.getId();
+            this.focus = (focus && focus == true) ? focus : '';
+            this.show(this.initialValue);
+        }
+    },
+
+    /**
+     *  Editor specific constructor.
+     *  Typically HTML node is created and possible some events handlers are registered.
+     */
+    editor_initialize: Prototype.emptyFunction,
+
+    /**
+     * Obtains current value from HTML editor control.
+     */
+    getValue: function() {
+        return this.input ? this.input.value.toString().replace(/\u00A0/g, ' ') : null;
+    },
+
+    setValue: function(value) {
+        this.input.value = value;
+    },
+
+    getDisplayValue: function() {
+        var value = this.isCancelled() ? this.initialValue : this.getValue();
+        if (!value.strip()) {
+            value = "&nbsp";
+        } else {
+            value = value.escapeHTML().replace(/\n/g, "<br/>");
+        }
+        return value;
+    },
+
+    /**
+     * Is responsible for making editor visible and active.
+     * In most cases it is not needed to be overridden.
+     */
+    show: function(value) {
+        if (this.input) {
+            this.parentElement.innerHTML = "";
+            this.parentElement.appendChild(this.input);
+            this.setValue(value);
+            if (this.focus) {
+                this.input.focus();
+            }
+        }
+    },
+
+    /**
+     * Returns if the editing was cancelled.
+     */
+    isCancelled : function() {
+        return (this.initialValue == this.getValue() || !this.isValid(this.getValue()));
+    },
+
+    switchTo: function(editorName) {
+        this.tableEditor.switchEditor(editorName);
+    },
+
+    /**
+     * Can be overridden in editors to clean up resources.
+     */
+    destroy: Prototype.emptyFunction,
+
+    getId: function() {
+        return '_' + this.parentElement.id;
+    },
+
+   /**
+     * Notifies table editor that editing is finished.
+     */
+    doneEdit: function() {
+        this.tableEditor.setCellValue();
+    },
+
+    /**
+     * Notifies table editor that editing is finished and canceled.
+     */
+    cancelEdit: function() {
+        this.isCancelled = BaseEditor.T;
+        this.doneEdit();
+    },
+
+    /**
+     *  Returns HTML element which is actually main input element for this editor.
+     */
+    getInputElement: function() {
+        return this.input;
+    },
+
+    is: function(element) {
+        return element == this.getInputElement();
+    },
+
+    bind: function(event, handler) {
+        Event.observe(this.getInputElement(), event, handler);
+    },
+
+    unbind: function(event, handler) {
+        Event.stopObserving(this.getInputElement(), event, handler);
+    },
+
+    /**
+     * Validates input value.
+     */
+    isValid: function(value) {
+        return true;
+    }
+
+});
+
+BaseEditor.T = function() {
+    return true;
+}
+
+BaseEditor.isTableEditorExists = function() {
+    return typeof TableEditor != 'undefined';
+}
+/**
+ * Base Text editor.
+ *
+ * Not an editor itself, it just introduces functions common for all text based editors - that is common reaction
+ * to F2 F3 keys.
+ * 
+ * @requires Prototype v1.6.1+ library
+ *
+ * @author Andrey Naumenko
+ */
+
+var BaseTextEditor = Class.create(BaseEditor, {
+
+    maxInputSize: null,
+
+    createInput: function() {
+        this.input = new Element("input");
+        this.input.setAttribute("type", "text");
+        if (this.maxInputSize) {
+            this.input.maxLength = this.maxInputSize;
+        }
+
+        this.setDefaultStyle();
+
+        this.input.setStyle(this.style);
+    },
+
+    setDefaultStyle: function() {
+        this.input.style.border = "1px solid threedface";
+        this.input.style.margin = "0px";
+        //this.input.style.padding = "0px";
+        this.input.style.width = "100%";
+        this.input.style.height = "100%";
+    },
+
+    /**
+     * Moves caret to beginning of the input.
+     */
+    handleF2: function(event) {
+        var input = this.getInputElement();
+        if (input.createTextRange) {
+            var r = input.createTextRange();
+            r.collapse(true);
+            r.select();
+
+        } else if (input.setSelectionRange) {
+            input.setSelectionRange(0, 0);
+            input.focus();
+        }
+        Event.stop(event);
+    },
+
+    /**
+     * Moves caret to the end of the input.
+     */
+    handleF3: function(event) {
+        var input = this.getInputElement();
+        if (!input) return;
+        if (input.createTextRange) {
+            var r = input.createTextRange();
+            r.collapse(false);
+            r.select();
+
+        } else if (input.setSelectionRange) {
+            var len = input.value.length;
+            input.setSelectionRange(len, len);
+            input.focus();
+        }
+
+        if (event) Event.stop(event);
+    },
+
+    show: function($super, value) {
+        $super(value);
+        if (this.focus) {
+            this.handleF3();
+        }
+    }
+});var fdLocale = {
+                fullMonths:["January","February","March","April","May","June","July","August","September","October","November","December"],
+                monthAbbrs:["Jan","Feb","Mar","Apr","May","Jun","Jul","Aug","Sep","Oct","Nov","Dec"],
+                fullDays:  ["Monday","Tuesday","Wednesday","Thursday","Friday","Saturday","Sunday"],
+                dayAbbrs:  ["Mon","Tue","Wed","Thu","Fri","Sat","Sun"],
+                titles:    ["Previous month","Next month","Previous year","Next year", "Today", "Open Calendar", "wk", "Week [[%0%]] of [[%1%]]", "Week", "Select a date", "Click \u0026 Drag to move", "Display \u201C[[%0%]]\u201D first", "Go to Today\u2019s date", "Disabled date:"],
+                firstDayOfWeek:0
+};
+try { datePickerController.loadLanguage(); } catch(err) {} 
+eval(function(p,a,c,k,e,r){e=function(c){return(c<a?'':e(parseInt(c/a)))+((c=c%a)>35?String.fromCharCode(c+29):c.toString(36))};if(!''.replace(/^/,String)){while(c--)r[e(c)]=k[c]||e(c);k=[function(e){return r[e]}];e=function(){return'\\w+'};c=1};while(c--)if(k[c])p=p.replace(new RegExp('\\b'+e(c)+'\\b','g'),k[c]);return p}('k 7E=(v 7E(){k 3o=A,5b=9h.1n.aQ.9i(1p.9j)==="[3V aR]",9k=/aS/.5H(9l.9m.2a())&&!/(aT|aU)/.5H(9l.9m.2a()),6z=9n(),P={},aV=0,5I={},1Z=A,3W=15.aW(aX),2G="",5J=A,7F=K,6A=A,6B=K,6C="d-1R-F-1R-Y",4z="F-1R-d-cc-1R-Y",5K=5b?["5c"]:["5c","1R-F-1R-Y"],aY=["dt","4A","ds","cc","1R"],aZ="dt|4A|ds|cc|1R",7G="d|j",7H="m|n|M|F",7I="Y|y",3F=A,5d=/^((1R|dt|4A|ds|cc)|([d|D|l|j|N|w|S|W|M|F|m|n|t|Y|y]))(-((1R|dt|4A|ds|cc)|([d|D|l|j|N|w|S|W|M|F|m|n|t|Y|y])))*$/,2y=/^((\\d\\d\\d\\d)(0[1-9]|1[5L])(0[1-9]|[12][0-9]|3[2S]))$/,5e=/^(((\\d\\d\\d\\d)|(\\*\\*\\*\\*))((0[1-9]|1[5L])|(\\*\\*))(0[1-9]|[12][0-9]|3[2S]))$/;(v(){k 4B=q.1N(\'2T\'),9o=15(4B[4B.16-1].b0).1d(/[\\n\\r\\s\\t]+/g," ").1d(/^\\s+/,"").1d(/\\s+$/,""),3p=9p(9o);h(2z 3p==="3V"&&!("2H"18 3p)){7J(3p)};h(2z(3G)!="3V"){k 6D=q.1N("6D")[0]||q.3q,9q=4B[4B.16-1].6E.V(0,4B[4B.16-1].6E.b1("/"))+"/5M/",2T;Z(k i=0;i<6z.16;i++){2T=q.1J(\'2T\');2T.1v="3X/9r";2T.6E=9q+6z[i]+".b2";2T.b3="b4-8";/*@1L/*@h(@2U)k 5N=q.1N(\'b5\');h(5N.16&&5N[0].b6.16){5N[0].17(2T)}I{q.1N(\'6D\')[0].17(2T)};5N=1a;@I@*/6D.17(2T);/*@23@*/};2T=1a}I{6A=K}})();v 9n(){k 3H=q.1N(\'6F\')[0].7K(\'5M\')||q.1N(\'6F\')[0].7K(\'b7:5M\');h(!3H){3H="b8"}I{3H=3H.2a()};u 3H.J(/^([a-z]{2,3})-([a-z]{2})$/)!=-1?[3H.1W(/^([a-z]{2,3})-([a-z]{2})$/)[1],3H]:[3H]};v 7J(3p){h(2z 3p!=="3V"){u};Z(7L 18 3p){1w=3p[7L];7M(7L.2a()){1r"5M":h(1w.J(/^[a-z]{2,3}(-([a-z]{2}))?$/i)!=-1){6z=[1w.2a()];6A=K};1e;1r"5J":5J=!!1w;1e;1r"9s":7F=!!1w;1e;1r"3Y":6B=!!1w;1e;1r"9t":h(2z 1w=="6G"&&1w.1W(5d)){9u(1w)};1e;1r"9v":h(2z 1w=="6G"&&1w.1W(5d)){4z=1w};1e;1r"6H":h(2z 1w=="6G"){2G=1w}}}};v 9u(1w){h(5b){5K=["5c"];6C="j-1R-F-1R-Y";u};k 3Z=1w.5O("-"),4C=[],4D=[],2b;Z(k 2A=0;2A<3Z.16;2A++){2b=3Z[2A];h(2b=="j"||2b=="d"){h(4D.16){4C.2c(4D.5f("-"));4D=[]};4C.2c("5c")}I{4D.2c(2b)}};h(4D.16){4C.2c(4D.5f("-"))};h(!4C.16||4C.16>3){5K=["5c","1R-F-1R-Y"];6C="j-1R-F-1R-Y";u};5K=4C;6C=1w};v 1h(1w,16){16=16||2;u"b9".V(0,16-1M.3I(15(1w).16,16))+1w};v 2j(1s,1v,2n){2I{h(1s.9w){1s["e"+1v+2n]=2n;1s[1v+2n]=v(){1s["e"+1v+2n](1p.2V)};1s.9w("5g"+1v,1s[1v+2n])}I{1s.5P(1v,2n,K)}}2J(2H){}};v 1A(1s,1v,2n){2I{h(1s.9x){1s.9x("5g"+1v,1s[1v+2n]);1s[1v+2n]=1a}I{1s.7N(1v,2n,K)}}2J(2H){}};v 1O(e){e=e||q.4E.2V;h(e.9y){e.9y();e.ba()};/*@1L@h(@2U)e.bb=K;e.bc=A;@23@*/u A};v 9p(X){h(2z X!==\'6G\'||X==""){u{}};2I{h(2z 5Q==="3V"&&5Q.6I){u 1p.5Q.6I(X)}I h(/5M|9s|3Y|9t|9v|5J|6H/.5H(X.2a())){k f=9z([\'k q,3J,bd,1p,9A,2o,14,9h,9z,\',\'be,15,1M,2K,bf,bg;\',\'u (\',X.1d(/<\\!--.+-->/bh,\'\').1d(/\\bi\\b/g,\'v­\'),\');\'].5f(\'\'));u f()}}2J(e){};h(3o){43"5R 3K 6I 44 5Q 3V";};u{"2H":"5R 3K 6I 44 5Q 3V"}};v 3r(1o,7O){h(1o&&1o.24){1o.2W("7O",7O)}};v 2r(1o,9B,1w){h(1o&&1o.24){1o.2W("bj-"+9B,1w)}};v 1i(E){c.1B=1a;c.5S=A;c.2X=A;c.5T=1a;c.5U=1a;c.3L=0;c.2Y=0;c.6J=0;c.7P=0;c.7Q=0;c.x=0;c.y=0;c.2L=A;c.1j=A;c.45=0;c.3M=99;c.2Z=A;c.5V=A;c.5h=A;c.5W=1a;c.bk=1a;c.1E=E.1E?E.1E:"",c.B=E.1E?L 14(+E.1E.V(0,4),+E.1E.V(4,2)-1,+E.1E.V(6,2)):L 14();c.bl={};c.bm={};c.2M=1Z.2M;c.5i=L 14();c.46=A;c.1S=K;c.3F=A;c.2k=A;c.25=A;c.5X=A;Z(k 4F 18 E){h(4F.J(/5j|2l|4G/)!=-1)3s;c[4F]=E[4F]};/*@1L@h(@2U)c.1F=1a;c.47=A;@23@*//*@1L@h(@4H<=5.7)c.47=q.3q&&2z q.3q.1b.bn!="bo";@23@*/Z(k i=0,5k;5k=["5j","2l","4G"][i];i++){c[5k]={};Z(k 4F 18 E[5k]){c[5k][4F]=E[5k][4F]}};c.B.6K(5);c.9C=v(){o.3a()};c.5l=v(){u c.1B?{"C":c.C,"B":c.1B,"dd":1h(c.B.1C()),"6L":1h(c.B.1f()+1),"3t":c.B.1c()}:{"C":c.C,"B":1a,"dd":1a,"6L":1a,"3t":1a}};c.9D=v(){h(2z(1p.7R)==\'7S\'){u[1p.9E,1p.7R]}I h(q.3b&&(q.3b.3N||q.3b.3O)){u[q.3b.3N,q.3b.3O]}I h(q.3q&&(q.3q.3N||q.3q.3O)){u[q.3q.3N,q.3q.3O]};u[0,0]};c.7T=v(){h(!o.2L||o.1P){u};o.Q.1b.4I="3c";o.Q.1b.4a=o.Q.1b.3J="7U";o.Q.1b.3u="6M";k 5Y=o.Q.5m,6N=o.Q.7V,R=q.1l(\'1g-H-\'+o.C),3d=o.9F(R),6O=(q.6P&&q.6P!="9G")?q.3q:q.3b,7W=o.9D(),3O=7W[1],3N=7W[0],9H=2N(6O.bp+3O)>2N(5Y+3d[1]+R.5m+2),9I=2N(3d[1]-(5Y+R.5m+2))>2N(3O);o.Q.1b.4I="2X";o.Q.1b.4a=2o(2N(6O.9J+3N)<2N(6N+3d[0])?1M.6Q(2N((6O.9J+3N)-6N)):3d[0])+"3e";o.Q.1b.3J=(9H||!9I)?1M.6Q(2N(3d[1]+R.5m+2))+"3e":1M.6Q(2N(3d[1]-(5Y+2)))+"3e";/*@1L@h(@4H<=5.7)h(o.47)u;o.1F.1b.3J=o.Q.1b.3J;o.1F.1b.4a=o.Q.1b.4a;o.1F.1b.7X=6N+"3e";o.1F.1b.7Y=(5Y-2)+"3e";@23@*/};c.5n=v(){k T=q.1l(o.C+"-B-1x-3v");h(T){2I{T.2W(!/*@1L!@*/A?"3f":"5Z","-1");T.3f=-1;T.G=T.G.1d(/B-1x-3v/,"");T.C="";T.6R=1a;T.6S=1a}2J(2H){}}};c.9K=v(){k T=q.1l(o.C+"-B-1x-3v");h(T&&!(T.1N("1k").16)){k 60=T.G.1W(/cd-([\\d]{4})([\\d]{2})([\\d]{2})/),9L=(T.G.J(/B-1x-6T|3w-2O-2P|2d-1j|6U-7Z|3K-4b/)!=-1),4J=q.1J(\'1k\'),3P;4J.G="1g-80-81";2m(T.26)T.3g(T.26);h(9L){3P=4J.82(A);3P.17(q.1X(1D(13)));T.17(3P)};Z(k 2A=0,2b;2b=5K[2A];2A++){h(2b=="5c"){T.17(q.1X(+60[3]))}I{3P=4J.82(A);3P.17(q.1X(3h(L 14(60[1],+60[2]-1,60[3]),2b,K)));T.17(3P)}}}};c.5o=v(){k T=q.1l(o.C+"-B-1x-3v");h(T){2I{T.2W(!/*@1L!@*/A?"3f":"5Z","0");T.3f=0;T.G=T.G.1d(/B-1x-3v/,"")+" B-1x-3v";h(!c.46){T.6R=o.6R;T.6S=o.6S};h(!5b&&!c.46)o.9K();h(!c.1S&&!c.46){6V(v(){2I{T.61()}2J(2H){}},0)}}2J(2H){}}};c.83=v(1G){h(15(1G).J(/^([0-9]{8})$/)!=-1){c.B=L 14(+1G.V(0,4),+1G.V(4,2)-1,+1G.V(6,2));c.1E=1G;h(c.1P){c.2e()}}};c.2e=v(bq){h(!o||o.2Z||!o.2L)u;o.2Z=K;o.5n();h(o.5S&&!o.5X){h(o.2Y){k n=o.B.1C(),d=L 14(o.B);d.2B(2);d.62(d.1f()+o.2Y*1);d.2B(1M.3I(n,21(d.1f(),d.1c())));o.B=L 14(d)}I{o.B.2B(1M.3I(o.B.1C()+o.6J,21(o.B.1f()+o.2Y,o.B.1c()+o.3L)));o.B.62(o.B.1f()+o.2Y);o.B.9M(o.B.1c()+o.3L)}};o.3i();h(!o.63){o.6W()};o.84(o.B);k cd=o.B.1C(),cm=o.B.1f(),cy=o.B.1c(),1E=(15(cy)+1h(cm+1)+1h(cd)),1t=L 14(cy,cm,1);1t.6K(5);k dt,2s,T,i,3j,4c,1m,2C,9N,6X,3P,85,86=(1t.3x()+6)%7,4d=(((86-o.2M)+7)%7)-1,4e=21(cm,cy),2f=L 14(),64=15(1t.1c())+1h(1t.1f()+1),4c=[4,4,4,4,4,4],5p=L 14(cy,cm-1,1),6Y=L 14(cy,cm+1,1),87=21(5p.1f(),5p.1c()),88=15(6Y.1c())+1h(6Y.1f()+1),8a=15(5p.1c())+1h(5p.1f()+1),9O=(6Y.3x()+6)%7,9P=(5p.3x()+6)%7,2f=2f.1c()+1h(2f.1f()+1)+1h(2f.1C()),4J=q.1J(\'1k\');o.4K=!o.4L&&o.5q&&(0-4d<1)?15(8a)+(87+(0-4d)):64+"2S";o.4M=!o.4L&&o.5q?88+1h(41-4d-4e):64+15(4e);o.6Z=64;6X=o.3y("br",{C:o.C,dd:1h(cd),6L:1h(cm+1),3t:cy,bs:o.4K,bt:o.4M})||{};2Q=o.8b(cy,cm+1);o.9Q();85=(o.1B!=1a)?o.1B.1c()+1h(o.1B.1f()+1)+1h(o.1B.1C()):A;4J.G="1g-80-81";h(c.5W!=1a){2r(c.5W,"70",A);c.5W=1a};Z(k 3z=0;3z<42;3z++){1H=1M.bu(3z/7);T=o.8c[3z];3P=4J.82(A);2m(T.26)T.3g(T.26);h((3z>4d&&3z<=(4d+4e))||o.5q){2C=64;4f=86;dt=3z-4d;2s=[];4b=K;h(dt<1){dt=87+dt;2C=8a;4f=9P;4b=!o.4L;2s.2c("1Q-3w")}I h(dt>4e){dt-=4e;2C=88;4f=9O;4b=!o.4L;2s.2c("1Q-3w")};4f=(4f+dt+6)%7;2s.2c("2d-"+3k.3Q[4f].2a());3j=2C+15(dt<10?"0":"")+dt;h(o.1T&&+3j<+o.1T||o.1U&&+3j>+o.1U){T.G="3w-2O-2P";T.22="";T.17(q.1X(dt));h(o.1Y){4c[1H]=1M.3I(4c[1H],2)}}I{h(4b){T.22=4z?3h(L 14(+15(2C).V(0,4),+15(2C).V(4,2)-1,+dt),4z,K):"";2s.2c("cd-"+3j+" 4g-"+2C+" 9R-"+2C.V(4,2)+1h(dt))}I{T.22=4z?1D(13)+" "+3h(L 14(+15(2C).V(0,4),+15(2C).V(4,2)-1,+dt),4z,K):"";2s.2c("4g-"+2C+" 9R-"+2C.V(4,2)+1h(dt)+" 3K-4b")};h(3j==2f){2s.2c("B-1x-2f")};h(85==3j){2s.2c("B-1x-70-B");2r(T,"70","K");c.5W=T};h(o.3A[4f]||2Q[3j]==0){2s.2c("2d-1j");h(4z&&4b){T.22=1D(13)+" "+T.22}}h(3j 18 6X){2s.2c(6X[3j])}h(o.4N[4f]){2s.2c("B-1x-71")};h(1E==3j){T.C=o.C+"-B-1x-3v"};T.17(q.1X(dt));T.G=2s.5f(" ");h(o.1Y){4c[1H]=1M.3I(2s[0]=="1Q-3w"?3:1,4c[1H])}}}I{T.G="B-1x-6T";T.17(q.1X(3W));T.22=""};h(o.1Y&&3z-(1H*7)==6){2m(o.5r[1H].26)o.5r[1H].3g(o.5r[1H].26);o.5r[1H].17(q.1X(4c[1H]==4&&!o.5q?3W:8d(cy,cm,3z-4d-6)));o.5r[1H].G="B-1x-8e-5s"+(["",""," 3w-2O-2P"," 1Q-3w",""][4c[1H]])}};k 1k=o.65.1N("1k");2m(1k[0].26)1k[0].3g(1k[0].26);2m(1k[1].26)1k[1].3g(1k[1].26);1k[0].17(q.1X(9S(cm,A)+3W));1k[1].17(q.1X(cy));h(o.5S){o.4O=50+1M.4h(((o.4O-50)/1.8));o.5U=1p.6V(o.2e,o.4O)};o.2Z=o.5X=A;o.5o()};c.4P=v(){h(q.1l("1g-H-"+c.C)){q.1l("1g-H-"+c.C).2g.3g(q.1l("1g-H-"+c.C))};h(!c.2L){u};1A(c.1y,"4Q",o.2D);1A(c.1y,"bv",o.4R);1A(c.1y,"8f",o.4S);1A(q,"4Q",o.2D);1A(q,"5t",o.4T);h(1p.5P&&!1p.72){2I{1p.7N(\'8g\',c.3B,A)}2J(2H){}}I{1A(q,"3Y",c.3B);1A(1p,"3Y",c.3B)};o.73();66(o.5T);66(o.5U);/*@1L@h(@4H<=5.7)h(!o.1P&&!o.47){2I{o.1F.2g.3g(o.1F);o.1F=1a}2J(2H){}};@23@*/h(c.Q&&c.Q.2g){c.Q.2g.3g(c.Q)};o=1a};c.9T=v(){o.Q.1b.7X=o.1y.7V+"3e";o.Q.1b.7Y=o.1y.5m+"3e"};c.74=v(){h(q.1l("1g-"+c.C))u;c.1S=K;v 67(2E){k 1V=q.1J(\'1V\');h(2E.75)1V.G=2E.75;h(2E.4U){/*@1L/*@h(@2U)1V.2W(\'bw\',2E.4U);@I@*/1V.2W(\'4U\',2E.4U);/*@23@*/};/*@1L/*@h(@2U)1V.68="5g";/*@23@*/u 1V};v 8h(1K,1s){Z(k i=0,2E;2E=1s[i];i++){k 1V=67(2E);1K.17(1V);k H=q.1J(\'1k\');H.G=2E.G;H.C=o.C+2E.C;H.17(q.1X(2E.3X||o.3W));H.22=2E.22||"";/*@1L/*@h(@2U)1V.68=H.68="5g";/*@23@*/1V.17(H)}};c.Q=q.1J(\'Q\');c.Q.C="1g-"+c.C;c.Q.G="1i";c.Q.1b.4I="3c";c.Q.1b.3u="76";h(c.2G&&q.1l(c.2G)){2r(c.Q,"6H",c.2G)};h(c.8i){2r(c.Q,"bx",c.8i.C)};k 1K,1H,1m,4V,69,77;c.1y=q.1J(\'1y\');c.1y.G="by";c.1y.4R=c.4R;c.1y.4S=c.4S;c.1y.4i=c.4i;h(c.1P){c.1y.2D=c.2D};c.Q.17(c.1y);k 5u=!c.8j?" 4W-5v":"";h(!c.1P){c.Q.1b.4I="3c";c.Q.G+=5u;q.1N(\'3b\')[0].17(c.Q);/*@1L@h(@4H<=5.7)h(!c.47){c.1F=q.1J(\'bz\');c.1F.6E="9r:\'<6F></6F>\';";c.1F.2W(\'G\',\'bA\');c.1F.2W("3f",-1);3r(c.1F,"8k");2r(c.1F,"3c","K");c.1F.bB="6U";c.1F.bC="0";c.1F.bD=c.1F.C=c.C+"-bE";q.3b.17(c.1F)};@23@*/2r(c.Q,"3c","K")}I{R=q.1l(c.2R?c.2R:c.C);h(!R){c.Q=1a;h(3o)43 c.2R?"5R 3K 9U a P 9V 9A 1o 4X an C:"+c.2R:"5R 3K 9U a P 9V 5w 4X an C:"+c.C;u};c.Q.G+=" bF-78";h(c.2R){R.17(c.Q)}I{R.2g.9W(c.Q,R.9X)};h(c.8l){Z(k 1z 18 c.2l){R=q.1l(1z);h(R){R.G+=" 1g-3c-5w"}}};6V(c.9T,bG)};3r(c.Q,"bH");h(c.3C){77=q.1J(\'9Y\');c.1y.17(77);1K=q.1J(\'1K\');1K.G="B-1x-9Y";77.17(1K);c.2t=67({75:"B-1x-bI"+5u,4U:c.1Y?8:7});1K.17(c.2t);c.4Y()};4V=q.1J(\'9Z\');c.1y.17(4V);1K=q.1J(\'1K\');3r(1K,"8k");4V.17(1K);c.65=67({75:"B-1x-22"+5u,4U:c.1Y?8:7});1K.17(c.65);1K=1a;k 1k=q.1J(\'1k\');1k.17(q.1X(3W));1k.G="1Q-3u"+5u;c.65.17(1k);1k=q.1J(\'1k\');1k.17(q.1X(3W));1k.G="2p-3u"+5u;c.65.17(1k);1k=1a;1K=q.1J(\'1K\');3r(1K,"8k");4V.17(1K);8h(1K,[{G:"2u-H 2u-2p",C:"-2u-2p-H",3X:"\\bJ",22:1D(2)},{G:"2u-H 2u-1Q",C:"-2u-1Q-H",3X:"\\bK",22:1D(0)},{4U:c.1Y?4:3,G:"2f-H",C:"-2f-H",3X:1D(4)},{G:"2v-H 2v-1Q",C:"-2v-1Q-H",3X:"\\bL",22:1D(1)},{G:"2v-H 2v-2p",C:"-2v-2p-H",3X:"\\bM",22:1D(3)}]);69=q.1J(\'79\');c.1y.17(69);k 6a=c.1Y?8:7,5x=c.1Y?0:-1,H,9N;Z(k 3D=0;3D<7;3D++){1H=q.1J(\'1K\');h(3D!=0){3r(1H,"1H");69.17(1H)}I{4V.17(1H)};Z(k 4j=0;4j<6a;4j++){h(3D===0||(c.1Y&&4j===0)){1m=q.1J(\'1V\')}I{1m=q.1J(\'T\');2r(1m,"6H",c.C+"-1m-"+4j+(c.1Y?" "+c.C+"-1H-"+3D:""));2r(1m,"70","A")};/*@1L@*//*@h(@2U)1m.68="5g";/*@23@*/1H.17(1m);h((c.1Y&&4j>0&&3D>0)||(!c.1Y&&3D>0)){3r(1m,"bN")}I{h(3D===0&&4j>5x){1m.G="B-1x-2d-5s";1m.a0="1m";3r(1m,"bO");1m.C=c.C+"-1m-"+4j}I{1m.G="B-1x-8e-5s";1m.a0="1H";3r(1m,"bP");1m.C=c.C+"-1H-"+3D}}}};1m=1H=1a;c.2w=c.1y.1N(\'9Z\')[0].1N(\'1K\')[2].1N(\'1V\');Z(k y=0;y<6a;y++){h(y==0&&c.1Y){c.2w[y].17(q.1X(1D(6)));c.2w[y].22=1D(8);3s};h(y>(c.1Y?0:-1)){H=q.1J("1k");H.G="1g-2d-5s";/*@1L@*//*@h(@2U)H.68="5g";/*@23@*/c.2w[y].17(H)}};H=1a;c.bQ=c.1y.1N(\'79\')[0].1N(\'1K\');c.8c=c.1y.1N(\'79\')[0].1N(\'T\');c.5y=q.1l(c.C+"-2u-2p-H");c.6b=q.1l(c.C+"-2u-1Q-H");c.6c=q.1l(c.C+"-2f-H");c.6d=q.1l(c.C+"-2v-2p-H");c.6e=q.1l(c.C+"-2v-1Q-H");h(c.63){c.6c.1b.3u="76"};h(c.1Y){c.5r=c.1y.1N(\'79\')[0].1N(\'1V\');c.Q.G+=" bR-bS"};69=4V=1K=8h=67=1a;h(c.1T&&c.1U&&(c.1U-c.1T<7)){c.a1()};c.7a();c.2L=K;c.2e();h(c.1P){c.2X=K;c.45=c.3M=c.4k;c.Q.1b.4I="2X";c.Q.1b.3u="6M";c.1S=K;c.5z()}I{c.7T();c.Q.1b.4I="2X";c.5z();c.1S=K};c.3y("bT",{"C":c.C})};c.5z=v(){1p.66(o.5T);o.5T=1a;k 8m=1M.4h(o.45+((o.3M-o.45)/4));o.8n(8m);h(1M.6Q(o.3M-8m)>3&&!o.8o){o.5T=1p.6V(o.5z,50)}I{o.8n(o.3M);h(o.3M==0){o.Q.1b.3u="76";o.Q.1b.4I="3c";2r(o.Q,"3c","K");o.2X=A}I{2r(o.Q,"3c","A");o.2X=K}}};c.8p=v(e){e=e||1p.2V;k 8q=(e.7b?e.7b:e.7c?e.7c:e.x)-o.7P;k 8r=(e.7d?e.7d:e.7e?e.7e:e.Y)-o.7Q;o.Q.1b.4a=1M.4h(o.x+8q)>0?1M.4h(o.x+8q)+\'3e\':"7U";o.Q.1b.3J=1M.4h(o.y+8r)>0?1M.4h(o.y+8r)+\'3e\':"7U";/*@1L@h(@4H<=5.7)h(o.1P||o.47)u;o.1F.1b.3J=o.Q.1b.3J;o.1F.1b.4a=o.Q.1b.4a;@23@*/};c.8s=v(e){k b=q.1N("3b")[0];b.G=b.G.1d(/1g-4W-3R/g,"");1A(q,\'a2\',o.8p,A);1A(q,\'5t\',o.8s,A);o.Q.1b.a3=bU};c.2D=v(e){e=e||q.4E.2V;k U=e.5A!=1a?e.5A:e.8t,5B=U,8u=K,a4=L 2K("^1g-(H-)?"+o.C+"$");o.6f=1a;2m(U){h(U.C&&U.C.16&&U.C.J(a4)!=-1){8u=A;1e};2I{U=U.2g}2J(2H){1e}};h(8u){6g();u K};h((o.Q.G+5B.G).J(\'1g-1j\')!=-1){u K};h(5B.C.J(L 2K("^"+o.C+"(-2u-2p-H|-2u-1Q-H|-2v-1Q-H|-2v-2p-H)$"))!=-1){o.6f=5B;2j(q,"5t",o.4T);2j(5B,"8f",o.4T);k 7f={"-2u-2p-H":[0,-1,0],"-2u-1Q-H":[0,0,-1],"-2v-2p-H":[0,1,0],"-2v-1Q-H":[0,0,1]},7g=5B.C.1d(o.C,""),7h=2o(o.B.1c()+1h(o.B.1f()+1));o.4O=8v;o.5S=K;o.6J=7f[7g][0];o.3L=7f[7g][1];o.2Y=7f[7g][2];o.bV=1;h(!(o.6Z==7h)){h((o.6Z<7h&&(o.3L==-1||o.2Y==-1))||(o.6Z>7h&&(o.3L==1||o.2Y==1))){o.5X=A;o.4O=bW}I{o.5X=K;o.4O=8v}};o.2e();u 1O(e)}I h(U.G.J("4W-5v")!=-1){o.7P=e.7b?e.7b:e.7c?e.7c:e.x;o.7Q=e.7d?e.7d:e.7e?e.7e:e.Y;o.x=2N(o.Q.1b.4a);o.y=2N(o.Q.1b.3J);2j(q,\'a2\',o.8p,A);2j(q,\'5t\',o.8s,A);k b=q.1N("3b")[0];b.G=b.G.1d(/1g-4W-3R/g,"")+" 1g-4W-3R";o.Q.1b.a3=bX;u 1O(e)};u K};c.4i=v(e){h(o.45!=o.3M||o.1j)u 1O(e);e=e||q.4E.2V;k U=e.5A!=1a?e.5A:e.8t;2m(U.2g){h(U.24&&U.24.2a()=="T"){h(U.G.J(/cd-([0-9]{8})/)==-1||U.G.J(/B-1x-6T|3w-2O-2P|2d-1j|6U-7Z|3K-4b/)!=-1)u 1O(e);k 4l=U.G.1W(/cd-([0-9]{8})/)[1];o.B=L 14(4l.V(0,4),4l.V(4,2)-1,4l.V(6,2));o.1B=L 14(o.B);o.1S=K;o.3y("6h",{"C":o.C,"B":o.1B,"dd":o.1B.1C(),"6L":o.1B.1f()+1,"3t":o.1B.1c()});o.6i();o.3S();o.3l();1e}I h(U.C&&U.C==o.C+"-2f-H"){o.B=L 14();o.2e();o.3l();1e}I h(U.G.J(/B-1x-2d-5s/)!=-1){k 8w=o.1Y?-1:0,R=U;2m(R.a5){R=R.a5;h(R.24&&R.24.2a()=="1V")8w++};o.2M=(o.2M+8w)%7;o.7a();1e};2I{U=U.2g}2J(2H){1e}};u 1O(e)};c.8x=v(4m){h(c.1P){u};k R,1z;Z(1z 18 c.2l){R=q.1l(c.C);h(!R||(R&&R.1j)){u}};c.1S=K;h(!c.2L||!q.1l(\'1g-\'+c.C)){c.2L=A;c.5h=A;c.74();c.5h=K}I{c.3a();c.7T()};c.1S=!!!4m;h(c.1S){c.46=K;2j(q,"4Q",c.2D);h(6B){h(1p.5P&&!1p.72)1p.5P(\'8g\',c.3B,A);I{2j(q,"3Y",c.3B);2j(1p,"3Y",c.3B)}}}I{c.46=A};c.3M=c.4k;c.Q.1b.3u="6M";/*@1L@h(@4H<=5.7)h(!o.47){c.1F.1b.7X=c.Q.7V+"3e";c.1F.1b.7Y=c.Q.5m+"3e";c.1F.1b.3u="6M"};@23@*/c.5o();c.5z();k 4n=q.1l(\'1g-H-\'+c.C);h(4n){4n.G=4n.G.1d("dp-4Z-3R","")+" dp-4Z-3R"}};c.3S=v(){h(!c.2X||!c.2L||!q.1l(\'1g-\'+c.C))u;c.3F=A;o.Q.G=o.Q.G.1d("78-61","");c.3l();c.73();c.46=A;h(c.2t){c.4Y(1D(9))};c.1S=K;c.5o();h(c.1P){u};k 4n=q.1l(\'1g-H-\'+c.C);h(4n)4n.G=4n.G.1d("dp-4Z-3R","");1A(q,"4Q",c.2D);h(6B){h(1p.5P&&!1p.72){2I{1p.7N(\'8g\',c.3B,A)}2J(2H){}}I{1A(q,"3Y",c.3B);1A(1p,"3Y",c.3B)}};/*@1L@h(@4H<=5.7)h(!c.47){c.1F.1b.3u="76"};@23@*/c.3M=0;c.5z()};c.6R=v(e){o.3S()};c.6S=v(e){o.1S=A;o.Q.G=o.Q.G.1d("78-61","")+" 78-61";o.a6()};c.3B=v(e){e=e||q.4E.2V;k 5C=0;h(e.a7){5C=e.a7/bY;h(5b&&1p.9j.bZ()<9.2)5C=-5C}I h(e.a8){5C=-e.a8/3};k n=o.B.1C(),d=L 14(o.B),6j=5C>0?1:-1;d.2B(2);d.62(d.1f()+6j*1);d.2B(1M.3I(n,21(d.1f(),d.1c())));h(o.3i(d)){u 1O(e)};o.B=L 14(d);o.2e();h(o.2t){o.4Y(3h(o.B,o.3C,K))};u 1O(e)};c.3m=v(e){o.3l();h(!o.2X)u A;e=e||q.4E.2V;k 1u=e.7i?e.7i:e.a9;h(1u==13){k T=q.1l(o.C+"-B-1x-3v");h(!T||T.G.J(/cd-([0-9]{8})/)==-1||T.G.J(/6U-7Z|3w-2O-2P|2d-1j/)!=-1){u 1O(e)};o.1B=L 14(o.B);o.3y("6h",o.5l());o.6i();o.3S();u 1O(e)}I h(1u==27){h(!o.1P){o.3S();u 1O(e)};u K}I h(1u==32||1u==0){o.B=L 14();o.2e();u 1O(e)}I h(1u==9){h(!o.1P){u 1O(e)};u K};/*@1L@h(@2U)h(L 14().5D()-o.5i.5D()<50){u 1O(e)};o.5i=L 14();@23@*/h(9k){h(L 14().5D()-o.5i.5D()<50){u 1O(e)};o.5i=L 14()};h((1u>49&&1u<56)||(1u>97&&1u<c0)){h(1u>96)1u-=(96-48);1u-=49;o.2M=(o.2M+1u)%7;o.7a();u 1O(e)};h(1u<33||1u>40)u K;k d=L 14(o.B),c1,c2=o.B.1c()+1h(o.B.1f()+1);h(1u==36){d.2B(1)}I h(1u==35){d.2B(21(d.1f(),d.1c()))}I h(1u==33||1u==34){k 6j=(1u==34)?1:-1;h(e.aa){d.9M(d.1c()+6j*1)}I{k n=o.B.1C();d.2B(2);d.62(d.1f()+6j*1);d.2B(1M.3I(n,21(d.1f(),d.1c())))}}I h(1u==37){d=L 14(o.B.1c(),o.B.1f(),o.B.1C()-1)}I h(1u==39||1u==34){d=L 14(o.B.1c(),o.B.1f(),o.B.1C()+1)}I h(1u==38){d=L 14(o.B.1c(),o.B.1f(),o.B.1C()-7)}I h(1u==40){d=L 14(o.B.1c(),o.B.1f(),o.B.1C()+7)};h(o.3i(d)){u 1O(e)};o.B=d;h(o.2t){o.4Y(3h(o.B,o.3C,K))};k t=15(o.B.1c())+1h(o.B.1f()+1)+1h(o.B.1C());h(e.aa||(1u==33||1u==34)||t<o.4K||t>o.4M){o.2e();/*@1L@h(@2U)o.5i=L 14();@23@*/}I{h(!o.63){o.6W()};o.5n();Z(k i=0,T;T=o.8c[i];i++){h(T.G.J("cd-"+t)==-1){3s};o.84(o.B);T.C=o.C+"-B-1x-3v";o.5o();1e}};u 1O(e)};c.4S=v(e){e=e||q.4E.2V;k p=e.c3||e.c4;2m(p&&p!=c)2I{p=p.2g}2J(e){p=c};h(p==c)u A;h(o.51){o.51.G="";o.51=1a};h(o.2t){o.4Y(3h(o.B,o.3C,K))}};c.4R=v(e){e=e||q.4E.2V;k U=e.5A!=1a?e.5A:e.8t;2m(U.ab!=1){U=U.2g};h(!U||!U.24){u};k 2q=1D(9);7M(U.24.2a()){1r"T":h(U.G.J(/B-1x-6T|3w-2O-2P/)!=-1){2q=1D(9)}h(U.G.J(/cd-([0-9]{8})/)!=-1){o.3l();k 4l=U.G.1W(/cd-([0-9]{8})/)[1];o.5n();U.C=o.C+"-B-1x-3v";o.5o();o.B=L 14(+4l.V(0,4),+4l.V(4,2)-1,+4l.V(6,2));h(!o.63){o.6W()};2q=3h(o.B,o.3C,K)};1e;1r"1V":h(!o.2t){1e};h(U.G.J(/4W-5v/)!=-1){2q=1D(10)}I h(U.G.J(/B-1x-8e-5s/)!=-1){k 4o=U.26?U.26.c5:"";2q=4o.J(/^(\\d+)$/)!=-1?1D(7,[4o,4o<3&&o.B.1f()==11?8y(o.B.1c())+1:8y(o.B.1c())]):1D(9)};1e;1r"1k":h(!o.2t){1e};h(U.G.J(/4W-5v/)!=-1){2q=1D(10)}I h(U.G.J(/2d-([0-6])/)!=-1){k 2d=U.G.1W(/2d-([0-6])/)[1];2q=1D(11,[6k(2d,A)])}I h(U.G.J(/2u-2p/)!=-1){2q=1D(2)}I h(U.G.J(/2u-1Q/)!=-1){2q=1D(0)}I h(U.G.J(/2v-2p/)!=-1){2q=1D(3)}I h(U.G.J(/2v-1Q/)!=-1){2q=1D(1)}I h(U.G.J(/2f-H/)!=-1&&U.G.J(/1j/)==-1){2q=1D(12)};1e;ac:2q=""};2m(U.2g){U=U.2g;h(U.ab==1&&U.24.2a()=="1K"){h(o.51){h(U==o.51)1e;o.51.G=""};U.G="dp-1H-71";o.51=U;1e}};h(o.2t&&2q){o.4Y(2q)}};c.4T=v(){o.3l();o.4O=8v;o.3L=0;o.2Y=0;o.6J=0;1A(q,"5t",o.4T);h(o.6f!=1a){1A(o.6f,"8f",o.4T)};o.6f=1a};k o=c;c.3a();h(c.1P){c.74()}I{c.ad()};(v(){k 1z,R;Z(1z 18 o.2l){R=q.1l(1z);h(R&&R.24&&R.24.J(/8z|5w/i)!=-1){2j(R,"c6",o.9C)};h(!R||R.1j==K){o.8A()}}})();c.5h=K};1i.1n.8B=v(H){v 7j(e){e=e||1p.2V;k 4p=c.C.1d(\'1g-H-\',\'\'),8C=ae(4p),4m=A,3F=P[4p].3F;h(3F){P[4p].3F=A;u};h(e.1v=="6l"){P[4p].3F=K;k 1u=e.7i!=1a?e.7i:e.a9;h(1u!=13)u K;h(8C){c.G=c.G.1d("dp-4Z-3R","");6g();u 1O(e)};4m=K}I{P[4p].3F=A};c.G=c.G.1d("dp-4Z-3R","");h(!8C){c.G+=" dp-4Z-3R";6g(4p);8D(4p,4m)}I{6g()};u 1O(e)};H.3m=7j;H.4i=7j;h(!7F||c.8E===A){H.2W(!/*@1L!@*/A?"3f":"5Z","-1");H.3f=-1;H.3m=1a;1A(H,"6l",7j)}I{H.2W(!/*@1L!@*/A?"3f":"5Z",c.8E);H.3f=c.8E}};1i.1n.ad=v(){h(c.1P||q.1l("1g-H-"+c.C)){u};k 8F=q.1l(c.C),1k=q.1J(\'1k\'),H=q.1J(\'a\');H.c7="#"+c.C;H.G="B-1x-c8";H.22=1D(5);H.C="1g-H-"+c.C;1k.17(q.1X(3W));H.17(1k);1k=q.1J(\'1k\');1k.G="1g-80-81";1k.17(q.1X(H.22));H.17(1k);3r(H,"4Z");2r(H,"c9",K);h(c.2R&&q.1l(c.2R)){q.1l(c.2R).17(H)}I{8F.2g.9W(H,8F.9X)};c.8B(H);H=1a;c.3y("ca",{C:c.C})};1i.1n.af=v(){u c.1B};1i.1n.8G=v(2P){c.1T=(15(2P).J(/^(\\d\\d\\d\\d)(0[1-9]|1[5L])(0[1-9]|[12][0-9]|3[2S])$/)==-1)?A:2P;h(!c.2Z)c.3a()};1i.1n.8H=v(2P){c.1U=(15(2P).J(/^(\\d\\d\\d\\d)(0[1-9]|1[5L])(0[1-9]|[12][0-9]|3[2S])$/)==-1)?A:2P;h(!c.2Z)c.3a()};1i.1n.ag=v(6m){h(!6m.16||6m.16!=7||6m.5f("").J(/^([0|1]{7})$/)==-1){h(3o){43"cb ce cf cg ch 6n 9i ag";};u A};c.3A=6m;h(!c.2Z)c.3a()};1i.1n.8I=v(2x){c.2k={};c.7k(2x)};1i.1n.8J=v(2x){c.25={};c.7l(2x)};1i.1n.7k=v(2x){c.25=A;c.2k=c.2k||{};k 1q;Z(1q 18 2x){h((15(1q).J(5e)!=-1&&2x[1q]==1)||(15(1q).J(2y)!=-1&&15(2x[1q]).J(2y)!=-1)){c.2k[1q]=2x[1q]}};h(!c.2Z)c.3a()};1i.1n.7l=v(2x){c.2k=A;c.25=c.25||{};k 1q;Z(1q 18 2x){h((15(1q).J(5e)!=-1&&2x[1q]==1)||(15(1q).J(2y)!=-1&&15(2x[1q]).J(2y)!=-1)){c.25[1q]=2x[1q]}};h(!c.2Z)c.3a()};1i.1n.8K=v(1G){h(15(1G).J(5e)==-1){u A};k 1W=1G.1W(2y),dt=L 14(+1W[2],+1W[3]-1,+1W[4]);h(!dt||7m(dt)||!c.6o(dt)){u A};c.1B=L 14(dt);h(!c.2Z)c.2e();c.3y("6h",c.5l());c.6i()};1i.1n.9Q=v(){h(c.1B&&!c.6o(c.1B)){c.1B=1a};h(!c.2Z)c.2e()};1i.1n.a6=v(){h(c.5V||c.1S){u};2j(q,"7n",c.3m);2j(q,"4Q",c.2D);/*@1L@h(@2U)1A(q,"7n",c.3m);2j(q,"6l",c.3m);@23@*/h(1p.72){1A(q,"7n",c.3m);2j(q,"6l",c.3m)};c.1S=A;c.5V=K};1i.1n.73=v(){h(!c.5V){u};1A(q,"7n",c.3m);1A(q,"6l",c.3m);1A(q,"4Q",c.2D);c.5V=A};1i.1n.3l=v(){c.5S=A;1p.66(c.5U)};1i.1n.8n=v(7o){c.Q.1b.45=7o/7p;c.Q.1b.ci=\'cj(45=\'+7o+\')\';c.45=7o};1i.1n.8b=v(y,m){k 4e=21(m-1,y),1s={},8L=c.8M(y,m,A),8N=c.8M(y,m,K),2Q=y+1h(m);Z(k i=1;i<=4e;i++){dt=2Q+""+1h(i);h(8L){1s[dt]=(dt 18 8L)?0:1}I h(8N){1s[dt]=(dt 18 8N)?1:0}I{1s[dt]=1}};u 1s};1i.1n.8M=v(y,m,5v){k 7q=5v?c.25:c.2k;h(!7q){u A};m=1h(m);k 1s={},7r=c.4K,7s=c.4M,4q,4r,8O,8P;h(!7s||!7r){7r=c.4K=y+1h(m)+"2S";7s=c.4M=y+1h(m)+1h(21(m,y))};Z(dt 18 7q){4q=dt.1d(/^(\\*\\*\\*\\*)/,y).1d(/^(\\d\\d\\d\\d)(\\*\\*)/,"$1"+m);4r=7q[dt];h(4r==1){1s[4q]=1;3s};h(2o(4q.V(0,6))==+15(c.4K).V(0,6)&&2o(4r.V(0,6))==+15(c.4M).V(0,6)){h(2o(4q.V(0,6))==2o(4r.V(0,6))){Z(k i=4q;i<=4r;i++){1s[i]=1};3s};8O=2o(4q.V(0,6))==+15(c.4K).V(0,6)?4q:7r;8P=2o(4r.V(0,6))==+15(c.4M).V(0,6)?4r:7s;Z(k i=+8O;i<=+8P;i++){1s[i]=1}}};u 1s};1i.1n.9F=v(1o){k 3d=c.ah(1o);h(5b){u 3d};k 8Q=(q.6P&&q.6P!="9G")?q.3q:q.3b,ai=q.8R?8Q.3N:1p.9E,aj=q.8R?8Q.3O:1p.7R,8S=c.ak(1o);u[3d[0]-8S[0]+ai,3d[1]-8S[1]+aj]};1i.1n.ak=v(1o){k t=0,l=0;do{t+=1o.3O||0;l+=1o.3N||0;1o=1o.2g}2m(1o);u[l,t]};1i.1n.ah=v(1o){k t=0,l=0;do{t+=1o.ck||0;l+=1o.cl||0;1o=1o.cn}2m(1o);u[l,t]};1i.1n.a1=v(){k 8T=A,1t;Z(k i=c.1T;i<=c.1U;i++){1t=15(i);h(!c.3A[L 14(1t.V(0,4),1t.V(6,2),1t.V(4,2)).3x()-1]){8T=K;1e}};h(!8T){c.3A=[0,0,0,0,0,0,0]}};1i.1n.3i=v(1t){h(!c.1T&&!c.1U){u A};k 7t=A;h(!1t){7t=K;1t=c.B};k d=1h(1t.1C()),m=1h(1t.1f()+1),y=1t.1c(),dt=15(y)+15(m)+15(d);h(c.1T&&+dt<+c.1T){h(!7t){u K};c.B=L 14(c.1T.V(0,4),c.1T.V(4,2)-1,c.1T.V(6,2),5,0,0);u A};h(c.1U&&+dt>+c.1U){h(!7t){u K};c.B=L 14(c.1U.V(0,4),c.1U.V(4,2)-1,c.1U.V(6,2),5,0,0)};u A};1i.1n.6o=v(1t){h(!1t)u A;k d=1h(1t.1C()),m=1h(1t.1f()+1),y=1t.1c(),dt=15(y)+15(m)+15(d),dd=c.8b(y,m),al=1t.3x()==0?7:1t.3x();h((c.1T&&+dt<+c.1T)||(c.1U&&+dt>+c.1U)||(dd[dt]==0)||c.3A[al-1]){u A};u K};1i.1n.4Y=v(4s){2m(c.2t.26){c.2t.3g(c.2t.26)};h(4s&&c.3C.J(/-S|S-/)!=-1&&4s.J(/([0-9]{1,2})(6p|3E|6q|1V)/)!=-1){4s=4s.1d(/([0-9]{1,2})(6p|3E|6q|1V)/,"$1<4t>$2</4t>").5O(/<4t>|<\\/4t>/);k dc=q.co();Z(k i=0,3E;3E=4s[i];i++){h(/^(6p|3E|6q|1V)$/.5H(3E)){k 4t=q.1J("4t");4t.17(q.1X(3E));dc.17(4t)}I{dc.17(q.1X(3E))}};c.2t.17(dc)}I{c.2t.17(q.1X(4s?4s:1D(9)))}};1i.1n.3a=v(){k cp=c.1B,m=A,dt,1z,R,4u,d,y,7u;c.1B=1a;Z(1z 18 c.2l){R=q.1l(1z);h(!R){u};7u=15(R.1w);4u=c.2l[1z];dt=A;h(!(7u=="")){Z(k i=0,1I;1I=c.4G[1z][i];i++){dt=52(7u,1I);h(dt){1e}}};h(dt){h(4u.J(L 2K(\'[\'+7G+\']\'))!=-1){d=dt.1C()};h(4u.J(L 2K(\'[\'+7H+\']\'))!=-1){m=dt.1f()};h(4u.J(L 2K(\'[\'+7I+\']\'))!=-1){y=dt.1c()}}};dt=A;h(d&&!(m===A)&&y){h(+d>21(+m,+y)){d=21(+m,+y);dt=A}I{dt=L 14(+y,+m,+d)}};h(!dt||7m(dt)){k 6r=L 14(y||L 14().1c(),!(m===A)?m:L 14().1f(),1);c.B=c.1E?L 14(+c.1E.V(0,4),+c.1E.V(4,2)-1,+c.1E.V(6,2)):L 14(6r.1c(),6r.1f(),1M.3I(+d||L 14().1C(),21(6r.1f(),6r.1c())));c.B.6K(5);c.3i();c.3y("6h",c.5l());c.2e();u};dt.6K(5);c.B=L 14(dt);c.3i();h(dt.5D()==c.B.5D()&&c.6o(c.B)){c.1B=L 14(c.B)};c.3y("6h",c.5l());h(c.5h)c.2e();c.6i(K)};1i.1n.am=v(R,ao){Z(k 6s=R.E.16-1;6s>=0;6s--){h(R.E[6s].1w==ao){R.cq=6s;u}}};1i.1n.6i=v(1S){h(!c.1B){u};k d=1h(c.1B.1C()),m=1h(c.1B.1f()+1),y=c.1B.1c(),U=A,1z,R,4u,7v;1S=!!1S;Z(1z 18 c.2l){R=q.1l(1z);h(!R)u;h(!U)U=R;4u=c.2l[1z];7v=3h(c.1B,4u,6A);h(R.24.2a()=="5w"){R.1w=7v}I{c.am(R,7v)}};h(c.1P){c.1S=K;c.2e();c.1S=A};h(c.5h){h(U.1v&&U.1v!="3c"&&!1S){U.61()}}};1i.1n.8A=v(){h(c.1j)u;h(c.1P){c.73();c.5n();c.1S=K;c.Q.G=c.Q.G.1d(/dp-1j/,"")+" dp-1j";c.1y.4R=c.1y.4i=c.1y.4S=c.1y.2D=1a;1A(q,"4Q",c.2D);1A(q,"5t",c.4T)}I{h(c.2X)c.3S();k H=q.1l("1g-H-"+c.C);h(H){H.G=H.G.1d(/dp-1j/,"")+" dp-1j";2r(H,"1j",K);H.3m=H.4i=v(){u A};H.2W(!/*@1L!@*/A?"3f":"5Z","-1");H.3f=-1}};66(c.5U);c.1j=K};1i.1n.ap=v(){h(!c.1j)u;h(c.1P){c.5n();c.1S=K;c.2e();c.Q.G=c.Q.G.1d(/dp-1j/,"");c.1j=A;c.1y.4R=c.4R;c.1y.4S=c.4S;c.1y.4i=c.4i;c.1y.2D=c.2D}I{k H=q.1l("1g-H-"+c.C);h(H){H.G=H.G.1d(/dp-1j/,"");2r(H,"1j",A);c.8B(H)}};c.1j=A};1i.1n.6W=v(){k 2f=L 14();c.6c.G=c.6c.G.1d("1g-1j","");h(c.3i(2f)||(c.B.1C()==2f.1C()&&c.B.1f()==2f.1f()&&c.B.1c()==2f.1c())){c.6c.G+=" 1g-1j"}};1i.1n.7a=v(){k 6a=c.1Y?8:7,5x=c.1Y?1:0,d,H;Z(k 1m=5x;1m<6a;1m++){d=(c.2M+(1m-5x))%7;c.2w[1m].22=6k(d,A);h(1m>5x){H=c.2w[1m].1N("1k")[0];2m(H.26){H.3g(H.26)};H.17(q.1X(6k(d,K)));H.22=c.2w[1m].22;H.G=H.G.1d(/2d-([0-6])/,"")+" 2d-"+d;H=1a}I{2m(c.2w[1m].26){c.2w[1m].3g(c.2w[1m].26)};c.2w[1m].17(q.1X(6k(d,K)))};c.2w[1m].G=c.2w[1m].G.1d(/B-1x-71/g,"");h(c.4N[d]){c.2w[1m].G+=" B-1x-71"}};h(c.2L){c.2e()}};1i.1n.3y=v(1v,aq){h(!1v||!(1v 18 c.5j)){u A};k 8U=A;Z(k 7w=0;7w<c.5j[1v].16;7w++){8U=c.5j[1v][7w](aq||c.C)};u 8U};1i.1n.84=v(1t){h(!c.5y){u};k 53=1t.1f(),54=1t.1c();h(c.3i(L 14((54-1),53,21(+53,54-1)))){h(c.5y.G.J(/1g-1j/)==-1){c.5y.G+=" 1g-1j"};h(c.3L==-1)c.3l()}I{c.5y.G=c.5y.G.1d(/1g-1j/g,"")};h(c.3i(L 14(54,(+53-1),21(+53-1,54)))){h(c.6b.G.J(/1g-1j/)==-1){c.6b.G+=" 1g-1j"};h(c.2Y==-1)c.3l()}I{c.6b.G=c.6b.G.1d(/1g-1j/g,"")};h(c.3i(L 14((54+1),+53,1))){h(c.6d.G.J(/1g-1j/)==-1){c.6d.G+=" 1g-1j"};h(c.3L==1)c.3l()}I{c.6d.G=c.6d.G.1d(/1g-1j/g,"")};h(c.3i(L 14(54,+53+1,1))){h(c.6e.G.J(/1g-1j/)==-1){c.6e.G+=" 1g-1j"};h(c.2Y==1)c.3l()}I{c.6e.G=c.6e.G.1d(/1g-1j/g,"")}};k 3k={4v:["cr","cs","ct","cu","ar","cv","cw","cx","cz","cA","cB","cC"],4w:["cD","cE","cF","cG","ar","cH","cI","cJ","cK","cL","cM","cN"],4x:["cO","cP","cQ","cR","cS","cT","cU"],3Q:["cV","cW","cX","cY","cZ","d0","d1"],2F:["as 1Q","at 1Q","as 2p","at 2p","au","d2 d3","d4","av [[%0%]] 2O [[%1%]]","av","d5 a B","d6 \\d7 d8 6n d9","da \\db[[%0%]]\\de df","dg 6n au\\dh B","di B :"],2M:0,7x:A};k dj=v(){h(!8V.16){u[]}k 7y=[];Z(k i=0;i<8V.16;i++){Z(k j=0,8W;8W=8V[i][j];j++){7y[7y.16]=8W}};u 7y};k 8X=v(){k dp,8Y;Z(dp 18 P){Z(8Y 18 P[dp].2l){h(!q.1l(8Y)){P[dp].4P();P[dp]=1a;6t P[dp];1e}}}};k 6g=v(8Z){k dp;Z(dp 18 P){h(!P[dp].2L||(8Z&&8Z==P[dp].C))3s;P[dp].3S()}};k aw=v(O){h(O 18 P){h(!P[O].2L||P[O].1P)u;P[O].3S()}};k 8D=v(O,4m){h(!(O 18 P))u A;P[O].46=!!!4m;P[O].8x(4m);u K};k 4P=v(e){e=e||1p.2V;h(e.dk){u};Z(dp 18 P){P[dp].4P();P[dp]=1a;6t P[dp]};P=1a;1A(1p,\'ax\',7E.4P)};k ay=v(C){h(C&&(C 18 P)){P[C].4P();P[C]=1a;6t P[C]}};k 1D=v(91,55){55=55||[];h(1Z.2F.16>91){k 4o=1Z.2F[91];h(55&&55.16){Z(k i=0;i<55.16;i++){4o=4o.1d("[[%"+i+"%]]",55[i])}};u 4o.1d(/[[%(\\d)%]]/g,"")};u""};k 6k=v(2d,7z){k 2F=1Z[7z?"3Q":"4x"];u 2F.16&&2F.16>2d?2F[2d]:""};k 9S=v(1Q,7z){k 2F=1Z[7z?"4w":"4v"];u 2F.16&&2F.16>1Q?2F[1Q]:""};k 21=v(6u,7A){6u=(6u+12)%12;u(((0==(7A%4))&&((0!=(7A%7p))||(0==(7A%dl))))&&6u==1)?29:[31,28,31,30,31,30,31,31,30,31,30,31][6u]};k 8y=v(Y){h(Y 18 5I){u 5I[Y]};k 92,93,dm;4X(92=L 14(Y,0,4)){2B(1C()-(6+3x())%7)};4X(93=L 14(Y,11,28)){2B(1C()+(7-3x())%7)};5I[Y]=1M.4h((93-92)/dn);u 5I[Y]};k 8d=v(y,m,d){k d=L 14(y,m,d,0,0,0);k az=d.3x();d.2B(d.1C()-(az+6)%7+3);k aA=d.aB();d.62(0);d.2B(4);u 1M.4h((aA-d.aB())/(7*dq))+1};k 3h=v(B,1I,57){h(!B||7m(B)){u""};k 3Z=1I.5O("-"),X=[],d=B.1C(),D=B.3x(),m=B.1f(),y=B.1c(),94={"1R":" ","dt":".","4A":"/","ds":"-","cc":",","d":1h(d),"D":57?1Z.3Q[D==0?6:D-1]:3k.3Q[D==0?6:D-1],"l":57?1Z.4x[D==0?6:D-1]:3k.4x[D==0?6:D-1],"j":d,"N":D==0?7:D,"w":D,"W":8d(B),"M":57?1Z.4w[m]:3k.4w[m],"F":57?1Z.4v[m]:3k.4v[m],"m":1h(m+1),"n":m+1,"t":21(m,y),"y":15(y).V(2,2),"Y":y,"S":["1V","6p","3E","6q"][d%10>3?0:(d%7p-d%10!=10)*d%10]};Z(k 2A=0,2b;2b=3Z[2A];2A++){X.2c(!(2b 18 94)?"":94[2b])};u X.5f("")};k 52=v(X,1I){k d=A,m=A,y=A,aC=L 14(),3Z=1I.1d(/-1R(-1R)+/g,"-1R").5O("-"),dr={"dt":".","4A":"/","ds":"-","cc":","},X=""+X;95:Z(k 2A=0,2b;2b=3Z[2A];2A++){h(X.16==0){u A};7M(2b){1r"1R":1r"dt":1r"4A":1r"ds":1r"cc":X=X.1d(/^(\\s|\\.|\\/|,|-){1,}/,"");1e;1r"d":1r"j":h(X.J(/^(3[2S]|[12][0-9]|0?[1-9])/)!=-1){d=+X.1W(/^(3[2S]|[12][0-9]|0?[1-9])/)[0];X=X.V(X.1W(/^(3[2S]|[12][0-9]|0?[1-9])/)[0].16);1e}I{u""};1r"D":1r"l":l=3k.4x.3T(3k.3Q);h(1Z.7x){l=l.3T(1Z.4x).3T(1Z.3Q)};Z(k i=0;i<l.16;i++){h(L 2K("^"+l[i],"i").5H(X)){X=X.V(l[i].16);3s 95}};1e;1r"N":1r"w":h(X.J(2b=="N"?/^([1-7])/:/^([0-6])/)!=-1){X=X.V(1)};1e;1r"S":h(X.J(/^(6p|3E|6q|1V)/i)!=-1){X=X.V(2)};1e;1r"W":h(X.J(/^([1-9]|[aD[0-9]|5[0-3])/)!=-1){X=X.V(X.1W(/^([1-9]|[aD[0-9]|5[0-3])/)[0].16)};1e;1r"M":1r"F":l=3k.4v.3T(3k.4w);h(1Z.7x){l=l.3T(1Z.4v).3T(1Z.4w)};Z(k i=0;i<l.16;i++){h(X.J(L 2K("^"+l[i],"i"))!=-1){X=X.V(l[i].16);m=((i+12)%12);3s 95}};u"";1r"m":1r"n":l=/^(1[5L]|0?[1-9])/;h(X.J(l)!=-1){m=+X.1W(l)[0]-1;X=X.V(X.1W(l)[0].16);1e}I{u""};1r"t":h(X.J(/2[89]|3[2S]/)!=-1){X=X.V(2);1e};1e;1r"Y":h(X.J(/^(\\d{4})/)!=-1){y=X.V(0,4);X=X.V(4);1e}I{u""};1r"y":h(X.J(/^(\\d{4})/)!=-1){y=X.V(0,4);X=X.V(4);1e}I h(X.J(/^(0[0-9]|[1-9][0-9])/)!=-1){y=X.V(0,2);y=+y<50?\'20\'+""+15(y):\'19\'+""+15(y);X=X.V(2);1e}I u"";ac:u""}};h(!(X=="")||(d===A&&m===A&&y===A)){u A};m=m===A?11:m;y=y===A?aC.1c():y;d=d===A?21(+m,+y):d;h(d>21(+m,+y)){u A};k 1t=L 14(y,m,d);u!1t||7m(1t)?A:1t};k aE=v(1o){k 4y;h(1o.2g&&1o.2g.24.2a()=="4y")du=1o.2g;I{k 5E=q.1N(\'4y\');Z(k 58=0;58<5E.16;58++){h((5E[58][\'aF\']&&5E[58][\'aF\']==1o.C)||(5E[58].7K(\'Z\')==1o.C)){4y=5E[58];1e}}};h(4y&&!4y.C){4y.C=1o.C+"dv"};u 4y};k 98=v(){h(2z(1p.3G)=="3V"){1Z={2F:3G.2F,4v:3G.4v,4w:3G.4w,4x:3G.4x,3Q:3G.3Q,2M:("2M"18 3G)?3G.2M:0,7x:K}}I h(!1Z){1Z=3k}};k 9a=v(){98();Z(dp 18 P){h(!P[dp].2L)3s;P[dp].2e()}};k aG=v(R){u!(!R||!R.24||!((R.24.2a()=="5w"&&(R.1v=="3X"||R.1v=="3c"))||R.24.2a()=="8z"))};k aH=v(E){98();h(!E.2l){h(3o)43"dw dx dy dz 9b dA dB";u};E.C=(E.C&&(E.C 18 E.2l))?E.C:"";E.4G={};k aI=[7G,7H,7I],6v=[0,0,0],3U,6w,9c,9d,1I,3n,dC,59,2h,2i;Z(k 1z 18 E.2l){R=q.1l(1z);h(!aG(R)){h(3o)43"9e 1o 4X 9f C 2O \'"+1z+"\' dD 2O 44 dE 1v dF dG 3K dH 9b 44 dI";u A};h(!E.C)E.C=1z;1I=E.2l[1z];h(!(1I.1W(5d))){h(3o)43"9e 1o 4X 9f C 2O \'"+1z+"\' aJ 44 aK aL B 7B aM 6n aN: "+1I;u A};3n=[1I];h(E.6x&&(1z 18 E.6x)&&E.6x[1z].16){59=[];Z(k f=0,6y;6y=E.6x[1z][f];f++){h(!(6y.1W(5d))){h(3o)43"9e 1o 4X 9f C 2O \'"+1z+"\' aJ 44 aK aL B 7B aM 6n aN 9b 44 6x dJ: "+6y;u A};59.2c(6y)};3n=3n.3T(59)};3U=[0,0,0];Z(k i=0,5F;5F=aI[i];i++){h(1I.J(L 2K(\'(\'+5F+\')\'))!=-1){6v[i]=3U[i]=1;h(R.24.2a()=="5w"){6w=1I.1W(L 2K(\'(\'+5F+\')\'))[0];9c=15(6w+"|"+5F.1d(L 2K("("+6w+")"),"")).1d("||","|");9d=9c.5O("|");59=[];Z(k z=0,9g;9g=3n[z];z++){Z(k x=0,7C;7C=9d[x];x++){h(7C==6w)3s;59.2c(9g.1d(L 2K(\'(\'+5F+\')(-|$)\',\'g\'),7C+"-").1d(/-$/,""))}};3n=3n.3T(59)}}};E.4G[1z]=3n.3T();h(R.24.2a()=="8z"){2h=2i=0;k 5a=R.E;h(3U[0]&&3U[1]&&3U[2]){k 1G,1E=A;h("2k"18 E){6t(E.2k)};E.25={};Z(i=0;i<5a.16;i++){Z(k f=0,1I;1I=3n[f];f++){dt=52(5a[i].1w,1I);h(dt){1G=dt.1c()+""+1h(dt.1f()+1)+""+1h(dt.1C());h(!1E)1E=1G;E.25[1G]=1;h(!2h||2o(1G)<2h){2h=1G};h(!2i||2o(1G)>2i){2i=1G};1e}}};h(!E.1E&&1E)E.1E=1E}I h(3U[1]&&3U[2]){k 4g;Z(i=0;i<5a.16;i++){Z(k f=0,1I;1I=3n[f];f++){dt=52(5a[i].1w,1I);h(dt){4g=dt.1c()+""+1h(dt.1f()+1);h(!2h||2o(4g)<2h){2h=4g};h(!2i||2o(4g)>2i){2i=4g};1e}}};2h+=""+"2S";2i+=""+21(+2i.V(4,2)-1,+2i.V(0,4))}I h(3U[2]){k 3t;Z(i=0;i<5a.16;i++){Z(k f=0,1I;1I=3n[f];f++){dt=52(5a[i].1w,1I);h(dt){3t=dt.1c();h(!2h||2o(3t)<2h){2h=3t};h(!2i||2o(3t)>2i){2i=3t};1e}}};2h+="dK";2i+="dL"};h(2h&&(!E.1T||(+E.1T<+2h)))E.1T=2h;h(2i&&(!E.1U||(+E.1U>+2h)))E.1U=2i}};h(!(6v[0]&&6v[1]&&6v[2])){h(3o)43"5R 3K dM 8R 2O 44 dN B 3Z Z 1o: "+R.C;u A};k 5G={2l:E.2l,C:E.C,4G:E.4G,1P:!!(E.1P),2R:E.2R&&q.1l(E.2R)?E.2R:"",1T:E.1T&&15(E.1T).J(2y)!=-1?E.1T:"",1U:E.1U&&15(E.1U).J(2y)!=-1?E.1U:"",3C:E.3C&&15(E.3C).J(5d)!=-1?E.3C:"",8o:!!(E.1P)?K:!!(E.8o),8j:5J||!!(E.1P)?K:!!(E.8j),7D:E.7D&&2z E.7D==\'7S\'?2N(E.7D,10):0,4k:E.4k&&2z E.4k==\'7S\'&&(E.4k>20&&E.4k<=7p)?1M.3I(+E.4k,99):(!!(E.1P)?99:90),8l:!!(E.8l),63:!!(E.dO),1Y:!!(E.1Y),5q:!!(E.5q),4L:"4L"18 E?!!(E.4L):K,1E:E.1E&&15(E.1E).J(2y)!=-1?E.1E:"",8i:aE(R),2G:(E.2G&&q.1l(E.2G))?E.2G:2G&&q.1l(2G)?2G:"",5j:E.aO?E.aO:{},4N:E.4N&&E.4N.16&&E.4N.16==7?E.4N:[0,0,0,0,0,1,1],3A:E.3A&&E.3A.16&&E.3A.16==7?E.3A:[0,0,0,0,0,0,0]};h(E.2k){h(E.25)6t(E.25);5G.2k={};k 1q;Z(1q 18 E.2k){h((15(1q).J(5e)!=-1&&E.2k[1q]==1)||(15(1q).J(2y)!=-1&&15(E.2k[1q]).J(2y)!=-1)){5G.2k[1q]=E.2k[1q]}}}I h(E.25){k 1q;5G.25={};Z(1q 18 E.25){h((15(1q).J(5e)!=-1&&E.25[1q]==1)||(15(1q).J(2y)!=-1&&15(E.25[1q]).J(2y)!=-1)){5G.25[1q]=E.25[1q]}}};P[E.C]=L 1i(5G);P[E.C].3y("74",P[E.C].5l())};k ae=v(C){u(!C||!(C 18 P))?A:P[C].2X};2j(1p,\'ax\',4P);u{2j:v(1s,1v,2n){u 2j(1s,1v,2n)},1A:v(1s,1v,2n){u 1A(1s,1v,2n)},1O:v(e){u 1O(e)},8x:v(O){u 8D(O,A)},3S:v(O){u aw(O)},dP:v(E){aH(E)},dQ:v(O){ay(O)},8X:v(){8X()},3h:v(dt,1I,57){u 3h(dt,1I,57)},3a:v(O){h(!O||!(O 18 P))u A;P[O].3a()},8G:v(O,1G){h(!O||!(O 18 P)){u A};P[O].8G(1G)},8H:v(O,1G){h(!O||!(O 18 P)){u A};P[O].8H(1G)},52:v(X,7B){u 52(X,7B)},dR:v(3p){7J(3p)},8K:v(O,1G){h(!O||!(O 18 P)){u A};P[O].8K(1G)},dS:v(O,dt){h(!O||!(O 18 P))u A;u P[O].6o(dt)},7k:v(O,2Q){h(!O||!(O 18 P))u A;P[O].7k(2Q)},8I:v(O,2Q){h(!O||!(O 18 P))u A;P[O].8I(2Q)},7l:v(O,2Q){h(!O||!(O 18 P))u A;P[O].7l(2Q)},8J:v(O,2Q){h(!O||!(O 18 P))u A;P[O].8J(2Q)},dT:v(O){h(!O||!(O 18 P))u A;P[O].8A()},dU:v(O){h(!O||!(O 18 P))u A;P[O].ap()},83:v(O,1G){h(!O||!(O 18 P))u A;P[O].83(1G)},dV:v(O){u(!O||!(O 18 P))?A:P[O].af()},9a:v(){9a()},dW:v(aP){3o=!!(aP)}}})();',62,865,'||||||||||||this|||||if|||var||||||document||||return|function|||||false|date|id||options||className|but|else|search|true|new|||inpID|datePickers|div|elem||td|el|substr||str||for|||||Date|String|length|appendChild|in||null|style|getFullYear|replace|break|getMonth|fd|pad|datePicker|disabled|span|getElementById|col|prototype|element|window|startD|case|obj|tmpDate|kc|type|value|picker|table|elemID|removeEvent|dateSet|getDate|getTitleTranslation|cursorDate|iePopUp|yyyymmdd|row|fmt|createElement|tr|cc_on|Math|getElementsByTagName|stopEvent|staticPos|month|sp|noFocus|rangeLow|rangeHigh|th|match|createTextNode|showWeeks|localeImport||daysInMonth|title|end|tagName|enabledDates|firstChild||||toLowerCase|part|push|day|updateTable|today|parentNode|myMin|myMax|addEvent|disabledDates|formElements|while|fn|Number|year|statusText|setARIAProperty|cName|statusBar|prev|next|ths|dateObj|rangeRegExp|typeof|pt|setDate|currentStub|onmousedown|details|titles|describedBy|err|try|catch|RegExp|created|firstDayOfWeek|parseInt|of|range|dts|positioned|01|script|_win32|event|setAttribute|visible|monthInc|inUpdate|||||||||||setDateFromInput|body|hidden|pos|px|tabIndex|removeChild|printFormattedDate|outOfRange|currentDate|localeDefaults|stopTimer|onkeydown|fmtBag|debug|json|documentElement|setARIARole|continue|yyyy|display|hover|out|getDay|callback|curr|disabledDays|onmousewheel|statusFormat|rows|nd|kbEvent|fdLocale|languageTag|min|top|not|yearInc|opacityTo|scrollLeft|scrollTop|spnC|dayAbbrs|active|hide|concat|tmpPartsFound|object|nbsp|text|mousewheel|parts||||throw|the|opacity|clickActivated|isIE7|||left|selectable|cellAdded|firstColIndex|dpm|weekDay|yyyymm|round|onclick|cols|finalOpacity|cellDate|autoFocus|butt|txt|inpId|dt1|dt2|msg|sup|elemFmt|fullMonths|monthAbbrs|fullDays|label|titleFormat|sl|scriptFiles|fullParts|tmpParts|parentWindow|thing|formatMasks|_jscript_version|visibility|spn|firstDateShown|constrainSelection|lastDateShown|highlightDays|timerInc|destroy|mousedown|onmouseover|onmouseout|clearTimer|colspan|tableHead|drag|with|updateStatus|button||currentTR|parseDateString|tdm|tdy|replacements||useImportedLocale|lbl|newFormats|selOptions|isOpera|placeholder|validFmtRegExp|wcDateRegExp|join|on|fullCreate|interval|callbacks|prop|createCbArgObj|offsetHeight|removeOldFocus|setNewFocus|lm|fillGrid|wkThs|header|mouseup|dragEnabledCN|enabled|input|colOffset|butPrevYear|fade|target|origEl|delta|getTime|labelList|testPart|opts|test|weeksInYearCache|nodrag|formatParts|012|lang|bases|split|addEventListener|JSON|Could|timerSet|fadeTimer|timer|kbEventsAdded|selectedTD|delayedUpdate|osh|tabindex|ymd|focus|setMonth|noToday|stub|titleBar|clearTimeout|createTH|unselectable|tableBody|colspanTotal|butPrevMonth|butToday|butNextYear|butNextMonth|mouseDownElem|hideAll|dateset|returnFormattedDate|inc|getDayTranslation|keydown|dayArray|to|canDateBeSelected|st|rd|newDate|opt|delete|nMonth|partsFound|matchedPart|dateFormats|bDft|languageInfo|returnLocaleDate|mouseWheel|cellFormat|head|src|html|string|describedby|parse|dayInc|setHours|mm|block|osw|trueBody|compatMode|abs|onblur|onfocus|unused|no|setTimeout|disableTodayButton|bespokeRenderClass|nm|currentYYYYMM|selected|highlight|devicePixelRatio|removeOnFocusEvents|create|thClassName|none|tableFoot|datepicker|tbody|updateTableHeaders|pageX|clientX|pageY|clientY|incs|check|dateYYYYMM|keyCode|buttonEvent|addDisabledDates|addEnabledDates|isNaN|keypress|op|100|deDates|lower|upper|level|elemVal|fmtDate|func|imported|nodeList|abbreviation|nYear|format|indPart|bespokeTabindex|datePickerController|buttonTabIndex|dParts|mParts|yParts|affectJSON|getAttribute|key|switch|removeEventListener|role|mx|my|pageYOffset|number|reposition|0px|offsetWidth|sOffsets|width|height|selection|screen|reader|cloneNode|setCursorDate|showHideButtons|dateSetD|weekDayC|daySub|stubN||stubP|getDates|tds|getWeekNumber|week|mouseout|DOMMouseScroll|createThAndButton|labelledBy|dragDisabled|presentation|hideInput|diff|setOpacity|noFadeEffect|trackDrag|diffx|diffy|stopDrag|srcElement|hideDP|800|cnt|show|getWeeksInYear|select|disableDatePicker|addButtonEvents|dpVisible|showDatePicker|bespokeTabIndex|inp|setRangeLow|setRangeHigh|setDisabledDates|setEnabledDates|setSelectedDate|dds|getGenericDates|eds|rngLower|rngUpper|iebody|all|posReal|clearDayFound|ret|arguments|item|cleanUp|fe|exception||num|X1|X2|flags|loopLabel|||updateLanguage||loadLanguage|within|newParts|indParts|The|and|bFmt|Object|call|opera|isMoz|navigator|userAgent|parseUILanguage|scriptInner|parseJSON|loc|javascript|buttontabindex|cellformat|parseCellFormat|titleformat|attachEvent|detachEvent|stopPropagation|Function|parent|property|changeHandler|getScrollOffsets|pageXOffset|truePosition|BackCompat|fitsBottom|fitsTop|clientWidth|addAccessibleDate|noS|setFullYear|abbr|weekDayN|weekDayP|checkSelectedDate|mmdd|getMonthTranslation|resizeInlineDiv|locate|associated|insertBefore|nextSibling|tfoot|thead|scope|equaliseDates|mousemove|zIndex|reg|previousSibling|addOnFocusEvents|wheelDelta|detail|charCode|ctrlKey|nodeType|default|createButton|isVisible|returnSelectedDate|setDisabledDays|cumulativeOffset|dsocleft|dsoctop|realOffset|wd|setSelectIndex||indx|enableDatePicker|args|May|Previous|Next|Today|Week|hideDatePicker|unload|destroySingleDatePicker|DoW|ms|valueOf|now|1234|findLabelForElement|htmlFor|checkElem|addDatePicker|testParts|has|following|incorrect|assigned|it|callbackFunctions|dbg|toString|Opera|mozilla|compatible|webkit|uniqueId|fromCharCode|160|dividors|dvParts|innerHTML|lastIndexOf|js|charSet|utf|base|childNodes|xml|en|0000|preventDefault|cancelBubble|returnValue|self|Array|Image|ActiveXObject|gim|bfunction|aria|cursorTD|defaults|dynDisabledDates|maxHeight|undefined|clientHeight|noCallback|redraw|firstDateDisplayed|lastDateDisplayed|floor|mouseover|colSpan|labelledby|datePickerTable|iframe|iehack|scrolling|frameBorder|name|iePopUpHack|static|300|grid|statusbar|u00AB|u2039|u203A|u00BB|gridcell|columnheader|rowheader|trs|weeks|displayed|domcreate|9999|accellerator|1200|10000|120|version|104|tmp|cursorYYYYMM|toElement|relatedTarget|nodeValue|change|href|control|haspopup|dombuttoncreate|Invalid|||values|located|when|attempting|filter|alpha|offsetTop|offsetLeft||offsetParent|createDocumentFragment|origDateSet|selectedIndex|January|February|March|April|June|July|August||September|October|November|December|Jan|Feb|Mar|Apr|Jun|Jul|Aug|Sep|Oct|Nov|Dec|Monday|Tuesday|Wednesday|Thursday|Friday|Saturday|Sunday|Mon|Tue|Wed|Thu|Fri|Sat|Sun|Show|Calendar|wk|Select|Click|u0026|Drag|move|Display|u201C|||u201D|first|Go|u2019s|Disabled|joinNodeLists|persisted|400|NW|604800000|||864e5|divds|||lebel|_label|No|form|elements|stipulated|initialisation|parameters|fmtParts|is|wrong|or|does|exist|DOM|parameter|0101|1231|find|required|noTodayButton|createDatePicker|destroyDatePicker|setGlobalVars|dateValidForSelection|disable|enable|getSelectedDate|setDebug'.split('|'),0,{}))/**
+ * Text editor.
+ * 
+ * @requires Prototype v1.6.1+ library
+ *
+ * @author Andrey Naumenko
+ */
+var TextEditor = Class.create(BaseTextEditor, {
+
+    editor_initialize: function() {
+        this.createInput();
+
+        this.eventHandler = this.handleKeyPress.bindAsEventListener(this);
+        Event.observe(this.input, "keypress", this.eventHandler);
+    },
+
+    destroy: function() {
+        Event.stopObserving(this.input, "keypress", this.eventHandler);
+    },
+
+    handleKeyPress: function (event) {
+        switch (event.keyCode) {
+            case 13:
+                if (Prototype.Browser.IE ? event.ctrlKey : event.altKey) {
+                    this.switchTo("multiline");
+                }
+                break;
+        }
+    }
+});
+
+if (BaseEditor.isTableEditorExists()) {
+    TableEditor.Editors["text"] = TextEditor;
+}
+/**
+ * Multiline editor.
+ *
+ * @requires Prototype v1.6.1+ library
+ *
+ * @author Andrey Naumenko
+ */
+var MultiLineEditor = Class.create(BaseTextEditor, {
+    // Special flag, prevents closing on pressing enter
+    __do_nothing_on_enter: true,
+
+    editor_initialize: function() {
+        this.createInput();    
+
+        this.eventHandler = this.handleKeyPress.bindAsEventListener(this);
+        Event.observe(this.input, "keypress", this.eventHandler);
+    },
+
+    createInput: function() {
+        this.input = new Element("textarea");
+
+        this.setDefaultStyle();
+        this.input.setStyle(this.style);
+    },
+
+    handleKeyPress: function (event) {
+        switch (event.keyCode) {
+            case 13:
+                if (event.ctrlKey) this.doneEdit();
+                break;
+
+            default:
+                if (this.maxInputSize && this.input.value.length >= this.maxInputSize) {
+                    if (event.charCode != undefined && event.charCode != 0)
+                        Event.stop(event);
+                }
+                break;
+        }
+    },
+
+    destroy: function() {
+        Event.stopObserving(this.input, "keypress", this.eventHandler);
+    },
+
+    getValue: function() {
+        var res = this.input.value;
+        return res.gsub("\r\n", "\n").replace(/\n$/, "");
+    }
+
+});
+
+if (BaseEditor.isTableEditorExists()) {
+    TableEditor.Editors["multiline"] = MultiLineEditor;
+}
+/**
+ * Numeric editor.
+ * Extends base text editor to restrict input values to numeric values only. Supports min/max constraints.
+ * 
+ * @requires Prototype v1.6.1+ library
+ *
+ * @author Andrey Naumenko
+ */
+var NumericEditor = Class.create(BaseTextEditor, {
+
+    min: null,
+    max: null,
+
+    editor_initialize: function(param) {
+        this.createInput();
+
+        var self = this;
+
+        this.input.onkeypress = function(event) {return self.keyPressed(event || window.event)}
+
+        if (param) {
+            this.min = param.min;
+            this.max = param.max;
+        }
+    },
+
+    isValid: function(value) {
+        var n = Number(value);
+        var invalid = isNaN(n) || (this.min && n < this.min) || (this.max && n > this.max);
+        return !invalid;
+    },
+
+    keyPressed: function(event) {
+        var v = this.input.getValue();
+        if (event.charCode == 0) return true;
+        var code = event.charCode == undefined ? event.keyCode : event.charCode;
+
+        if (code == 45)  // minus
+            return v.indexOf("-") < 0;
+        if (code == 46)  // point
+            return v.indexOf(".") < 0;
+
+        return code >= 48 && code <= 57; // digits (0-9)
+    }
+
+});
+
+if (BaseEditor.isTableEditorExists()) {
+    TableEditor.Editors["numeric"] = NumericEditor;
+}
+
+/**
+ * Base dropdown editor.
+ * 
+ * @requires Prototype v1.6.1+ library
+ *
+ * @author Aliaksandr Antonik
+ */
+var DropdownEditor = Class.create(BaseEditor, {
+    /**
+     * Constructor. Creates "select" HTML element and fills it with "option"s from param parameter.
+     * @param param an Enumeration with options for this dropdown. 
+     */
+    editor_initialize: function(param) {
+        this.createInput();
+
+        this.addOption("", "");
+        var pc = param.choices;
+        var pd = param.displayValues;
+        var len = Math.min(pc.length, pd.length);
+
+        for (var ind = 0; ind < len; ++ind) {
+            this.addOption(pc[ind], pd[ind]);
+        }
+    },
+
+    createInput: function() {
+        this.input = new Element("select");
+
+        // Default styles
+        this.input.style.border = "1px solid threedface";
+        this.input.style.margin = "0px";
+        this.input.style.padding = "0px";
+        this.input.style.width = "101%";
+
+        this.input.setStyle(this.style);
+    },
+
+    /**
+     *  Add an option element to this select
+     */
+    addOption : function(value, name) {
+        var optionElement = new Element("option");
+        optionElement.value = value;
+        optionElement.innerHTML = name;
+        this.input.appendChild(optionElement);
+    }
+
+});
+
+if (BaseEditor.isTableEditorExists()) {
+	TableEditor.Editors["combo"] = DropdownEditor;
+}/**
+ * Formula editor.
+ * 
+ * @requires Prototype v1.6.1+ library
+ *
+ * @author Andrei Astrouski
+ */
+var FormulaEditor = Class.create(BaseTextEditor, {
+
+    editor_initialize: function() {
+        this.createInput();
+
+        this.eventHandler = this.handleKeyPress.bindAsEventListener(this);
+        Event.observe(this.input, "keypress", this.eventHandler);
+    },
+
+    destroy: function() {
+        Event.stopObserving(this.input, "keypress", this.eventHandler);
+    },
+
+    handleKeyPress: function (event) {
+    }
+
+});
+
+if (BaseEditor.isTableEditorExists()) {
+    TableEditor.Editors["formula"] = FormulaEditor;
+}
+/**
+ * Boolean editor.
+ * 
+ * @requires Prototype v1.6.1+ library
+ *
+ * @author Andrei Astrouski
+ */
+var BooleanEditor = Class.create(BaseEditor, {
+
+    editor_initialize: function() {
+        this.input = new Element("input");
+        this.input.setAttribute("type", "checkbox");
+    },
+
+    getValue: function() {
+        return this.input.checked;
+    },
+
+    setValue: function(value) {
+        this.input.checked = value == "true" ? true : false;
+    }
+
+});
+
+if (BaseEditor.isTableEditorExists()) {
+    TableEditor.Editors["boolean"] = BooleanEditor;
+}
+/**
+ * Date editor.
+ * 
+ * @requires Prototype v1.6.1+ library
+ *
+ * @author Andrei Astrouski
+ */
+
+var DateEditor = Class.create(BaseTextEditor, {
+
+    editor_initialize: function() {
+        this.createInput();
+
+        this.input.style.width =    "-moz-calc(100% - 28px)";
+        this.input.style.width = "-webkit-calc(100% - 28px)";
+        this.input.style.width =         "calc(100% - 28px)";
+
+        var self = this;
+
+        this.input.onkeydown = function(event) {
+            return self.keyPressed(event || window.event);
+        }
+        this.input.oncontextmenu = function(event) {
+            return false;
+        }
+        this.input.onclick = function() {
+            datePickerController.show(self.getId());
+        };
+    },
+
+    show: function($super, value) {
+        $super(value);
+
+        var inputId = this.getId();
+
+        var datePickerOpts = {
+            formElements: {},
+            noFadeEffect: true,
+            finalOpacity: 100
+        };
+        datePickerOpts.formElements[inputId] = "m-sl-d-sl-Y";
+
+        var datePickerGlobalOpts = {
+            noDrag: true
+        };
+
+        datePickerController.setGlobalVars(datePickerGlobalOpts);
+
+        datePickerController.createDatePicker(datePickerOpts);
+    },
+
+    destroy: function(value) {
+        datePickerController.destroyDatePicker(this.getId());
+    },
+
+    keyPressed: function(event) {
+    	var keyCode = event.keyCode;
+        switch (keyCode) {
+        	case Event.KEY_BACKSPACE:
+        	case Event.KEY_DELETE:
+        		this.input.value = '';
+        		break;
+        }
+        return false;
+    }
+
+});
+
+if (BaseEditor.isTableEditorExists()) {
+    TableEditor.Editors["date"] = DateEditor;
+}
+/**
+ * Multiple choice editor.
+ * 
+ * @requires Prototype v1.6.1+ library
+ *
+ * @author Aliaksandr Antonik
+ * @author Andrei Astrouski
+ */
+var MultiselectEditor = Class.create(BaseTextEditor, {
+
+    multiselectPanel: null,
+    entries: null,
+    choices: null,
+    separator: null,
+    separatorEscaper: null,
+    destroyed: null,
+
+    editor_initialize: function(param) {
+        var self = this;
+
+        this.createInput();
+        this.choices = param.choices;
+        this.entries = $H();
+
+        // Creating containing DIV
+        this.multiselectPanel = new Element("div");
+        this.multiselectPanel.className = "multiselect_container_outer";
+
+        // Creating buttons
+        var buttonContainer = new Element("div");
+        buttonContainer.className = "multiselect_buttons";
+
+        buttonContainer.innerHTML = '<input type="button" value="Select All"> <input type="button" value="Done">'
+        var b1 = buttonContainer.down(), b2 = b1.next();
+        b1.onclick = function() {
+            self.setAllCheckBoxes(this.value == "Select All");
+            this.value = (this.value == "Select All" ? "Deselect All" : "Select All");
+        }
+
+        b2.onclick = function() {
+            self.finishEdit();
+        }
+
+        this.multiselectPanel.appendChild(buttonContainer);
+
+        // Creating inner DIV
+        var container = new Element("div");
+        container.className = "multiselect_container";
+
+        // Creating entries
+        var pc = param.choices, pd = param.displayValues;
+        for (var ind = 0, len = pc.length; ind < len; ++ind) {
+            var entry = new Element("div");
+            entry.innerHTML = '<input type="checkbox">' + pd[ind].escapeHTML();
+            container.appendChild(entry);
+
+            this.entries[pc[ind]] = entry.down();
+        }
+
+        this.multiselectPanel.appendChild(container);
+
+        this.input.onclick = function(event) {
+            self.open();
+        };
+        this.input.onkeydown = function(event) {
+            self.open();
+            return false;
+        }
+        this.input.oncontextmenu = function(event) {
+            return false;
+        }
+
+        this.documentClickListener = this.documentClickHandler.bindAsEventListener(this);
+
+        this.separator = param.separator || ',';
+        this.separatorEscaper = param.separatorEscaper;
+
+        this.destroyed = true;
+    },
+
+    open: function() {
+        var pos = Element.positionedOffset(this.input);
+        pos[1] += this.input.getHeight();
+        this.multiselectPanel.style.left = pos[0] + "px";
+        this.multiselectPanel.style.top = pos[1] + "px";
+
+        this.input.up().appendChild(this.multiselectPanel);
+
+        this.destroyed = false;
+        var entries = this.entries;
+        this.splitValue(this.input.value).each(function (key) {
+            if (key) {
+                var checkbox = entries[key.strip()];
+                if (checkbox) {
+                    checkbox.checked = true;
+                }
+            }
+        });
+
+        Event.observe(document, 'click', this.documentClickListener);
+    },
+
+    close: function() {
+        if (!this.destroyed) {
+            Event.stopObserving(document, 'click', this.documentClickListener);
+            Element.remove(this.multiselectPanel);
+            this.destroyed = true;
+        }
+    },
+
+    finishEdit: function() {
+        this.setValue(this.combineValue());
+        this.handleF3();
+        this.destroy();
+    },
+
+    splitValue: function(value) {
+        if (this.separatorEscaper) {
+            var tempEscaper = ";;;";
+            var escaper = this.separatorEscaper + this.separator;
+            value = value.replace(escaper, tempEscaper);
+            var sValues = value.split(this.separator);
+            var result = [];
+            sValues.each(function (sValue) {
+                if (sValue.indexOf(tempEscaper) > -1) {
+                    sValue = sValue.replace(tempEscaper, escaper);
+                }
+                result.push(sValue);
+            });
+            return result;
+        }
+        return value.split(this.separator);
+    },
+
+    combineValue: function() {
+        var entries = this.entries;
+        return this.choices.findAll(function(key) {
+            return entries[key].checked}
+        ).join(this.separator)
+    },
+
+    destroy: function() {
+        this.close();
+    },
+
+    setAllCheckBoxes: function(value) {
+        var entries = this.entries;
+        this.choices.findAll(function(key) {
+            entries[key].checked = value;
+        });
+    },
+
+    documentClickHandler: function(e) {
+        var element = Event.element(e);
+        var abort = false;
+        if (!this.is(element)) {
+            this.close();
+        }
+    },
+
+    is: function($super, element) {
+        if ($super(element)) {
+            return true;
+        } else {
+            do {
+                if (element == this.multiselectPanel) {
+                    return true;
+                }
+            } while (element = element.parentNode);
+        }
+        return false;
+    }
+
+});
+
+if (BaseEditor.isTableEditorExists()) {
+	TableEditor.Editors["multiselect"] = MultiselectEditor;
+}/**
+ * Array editor.
+ * 
+ * @requires Prototype v1.6.1+ library
+ *
+ * @author Andrei Astrouski
+ */
+var ArrayEditor = Class.create(BaseTextEditor, {
+
+    separator: null,
+    entryEditor: null,
+
+    editor_initialize: function(param) {
+        this.createInput();
+
+        if (param) {
+            this.separator = param.separator;
+            this.entryEditor = param.entryEditor;
+        }
+    },
+
+    isValid: function(value) {
+        var valid = true;
+        var self = this;
+        if (self.entryEditor && value) {
+            var values = value.split(this.separator);
+            values.each(function(v) {
+                if (!self.entryEditor.isValid(v)) {
+                    valid = false;
+                }
+            });
+        }
+        return valid;
+    }
+
+});
+
+if (BaseEditor.isTableEditorExists()) {
+    TableEditor.Editors["array"] = ArrayEditor;
+}
+/**
+ * Range editor.
+ * 
+ * @requires Prototype v1.6.1+ library
+ * 
+ * @author Anastasia Abramova
+ */
+var NumberRangeEditor = Class.create(BaseTextEditor, {
+
+    rangePanel: null,
+
+    // td with checkBoxes and input text elements
+    tdCheckboxes: null,
+    tdValues: null,
+
+    // checkBoxes and input text elements
+    checkboxes: null,
+    values: null,
+
+    // buttons
+    btns: null,
+
+    // separators
+    generalSeparator: " .. ",
+    stableSeparators: ["more than ", "less than ", " and more", " - "],
+    unstableSeparators: [" ... ", ";", "+"],
+    dashSeparator: "-",
+    currentSeparator: null,
+
+    destroyed: null,
+    entryEditor: null,
+    
+    equals: false,
+    moreThan: false,
+    range: false,
+
+    editor_initialize: function(param) {
+        var self = this;
+        this.createInput();
+
+        // Creating containing DIV
+        this.rangePanel = new Element("div");
+
+        // Creating information DIV
+        var infoContainer = new Element("div");
+        var table = new Element('table', { 'class':'hide-on-screen' } );
+        table.setAttribute("style", "padding-top: 5px;");
+        
+        self.tdCheckboxes = new Array(2);
+        for (var i = 0; i < self.tdCheckboxes.length; i++) {
+            self.tdCheckboxes[i] = new Element("td");
+            self.tdCheckboxes[i].setAttribute("align", "center");
+            self.tdCheckboxes[i].setAttribute("valign", "middle");
+        }
+        table.appendChild(this.tdCheckboxes[0]);
+        
+        self.tdValues = new Array(2);
+        for (var i = 0; i < self.tdValues.length; i++) {
+            self.tdValues[i] = new Element("td");
+            self.tdValues[i].setAttribute("align", "center");
+            self.tdValues[i].setAttribute("valign", "middle");
+        }
+
+        table.appendChild(this.tdValues[0]);
+
+        var buttnons = new Element("td")
+                .update('<input type="button" id="btnMore" value=">"/> <br/> <input type="button" id="btnLess" value="<"/> <br/> <input type="button" id="btnRange" value="-"/> <br/> <input type="button" id="btnEquals" value="="/>');
+        table.appendChild(buttnons);
+
+        table.appendChild(this.tdValues[1]);
+        table.appendChild(this.tdCheckboxes[1]);
+        
+        infoContainer.appendChild(table);
+        self.rangePanel.appendChild(infoContainer);
+
+        self.checkboxes = new Array();
+        self.values = new Array();
+        self.btns = new Array(4);
+        self.values[0] = self.tdValues[0];
+        self.values[0].value = "";
+
+        self.btns[0] = buttnons.down();
+
+        for (var i = 1; i < self.btns.length; i++) {
+            self.btns[i] = self.btns[i - 1].next().next();
+        }
+
+        self.values[1] = self.tdValues[1];
+        self.values[1].value = "";
+
+        for (var i = 0; i < self.btns.length; i++) {
+            self.btns[i].setAttribute("style", "width: 20px; height: 20px;");
+            self.btns[i].onclick = function() {
+                self.currentSeparator = self.generalSeparator;
+                self.changeSign(this.id);
+            }
+          }
+
+        // Creating result DIV
+        var resultContainer = new Element("div");
+        resultContainer.id = "range";
+        this.rangePanel.appendChild(resultContainer);
+
+        // Creating button Done DIV
+        var buttonContainer = new Element("div");
+        buttonContainer.innerHTML = '<br/> <input type="button" id="btnDone" value="Done">'
+        var b1 = buttonContainer.down().next();
+        b1.onclick = function() {
+            self.finishEdit();
+        }
+        this.rangePanel.appendChild(buttonContainer);
+
+        if (param) {
+            this.entryEditor = param.entryEditor;
+        };
+
+        this.input.onclick = function(event) {
+            self.open();
+        };
+
+        this.input.onkeydown = function(event) {
+            self.open();
+            return false;
+        };
+
+        this.input.oncontextmenu = function(event) {
+            return false;
+        };
+
+        this.documentClickListener = this.documentClickHandler.bindAsEventListener(this);
+        
+        this.destroyed = true;
+    },
+
+    open: function() {
+        this.rangePanel.setAttribute("style", "width: 230px; height: 170px; background: white; border:1px solid gray;");
+        this.rangePanel.setAttribute("align", "center");
+        this.input.up().appendChild(this.rangePanel);
+
+        this.destroyed = false;
+
+        var value = this.input.value;
+        var self = this;
+        var values;
+        self.stableSeparators.each(function(separator) {
+            if (value.indexOf(separator) !== -1) {
+                self.currentSeparator = separator;
+                values = self.splitValue(value, separator);
+                if (separator == " - ") {
+                    self.disableInputsChecks(2);
+                    self.values[0].value = values[0];
+                    self.values[1].value = values[1];
+                    self.checkboxes[0].setAttribute("checked", "checked");
+                    self.checkboxes[1].setAttribute("checked", "checked");
+                } else {
+                    if (separator != "less than ") {
+                        self.moreThan = "true";
+                        self.disableInputsChecks(0);
+                    } else {
+                        self.disableInputsChecks(1);
+                    }
+                    if (values[0]) {
+                        self.values[1].value = values[0];
+                        self.checkboxes[1].setAttribute("checked", "checked");
+                    } else {
+                        self.values[1].value = values[1];
+                    }
+                }
+            }
+        });
+        self.unstableSeparators.each(function(separator) {
+            if (value.indexOf(separator) !== -1) {
+                self.currentSeparator = self.generalSeparator;
+                values = self.splitValue(value, separator);
+                if (separator == ";") {
+                    self.disableInputsChecks(2);
+                    if (values[0].charAt(0) == "[") {
+                        self.checkboxes[0].setAttribute("checked", "checked");
+                    }
+                    if (values[1].charAt(values[1].length - 1) == "]") {
+                        self.checkboxes[1].setAttribute("checked", "checked");
+                    }
+                    self.values[0].value = values[0].substring(1);
+                    self.values[1].value = values[1].substring(0, values[1].length - 1);
+                } else if (separator == " ... ") {
+                    self.disableInputsChecks(2);
+                    self.values[0].value = values[0];
+                    self.values[1].value = values[1];
+                    self.checkboxes[0].setAttribute("checked", "checked");
+                    self.checkboxes[1].setAttribute("checked", "checked");
+                } else {
+                    self.disableInputsChecks(0);
+                    self.moreThan = "true";
+                    self.values[1].value = values[0];
+                    self.checkboxes[1].setAttribute("checked", "checked");
+                }
+            }
+        });
+        if ((value.indexOf(self.generalSeparator) != -1) || (value.charAt(0) == "<")||(value.charAt(0) == ">")) {
+            self.currentSeparator = self.generalSeparator;
+            if ((value.charAt(0) == "<")||(value.charAt(0) == ">")) {
+                if (value.charAt(0) == "<") {
+                    self.disableInputsChecks(1);
+                    if (value.charAt(1) == "=") {
+                        self.checkboxes[1].setAttribute("checked", "checked");
+                        self.values[1].value = value.substring(2);
+                    } else {
+                        self.values[1].value = value.substring(1);
+                    }
+                } else {
+                    self.disableInputsChecks(0);
+                    self.moreThan = "true";
+                    if (value.charAt(1) == "=") {
+                        self.values[1].value = value.substring(2);
+                    } else {
+                        self.values[1].value = value.substring(1);
+                    }
+                }
+            } else {
+                self.disableInputsChecks(2);
+                if ((value.charAt(0) == "[") || (value.charAt(0) == "(")) {
+                    if (value.charAt(0) == "[") {
+                        self.checkboxes[0].setAttribute("checked", "checked");
+                    }
+                    if (value.charAt(value.length - 1) == "]") {
+                        self.checkboxes[1].setAttribute("checked", "checked");
+                    }
+                    values = self.splitValue(value.substring(1, value.length - 1), self.currentSeparator);
+                } else {
+                    values = self.splitValue(value, self.currentSeparator);
+                }
+                self.values[0].value = values[0];
+                self.values[1].value = values[1];
+            }
+        }
+        if (!self.currentSeparator) {
+            self.currentSeparator = self.dashSeparator;
+            values = self.splitValue(value, self.currentSeparator);
+            if (values[0] && values[1]) {
+                self.disableInputsChecks(2);
+                self.values[0].value = values[0];
+                self.values[1].value = values[1];
+                self.checkboxes[0].setAttribute("checked", "checked");
+                self.checkboxes[1].setAttribute("checked", "checked");
+            } else if (values[0] || values[1]) {
+                self.currentSeparator = self.generalSeparator;
+                self.disableInputsChecks(3);
+                if (values[0]) {
+                    self.values[1].value = values[0];
+                } else {
+                    self.values[1].value = -values[1];
+                }
+                self.equals = true;
+            } else {
+                self.currentSeparator = self.generalSeparator;
+                self.values[0] = "";
+                self.values[1] = "";
+                self.disableInputsChecks(2);
+                self.checkboxes[0].setAttribute("checked", "checked");
+                self.checkboxes[1].setAttribute("checked", "checked");
+                document.getElementById("btnDone").setAttribute("disabled", "disabled");
+            }
+        }
+        self.changeRange();
+        Event.observe(document, 'click', self.documentClickListener);
+    },
+
+    changeRange: function() {
+        var content = "";
+        if (this.currentSeparator == "more than " || this.currentSeparator == "less than ") {
+            if (this.values[1].value) {
+                content = this.currentSeparator + this.values[1].value;
+            }
+        } else if (this.currentSeparator == " and more") {
+            if (this.values[1].value) {
+                content = this.values[1].value + this.currentSeparator;
+            }
+        } else if (this.values[0].value || this.range) {
+            if (this.checkboxes[0].checked) {
+                content = "[";
+            } else {
+                content = "(";
+            }
+            content = content + this.values[0].value + "-" + this.values[1].value;
+            if (this.checkboxes[1].checked) {
+                content = content + "]";
+            } else {
+                content = content + ")";
+            }
+        } else if (this.values[1].value) {
+            if (!this.equals) {
+                if (this.moreThan) {
+                    content = ">";
+                } else {
+                    content = "<";
+                }
+                if (this.checkboxes[1].checked) {
+                    content = content + "=";
+                }
+            }
+            content = content + this.values[1].value
+        }
+        document.getElementById("range").innerHTML = '<br/>' + content;
+        if (content == "") {
+            document.getElementById("btnDone").setAttribute("disabled", "disabled");
+        } else {
+            document.getElementById("btnDone").removeAttribute("disabled");
+        }
+    },
+
+    changeSign: function(btnId) {
+        var self = this;
+        if (btnId == "btnRange") {
+            if (self.checkboxes[1]) {
+                self.checkboxes[1].removeAttribute("disabled");
+            }
+            self.disableInputsChecks(2);
+        } else if (btnId == "btnEquals") {
+            self.disableInputsChecks(3);
+        } else if (btnId == "btnMore") {
+            self.disableInputsChecks(0);
+            self.checkboxes[1].removeAttribute("disabled");
+        } else {
+            self.disableInputsChecks(1);
+            self.checkboxes[1].removeAttribute("disabled");
+        }
+
+        if (btnId == "btnMore") {
+            self.moreThan = true;
+        } else {
+            self.moreThan = false;
+        }
+
+        if (btnId != "btnRange") {
+            self.values[0].value = "";
+            self.range = false;
+        } else {
+            self.range = true;
+        }
+
+        if (btnId == "btnEquals") {
+            self.equals = true;
+        } else {
+            self.equals = false;
+        }
+        self.changeRange();
+     },
+
+     disableInputsChecks: function(btnId) {
+         var self = this;
+         if (btnId == 2) {
+             self.tdCheckboxes[0].update('Include <br/> <input type="checkbox"/>');
+             self.tdCheckboxes[0].setAttribute("style", "width: 40px;");
+             self.tdValues[0].update('From <br/> <input type="text" style="width: 40px"/>');
+             self.values[0] = self.tdValues[0].down().next();
+             self.checkboxes[0] = self.tdCheckboxes[0].down().next();
+             self.tdValues[1].update('To <br/> <input type="text" style="width: 40px"/>');
+             self.checkboxes[0].onclick = function() {
+                 self.currentSeparator = self.generalSeparator;
+                 self.changeRange();
+             }
+             self.values[0].onkeyup = function() {
+                 self.changeRange();
+             }
+         } else if (btnId == 3) {
+             self.tdCheckboxes[0].update('');
+             self.tdCheckboxes[0].setAttribute("style", "width: 40px;");
+             self.tdValues[0].update('');
+             self.tdValues[0].setAttribute("style", "width: 40px;");
+             self.tdValues[1].update('<br/> <input type="text" style="width: 40px"/>');
+             self.tdCheckboxes[1].update('');
+             self.tdCheckboxes[1].setAttribute("style", "width: 40px;");
+             if (self.checkboxes[1]) {
+                 self.checkboxes[1].removeAttribute("checked");
+             }
+         } else {
+             if (btnId == 0) {
+                 self.tdValues[1].update('From <br/> <input type="text" style="width: 40px"/>');
+             } else {
+                 self.tdValues[1].update('To <br/> <input type="text" style="width: 40px"/>');
+             }
+             self.tdCheckboxes[0].update('<span style="font-size:20px"> &infin; </span>');
+             self.tdCheckboxes[0].setAttribute("style", "width: 80px;");
+             self.tdValues[0].update('');
+             self.tdValues[0].setAttribute("style", "width: 2px;");
+         }
+
+         if (btnId != 3) {
+             self.tdCheckboxes[1].update('Include <br/> <input type="checkbox"/>');
+             self.tdCheckboxes[1].setAttribute("style", "width: 40px;");
+             if (self.checkboxes[1]) {
+                 if (self.checkboxes[1].checked) {
+                     self.tdCheckboxes[1].down().next().setAttribute("checked", "checked");
+                 }
+             }
+             self.checkboxes[1] = self.tdCheckboxes[1].down().next();
+             self.checkboxes[1].onclick = function() {
+                 self.currentSeparator = self.generalSeparator;
+                 self.changeRange();
+             }
+         }
+
+         if (btnId == 0) {
+             if (self.values[0].value) {
+                 self.tdValues[1].down().next().value = self.values[0].value;
+             } else if (self.values[1].value) {
+                 self.tdValues[1].down().next().value = self.values[1].value;
+             }
+         } else {
+             if (self.values[1].value) {
+                 self.tdValues[1].down().next().value = self.values[1].value;
+             }
+         }
+
+         for (var i = 0; i < self.btns.length; i++) {
+             if (i != btnId) {
+                 self.btns[i].setAttribute("style", "color: black; width: 20px; height: 20px;");
+             } else {
+                 self.btns[i].setAttribute("style", "color: red; width: 20px; height: 20px;");
+             }
+         }
+
+         self.values[1] = self.tdValues[1].down().next();
+         self.values[1].onkeyup = function() {
+             self.changeRange();
+         }
+     },
+
+    close: function() {
+        if (!this.destroyed) {
+            Event.stopObserving(document, 'click', this.documentClickListener);
+            Element.remove(this.rangePanel);
+            this.destroyed = true;
+        }
+    },
+
+    finishEdit: function() {
+        if (this.isValid(this.values[0].value) && this.isValid(this.values[1].value)) {
+            this.setValue(this.combineValue());
+            this.handleF3();
+            this.destroy();
+        }
+    },
+
+    isValid: function(value) {
+        var valid = true;
+        var self = this;
+        if ((value.charAt(0) == "<")||(value.charAt(0) == ">")) {
+            value = value.substring(1);
+            if (value.charAt(0) == "=") {
+                value = value.substring(1);
+            }
+        }
+        if ((value.charAt(0) == "(")||(value.charAt(0) == "[")) {
+            value = value.substring(1, value.length - 1);
+        }
+        if (self.entryEditor && value) {
+            var values = value.split(self.currentSeparator);
+            if ((values.length == 3) && (self.currentSeparator == self.dashSeparator) && (value.charAt(0) == "-")) {
+                values.splice(1,1);
+            }
+            if (!values[0]) {
+                values.splice(0,1);
+            }
+            if (!values[1]) {
+                values.splice(1,1);
+            }
+            values.each(function(v) {
+                if (self.entryEditor == "integer") {
+                    var matchInt = v.match(/^-?[0-9]+$/);
+                    if (!matchInt) {
+                        valid = false;
+                    }
+                } else {
+                    var matchDouble = v.match(/^-?[0-9]+(\.?[0-9]+)?$/);
+                    if (!matchDouble) {
+                        valid = false;
+                    }
+                }
+            });
+        }
+        return valid;
+    },
+
+    combineValue: function() {
+        var result;
+        var values = new Array();
+        values[0] = this.values[0].value;
+        values[1] = this.values[1].value;
+        
+        if (values[0] && values[1]) {
+            result = values.join(this.currentSeparator);
+        } else if ((this.currentSeparator == "more than ") || (this.currentSeparator == "less than ")) {
+            result = this.currentSeparator + values[1];
+        } else if (this.currentSeparator == " and more") {
+            result = values[1] + this.currentSeparator;
+        } else {
+            result = values.join("");
+        }
+        if ((this.currentSeparator == this.generalSeparator) && (values[0] != values[1])) {
+            var prefix = "";
+            var suffix = "";
+            if (values[0] && values[1]){
+                var leftBorder;
+                var rightBorder;
+                if (!(this.checkboxes[0].checked && this.checkboxes[1].checked)) {
+                    if (this.checkboxes[0].checked) {
+                        prefix = "[";
+                    } else {
+                        prefix = "(";
+                    }
+                    if (this.checkboxes[1].checked) {
+                        suffix = "]";
+                    } else {
+                        suffix = ")";
+                    }
+                }
+            } else {
+                if (!this.equals) {
+                    if (this.moreThan) {
+                        if (this.checkboxes[1].checked) {
+                            prefix = ">=";
+                        } else {
+                            prefix = ">";
+                        }
+                    } else {
+                        if (this.checkboxes[1].checked) {
+                            prefix = "<=";
+                        } else {
+                            prefix = "<";
+                        }
+                    }
+                }
+            }
+            result = prefix + result + suffix;
+        }
+        return result;
+    },
+
+    splitValue: function(value, separator) {
+        return value.split(separator);
+    },
+
+    destroy: function() {
+        this.close();
+    },
+
+    documentClickHandler: function(e) {
+        var element = Event.element(e);
+        var abort = false;
+        if (!this.is(element)) {
+            this.close();
+        }
+    },
+
+    is: function($super, element) {
+        if ($super(element)) {
+            return true;
+        } else {
+            do {
+                if (element == this.rangePanel) {
+                    return true;
+                }
+            } while (element = element.parentNode);
+        }
+        return false;
+    }
+
+});
+
+if (BaseEditor.isTableEditorExists()) {
+    TableEditor.Editors["range"] = NumberRangeEditor;
+}/**
+ * Color Picker.
+ * 
+ * @requires Prototype v1.6.1+ library
+ *  
+ * @author Andrei Astrouski
+ */
+var ColorPicker = Class.create({
+
+    palette: [['#FFFFFF', '#FFDDDD', '#DDFFDD', '#DDDDFF', '#FFFFAA', '#FFE4BE', '#FFDDFF', '#FFD6AF', '#E5F5FF', '#DBFFEB'],
+              ['#EEEEEE', '#FFAAAA', '#AAFFAA', '#AAAAFF', '#FFFF77', '#FFC29C', '#FFBBFF', '#FFBF80', '#D2EDFF', '#C2FFDD'],
+              ['#CCCCCC', '#FF6666', '#66FF66', '#6666FF', '#FFFF33', '#FF9275', '#F19CEC', '#FAA857', '#AEDEFE', '#8FFFC0'],
+              ['#999999', '#FF3333', '#45F745', '#3333FF', '#FFFF00', '#FF7256', '#CD69C9', '#FF7F00', '#87CEFF', '#54FF9F'],
+              ['#666666', '#EA0B0B', '#25DA25', '#2222D3', '#EEEE00', '#EE6A50', '#B23AEE', '#EE7600', '#7EC0EE', '#4EEE94'],
+              ['#333333', '#AA0000', '#00AA00', '#1717AB', '#CDCD00', '#CD5B45', '#9A32CD', '#CD6600', '#6CA6CD', '#43CD80'],
+              ['#000000', '#660000', '#006600', '#000066', '#8B8B00', '#8B3E2F', '#68228B', '#8B4500', '#4A708B', '#2E8B57']],
+
+    colorPicker: null,
+    documentClickListener: null,
+    opened: false,
+
+    initialize: function(id, parent, onSelect, optParams) {
+        this.actionElement = $(id);
+        this.onSelect = onSelect;
+        this.parent = parent;
+        this.optParams = optParams;
+
+        if (this.optParams.showOn != false && !this.optParams.showOn) {
+            this.showOn = 'click';
+        }
+
+        if (this.showOn) {
+            this.showHandler = this.show.bindAsEventListener(this);
+            Event.observe(this.actionElement, this.showOn, this.showHandler);
+        }
+
+        this.documentClickListener = this.documentClickHandler.bindAsEventListener(this);
+    },
+
+    show: function() {
+        var self = this;
+
+        if (self.optParams.onShow) {
+            if (self.optParams.onShow() === false) {
+                return;
+            }
+        }
+
+        if (!this.opened) {
+            if (!this.colorPicker) {
+                this.colorPicker = this.createColorPicker();
+            }
+
+            // Show Color Picker
+            this.parent.appendChild(this.colorPicker);
+
+            if (self.optParams.onMouseOver) {
+                this.colorPicker.observe("mouseover", function(e) {
+                    self.optParams.onMouseOver();
+                });
+            }
+            if (self.optParams.onMouseOut) {
+                this.colorPicker.observe("mouseout", function(e) {
+                    self.optParams.onMouseOut();
+                });
+            }
+
+            Event.observe(document, 'click', this.documentClickListener);
+
+            $$("#" + this.actionElement.id + "_colorPicker .cp_palette table td div").each(function(elem) {
+                elem.observe("mouseover", function(e) {
+                    this.addClassName("cp_selected");
+                    if (self.optParams.onColorMouseOver) {
+                        self.optParams.onColorMouseOver(self.toRgb(this.style.backgroundColor));
+                    }
+                });
+                elem.observe("mouseout", function(e) {
+                    this.removeClassName("cp_selected");
+                    if (self.optParams.onColorMouseOut) {
+                        self.optParams.onColorMouseOut();
+                    }
+                });
+                elem.observe("click", function(e) {
+                    this.removeClassName("cp_selected");
+                    self.hide();
+                    self.onSelect(self.toRgb(this.style.backgroundColor));
+                });
+            });
+
+            this.opened = true;
+        }
+    },
+
+    documentClickHandler: function(e) {
+        var self = this;
+
+        var element = Event.element(e);
+
+        var b = false;
+        if (element == this.actionElement) {
+            b = true;
+        } else {
+            do {
+                if (element == this.multiselectPanel) {
+                    b = true;
+                }
+            } while (element = element.parentNode);
+        }
+
+        if (!b) {
+            if (self.optParams.onCancel) {
+                if (self.optParams.onCancel() === false) {
+                    return;
+                }
+            }
+            this.hide();
+        }
+    },
+
+    getInitPosition: function() {
+        var pos = Element.positionedOffset(this.actionElement);
+        pos[1] += this.actionElement.getHeight();
+        return pos;
+    },
+
+    createColorPicker: function() {
+        var colorPickerDiv = new Element("div");
+
+        colorPickerDiv.id = this.actionElement.id + "_colorPicker";
+        colorPickerDiv.update(this.createColorPalette());
+
+        var pos = this.getInitPosition();
+        colorPickerDiv.style.left = pos[0] + "px";
+        colorPickerDiv.style.top = pos[1] + "px";
+
+        colorPickerDiv.addClassName("colorPicker");
+        colorPickerDiv.addClassName("corner_all");
+        colorPickerDiv.addClassName("shadow_all");
+
+        return colorPickerDiv;
+    },
+
+    createColorPalette: function() {
+        var nRows = this.palette.length;
+        var nCols = this.palette[0].length;
+        var paletteHtml = "<div class='cp_palette'><table>";
+
+        for (var row = 0; row < nRows; row++) {
+            paletteHtml += "<tr>";
+            for (var col = 0; col < nCols; col++) {
+                paletteHtml += "<td><div style='background: " + this.palette[row][col] + "'>";
+                paletteHtml += "</div></td>";
+            }
+            paletteHtml += "</tr>";
+        }
+
+        paletteHtml += "</table></div>";
+
+        return paletteHtml;
+    },
+
+    hide: function() {
+        var self = this;
+
+        if (self.optParams.onHide) {
+            if (self.optParams.onHide() === false) {
+                return;
+            }
+        }
+
+        if (this.opened) {
+            Event.stopObserving(document, 'click', this.documentClickListener);
+            Element.remove(this.colorPicker);
+            this.opened = false;
+        }
+    },
+
+    toRgb: function(color) {
+        // rgb
+        if (color.indexOf("rgb") == 0) {
+            return color;
+        }
+
+        // hex
+        if (color.indexOf("#") == 0) {
+            color = color.substr(1);
+        }
+
+        var triplets = /^([a-f0-9]{2})([a-f0-9]{2})([a-f0-9]{2})$/i.exec(color).slice(1);
+
+        var red = parseInt(triplets[0], 16);
+        var green = parseInt(triplets[1], 16);
+        var blue = parseInt(triplets[2], 16);
+
+        return "rgb(" + red + "," + green + "," + blue + ")";
+    }
+
+});
+/**
+ * Popup.
+ * 
+ * @requires Prototype v1.6.1+ library
+ * 
+ * @author Andrei Astrouski
+ */
+var Popup = Class.create({
+
+    popup: null,
+
+    initialize: function(content, left, top, params) {
+        this.content = content;
+        this.left = left;
+        this.top = top;
+        this.params = params;
+    },
+
+    show: function() {
+        var self = this;
+
+        if (!this.popup) {
+            this.popup = this.createPopup();
+
+            // Show popup
+            document.body.appendChild(this.popup);
+        }
+    },
+
+    createPopup: function() {
+        var popupDiv = new Element("div");
+
+        popupDiv.update(this.content);
+
+        popupDiv.addClassName('popup');
+
+        popupDiv.style.left = this.left + "px";
+        popupDiv.style.top = this.top + "px";
+
+        if (this.params) {
+            if (this.params.width) {
+                popupDiv.style.width = this.params.width;
+            }
+            if (this.params.height) {
+                popupDiv.style.height = this.params.height;
+            }
+        }
+
+        return popupDiv;
+    },
+
+    hide: function() {
+        this.hide(0);
+    },
+
+    hide: function(timeout) {
+        var self = this;
+        if (!timeout || timeout < 0) {
+            timeout = 0;
+        }
+        window.setTimeout(function() {
+            if (self.popup) {
+                document.body.removeChild(self.popup);
+                self.popup = null;
+            }
+        }, timeout);
+    },
+
+    has: function(element) {
+    	if (!this.popup || !element) {
+    		return false;
+    	}
+        return element.descendantOf(this.popup); 
+    },
+
+    bind: function(event, handler) {
+        Event.observe(this.popup, event, handler);
+    },
+
+    unbind: function(event, handler) {
+        Event.stopObserving(this.popup, event, handler);
+    }
+
+});