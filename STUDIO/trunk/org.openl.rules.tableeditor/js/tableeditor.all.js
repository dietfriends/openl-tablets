/**
 * Tooltip.
 * 
 * @requires Prototype v1.6.1+ library
 * 
 * @author Andrei Astrouski
 */
var Tooltip = Class.create({

    firedTooltips: $H(),

    initialize: function(id, content, params) {
        var self = this;

        this.element = $(id);
        this.content = content;
        this.params = params;

        if (params && params.showOn) {
            this.showOn = params.showOn instanceof Array ? params.showOn : [params.showOn];
        } else {
            this.showOn = ["mouseover"]; // by default
        }

        if (params && params.hideOn) {
            this.hideOn = params.hideOn instanceof Array ? params.hideOn : [params.hideOn];
        } else {
            this.hideOn = ["mouseout"]; // by default
        }

        this.showOn.each(function(e) {
            self.showHandler = self.show.bindAsEventListener(self);
            Event.observe(self.element, e, self.showHandler);
        });

        this.hideOn.each(function(e) {
            self.hideHandler = self.hide.bindAsEventListener(self);
            Event.observe(self.element, e, self.hideHandler);
        });
    },

    show: function() {
        var tooltip = this.createTooltip();
        if (!this.firedTooltips.get(this.element.id)) {
            // Show tooltip
            document.body.appendChild(tooltip);
            this.firedTooltips.set(this.element.id, tooltip);

            var position = (this.params && this.params.position) ? this.params.position : 'top_right';
            tooltip.addClassName('tooltip_' + position);

            this.applyStylesToPointer(tooltip);

            var pos = this.calculateInitPosition(tooltip, position);
            tooltip.style.left = pos[0] + "px";
            tooltip.style.top = pos[1] + "px";
        }
    },

    calculateInitPosition: function(tooltip, position) {
        var initPos = Element.viewportOffset(this.element);

        switch (position) {
            case 'top_right':
                initPos[0] += (this.element.getWidth() - 25);
                initPos[1] -= (this.element.getHeight() + tooltip.getHeight() - 4);
                break;
            case 'top_center':
                break;
            case 'top_left':
            	initPos[0] -= (tooltip.getWidth() - 25);
                initPos[1] -= (this.element.getHeight() + tooltip.getHeight() - 4);
                break;
            case 'right_bottom':
                initPos[0] += (this.element.getWidth() + 10);
                initPos[1] -= 4;
                break;
            case 'right_center':
                break;
            case 'right_bottom':
                break;
            case 'bottom_right':
                break;
            case 'bottom_center':
                break;
            case 'bottom_left':
                break;
            case 'left_top':
                break;
            case 'left_center':
                break;
            case 'left_bottom':
                break;
        }

        return initPos;
    },

    applyStylesToPointer: function(tooltip) {
        var pointer = tooltip.down('div.tooltip_pointer_body');
        if (pointer) {
            // Set pointer background
            var tooltipBackground = tooltip.getStyle('backgroundColor');
            pointer.setStyle({borderTopColor: tooltipBackground});
        }
    },

    createTooltip: function() {
        var tooltipDiv = new Element("div");

        tooltipDiv.id = this.element.id + "_tooltip";
        tooltipDiv.update(this.content);

        var skin = this.params && this.params.skin ? this.params.skin : 'default';
        var skinClass = "tooltip_skin-" + skin;

        var pointer = this.params && this.params.pointer == false ? false : true;
        if (pointer) {
            var tooltipPointerDiv = new Element("div");
            tooltipPointerDiv.addClassName('tooltip_pointer')
            tooltipPointerDiv.addClassName(skinClass);
            var tooltipPointerBodyDiv = new Element("div");

            tooltipPointerBodyDiv.addClassName('tooltip_pointer_body');
            tooltipPointerDiv.appendChild(tooltipPointerBodyDiv);
            tooltipDiv.appendChild(tooltipPointerDiv);
        }

        if (this.params) {
            if (this.params.width) {
                tooltipDiv.style.width = this.params.width;
            } else if (this.params.maxWidth) {
                tooltipDiv.style.maxWidth = this.params.maxWidth;
            } else {
                tooltipDiv.style.maxWidth = "140px"; // by default
            }
        }

        tooltipDiv.addClassName("tooltip");
        tooltipDiv.addClassName(skinClass);
        tooltipDiv.addClassName("corner_all");
        tooltipDiv.addClassName("shadow_all");

        return tooltipDiv;
    },

    hide: function() {
        var currentTooltip = this.firedTooltips.get(this.element.id);
        if (currentTooltip) {
            this.firedTooltips.unset(this.element.id);
            document.body.removeChild(currentTooltip);
        }
    }

});
/**
 * Loads and evaluates both internal (with body) and external javascripts.
 * In Prototype 1.6.1 script tags referencing external files are ignored.
 *
 * @requires Prototype 1.6.1 javascript library
 *
 * @author Andrei Astrouski
 */
var ScriptLoader = Class.create({

    initialize: function() {
	},

    /**
     * Extracts script elements from the html string.
     *
     * @param html the html string
     * @return array of script elements
     */
    extractScripts: function(html) {
        if (html) {
            html = html.toString();
            var matchScripts = new RegExp(Prototype.ScriptFragment, 'img');
            var scripts = html.match(matchScripts) || [];
            var div = new Element('div');
            (div = $(div)).innerHTML =
                ',' + scripts.join(','); // hack for IE
            return div.select('script');
        }
    },

    /**
     * Evaluates all scripts from the html string.
     *
     * @param html the html string
     */
    evalScripts: function(html) {
        //NOTE: IE evaluates scripts in random order (especially the v.6)
        this.extractScripts(html).each(this.evalScript);
    },
    
    /**
     * Evaluates a script in the global context.
     *
     * @param script the script element
     */
    evalScript: function(script) {
        if (script) {
            var head = $$("head")[0];
            var newScript = new Element("script");
            newScript.type = "text/javascript";
            if (scriptSrc = script.src) {
                newScript.src = scriptSrc;
            } else if (scriptBody = (script.innerHTML || script.text)) {
                if (Prototype.Browser.IE) {
                    newScript.text = scriptBody;
                } else {
                    newScript.appendChild(document.createTextNode(scriptBody));
                }
                /* // Another way to eval script body
                if (window.execScript) { // IE
                    window.execScript(scriptBody);
                } else {
                    if (window.eval) {
                        window.eval(scriptBody);
                    }
                    //setTimeout(scriptBody, 0);
                }
                */
            }
            setTimeout(function() {
                head.appendChild(newScript);
            }, 10);
        }
    }

});
/**
 * Table editor.
 *
 * @requires Prototype v1.6.1+ library
 *
 * @author Andrey Naumenko
 * @author Andrei Astrouski
 */

var TableEditor = Class.create({

    Modes: {
        VIEW: 0,
        EDIT: 1
    },

    editorId: -1,
    mode: null,
    editable: null,
    tableContainer: null,
    currentElement: null,
    editorName: null,
    editor: null,
    editorSwitched: false,
    baseUrl: null,
    selectionPos: null,
    selectionHistory: [],
    decorator: null,
    rows: 0,
    columns: 0,
    editCell: null,
    cellIdPrefix: null,
    actions: null,
    editorWrapper: null,
    switchEditorMenu: null,
    toolbar: null,

    fillColorPicker: null,
    fontColorPicker: null,
    hasChanges: false,

    // Constructor
    initialize: function(editorId, url, editCell, actions, mode, editable) {
        this.mode = mode || this.Modes.VIEW;
        this.editorId = editorId;
        this.cellIdPrefix = this.editorId + "_cell-";
        this.tableContainer = $(editorId + "_table");
        this.actions = actions;

        this.editable = editable !== false;

        // Suppress text selection BEGIN
        this.tableContainer.onselectstart = function() { // IE
            return false;
        };
        this.tableContainer.onmousedown = function() { // Mozilla
            return false;
        };
        // Suppress text selection END

        if (editCell) this.editCell = editCell;

        this.baseUrl = url;

        var self = this;

        Event.stopObserving(document, "click");
        Event.stopObserving(document, "keydown");
        Event.stopObserving(document, "keypress");
        this.tableContainer.stopObserving("dblclick");

        if (this.mode == this.Modes.EDIT) {
            this.initEditMode();
        }

        this.tableContainer.observe("dblclick", function(e) {
            self.handleDoubleClick(e);
        });
    },

    toEditMode: function(cellToEdit) {
        if (!cellToEdit) {
            cellToEdit = $(PopupMenu.lastTarget);
        }

        var cellPos;
        if (cellToEdit) {
            cellPos = cellToEdit.id.split(this.cellIdPrefix)[1];
        }

        this.mode = this.Modes.EDIT;
        this.initEditMode();

        this.editCell = cellPos;
        this.startEditing();
    },

    initEditMode: function() {
        var self = this;

        initToolbar();
        self.toolbar = $(self.editorId).down(".te_toolbar");
        self.editorWrapper = $(self.editorId + "_editorWrapper");

        this.decorator = new Decorator('te_selected');

        // Handle Table Editor events START
        Event.observe(document, "click", function(e) {
            self.handleClick(e);
        });

        Event.observe(document, "keydown", function(e) {
            self.handleKeyDown(e);
        });

        Event.observe(document, "keypress", function(e) {
            self.handleKeyPress(e);
        });
        // Handle Table Editor events END

        self.toolbar.show();

        this.computeTableInfo();
    },

    handleResponse: function(response, callback) {
        var data = eval(response.responseText);

        if (data.message) {
            this.error(data.message);

        } else {
            if (data.html) {
                this.renderTable(data.html);
                this.selectElement();
            }

            if (data.hasUndo === true || data.hasUndo === false) {
                this.hasChanges = data.hasUndo;
                this.undoStateUpdated(data.hasUndo);
                this.redoStateUpdated(data.hasRedo);
            }

            if (callback) {
                callback(data);
            }
        }
    },

    handleError: function(response) {
        if (response.status == 399) { // Redirect
            var redirectPage = response.getResponseHeader("Location");
            if (redirectPage) {
                top.location.href = redirectPage;
                return;
            }
        }

        this.error("Sorry! Server failed to apply your changes!");
    },

    error: function(message) {
        if (this.actions && this.actions.error) {
            this.actions.error({"message": message});
        } else {
            alert(message);
        }
    },

    doOperation: function(operation, params, successCallback) {
        var self = this;

        new Ajax.Request(this.buildUrl(operation), {
            parameters: params,

            onSuccess: function(response) {
                self.handleResponse(response, successCallback);
            },

            onFailure: function(response) {
                self.handleError(response);
            }
        });
    },

    startEditing: function() {
        if (this.editCell && this.editCell.indexOf(":") > 0) {
            var cellPos = this.editCell.split(":");
            var cell = this.$cell(cellPos);
            if (cell) this.editBeginRequest(cell, null, true);
        }
    },

    renderTable: function(data) {
        this.tableContainer.innerHTML = data.stripScripts();
        new ScriptLoader().evalScripts(data);

        this.computeTableInfo();
    },

    /**
     * Computes table width in rows, and height in columns (that is sum of all rowSpans in a column
     * and sum of all colSpans in a row).
     */
    computeTableInfo: function() {
        var table = $(this.tableContainer.childNodes[0]);

        this.rows = 0;
        this.columns = 0;

        var row = table.down("tr");

        if (row) {
            var tdElt = row.down("td");
            while (tdElt) {
                this.columns += tdElt.colSpan ? tdElt.colSpan : 1;
                tdElt = tdElt.next("td");
            }
        }

        while (row) {
            var tdElt = row.down("td");
            if (tdElt) {
                this.rows += tdElt.rowSpan ? tdElt.rowSpan : 1;
            }
            row = row.next("tr");
        }
    },

    /**
     * Makes all changes persistent.
     * Sends corresponding request to the server.
     */
    save: function() {
    	this.setCellValue();
        var self = this;

        var beforeSavePassed = true;
        if (this.actions && this.actions.beforeSave) {
            beforeSavePassed = this.actions.beforeSave();
        }
        if (beforeSavePassed == false) return;

        this.doOperation(TableEditor.Operations.SAVE, { editorId: this.editorId }, function(data) {
            if (self.actions && self.actions.afterSave) {
                self.actions.afterSave({"newUri": data.uri});
            }
        });
    },
    
    saveChanges: function() {
        this.setCellValue();
        var selt = this;
        
        var beforeSavePassed = true;
        if (this.actions && this.actions.beforeSave) {
            beforeSavePassed = this.actions.beforeSave();
        }
        if (beforeSavePassed == false) return;

        this.doOperation(TableEditor.Operations.SAVE, { editorId: this.editorId }, hideLoader());
     },

    /**
     * Rolls back all changes. Sends corresponding request to the server.
     */
    rollback: function() {
        this.doOperation(TableEditor.Operations.ROLLBACK, params, function(data) {
            window.onbeforeunload = Prototype.emptyFunction;
        });
    },

    /**
     * Handles mouse click on the table.
     */
    handleClick: function(e) {
        var elt = Event.element(e);
        // Click on editor
        if (this.editor && this.editor.is(elt)) {
            return;
        }

        if (this.switchEditorMenu) {
            try {
                if (this.switchEditorMenu.has(elt)) {
                    return;
                }
            } finally {
                this.switchEditorMenu.hide();
                this.switchEditorMenu = null;
            }
        }

        this.setCellValue();
        if (this.isCell(elt)) {
            this.selectElement(elt);
            this.isFormated(elt);

        } else if (this.isToolbar(elt)) {
            // Do Nothing
        } else {
            this.tableBlur();
        }
    },
    

    isFormated: function(elt) {

        var cell = this.currentElement;
        var decorator = this.decorator;
        var boldElement = $(this.editorId + "_font_bold");
        var italicElement = $(this.editorId + "_font_italic");
        var underlineElement = $(this.editorId + "_font_underline");
        var alignRightElement =  $(this.editorId + "_align_right");
        var alignCenterElement =  $(this.editorId + "_align_center");
        var alignLeftElement = $(this.editorId + "_align_left");

        function decorate(elem, decorated) {
            decorated ? decorator.decorateToolBar(elem) : decorator.undecorateToolBar(elem);
        }

        decorate(boldElement, cell.style.fontWeight == "bold");
        decorate(italicElement, cell.style.fontStyle == "italic");
        decorate(underlineElement, cell.style.textDecoration == "underline");
        decorate(alignRightElement, cell.style.textAlign == "right");
        decorate(alignCenterElement, cell.style.textAlign == "center");
        decorate(alignLeftElement, cell.style.textAlign == "left");
        decorate(alignLeftElement, cell.style.textAlign == "");
    },

    /**
     * Handles mouse double click on table.
     */
    handleDoubleClick: function(event) {
        var cell = Event.findElement(event, "td");
        if (cell) {
            switch (this.mode) {
                case this.Modes.EDIT: {
                    // Save value of current editor and close it
                    this.setCellValue();
                    this.editBeginRequest(cell);
                    Event.stop(event);
                    break;
                }

                case this.Modes.VIEW:
                default: {
                    if (this.editable) {
                        this.toEditMode(cell);
                    }
                    break;
                }
            }
        }
    },

    handleKeyPress: function(event) {
        if (!this.isCell(this.currentElement)) {
            return;
        }

        if (this.editor) {
            switch (event.keyCode) {
                case 27: this.editor.cancelEdit(); break;
                case 13: if (this.editor.__do_nothing_on_enter !== true) {
                    this.setCellValue(
                            this.unescapeHTML(this.currentElement.innerHTML.replace(/<br>/ig, "\n")).strip());
                }
                break;
            }
            return;
        }

        if (event.keyCode == 13) {
            if (this.hasSelection()) this.editBeginRequest(this.currentElement);
            return;
        }

        if (this.hasSelection()) {
            if ([event.ctrlKey, event.altKey, event.shiftKey, event.metaKey].any()) return;
            if (event.charCode != undefined) { // FF
                if (event.charCode == 0) return true;
            } else if (event.keyCode < 32 || TableEditor.isNavigationKey(event.keyCode)) return true;

            this.editBeginRequest(this.currentElement, event.charCode || event.keyCode);
        }
    },

    /**
     * Handles key presses. Performs table navigation.
     */
    handleKeyDown: function(event) {
        if (!this.isCell(this.currentElement)) {
            return;
        }

        if (this.editor) {
            switch (event.keyCode) {
                case 113: this.editor.handleF2(event); break;
                case 114: this.editor.handleF3(event); break;
            }
            return;
        }

        if (!TableEditor.isNavigationKey(event.keyCode)) return;

        if (!this.hasSelection()) {
            this.selectionPos = [1, 1];
            this.selectElement();
            return;
        }

        var sp = this.selectionPos.clone();

        // Check history
        if (this.selectionHistory.length > 0 && this.selectionHistory.last()[0] == event.keyCode) {
            this.selectElement(null, -1);
            return;
        }

        var scanUpLeft = function(index, noRestore) {
            var tmp = sp[index];
            while (sp[index] >= 1 && !this.$cell(sp)) --sp[index];
            var res = this.$cell(sp);
            if (!noRestore) sp[index] = tmp;
            return res;
        };

        switch (event.keyCode) {
            case 37: case 38: // LEFT, UP
            var cell = null;
            var theIndex = event.keyCode == 38 ? 0 : 1;
            while (--sp[theIndex] >= 1) {
                cell = scanUpLeft.call(this, 1 - theIndex, true);
                if (cell) {
                    if ((sp[0] + cell.rowSpan >= this.selectionPos[0] + theIndex) &&
                        (sp[1] + cell.colSpan >= this.selectionPos[1] + 1 - theIndex))
                        break;
                }
                sp[1 - theIndex] = this.selectionPos[1 - theIndex];
            }
            if (cell) this.selectElement(cell, event.keyCode + 2);
            break;

            case 39: case 40:  //RIGHT, DOWN
            var theIndex = event.keyCode == 40 ? 0 : 1;

            sp[theIndex] += this.currentElement[["rowSpan", "colSpan"][theIndex]];
            if (sp[theIndex] > this[["rows", "columns"][theIndex]]) break;
            var newCell = scanUpLeft.call(this, 1 - theIndex);
            if (newCell) this.selectElement(newCell, event.keyCode - 2);
            break;
        }
    },

    /**
     * Sends request to server to find out required editor for a cell.
     * After getting response calls this.editBegin.
     */
    editBeginRequest : function(cell, keyCode, ignoreAjaxRequestCount) {
        if (!ignoreAjaxRequestCount && Ajax.activeRequestCount > 0) return;
        var self = this;

        this.selectElement(cell);

        var typedText = undefined;
        if (keyCode)
            typedText = String.fromCharCode(keyCode);

        var params = {
            editorId: this.editorId,
            row: self.selectionPos[0],
            col: self.selectionPos[1]
        };

        this.doOperation(TableEditor.Operations.GET_CELL_EDITOR, params, function(data) {
            self.editBegin(cell, data, typedText);
        });
    },

    /**
     *  Create and activate new editor.
     */
    editBegin : function(cell, response, initialValue) {
        if (!initialValue) {
            if (response.initValue) {
                initialValue = response.initValue;
            } else {
                // Get initial value from table cell
                initialValue = this.unescapeHTML(
                        cell.innerHTML.replace(/<br>/ig, "\n")).strip();
            }
        }

        var editorStyle = this.getCellEditorStyle(cell);
        
        this.showEditorWrapper(cell);

        this.showCellEditor(response.editor, this.editorWrapper, initialValue, response.params, editorStyle);

        this.editCell = cell;
        this.selectElement(cell);
    },

    showCellEditor: function(editorName, editorWrapper, initialValue, params, style) {
        var self = this;

        if (editorName == 'array') {
            var entryEditorName = params.entryEditor;
            if (entryEditorName) {
                params.entryEditor = new TableEditor.Editors[entryEditorName]('', '', params);
            }
        }

        this.editor = new TableEditor.Editors[editorName](
                this, editorWrapper.id, params, initialValue, true, style);
        this.editorName = editorName;

        // Increase height of multiline editor
        if (editorName == 'multiline') {
            var input = this.editor.getInputElement();
            var inputHeight = input.getHeight();
            input.style.height = (inputHeight + 20) + 'px';
        }

        var availableEditors = this.getAvailableEditors(editorName);
        if (availableEditors.size() > 0) {
            this.editor.input.oncontextmenu = function(e) {
                if (!self.switchEditorMenu) {
                    self.switchEditorMenu = self.createSwitchEditorMenu(availableEditors);
                    self.switchEditorMenu.left = e.clientX + 2;
                    self.switchEditorMenu.top = e.clientY;
                    self.switchEditorMenu.show();
                    return false;
                }
            };
        }
    },

    createSwitchEditorMenu: function(availableEditors) {
        var self = this;

        var content = new Element("div");
        var header = new Element("div");
        header.className = "te_menu_header";
        header.innerHTML = "Switch to:";
        content.appendChild(header);

        availableEditors.each(function(e) {
            var editorItem = new Element("div");
            editorItem.className = "te_menu_item";
            var editorLink = new Element("a");
            editorLink.observe('click', function() {
                self.switchEditor(e.key);
            });
            editorLink.innerHTML = e.value;
            editorItem.appendChild(editorLink);
            ['mouseover', 'mouseout'].each(function(event) {
                editorItem.observe(event, function() {
                    this.toggleClassName('te_menu_item_hover');
                });
            });
            content.appendChild(editorItem);
        });

        return new Popup(content);
    },

    getAvailableEditors: function(editorName) {
        var availableEditors = $H();
        if (editorName != 'formula' && editorName != 'text' && editorName != 'multiline') {
            availableEditors.set('formula', 'Formula Editor');
        }
        if (editorName == 'multiline') {
            availableEditors.set('text', 'Text Editor');
        }
        if (editorName == 'text') {
            availableEditors.set('multiline', 'Multiline Editor');
        }
        return availableEditors;
    },

    switchEditor: function(editorName, params) {
        var prevEditor = this.editor;

        var editorWrapper = prevEditor.parentElement;
        var initialValue = prevEditor.isCancelled() ? prevEditor.initialValue : prevEditor.getValue();
        var style = prevEditor.style;

        this.showCellEditor(editorName, editorWrapper, initialValue, params, style);

        prevEditor.isCancelled = function () { return true; };
        prevEditor.destroy();

        this.editorSwitched = true;
    },

    showEditorWrapper: function(cell) {
        var minWidth = 41;
        var width = cell.offsetWidth - 2;
        if (width < minWidth) {
            cell.style.minWidth = minWidth + "px";
            width = cell.offsetWidth - 2;
        }
        this.editorWrapper.style.width = width + "px";
        this.editorWrapper.style.height = cell.offsetHeight - 2 + "px";
        var pos = Element.positionedOffset(cell);
        this.editorWrapper.style.left = pos[0] + "px";
        this.editorWrapper.style.top = pos[1] + "px";
        this.editorWrapper.show();
    },

    getCellEditorStyle: function(cell) {
        if (cell) {
            return {
                fontFamily: cell.style.fontFamily,
                fontSize  : cell.style.fontSize,
                fontWeight: cell.style.fontWeight,
                fontStyle : cell.style.fontStyle,
                textAlign : cell.style.textAlign,
                padding   : '1px'
            };
        }
    },

    setCellValue: function(prevValue) {
        if (this.editor) {
            if (this.editCell && this.editCell.style) {
                this.editCell.style.minWidth = null;
            }
            if (prevValue) {
                this.editor.initialValue = prevValue;
            }
            if (!this.editor.isCancelled()) {
                var val = this.editor.getValue();
                var self = this;

                var params = {
                    editorId: this.editorId,
                    row : self.selectionPos[0],
                    col : self.selectionPos[1],
                    value: val,
                    editor: this.editorSwitched ? this.editorName : ''
                };

                this.doOperation(TableEditor.Operations.SET_CELL_VALUE, params);
            }

            this.editor.destroy();
            this.editorWrapper.hide();
            this.editor = null;
            this.editorName = null;
            this.editorSwitched = false;
        }
    },

    buildUrl: function(action, paramString) {
        var url = this.baseUrl + action;
        if (paramString)
            url = url + "?" + paramString;
        return url
    },

    /**
     * Makes a cell 'selected', that is sets up this.selectionPos and this.currentElement, and also applies
     * visual decoration to the cell.
     * If elt is null(undefined) than this.currentElement is set based on value of this.selectionPos array.
     * dir param is used to track selections history, if it is not given history is cleared, if it is set to -1 and
     * elt param is not given the new selection is taken from history.
     */
    selectElement: function(elt, dir) {
        if (elt && this.currentElement && elt.id == this.currentElement.id) return;

        var wasSelected = this.hasSelection();
        
        if (elt && dir) { // save to selection history
            if (this.selectionPos) this.selectionHistory.push([dir, this.selectionPos[0], this.selectionPos[1]]);
            if (this.selectionHistory.length > 10) this.selectionHistory.shift();
        } else {
            if (dir == -1) {
                var lastEntry = this.selectionHistory.pop();
                this.selectionPos[0] = lastEntry[1];
                this.selectionPos[1] = lastEntry[2];
            } else
                this.selectionHistory.clear();
        }

        if (elt) {
            var newSelectionPos = this.elementPosition(elt);
            if (!newSelectionPos) return;
            this.selectionPos = newSelectionPos;
        } else if (this.selectionPos) {
            elt = this.$cell(this.selectionPos);
        }
        this.decorator.undecorate(this.currentElement);
        this.decorator.decorate(this.currentElement = elt);
        if (!wasSelected != !this.hasSelection())
        	this.isSelectedUpdated(!wasSelected);
    },

    tableBlur: function() {
        
        if (this.currentElement) {
            this.decorator.undecorate(this.currentElement);
            this.currentElement = null;
            this.selectionPos = null;
            this.isSelectedUpdated(false);
        }
    },

    $cell: function(pos) {
        var cell = $(this.cellIdPrefix + pos[0] + ":" + pos[1]);
        if (!cell) return cell;
        if (!cell.rowSpan) cell.rowSpan = 1;
        if (!cell.colSpan) cell.colSpan = 1;
        return cell;
    },

    isCell: function(element) {
        return element && element.id.indexOf(this.cellIdPrefix) >= 0;
    },

    isToolbar: function(element) {
        if (!element) return false;

        var toolbar = element.up(".te_toolbar");
        var picker;

        if (!toolbar) {
            do {
                if (element.nodeName == "DIV"
                        && element.hasClassName("cp_palette")) {
                    picker = element;
                    break;
                }
            } while (element = element.parentNode);
        }

        return (toolbar && toolbar.up().id.indexOf(this.editorId) >= 0)
            || (picker && picker.up().id.indexOf("_color_colorPicker") >= 0);
    },

    undoredo: function(redo) {
        if (Ajax.activeRequestCount > 0) return;
        this.doOperation(redo ? TableEditor.Operations.REDO : TableEditor.Operations.UNDO, { editorId: this.editorId });
    },

    /**
     * Inspect element id and extracts its position in table. Element is expected to be a TD.
     */
    elementPosition: function(e) {
        var id = $(e).id;
        var pos = id.lastIndexOf("-");
        if (pos < 0) return null;
        var splitted = id.substr(pos + 1).split(":", 2);
        splitted[0] = parseInt(splitted[0]);
        splitted[1] = parseInt(splitted[1]);
        return splitted;
    },

    setAlignment: function(_align, elt) {
        if (!this.checkSelection()) return;
        
        var cell = this.currentElement;
        var self = this;
        var cellStyle = cell.style.textAlign;
        var undecorateElement;
        
        if (cellStyle) {
            undecorateElement = $(this.editorId + '_align_' + cellStyle);
        } else {
            undecorateElement = $(this.editorId + '_align_' + "left");
        }

        var params = {
            editorId: this.editorId,
            row : this.selectionPos[0],
            col : this.selectionPos[1],
            align: _align
        };

        if (undecorateElement) {
            this.decorator.undecorateToolBar(undecorateElement);
        }

        this.decorator.decorateToolBar(elt);

        this.doOperation(TableEditor.Operations.SET_ALIGN, params, function(data) {
            if (self.editor) {
                self.editor.input.style.textAlign = _align;
            }
            cell.style.textAlign = _align;
        });

    },

    selectFillColor: function(actionElemId) {
        var self = this;

        this.currentFillColor = this.currentElement.style.backgroundColor;

        if (!this.fillColorPicker) { // Lazy initialization

            this.fillColorPicker = new ColorPicker(
                actionElemId,
                self.toolbar,
                function(color) {
                    self.setColor(color, TableEditor.Operations.SET_FILL_COLOR);
                },
                { // Optional params
	                showOn: false,
	                onMouseOver: function () {
	                    self.decorator.undecorate(self.currentElement);
	            	},
	            	onColorMouseOver: function(color) {
	            	    self.currentElement.style.backgroundColor = color;
	                },
	                onMouseOut: function () {
	                    self.currentElement.style.backgroundColor = self.currentFillColor;
	                    self.decorator.decorate(self.currentElement);
	                }
	            }
            );
        }
        this.fillColorPicker.show();
    },

    selectFontColor: function(actionElemId) {
        var self = this;

        this.currentFontColor = this.currentElement.style.color;

        if (!this.fontColorPicker) { // Lazy initialization

            this.fontColorPicker = new ColorPicker(
                actionElemId,
                self.toolbar,
                function(color) {
                    self.setColor(color, TableEditor.Operations.SET_FONT_COLOR);
                },
                { // Optional params
                    showOn: false,
                    onMouseOver: function () {
                        self.decorator.undecorate(self.currentElement);
                    },
                    onColorMouseOver: function(color) {
                        self.currentElement.style.color = color;
                    },
                    onMouseOut: function () {
                        self.currentElement.style.color = self.currentFontColor;
                        self.decorator.decorate(self.currentElement);
                    }
                }
            );
        }
        this.fontColorPicker.show();
    },

    setColor: function(_color, operation) {
        if (!this.checkSelection()) return;

        var params = {
            editorId: this.editorId,
            row : this.selectionPos[0],
            col : this.selectionPos[1],
            color: _color
        };

        this.doOperation(operation, params);
    },

    indent: function(_indent) {
        if (!this.checkSelection()) return;

        var cell = this.currentElement;

        var params = {
            editorId: this.editorId,
            row : this.selectionPos[0],
            col : this.selectionPos[1],
            indent: _indent
        };

        this.doOperation(TableEditor.Operations.SET_INDENT, params, function(data) {
            var resultPadding = 0;
            // TODO Refactor with css calc()
            if (cell.style.paddingLeft.indexOf("em") > 0) {
                resultPadding = parseFloat(cell.style.paddingLeft);
            } else if (cell.style.paddingLeft.indexOf("px") > 0) {
                resultPadding = parseFloat(cell.style.paddingLeft) * 0.063;
            }
            resultPadding += parseInt(_indent);
            if (resultPadding >= 0) {
                cell.style.paddingLeft = resultPadding + "em";
            }
        });
    },

    setFontBold: function(elt) {
        if (!this.checkSelection()) return;

        var cell = this.currentElement;
        var _bold = cell.style.fontWeight == "bold";
        var decorator = this.decorator;
        
        var params = {
            editorId: this.editorId,
            row: this.selectionPos[0],
            col: this.selectionPos[1],
            bold: !_bold
        };
        this.decorator.decorateToolBar(elt);
        this.doOperation(TableEditor.Operations.SET_FONT_BOLD, params, function(data) {
 
            if ( _bold) {
                cell.style.fontWeight = "normal";
                decorator.undecorateToolBar(elt);
            } else {
                cell.style.fontWeight = "bold";
            }
        });
    },

    setFontItalic: function(elt) {
        if (!this.checkSelection()) return;
        
        var cell = this.currentElement;
        var _italic = cell.style.fontStyle == "italic";
        var decorator = this.decorator;
        
        var params = {
            editorId: this.editorId,
            row: this.selectionPos[0],
            col: this.selectionPos[1],
            italic: !_italic
        };
        this.decorator.decorateToolBar(elt);
        this.doOperation(TableEditor.Operations.SET_FONT_ITALIC, params, function(data) {

            if (_italic) {
                cell.style.fontStyle = "normal";
                decorator.undecorateToolBar(elt);
            } else {
                cell.style.fontStyle = "italic";  
            }
        });
    },

    setFontUnderline: function(elt) {
        if (!this.checkSelection()) return;

        var cell = this.currentElement;
        var _underline = cell.style.textDecoration == "underline";
        var decorator = this.decorator;

        var params = {
            editorId: this.editorId,
            row: this.selectionPos[0],
            col: this.selectionPos[1],
            underline: !_underline
        };
        this.decorator.decorateToolBar(elt);
        this.doOperation(TableEditor.Operations.SET_FONT_UNDERLINE, params, function(data) {

            if (_underline) {
                cell.style.textDecoration = "none";
                decorator.undecorateToolBar(elt);
            } else {
                cell.style.textDecoration = "underline";
            }
        });
    },

    checkSelection: function() {
        
        if (!this.hasSelection()) {
            this.error("Nothing is selected");
            return false;
        } 
        return true;
    },

    doTableOperation: function(operation) {
        if (!this.checkSelection()) return;

        var params = {
            editorId: this.editorId,
            row: this.selectionPos[0],
            col: this.selectionPos[1]
        };

        this.doOperation(operation, params);
    },

    unescapeHTML: function(html) {
        return html.replace(/&amp;/g,'&').replace(/&lt;/g,'<').replace(/&gt;/g,'>').replace(/&nbsp;/g,' ');
    },

    hasSelection : function() {
        return this.selectionPos && this.currentElement;
    },
    
    // Callback functions
    undoStateUpdated : Prototype.emptyFunction,
    redoStateUpdated : Prototype.emptyFunction,
    isSelectedUpdated : Prototype.emptyFunction
});

/**
 *  Here is editors registry.
 *  The editors would add themselves to this hash with the name as a key.
 */
TableEditor.Editors = $H();

TableEditor.Operations = {
    GET_CELL_EDITOR : "getCellEditor",
    GET_CELL_VALUE : "getCellValue",
    SET_CELL_VALUE : "setCellValue",
    SET_ALIGN : "setAlign",
    SET_FILL_COLOR : "setFillColor",
    SET_FONT_COLOR : "setFontColor",
    SET_FONT_BOLD : "setFontBold",
    SET_FONT_ITALIC : "setFontItalic",
    SET_FONT_UNDERLINE : "setFontUnderline",
    SET_INDENT : "setIndent",
    REMOVE_ROW : "removeRow",
    REMOVE_COLUMN : "removeColumn",
    INSERT_ROW_BEFORE : "insertRowBefore",
    INSERT_COLUMN_BEFORE : "insertColumnBefore",
    UNDO : "undo",
    REDO : "redo",
    SAVE : "saveTable",
    ROLLBACK : "rollbackTable"
};

// Standalone functions

TableEditor.isNavigationKey = function (keyCode) { return  keyCode >= 37 && keyCode <= 41; }

/**
 *  Responsible for visual display of 'selected' element.
 */
var Decorator = Class.create({

    // Empty constructor
    initialize : function(selectStyleClass) {
        this.selectStyleClass = selectStyleClass;
    },

    /**
     * Changes elememnt style, so it looks 'selected'.
     */
    decorate: function(/* Element */ elt) {
        if (elt) {
            elt.addClassName(this.selectStyleClass);
        } 
    },

    /**
     * Reverts 'selection' of last decorated element.
     */
    undecorate: function(/* Element */ elt) {
        if (elt) {
            elt.removeClassName(this.selectStyleClass);
        } 
    },
    /**
     * Reverts 'selection' from toolBar buttons
     */
    undecorateToolBar: function (elt) {
        $(elt).removeClassName("te_toolbar_item_pressed");
    },
    
    decorateToolBar: function (elt) {
       $(elt).addClassName("te_toolbar_item_pressed"); 
    }

});


//TableEditor Menu 

// @Deprecated
function openMenu(menuId, event) {
    event.preventDefault();
    PopupMenu.sheduleShowMenu(menuId, event, 150);
}

// @Deprecated
function closeMenu() {
    PopupMenu.cancelShowMenu();
}


// TableEditor Toolbar

// @Deprecated
var save_item = "_save_all";
var undo_item = "_undo";
var redo_item = "_redo";
var indent_items = ["_decrease_indent", "_increase_indent"];
var align_items = ["_align_left", "_align_center", "_align_right"];
var addremove_items = ["_insert_row_before", "_remove_row", "_insert_column_before", "_remove_column"];
var font_items = ["_font_bold", "_font_italic", "_font_underline"];
var color_items = ["_fill_color", "_font_color"];
var other_items = ["_help"];

var itemClass = "te_toolbar_item";
var disabledClass = "te_toolbar_item_disabled";
var overClass = "te_toolbar_item_over";
var pressedClass = "te_toolbar_item_pressed";

// @Deprecated
function initTableEditor(editorId, url, cellToEdit, actions, mode, editable) {
    var tableEditor = new TableEditor(editorId, url, cellToEdit, actions, mode, editable);

    tableEditor.undoStateUpdated = function(hasItems) {
        [save_item, undo_item].each(function(item) {
            processItem(getItemId(editorId, item), hasItems);
        });
       /* if (hasItems) {
            window.onbeforeunload = function() {
               // alert('not saved');
           
                return "Your changes have not been saved.";
            };
        } else { // remove handler if Save/Undo items are disabled
           
          //  window.onbeforeunload = function() {};
           
        }*/
    };

    tableEditor.redoStateUpdated = function(hasItems) {
        processItem(getItemId(editorId, redo_item), hasItems);
    };

    tableEditor.isSelectedUpdated = function(selected) {
        [indent_items, align_items, font_items, color_items,
            addremove_items, other_items].flatten().each(function(item) {
            processItem(getItemId(editorId, item), selected);
        });
    };

    tableEditor.startEditing();

    return tableEditor;
}

// @Deprecated
function initToolbar() {
    $$("." + itemClass).each(function(item) {
        processItem(item, false);
        item.onmouseover = function() {
            this.addClassName(overClass);
        };
        item.onmouseout = function() {
            this.removeClassName(overClass);
        };
    });
}

// @Deprecated
function processItem(item, enable) {
    if (enable) {
        enableToolbarItem(item);
    } else {
        disableToolbarItem(item);
    }
}

// @Deprecated
function getItemId(editorId, itemId) {
    if (editorId && itemId) {
        return editorId + itemId;
    }
}

// @Deprecated
function enableToolbarItem(img) {
    if (!isToolbarItemDisabled(img = $(img))) return;
    img.removeClassName(disabledClass);
    img.removeClassName(pressedClass);

    if (img._mouseover) img.onmouseover = img._mouseover;
    if (img._mouseout) img.onmouseout = img._mouseout;
    if (img._onclick) img.onclick = img._onclick;
    img._onmouseover = img._onmouseout = img._onclick = '';
}

// @Deprecated
function disableToolbarItem(img) {
    if (isToolbarItemDisabled(img = $(img))) return;
    if (img) {
        img.addClassName(disabledClass);
        img.removeClassName(pressedClass);

        img._mouseover = img.onmouseover;
        img._mouseout = img.onmouseout;
        img._onclick = img.onclick;
        img.onmouseover = img.onmouseout = img.onclick = Prototype.emptyFunction;  
    }
}

// @Deprecated
function isToolbarItemDisabled(img) {
    if (img)
    return img.hasClassName(disabledClass)
        && img._onclick;
}


var PopupMenu = {
	showChild: function (id, show)
	{
		document.getElementById(id).style.display = show ? "inline" : "none";
	},

	menu_ie: !!(window.attachEvent && !window.opera),
	menu_ns6: document.getElementById && !document.all,
	menuON: false,
	te_menu : undefined,
	delayedFunction: undefined,
	disappearFunction: undefined,
	disappearInterval1: 5000,
	disappearInterval2: 1000,
	delayedState: {
		extraClass: undefined,
		evt: {},
		contentElement: undefined
	},
    lastTarget: null,
    

    getWindowSize: function () {
		var myWidth = 0, myHeight = 0;
		if (typeof( window.innerWidth ) == 'number') {
			//Non-IE
			myWidth = window.innerWidth;
			myHeight = window.innerHeight;
		} else if (document.documentElement && ( document.documentElement.clientWidth || document.documentElement.clientHeight )) {
			//IE 6+ in 'standards compliant mode'
			myWidth = document.documentElement.clientWidth;
			myHeight = document.documentElement.clientHeight;
		} else if (document.body && ( document.body.clientWidth || document.body.clientHeight )) {
			//IE 4 compatible
			myWidth = document.body.clientWidth;
			myHeight = document.body.clientHeight;
		}
		return [myWidth, myHeight];
	},
	
	getScrollXY: function () {
		var scrOfX = 0, scrOfY = 0;
		if (typeof( window.pageYOffset ) == 'number') {
			//Netscape compliant
			scrOfY = window.pageYOffset;
			scrOfX = window.pageXOffset;
		} else if (document.body && ( document.body.scrollLeft || document.body.scrollTop )) {
			//DOM compliant
			scrOfY = document.body.scrollTop;
			scrOfX = document.body.scrollLeft;
		} else if (document.documentElement && ( document.documentElement.scrollLeft || document.documentElement.scrollTop )) {
			//IE6 standards compliant mode
			scrOfY = document.documentElement.scrollTop;
			scrOfX = document.documentElement.scrollLeft;
		}
		return [ scrOfX, scrOfY ];
	},

	_showPopupMenu: function (contentElement, event, extraClass) {
		this.cancelDisappear();

		var scrollXY = this.getScrollXY();
		var windowSizeXY = this.getWindowSize();

		this.te_menu.style.visibility = "hidden";
		this.te_menu.innerHTML = document.getElementById(contentElement).innerHTML;
		this.te_menu.style.display = "inline";
		var divWidth = this.te_menu.clientWidth;
		var divHeight = this.te_menu.clientHeight;

		var posX = event.clientX + 5; var delta = 25;
		if (posX + delta + divWidth > windowSizeXY[0]) posX = windowSizeXY[0] - delta - divWidth;
		if (posX < 0) posX = 0;
		var posY = event.clientY + 5; delta = 5;
		if ( (window.opera && document.body.scrollWidth > windowSizeXY[0])
				  || (window.scrollMaxX && window.scrollMaxX > 0))
			delta = 25;

		if (posY + delta + divHeight > windowSizeXY[1]) posY = event.clientY - 5 - divHeight;
		if (posY < 0) posY = windowSizeXY[1] - delta - divHeight;

		posX += scrollXY[0];posY += scrollXY[1];
		if (this.menu_ns6) {
			this.te_menu.style.left = posX + "px";
			this.te_menu.style.top = posY + "px";
		} else {
			this.te_menu.style.pixelLeft = posX;
			this.te_menu.style.pixelTop = posY;
		}
		if (extraClass)
			this.te_menu.className = "te_menu " + extraClass;
		else
			this.te_menu.className = "te_menu";

		this.te_menu.style.visibility = "visible";
		this.menuON = true;
		this.disappearFunction = setTimeout("PopupMenu.closeMenu()", this.disappearInterval1);

        this.lastTarget = this.delayedState.evt.target || this.delayedState.evt.srcElement;
    },

	cancelDisappear : function() {
		if (this.disappearFunction) clearTimeout(this.disappearFunction);
		this.disappearFunction = undefined;
	},

	closeMenu: function () {
		this.cancelDisappear();
		if (this.menuON) {
			this.te_menu.style.display = "none";
		}
	},

	inMenuDiv: function (el) {
		if (el == undefined) return false;
		if (el == this.te_menu) return true;
		if (el.tagName && el.tagName.toLowerCase() == 'a') return false;
		return this.inMenuDiv(el.parentNode);
	},

	getTarget: function (e) {
		var evt = this.menu_ie ? window.event : e;
		var el = undefined;
		if (evt.target) {
			return evt.target;
		} else if (evt.srcElement) {
			return evt.srcElement;
		}
		;
		return undefined;
	},

	_init: function (contentElement, event, extraClass) {
		document.onclick = function(e) {
			var el = PopupMenu.getTarget(e);
			if (el && (el.name != 'menurevealbutton') && !PopupMenu.inMenuDiv(el))
				PopupMenu.closeMenu();
			return true;
		}

		try {
			this.te_menu = document.createElement('<div id="divmenu" class="te_menu" style="display:none; float:none;z-index:5; position:absolute;">');
		} catch (e) {
			this.te_menu = document.createElement("div");
			this.te_menu.setAttribute("class", "te_menu");
			this.te_menu.setAttribute("id", "divmenu");
			this.te_menu.style.display = "none";
			this.te_menu.style.cssFloat = "none";
			this.te_menu.style.zIndex = "5";
			this.te_menu.style.position = "absolute";
		}

		this.te_menu.onmouseout = function(e) {
			if (PopupMenu.getTarget(e) == PopupMenu.te_menu) {
				PopupMenu.cancelDisappear();
				PopupMenu.disappearFunction = setTimeout("PopupMenu.closeMenu()", PopupMenu.disappearInterval2);
			}
		}
		this.te_menu.onmouseover = function(e) {
			PopupMenu.cancelDisappear();
		}

		document.body.appendChild(this.te_menu);
		this.showPopupMenu = this._showPopupMenu;
		this.sheduleShowMenu = this._sheduleShowMenu;
	},

	cancelShowMenu: function() {
		if (this.delayedFunction) clearTimeout(this.delayedFunction);
		this.delayedFunction = undefined;
	},

	showAfterDelay : function() {
        if (!document.getElementById(this.delayedState.contentElement)) return;
		this.te_menu.style.display = "none";
		this._showPopupMenu(this.delayedState.contentElement, this.delayedState.evt, this.delayedState.extraClass);
    },

	_sheduleShowMenu: function(contentElement, event, delay, extraClass) {
		this.cancelShowMenu();
		this.delayedState.evt.clientX = event.clientX;
		this.delayedState.evt.clientY = event.clientY;
		this.delayedState.evt.target = event.target ? event.target : undefined;
		this.delayedState.evt.srcElement = event.srcElement ? event.srcElement : undefined;
		this.delayedState.extraClass = extraClass;
		this.delayedState.contentElement = contentElement;

		this.delayedFunction = setTimeout("PopupMenu.showAfterDelay()", delay);
	},

	// init
	showPopupMenu: function() {this._init(); this._showPopupMenu.apply(this, arguments);},
	sheduleShowMenu: function() {this._init(); this._sheduleShowMenu.apply(this, arguments);}
}/**
 * Base class for Editors.
 * If you need to create your own editor just override methods of this class.
 *
 * @requires Prototype v1.6.1+ library
 *
 * @author Andrey Naumenko
 */

var BaseEditor = Class.create({

    tableEditor: null,
    parentElement: null,
    input: null,
    params: null,
    initialValue: null,
    stoppedEvents: null,
    focussed: null,
    style: null,

    /**
     * Constructor.
     * Generally editor constructor performs the following steps:
     *   1. Saves initial cell value into initialValue variable
     *   2. Creates an HTML editor control (e.g. HTMLInputElement) and sets its value
     */
    initialize: function(tableEditor, parentId, params, initialValue, focussed, style) {
        if (parentId) {
            this.tableEditor = tableEditor;
            this.parentElement = $(parentId);

            this.style = style;

            this.initialValue = initialValue;

            this.params = params;
            this.editor_initialize(params);
            this.input.id = this.getId();
            this.focussed = (focussed && focussed == true) ? focussed : '';
            this.show(this.initialValue);
        }
    },

    /**
     *  Editor specific constructor.
     *  Typically HTML node is created and possible some events handlers are registered.
     */
    editor_initialize: Prototype.emptyFunction,

    /**
     * Obtains current value from HTML editor control.
     */
    getValue: function() {
        return this.input ? this.input.value.toString().replace(/\u00A0/g, ' ') : null;
    },

    setValue: function(value) {
        this.input.value = value;
    },

    getDisplayValue: function() {
        var value = this.isCancelled() ? this.initialValue : this.getValue();
        if (!value.strip()) {
            value = "&nbsp";
        } else {
            value = value.escapeHTML().replace(/\n/g, "<br/>");
        }
        return value;
    },

    /**
     * Is responsible for making editor visible and active.
     * In most cases it is not needed to be overridden.
     */
    show: function(value) {
        if (this.input) {
            this.parentElement.innerHTML = "";
            this.parentElement.appendChild(this.input);
            this.setValue(value);
            if (this.focussed) {
                this.focus();
            }
        }
    },

    focus: function() {
        this.input.focus();
    },

    /**
     * Returns if the editing was cancelled.
     */
    isCancelled : function() {
        return (this.initialValue == this.getValue() || !this.isValid(this.getValue()));
    },

    switchTo: function(editorName) {
        this.tableEditor.switchEditor(editorName);
    },

    /**
     * Can be overridden in editors to clean up resources.
     */
    destroy: function() {
        this.unbind();
    },

    getId: function() {
        return '_' + this.parentElement.id;
    },

   /**
     * Notifies table editor that editing is finished.
     */
    doneEdit: function() {
        this.tableEditor.setCellValue();
    },

    /**
     * Notifies table editor that editing is finished and canceled.
     */
    cancelEdit: function() {
        this.isCancelled = BaseEditor.T;
        this.doneEdit();
    },

    /**
     *  Returns HTML element which is actually main input element for this editor.
     */
    getInputElement: function() {
        return this.input;
    },

    is: function(element) {
        return element == this.getInputElement();
    },

    bind: function(event, handler) {
        Event.observe(this.getInputElement(), event, handler);
    },

    unbind: function(event, handler) {
        Event.stopObserving(this.getInputElement(), event, handler);
    },

    /**
     * Validates input value.
     */
    isValid: function(value) {
        return true;
    }

});

BaseEditor.T = function() {
    return true;
}

BaseEditor.isTableEditorExists = function() {
    return typeof TableEditor != 'undefined';
}
/**
 * Base Text editor.
 *
 * Not an editor itself, it just introduces functions common for all text based editors - that is common reaction
 * to F2 F3 keys.
 * 
 * @requires Prototype v1.6.1+ library
 *
 * @author Andrey Naumenko
 */

var BaseTextEditor = Class.create(BaseEditor, {

    maxInputSize: null,

    createInput: function() {
        this.input = new Element("input");
        this.input.setAttribute("type", "text");
        if (this.maxInputSize) {
            this.input.maxLength = this.maxInputSize;
        }

        this.setDefaultStyle();

        this.input.setStyle(this.style);
    },

    setDefaultStyle: function() {
        this.input.style.border = "1px solid threedface";
        this.input.style.margin = "0px";
        //this.input.style.padding = "0px";
        this.input.style.width = "100%";
        this.input.style.height = "100%";
    },

    /**
     * Moves caret to beginning of the input.
     */
    handleF2: function(event) {
        var input = this.getInputElement();
        if (input.createTextRange) {
            var r = input.createTextRange();
            r.collapse(true);
            r.select();

        } else if (input.setSelectionRange) {
            input.setSelectionRange(0, 0);
            this.focus();
        }
        Event.stop(event);
    },

    /**
     * Moves caret to the end of the input.
     */
    handleF3: function(event) {
        var input = this.getInputElement();
        if (!input) return;
        if (input.createTextRange) {
            var r = input.createTextRange();
            r.collapse(false);
            r.select();

        } else if (input.setSelectionRange) {
            var len = input.value.length;
            input.setSelectionRange(len, len);
            this.focus();
        }

        if (event) Event.stop(event);
    },

    show: function($super, value) {
        $super(value);
        if (this.focussed) {
            this.handleF3();
        }
    }
});var fdLocale = {
                fullMonths:["January","February","March","April","May","June","July","August","September","October","November","December"],
                monthAbbrs:["Jan","Feb","Mar","Apr","May","Jun","Jul","Aug","Sep","Oct","Nov","Dec"],
                fullDays:  ["Monday","Tuesday","Wednesday","Thursday","Friday","Saturday","Sunday"],
                dayAbbrs:  ["Mon","Tue","Wed","Thu","Fri","Sat","Sun"],
                titles:    ["Previous month","Next month","Previous year","Next year", "Today", "Open Calendar", "wk", "Week [[%0%]] of [[%1%]]", "Week", "Select a date", "Click \u0026 Drag to move", "Display \u201C[[%0%]]\u201D first", "Go to Today\u2019s date", "Disabled date:"],
                firstDayOfWeek:0
};
try { datePickerController.loadLanguage(); } catch(err) {} 
/*
        DatePicker v5.4 by frequency-decoder.com

        Released under a creative commons Attribution-Share Alike 3.0 Unported license (http://creativecommons.org/licenses/by-sa/3.0/)

        Please credit frequency-decoder in any derivative work - thanks.
        
        You are free:
        
        * to Share � to copy, distribute and transmit the work
        * to Remix � to adapt the work
            
        Under the following conditions:

        * Attribution � You must attribute the work in the manner specified by the author or licensor (but not in any way that suggests that they endorse you or your use of the work).      
        * Share Alike � If you alter, transform, or build upon this work, you may distribute the resulting work only under the same, similar or a compatible license.
*/

var datePickerController = (function datePickerController() {

        var isMoz               = /mozilla/.test( navigator.userAgent.toLowerCase() ) && !/(compatible|webkit)/.test( navigator.userAgent.toLowerCase() ),
            languageInfo        = parseUILanguage(),
            datePickers         = {},
            uniqueId            = 0,
            weeksInYearCache    = {},
            localeImport        = false,
            nbsp                = String.fromCharCode(160),
            describedBy         = "",
            nodrag              = false,            
            buttonTabIndex      = true,
            returnLocaleDate    = false,
            mouseWheel          = true,              
            cellFormat          = "d-sp-F-sp-Y",
            titleFormat         = "F-sp-d-cc-sp-Y",
            formatParts         = ["placeholder", "sp-F-sp-Y"],
            dividors            = ["dt","sl","ds","cc","sp"],
            dvParts             = "dt|sl|ds|cc|sp",
            dParts              = "d|j",
            mParts              = "m|n|M|F",            
            yParts              = "Y|y",                        
            kbEvent             = false,
            bespokeTitles       = {},
            finalOpacity        = 100,
            validFmtRegExp      = /^((sp|dt|sl|ds|cc)|([d|D|l|j|N|w|S|W|M|F|m|n|t|Y|y]))(-((sp|dt|sl|ds|cc)|([d|D|l|j|N|w|S|W|M|F|m|n|t|Y|y])))*$/,
            rangeRegExp         = /^((\d\d\d\d)(0[1-9]|1[012])(0[1-9]|[12][0-9]|3[01]))$/,
            wcDateRegExp        = /^(((\d\d\d\d)|(\*\*\*\*))((0[1-9]|1[012])|(\*\*))(0[1-9]|[12][0-9]|3[01]))$/;                                      
                
        (function() {
                var scriptFiles = document.getElementsByTagName('script'),                    
                    scriptInner = String(scriptFiles[scriptFiles.length - 1].innerHTML).replace(/[\n\r\s\t]+/g, " ").replace(/^\s+/, "").replace(/\s+$/, ""),                    
                    json        = parseJSON(scriptInner);                
               
                if(typeof json === "object" && !("err" in json)) {                          
                        affectJSON(json);
                };
       
                if(typeof(fdLocale) != "object") {
                        var head   = document.getElementsByTagName("head")[0] || document.documentElement,
                            loc    = scriptFiles[scriptFiles.length - 1].src.substr(0, scriptFiles[scriptFiles.length - 1].src.lastIndexOf("/")) + "/lang/",
                            script;
                        
                        for(var i = 0; i < languageInfo.length; i++) {                                 
                                script = document.createElement('script');                                               
                                script.type = "text/javascript";                         
                                script.src  = loc + languageInfo[i] + ".js"; 
                                script.charSet = "utf-8";
                                
                                /*@cc_on
                                /*@if(@_win32)
                                var bases = document.getElementsByTagName('base');
                                if (bases.length && bases[0].childNodes.length) {
                                        bases[0].appendChild(script);
                                } else {
                                        document.getElementsByTagName('head')[0].appendChild(script);
                                };
                                bases = null;
                                @else @*/
                                head.appendChild(script);
                                /*@end
                                @*/    
                        };
                        script = null;                      
                } else {
                        returnLocaleDate = true;
                };                              
        })();
        
        function parseUILanguage() {                                 
                var languageTag = document.getElementsByTagName('html')[0].getAttribute('lang') || document.getElementsByTagName('html')[0].getAttribute('xml:lang');
                
                if(!languageTag) {
                        languageTag = "en";
                } else {
                        languageTag = languageTag.toLowerCase();
                };
                                                            
                return languageTag.search(/^([a-z]{2,3})-([a-z]{2})$/) != -1 ? [languageTag.match(/^([a-z]{2,3})-([a-z]{2})$/)[1], languageTag] : [languageTag];                       
        };
        
        function affectJSON(json) {
                if(typeof json !== "object") { return; };
                for(key in json) {
                        value = json[key];                                                                
                        switch(key.toLowerCase()) { 
                                case "lang":
                                        if(value.search(/^[a-z]{2,3}(-([a-z]{2}))?$/i) != -1) {                                                
                                                languageInfo = [value.toLowerCase()];                                                   
                                                returnLocaleDate = true;
                                        };
                                        break;                                                               
                                case "nodrag":
                                        nodrag = !!value;
                                        break;                                
                                case "buttontabindex":
                                        buttonTabIndex = !!value;
                                        break;
                                case "mousewheel":
                                        mouseWheel = !!value;
                                        break;  
                                case "cellformat":
                                        if(typeof value == "string" && value.match(validFmtRegExp)) {
                                                parseCellFormat(value);
                                        };
                                        break;
                                case "titleformat":
                                        if(typeof value == "string" && value.match(validFmtRegExp)) {
                                                titleFormat = value;
                                        }; 
                                        break;
                                case "describedby":
                                        if(typeof value == "string") {
                                                describedBy = value;
                                        };
                                        break; 
                                case "finalopacity":
                                        if(typeof value == 'number' && (+value > 20 && +value <= 100)) {
                                                finalOpacity = parseInt(value, 10);
                                        }; 
                                        break; 
                                case "bespoketitles":
                                        bespokeTitles = {};
                                        for(var dt in value) {
                                                bespokeTitles[dt] = value[dt];
                                        };                                                                                                                                             
                        };          
                };        
        };                  
        
        function parseCellFormat(value) {                  
                // I'm sure this could be done with a regExp and a split in one line... seriously...
                var parts       = value.split("-"),
                    fullParts   = [],
                    tmpParts    = [],
                    part;                              
                
                for(var pt = 0; pt < parts.length; pt++) {
                        part = parts[pt];                         
                        if(part == "j" || part == "d") { 
                                if(tmpParts.length) {
                                        fullParts.push(tmpParts.join("-")); 
                                        tmpParts = [];
                                };
                                fullParts.push("placeholder");   
                        } else { 
                                tmpParts.push(part);
                        };                                             
                };                  
                
                if(tmpParts.length) {
                        fullParts.push(tmpParts.join("-"));                                         
                };
                
                if(!fullParts.length || fullParts.length > 3) {
                        formatParts = ["placeholder", "sp-F-sp-Y"];
                        cellFormat = "j-sp-F-sp-Y"; 
                        return;
                };                
                
                formatParts = fullParts;
                cellFormat  = value;               
        };
         
        function pad(value, length) { 
                length = length || 2; 
                return "0000".substr(0,length - Math.min(String(value).length, length)) + value; 
        };
        
        function addEvent(obj, type, fn) { 
                try {                 
                        if( obj.attachEvent ) {
                                obj["e"+type+fn] = fn;
                                obj[type+fn] = function(){obj["e"+type+fn]( window.event );};
                                obj.attachEvent( "on"+type, obj[type+fn] );
                        } else {
                                obj.addEventListener( type, fn, true );
                        };
                } catch(err) {}
        };
        
        function removeEvent(obj, type, fn) {
                try {
                        if( obj.detachEvent ) {
                                obj.detachEvent( "on"+type, obj[type+fn] );
                                obj[type+fn] = null;
                        } else {
                                obj.removeEventListener( type, fn, true );
                        };
                } catch(err) {};
        };   

        function stopEvent(e) {
                e = e || document.parentWindow.event;
                if(e.stopPropagation) {
                        e.stopPropagation();
                        e.preventDefault();
                };
                /*@cc_on
                @if(@_win32)
                e.cancelBubble = true;
                e.returnValue = false;
                @end
                @*/
                return false;
        };
        
        function parseJSON(str) {
                // Check we have a String
                if(typeof str !== 'string' || str == "") { return {}; };                 
                try {
                        // Does a JSON (native or not) Object exist                              
                        if(typeof JSON === "object" && JSON.parse) {                                              
                                return window.JSON.parse(str);  
                        // Genious code taken from: http://kentbrewster.com/badges/                                                      
                        } else if(/lang|buttontabindex|mousewheel|cellformat|titleformat|nodrag|describedby/.test(str.toLowerCase())) {                                               
                                var f = Function(['var document,top,self,window,parent,Number,Date,Object,Function,',
                                        'Array,String,Math,RegExp,Image,ActiveXObject;',
                                        'return (' , str.replace(/<\!--.+-->/gim,'').replace(/\bfunction\b/g,'function�') , ');'].join(''));
                                return f();                          
                        };
                } catch (e) { };
                
                return {"err":"Could not parse the JSON object"};                                            
        };        

        function setARIARole(element, role) {
                if(element && element.tagName) {
                        element.setAttribute("role", role);
                };
        };
        
        function setARIAProperty(element, property, value) {
		if(element && element.tagName) {
                        element.setAttribute("aria-" + property, value);
                };	
	};

        // The datePicker object itself 
        function datePicker(options) {                                      
                this.dateSet             = null;                 
                this.timerSet            = false;
                this.visible             = false;
                this.timer               = null;
                this.yearInc             = 0;
                this.monthInc            = 0;
                this.dayInc              = 0;
                this.mx                  = 0;
                this.my                  = 0;
                this.x                   = 0;
                this.y                   = 0; 
                this.created             = false;
                this.disabled            = false;
                this.opacity             = 0; 
                this.opacityTo           = 99;
                this.inUpdate            = false;                              
                this.kbEventsAdded       = false;
                this.fullCreate          = false;
                this.selectedTD          = null;
                this.cursorTD            = null;
                this.cursorDate          = options.cursorDate ? options.cursorDate : "",       
                this.date                = options.cursorDate ? new Date(+options.cursorDate.substr(0,4), +options.cursorDate.substr(4,2) - 1, +options.cursorDate.substr(6,2)) : new Date();
                this.defaults            = {};
                this.dynDisabledDates    = {};
                this.firstDayOfWeek      = localeImport.firstDayOfWeek; 
                this.interval            = new Date();
                this.clickActivated      = false;
                this.noFocus             = true;
                this.kbEvent             = false; 
                this.disabledDates       = false;
                this.enabledDates        = false;
                this.delayedUpdate       = false;  
                this.bespokeTitles       = {};
                
                for(var thing in options) {
                        if(thing.search(/callbacks|formElements|formatMasks/) != -1) continue;
                        this[thing] = options[thing];                 
                };

                for(var i = 0, prop; prop = ["callbacks", "formElements", "formatMasks"][i]; i++) { 
                        this[prop] = {};                        
                        for(var thing in options[prop]) {                                
                                this[prop][thing] = options[prop][thing];                 
                        };
                };

                // Adjust time to stop daylight savings madness on windows
                this.date.setHours(5);              
                
                this.changeHandler = function() {                        
                        o.setDateFromInput();  
                        o.callback("dateset", o.createCbArgObj());                                                                                 
                };
                this.createCbArgObj = function() {                        
                        return this.dateSet ? {"id":this.id,"date":this.dateSet,"dd":pad(this.date.getDate()),"mm":pad(this.date.getMonth() + 1),"yyyy":this.date.getFullYear()} : {"id":this.id,"date":null,"dd":null,"mm":null,"yyyy":null};                         
                };
                this.getScrollOffsets = function() {                         
                        if(typeof(window.pageYOffset) == 'number') {
                                //Netscape compliant
                                return [window.pageXOffset, window.pageYOffset];                                
                        } else if(document.body && (document.body.scrollLeft || document.body.scrollTop)) {
                                //DOM compliant
                                return [document.body.scrollLeft, document.body.scrollTop];                                
                        } else if(document.documentElement && (document.documentElement.scrollLeft || document.documentElement.scrollTop)) {
                                //IE6 standards compliant mode
                                return [document.documentElement.scrollLeft, document.documentElement.scrollTop];
                        };
                        return [0,0];
                };
                this.reposition = function() {
                        if(!o.created || o.staticPos) { return; };

                        o.div.style.visibility = "hidden";
                        o.div.style.left = o.div.style.top = "0px";                           
                        o.div.style.display = "block";

                        var osh         = o.div.offsetHeight,
                            osw         = o.div.offsetWidth,
                            elem        = document.getElementById('fd-but-' + o.id),
                            pos         = o.truePosition(elem),
                            trueBody    = (document.compatMode && document.compatMode!="BackCompat") ? document.documentElement : document.body,
                            sOffsets    = o.getScrollOffsets(),
                            scrollTop   = sOffsets[1], 
                            scrollLeft  = sOffsets[0],
                            fitsBottom  = parseInt(trueBody.clientHeight+scrollTop) > parseInt(osh+pos[1]+elem.offsetHeight+2),
                            fitsTop     = parseInt(pos[1]-(osh+elem.offsetHeight+2)) > parseInt(scrollTop); 
                        
                        o.div.style.visibility = "visible";

                        o.div.style.left = Number(parseInt(trueBody.clientWidth+scrollLeft) < parseInt(osw+pos[0]) ? Math.abs(parseInt((trueBody.clientWidth+scrollLeft) - osw)) : pos[0]) + "px";
                        o.div.style.top  = (fitsBottom || !fitsTop) ? Math.abs(parseInt(pos[1] + elem.offsetHeight + 2)) + "px" : Math.abs(parseInt(pos[1] - (osh + 2))) + "px";
                };
                this.removeOldFocus = function() {
                        var td = document.getElementById(o.id + "-date-picker-hover");
                        if(td) {                                        
                                try { 
                                        td.setAttribute(!/*@cc_on!@*/false ? "tabIndex" : "tabindex", "-1");
                                        td.tabIndex = -1;                                          
                                        td.className = td.className.replace(/date-picker-hover/, "");                                         
                                        td.id = ""; 
                                        td.onblur  = null; 
                                        td.onfocus = null;                                                                             
                                } catch(err) {};
                        };
                }; 
                this.addAccessibleDate = function() {
                        var td   = document.getElementById(o.id + "-date-picker-hover");                            
                                
                        if(td && !(td.getElementsByTagName("span").length)) {                                                          
                                var ymd = td.className.match(/cd-([\d]{4})([\d]{2})([\d]{2})/),
                                    noS = (td.className.search(/date-picker-unused|out-of-range|day-disabled|no-selection|not-selectable/) != -1),
                                    spn  = document.createElement('span'),
                                    spnC;                                        
                        
                                spn.className       = "fd-screen-reader";;
                                
                                while(td.firstChild) td.removeChild(td.firstChild);
                                
                                if(noS) {
                                        spnC = spn.cloneNode(false);
                                        spnC.appendChild(document.createTextNode(getTitleTranslation(13)));
                                        td.appendChild(spnC);
                                };
                                
                                for(var pt = 0, part; part = formatParts[pt]; pt++) {
                                        if(part == "placeholder") {
                                                td.appendChild(document.createTextNode(+ymd[3]));
                                        } else {
                                                spnC = spn.cloneNode(false);
                                                spnC.appendChild(document.createTextNode(printFormattedDate(new Date(ymd[1], +ymd[2]-1, ymd[3]), part, true)));
                                                td.appendChild(spnC);
                                        };                                                
                                };
                        };
                };
                this.setNewFocus = function() {                                                                                             
                        var td = document.getElementById(o.id + "-date-picker-hover");
                        if(td) {
                                try {                                             
                                        td.setAttribute(!/*@cc_on!@*/false ? "tabIndex" : "tabindex", "0");                                
                                        td.tabIndex  = 0;  
                                                                                                                   
                                        td.className = td.className.replace(/date-picker-hover/, "") + " date-picker-hover"; 
                                        if(!this.clickActivated) {                                                
                                                td.onblur    = o.onblur;  
                                                td.onfocus   = o.onfocus;                                   
                                        };
                                                                                                                                                                                         
                                        if(!this.clickActivated) o.addAccessibleDate();
                                        
                                        if(!this.noFocus && !this.clickActivated) {                                                                                                                                                   
                                                setTimeout(function() { try { td.focus(); } catch(err) {}; }, 0);
                                        };                                         
                                } catch(err) { };
                        };
                };
                this.setCursorDate = function(yyyymmdd) {                        
                        if(String(yyyymmdd).search(/^([0-9]{8})$/) != -1) {
                                this.date = new Date(+yyyymmdd.substr(0,4), +yyyymmdd.substr(4,2) - 1, +yyyymmdd.substr(6,2));
                                this.cursorDate = yyyymmdd;
                                
                                if(this.staticPos) {                                         
                                        this.updateTable();
                                };                                                                                                  
                        };
                };                  
                this.updateTable = function(noCallback) {  
                        if(!o || o.inUpdate || !o.created) return;
                        
                        o.inUpdate = true;                                         
                        o.removeOldFocus();
                        
                        if(o.timerSet && !o.delayedUpdate) {
                                if(o.monthInc) {
                                        var n = o.date.getDate(),
                                            d = new Date(o.date);                         
                       
                                        d.setDate(2);                                               
                                        d.setMonth(d.getMonth() + o.monthInc * 1);
                                        d.setDate(Math.min(n, daysInMonth(d.getMonth(),d.getFullYear())));
                                        
                                        o.date = new Date(d);
                                } else {                                 
                                        o.date.setDate(Math.min(o.date.getDate()+o.dayInc, daysInMonth(o.date.getMonth()+o.monthInc,o.date.getFullYear()+o.yearInc)));
                                        o.date.setMonth(o.date.getMonth() + o.monthInc);                                        
                                        o.date.setFullYear(o.date.getFullYear() + o.yearInc);
                                };                                       
                        }; 
        
                        o.outOfRange();
                        if(!o.noToday) { o.disableTodayButton(); };
                        o.showHideButtons(o.date);
                
                        var cd = o.date.getDate(),
                            cm = o.date.getMonth(),
                            cy = o.date.getFullYear(),
                            cursorDate = (String(cy) + pad(cm+1) + pad(cd)),
                            tmpDate    = new Date(cy, cm, 1);                      
                        
                        tmpDate.setHours(5);
                        
                        var dt, cName, td, i, currentDate, cellAdded, col, currentStub, abbr, bespokeRenderClass, spnC, dateSetD,
                        weekDayC            = ( tmpDate.getDay() + 6 ) % 7,                
                        firstColIndex       = (((weekDayC - o.firstDayOfWeek) + 7 ) % 7) - 1,
                        dpm                 = daysInMonth(cm, cy),
                        today               = new Date(),                        
                        stub                = String(tmpDate.getFullYear()) + pad(tmpDate.getMonth()+1),
                        cellAdded           = [4,4,4,4,4,4],                                                                   
                        lm                  = new Date(cy, cm-1, 1),
                        nm                  = new Date(cy, cm+1, 1),                          
                        daySub              = daysInMonth(lm.getMonth(), lm.getFullYear()),                
                        stubN               = String(nm.getFullYear()) + pad(nm.getMonth()+1),
                        stubP               = String(lm.getFullYear()) + pad(lm.getMonth()+1),                
                        weekDayN            = (nm.getDay() + 6) % 7,
                        weekDayP            = (lm.getDay() + 6) % 7,                                       
                        today               = today.getFullYear() + pad(today.getMonth()+1) + pad(today.getDate()),
                        spn                 = document.createElement('span');                        
                        
                        o.firstDateShown    = !o.constrainSelection && o.fillGrid && (0 - firstColIndex < 1) ? String(stubP) + (daySub + (0 - firstColIndex)) : stub + "01";            
                        o.lastDateShown     = !o.constrainSelection && o.fillGrid ? stubN + pad(41 - firstColIndex - dpm) : stub + String(dpm);
                        o.currentYYYYMM     = stub;                    
                
                        bespokeRenderClass  = o.callback("redraw", {id:o.id, dd:pad(cd), mm:pad(cm+1), yyyy:cy, firstDateDisplayed:o.firstDateShown, lastDateDisplayed:o.lastDateShown}) || {};                                            
                        dts                 = o.getDates(cy, cm+1);                               
                
                        o.checkSelectedDate();
                        
                        dateSetD            = (o.dateSet != null) ? o.dateSet.getFullYear() + pad(o.dateSet.getMonth()+1) + pad(o.dateSet.getDate()) : false;
                        spn.className       = "fd-screen-reader";
                        
                        if(this.selectedTD != null) {
                                setARIAProperty(this.selectedTD, "selected", false);
                                this.selectedTD = null;
                        };
                        
                        for(var curr = 0; curr < 42; curr++) {
                                row  = Math.floor(curr / 7);                         
                                td   = o.tds[curr];
                                spnC = spn.cloneNode(false); 
                                
                                while(td.firstChild) td.removeChild(td.firstChild);
                                
                                if((curr > firstColIndex && curr <= (firstColIndex + dpm)) || o.fillGrid) {
                                        currentStub     = stub;
                                        weekDay         = weekDayC;                                
                                        dt              = curr - firstColIndex;
                                        cName           = [];                                         
                                        selectable      = true;                                     
                                        
                                        if(dt < 1) {
                                                dt              = daySub + dt;
                                                currentStub     = stubP;
                                                weekDay         = weekDayP;                                        
                                                selectable      = !o.constrainSelection;
                                                cName.push("month-out");                                                  
                                        } else if(dt > dpm) {
                                                dt -= dpm;
                                                currentStub     = stubN;
                                                weekDay         = weekDayN;                                        
                                                selectable      = !o.constrainSelection; 
                                                cName.push("month-out");                                                                                           
                                        }; 
                                        
                                        weekDay = ( weekDay + dt + 6 ) % 7;
                                        
                                        cName.push("day-" + localeDefaults.dayAbbrs[weekDay].toLowerCase());
                                        
                                        currentDate = currentStub + String(dt < 10 ? "0" : "") + dt;                            
                                        
                                        if(o.rangeLow && +currentDate < +o.rangeLow || o.rangeHigh && +currentDate > +o.rangeHigh) {                                          
                                                td.className = "out-of-range";  
                                                td.title = ""; 
                                                td.appendChild(document.createTextNode(dt));                                             
                                                if(o.showWeeks) { cellAdded[row] = Math.min(cellAdded[row], 2); };                                                                                                                                               
                                        } else {  
                                                if(selectable) {                                                                                                        
                                                        td.title = titleFormat ? printFormattedDate(new Date(+String(currentStub).substr(0,4), +String(currentStub).substr(4, 2) - 1, +dt), titleFormat, true) : "";                                                                                                      
                                                        cName.push("cd-" + currentDate + " yyyymm-" + currentStub + " mmdd-" + currentStub.substr(4,2) + pad(dt));
                                                } else {  
                                                        td.title = titleFormat ? getTitleTranslation(13) + " " + printFormattedDate(new Date(+String(currentStub).substr(0,4), +String(currentStub).substr(4, 2) - 1, +dt), titleFormat, true) : "";                                                                       
                                                        cName.push("yyyymm-" + currentStub + " mmdd-" + currentStub.substr(4,2) + pad(dt) + " not-selectable");
                                                };                                                                                                                                             
                                                
                                                if(currentDate == today) { cName.push("date-picker-today"); };

                                                if(dateSetD == currentDate) { 
                                                        cName.push("date-picker-selected-date"); 
                                                        setARIAProperty(td, "selected", "true");
                                                        this.selectedTD = td;
                                                };

                                                if(o.disabledDays[weekDay] || dts[currentDate] == 0) { cName.push("day-disabled"); if(titleFormat && selectable) { td.title = getTitleTranslation(13) + " " + td.title; }; }
                                        
                                                if(currentDate in bespokeRenderClass) { cName.push(bespokeRenderClass[currentDate]); }
                                        
                                                if(o.highlightDays[weekDay]) { cName.push("date-picker-highlight"); };

                                                if(cursorDate == currentDate) { 
                                                        td.id = o.id + "-date-picker-hover";                                                                                                                                                                 
                                                };      
                                                                                   
                                                td.appendChild(document.createTextNode(dt));
                                                td.className = cName.join(" ");
                                               
                                                if(o.showWeeks) {                                                         
                                                        cellAdded[row] = Math.min(cName[0] == "month-out" ? 3 : 1, cellAdded[row]);                                                          
                                                }; 
                                        };                       
                                } else {
                                        td.className = "date-picker-unused";                                                                                                                    
                                        td.appendChild(document.createTextNode(nbsp));
                                        td.title = "";                                                                              
                                };                                                  
                                
                                if(o.showWeeks && curr - (row * 7) == 6) { 
                                        while(o.wkThs[row].firstChild) o.wkThs[row].removeChild(o.wkThs[row].firstChild);                                         
                                        o.wkThs[row].appendChild(document.createTextNode(cellAdded[row] == 4 && !o.fillGrid ? nbsp : getWeekNumber(cy, cm, curr - firstColIndex - 6)));
                                        o.wkThs[row].className = "date-picker-week-header" + (["",""," out-of-range"," month-out",""][cellAdded[row]]);                                          
                                };                                
                        };            
                        
                        var span = o.titleBar.getElementsByTagName("span");
                        while(span[0].firstChild) span[0].removeChild(span[0].firstChild);
                        while(span[1].firstChild) span[1].removeChild(span[1].firstChild);
                        span[0].appendChild(document.createTextNode(getMonthTranslation(cm, false) + nbsp));
                        span[1].appendChild(document.createTextNode(cy));
                        
                        if(o.timerSet) {
                                o.timerInc = 50 + Math.round(((o.timerInc - 50) / 1.8));
                                o.timer = window.setTimeout(o.updateTable, o.timerInc);
                        };
                        
                        o.inUpdate = o.delayedUpdate = false; 
                        o.setNewFocus();                         
                };
                
                this.destroy = function() {
                        if(document.getElementById("fd-but-" + this.id)) {
                                document.getElementById("fd-but-" + this.id).parentNode.removeChild(document.getElementById("fd-but-" + this.id));        
                        };
                        
                        if(!this.created) { return; };
                        
                        // Cleanup for Internet Explorer
                        removeEvent(this.table, "mousedown", o.onmousedown);  
                        removeEvent(this.table, "mouseover", o.onmouseover);
                        removeEvent(this.table, "mouseout", o.onmouseout);
                        removeEvent(document, "mousedown", o.onmousedown);
                        removeEvent(document, "mouseup",   o.clearTimer);
                        
                        if (window.addEventListener && !window.devicePixelRatio) {
                                try {
                                        window.removeEventListener('DOMMouseScroll', this.onmousewheel, false);
                                } catch(err) {};                                 
                        } else {
                                removeEvent(document, "mousewheel", this.onmousewheel);
                                removeEvent(window,   "mousewheel", this.onmousewheel);
                        }; 
                        o.removeOnFocusEvents();
                        clearTimeout(o.timer);

                        if(this.div && this.div.parentNode) {
                                this.div.parentNode.removeChild(this.div);
                        };
                        o = null;
                };
                this.resizeInlineDiv = function()  {                        
                        o.div.style.width = o.table.offsetWidth + "px";
                        o.div.style.height = o.table.offsetHeight + "px";
                };
                this.create = function() {
                        
                        if(document.getElementById("fd-" + this.id)) return;
                        
                        this.noFocus = true; 
                        
                        function createTH(details) {
                                var th = document.createElement('th');
                                if(details.thClassName) th.className = details.thClassName;
                                if(details.colspan) {
                                        /*@cc_on
                                        /*@if (@_win32)
                                        th.setAttribute('colSpan',details.colspan);
                                        @else @*/
                                        th.setAttribute('colspan',details.colspan);
                                        /*@end
                                        @*/
                                };
                                /*@cc_on
                                /*@if (@_win32)
                                th.unselectable = "on";
                                /*@end@*/
                                return th;
                        };
                        function createThAndButton(tr, obj) {
                                for(var i = 0, details; details = obj[i]; i++) {
                                        var th = createTH(details);
                                        tr.appendChild(th);
                                        var but = document.createElement('span');
                                        but.className = details.className;
                                        but.id = o.id + details.id;
                                        but.appendChild(document.createTextNode(details.text || o.nbsp));
                                        but.title = details.title || "";                                          
                                        /*@cc_on
                                        /*@if(@_win32)
                                        th.unselectable = but.unselectable = "on";
                                        /*@end@*/
                                        th.appendChild(but);
                                };
                        };  
                        
                        this.div                     = document.createElement('div');
                        this.div.id                  = "fd-" + this.id;
                        this.div.className           = "datePicker";  
                        
                        // Attempt to hide the div from screen readers during content creation
                        this.div.style.visibility = "hidden";
                        this.div.style.display = "none";
                                                
                        // Set the ARIA describedby property if the required block available
                        if(this.describedBy && document.getElementById(this.describedBy)) {
                                setARIAProperty(this.div, "describedby", this.describedBy);
                        };
                        
                        // Set the ARIA labelled property if the required label available
                        if(this.labelledBy) {
                                setARIAProperty(this.div, "labelledby", this.labelledBy.id);
                        };
                              
                        var tr, row, col, tableHead, tableBody, tableFoot;

                        this.table             = document.createElement('table');
                        this.table.className   = "datePickerTable";                         
                        this.table.onmouseover = this.onmouseover;
                        this.table.onmouseout  = this.onmouseout;
                        this.table.onclick     = this.onclick;
                        
                        if(this.staticPos) {
                                this.table.onmousedown  = this.onmousedown;
                        };

                        this.div.appendChild(this.table);   
                        
                        var dragEnabledCN = !this.dragDisabled ? " drag-enabled" : "";
                                
                        if(!this.staticPos) {
                                this.div.style.visibility = "hidden";
                                this.div.className += dragEnabledCN;
                                document.getElementsByTagName('body')[0].appendChild(this.div);
                                
                                // Aria "hidden" property for non active popup datepickers
                                setARIAProperty(this.div, "hidden", "true");
                        } else {
                                elem = document.getElementById(this.positioned ? this.positioned : this.id);
                                if(!elem) {
                                        this.div = null;
                                        return;
                                };

                                this.div.className += " static-datepicker";                          

                                if(this.positioned) {
                                        elem.appendChild(this.div);
                                } else {
                                        elem.parentNode.insertBefore(this.div, elem.nextSibling);
                                };
                                
                                if(this.hideInput) {
                                        for(var elemID in this.formElements) {
                                                elem = document.getElementById(elemID);
                                                if(elem) {
                                                        elem.className += " fd-hidden-input";
                                                };        
                                        };                                        
                                };                                                                  
                                                                          
                                setTimeout(this.resizeInlineDiv, 300);                               
                        };                          
                                
                        // ARIA Grid role
                        setARIARole(this.div, "grid");
                       
                        if(this.statusFormat) {
                                tableFoot = document.createElement('tfoot');
                                this.table.appendChild(tableFoot);
                                tr = document.createElement('tr');
                                tr.className = "date-picker-tfoot";
                                tableFoot.appendChild(tr);                                
                                this.statusBar = createTH({thClassName:"date-picker-statusbar" + dragEnabledCN, colspan:this.showWeeks ? 8 : 7});
                                tr.appendChild(this.statusBar); 
                                this.updateStatus(); 
                        };

                        tableHead = document.createElement('thead');
                        this.table.appendChild(tableHead);

                        tr  = document.createElement('tr');
                        setARIARole(tr, "presentation");
                        
                        tableHead.appendChild(tr);

                        // Title Bar
                        this.titleBar = createTH({thClassName:"date-picker-title" + dragEnabledCN, colspan:this.showWeeks ? 8 : 7});
                        
                        tr.appendChild(this.titleBar);
                        tr = null;

                        var span = document.createElement('span');
                        span.appendChild(document.createTextNode(nbsp));
                        span.className = "month-display" + dragEnabledCN; 
                        this.titleBar.appendChild(span);

                        span = document.createElement('span');
                        span.appendChild(document.createTextNode(nbsp));
                        span.className = "year-display" + dragEnabledCN; 
                        this.titleBar.appendChild(span);

                        span = null;

                        tr  = document.createElement('tr');
                        setARIARole(tr, "presentation");
                        tableHead.appendChild(tr);

                        createThAndButton(tr, [
                        {className:"prev-but prev-year",  id:"-prev-year-but", text:"\u00AB", title:getTitleTranslation(2) },
                        {className:"prev-but prev-month", id:"-prev-month-but", text:"\u2039", title:getTitleTranslation(0) },
                        {colspan:this.showWeeks ? 4 : 3, className:"today-but", id:"-today-but", text:getTitleTranslation(4)},
                        {className:"next-but next-month", id:"-next-month-but", text:"\u203A", title:getTitleTranslation(1)},
                        {className:"next-but next-year",  id:"-next-year-but", text:"\u00BB", title:getTitleTranslation(3) }
                        ]);

                        tableBody = document.createElement('tbody');
                        this.table.appendChild(tableBody);

                        var colspanTotal = this.showWeeks ? 8 : 7,
                            colOffset    = this.showWeeks ? 0 : -1,
                            but, abbr;   
                
                        for(var rows = 0; rows < 7; rows++) {
                                row = document.createElement('tr');

                                if(rows != 0) {
                                        // ARIA Grid role
                                        setARIARole(row, "row");
                                        tableBody.appendChild(row);   
                                } else {
                                        tableHead.appendChild(row);
                                };

                                for(var cols = 0; cols < colspanTotal; cols++) {                                                                                
                                        if(rows === 0 || (this.showWeeks && cols === 0)) {
                                                col = document.createElement('th');                                                                                              
                                        } else {
                                                col = document.createElement('td');                                                                                           
                                                setARIAProperty(col, "describedby", this.id + "-col-" + cols + (this.showWeeks ? " " + this.id + "-row-" + rows : ""));
                                                setARIAProperty(col, "selected", "false");                                                 
                                        };
                                        
                                        /*@cc_on@*/
                                        /*@if(@_win32)
                                        col.unselectable = "on";
                                        /*@end@*/  
                                        
                                        row.appendChild(col);
                                        if((this.showWeeks && cols > 0 && rows > 0) || (!this.showWeeks && rows > 0)) {                                                
                                                setARIARole(col, "gridcell"); 
                                        } else {
                                                if(rows === 0 && cols > colOffset) {
                                                        col.className = "date-picker-day-header";
                                                        col.scope = "col";
                                                        setARIARole(col, "columnheader"); 
                                                        col.id = this.id + "-col-" + cols;                                          
                                                } else {
                                                        col.className = "date-picker-week-header";
                                                        col.scope = "row";
                                                        setARIARole(col, "rowheader");
                                                        col.id = this.id + "-row-" + rows;
                                                };
                                        };
                                };
                        };

                        col = row = null; 
                
                        this.ths = this.table.getElementsByTagName('thead')[0].getElementsByTagName('tr')[2].getElementsByTagName('th');
                        for (var y = 0; y < colspanTotal; y++) {
                                if(y == 0 && this.showWeeks) {
                                        this.ths[y].appendChild(document.createTextNode(getTitleTranslation(6)));
                                        this.ths[y].title = getTitleTranslation(8);
                                        continue;
                                };

                                if(y > (this.showWeeks ? 0 : -1)) {
                                        but = document.createElement("span");
                                        but.className = "fd-day-header";                                        
                                        /*@cc_on@*/
                                        /*@if(@_win32)
                                        but.unselectable = "on";
                                        /*@end@*/
                                        this.ths[y].appendChild(but);
                                };
                        };
                
                        but = null; 
                                        
                        this.trs             = this.table.getElementsByTagName('tbody')[0].getElementsByTagName('tr');
                        this.tds             = this.table.getElementsByTagName('tbody')[0].getElementsByTagName('td');
                        this.butPrevYear     = document.getElementById(this.id + "-prev-year-but");
                        this.butPrevMonth    = document.getElementById(this.id + "-prev-month-but");
                        this.butToday        = document.getElementById(this.id + "-today-but");
                        this.butNextYear     = document.getElementById(this.id + "-next-year-but"); 
                        this.butNextMonth    = document.getElementById(this.id + "-next-month-but");
        
                        if(this.noToday) {
                                this.butToday.style.display = "none";        
                        };
                        
                        if(this.showWeeks) {
                                this.wkThs = this.table.getElementsByTagName('tbody')[0].getElementsByTagName('th');
                                this.div.className += " weeks-displayed";
                        };

                        tableBody = tableHead = tr = createThAndButton = createTH = null;

                        if(this.rangeLow && this.rangeHigh && (this.rangeHigh - this.rangeLow < 7)) { this.equaliseDates(); };                        
                                                             
                        this.updateTableHeaders();
                        this.created = true;                                                                    
                        this.updateTable();                         
                        
                        if(this.staticPos) {                                 
                                this.visible = true;
                                this.opacity = this.opacityTo = this.finalOpacity;                                                                                              
                                this.div.style.visibility = "visible";                       
                                this.div.style.display = "block";
                                this.noFocus = true;                                                          
                                this.fade();
                        } else {                                     
                                this.reposition();
                                this.div.style.visibility = "visible";
                                this.fade();
                                this.noFocus = true;   
                        };   
                        
                        this.callback("domcreate", { "id":this.id });                                                   
                };                 
                this.fade = function() {
                                o.setOpacity(o.opacityTo);
                                if(o.opacityTo == 0) {
                                        o.div.style.display    = "none";
                                        o.div.style.visibility = "hidden";
                                        setARIAProperty(o.div, "hidden", "true");
                                        o.visible = false;
                                } else {
                                        setARIAProperty(o.div, "hidden", "false");
                                        o.visible = true;                                        
                                };
                };                  
                this.trackDrag = function(e) {
                        e = e || window.event;
                        var diffx = (e.pageX?e.pageX:e.clientX?e.clientX:e.x) - o.mx;
                        var diffy = (e.pageY?e.pageY:e.clientY?e.clientY:e.Y) - o.my;
                        o.div.style.left = Math.round(o.x + diffx) > 0 ? Math.round(o.x + diffx) + 'px' : "0px";
                        o.div.style.top  = Math.round(o.y + diffy) > 0 ? Math.round(o.y + diffy) + 'px' : "0px";
                };
                this.stopDrag = function(e) {
                        var b = document.getElementsByTagName("body")[0];
                        b.className = b.className.replace(/fd-drag-active/g, "");
                        removeEvent(document,'mousemove',o.trackDrag, false);
                        removeEvent(document,'mouseup',o.stopDrag, false);
                        o.div.style.zIndex = 9999;
                }; 
                this.onmousedown = function(e) {
                        e = e || document.parentWindow.event;
                        var el     = e.target != null ? e.target : e.srcElement,
                            origEl = el,
                            hideDP = true,
                            reg    = new RegExp("^fd-(but-)?" + o.id + "$");
                        
                        o.mouseDownElem = null;
                       
                        // Are we within the wrapper div or the button    
                        while(el) {
                                if(el.id && el.id.length && el.id.search(reg) != -1) { 
                                        hideDP = false;
                                        break;
                                };
                                try { el = el.parentNode; } catch(err) { break; };
                        };
                        
                        // If not, then ...     
                        if(hideDP) {                                                        
                                hideAll();                                                            
                                return true;                                                                  
                        };
                        
                        if((o.div.className + origEl.className).search('fd-disabled') != -1) { return true; };                                                                                                            
                        
                        // We check the mousedown events on the buttons
                        if(origEl.id.search(new RegExp("^" + o.id + "(-prev-year-but|-prev-month-but|-next-month-but|-next-year-but)$")) != -1) {
                                
                                o.mouseDownElem = origEl;
                                
                                addEvent(document, "mouseup", o.clearTimer);
                                addEvent(origEl, "mouseout",  o.clearTimer); 
                                                                 
                                var incs = {
                                        "-prev-year-but":[0,-1,0],
                                        "-prev-month-but":[0,0,-1],
                                        "-next-year-but":[0,1,0],
                                        "-next-month-but":[0,0,1]
                                    },
                                    check = origEl.id.replace(o.id, ""),
                                    dateYYYYMM = Number(o.date.getFullYear() + pad(o.date.getMonth()+1));
                                
                                o.timerInc      = 800;
                                o.timerSet      = true;
                                o.dayInc        = incs[check][0];
                                o.yearInc       = incs[check][1];
                                o.monthInc      = incs[check][2]; 
                                o.accellerator  = 1;
                                
                                if(!(o.currentYYYYMM == dateYYYYMM)) {
                                        if((o.currentYYYYMM < dateYYYYMM && (o.yearInc == -1 || o.monthInc == -1)) || (o.currentYYYYMM > dateYYYYMM && (o.yearInc == 1 || o.monthInc == 1))) {
                                                o.delayedUpdate = false; 
                                                o.timerInc = 1200;                                                
                                        } else {
                                                o.delayedUpdate = true;
                                                o.timerInc = 800;                                                
                                        };  
                                };
                                
                                o.updateTable();    
                                
                                return stopEvent(e);
                                                            
                        } else if(el.className.search("drag-enabled") != -1) {                                  
                                o.mx = e.pageX ? e.pageX : e.clientX ? e.clientX : e.x;
                                o.my = e.pageY ? e.pageY : e.clientY ? e.clientY : e.Y;
                                o.x  = parseInt(o.div.style.left);
                                o.y  = parseInt(o.div.style.top);
                                addEvent(document,'mousemove',o.trackDrag, false);
                                addEvent(document,'mouseup',o.stopDrag, false);
                                var b = document.getElementsByTagName("body")[0];
                                b.className = b.className.replace(/fd-drag-active/g, "") + " fd-drag-active";
                                o.div.style.zIndex = 10000;
                                
                                return stopEvent(e);
                        };
                        return true;                                                                      
                }; 
                this.onclick = function(e) {
                        if(o.opacity != o.opacityTo || o.disabled) return stopEvent(e);
                        
                        e = e || document.parentWindow.event;
                        var el = e.target != null ? e.target : e.srcElement;                         
                          
                        while(el.parentNode) {
                                // Are we within a valid i.e. clickable TD node  
                                if(el.tagName && el.tagName.toLowerCase() == "td") {   
                                                                        
                                        if(el.className.search(/cd-([0-9]{8})/) == -1 || el.className.search(/date-picker-unused|out-of-range|day-disabled|no-selection|not-selectable/) != -1) return stopEvent(e);
                                        
                                        var cellDate = el.className.match(/cd-([0-9]{8})/)[1];                                                                                                                                                                           
                                        o.date       = new Date(cellDate.substr(0,4),cellDate.substr(4,2)-1,cellDate.substr(6,2));                                                                                
                                        o.dateSet    = new Date(o.date); 
                                        o.noFocus    = true;                                                                       
                                        o.callback("dateset", { "id":o.id, "date":o.dateSet, "dd":o.dateSet.getDate(), "mm":o.dateSet.getMonth() + 1, "yyyy":o.dateSet.getFullYear() });                                          
                                        o.returnFormattedDate();
                                        o.hide();                  
                                                
                                        //o.stopTimer();
                                        
                                        break;   
                                // Today button pressed             
                                } else if(el.id && el.id == o.id + "-today-but") {                                 
                                        o.date = new Date(); 
                                        o.updateTable();
                                        o.stopTimer();
                                        break; 
                                // Day headers clicked, change the first day of the week      
                                } else if(el.className.search(/date-picker-day-header/) != -1) {
                                        var cnt = o.showWeeks ? -1 : 0,
                                        elem = el;
                                        
                                        while(elem.previousSibling) {
                                                elem = elem.previousSibling;
                                                if(elem.tagName && elem.tagName.toLowerCase() == "th") cnt++;
                                        };
                                        
                                        o.firstDayOfWeek = (o.firstDayOfWeek + cnt) % 7;
                                        o.updateTableHeaders();
                                        break;     
                                };
                                try { el = el.parentNode; } catch(err) { break; };
                        };
                        
                        return stopEvent(e);                                                
                };
                
                this.show = function(autoFocus) {                         
                        if(this.staticPos) { return; };
                        
                        var elem, elemID;
                        for(elemID in this.formElements) {
                                elem = document.getElementById(this.id);
                                if(!elem || (elem && elem.disabled)) { return; };   
                        };
                        
                        this.noFocus = true; 
                        
                        // If the datepicker doesn't exist in the dom  
                        if(!this.created || !document.getElementById('fd-' + this.id)) {                          
                                this.created    = false;
                                this.fullCreate = false;                                                                                             
                                this.create();                                 
                                this.fullCreate = true;                                                            
                        } else {                                                        
                                this.setDateFromInput();                                                               
                                this.reposition();                                 
                        };                      
                        
                        this.noFocus = !!!autoFocus;                          
                        
                        if(this.noFocus) { 
                                this.clickActivated = true;
                                addEvent(document, "mousedown", this.onmousedown); 
                                if(mouseWheel) {
                                        if (window.addEventListener && !window.devicePixelRatio) window.addEventListener('DOMMouseScroll', this.onmousewheel, false);
                                        else {
                                                addEvent(document, "mousewheel", this.onmousewheel);
                                                addEvent(window,   "mousewheel", this.onmousewheel);
                                        };
                                };     
                        } else {
                                this.clickActivated = false;
                        };    
                        
                        this.opacityTo = this.finalOpacity;
                        this.div.style.display = "block";                        
                     
                        this.setNewFocus(); 
                        this.fade();
                        var butt = document.getElementById('fd-but-' + this.id);
                        if(butt) { butt.className = butt.className.replace("dp-button-active", "") + " dp-button-active"; };                                                
                };
                this.hide = function() {
                        if(!this.visible || !this.created || !document.getElementById('fd-' + this.id)) return;
                        
                        this.kbEvent = false;
                        
                        o.div.className = o.div.className.replace("datepicker-focus", "");  
                        
                        this.stopTimer();
                        this.removeOnFocusEvents();
                        this.clickActivated = false;                         
                                                                
                        // Update status bar                                
                        if(this.statusBar) { this.updateStatus(getTitleTranslation(9)); };    
                        
                        this.noFocus = true;
                        this.setNewFocus();
                        
                        if(this.staticPos) {                                                                 
                                return; 
                        };

                        var butt = document.getElementById('fd-but-' + this.id);
                        if(butt) butt.className = butt.className.replace("dp-button-active", "");
                
                        removeEvent(document, "mousedown", this.onmousedown);
                        
                        if(mouseWheel) {
                                if (window.addEventListener && !window.devicePixelRatio) {
                                        try { window.removeEventListener('DOMMouseScroll', this.onmousewheel, false);} catch(err) {};                                 
                                } else {
                                        removeEvent(document, "mousewheel", this.onmousewheel);
                                        removeEvent(window,   "mousewheel", this.onmousewheel);
                                }; 
                        };
                        
                        this.opacityTo = 0;
                        this.fade();
                        if (this.onPickerBlur) {
                            this.onPickerBlur();
                        }
                };
                this.onblur = function(e) {                                                                                                  
                        o.hide();
                };
                this.onfocus = function(e) {                                               
                        o.noFocus = false; 
                        o.div.className = o.div.className.replace("datepicker-focus", "") + " datepicker-focus";                                                                                                      
                        o.addOnFocusEvents();                                                                        
                };   
                this.onmousewheel = function(e) {                        
                        e = e || document.parentWindow.event;
                        var delta = 0;
                        
                        if (e.wheelDelta) {
                                delta = e.wheelDelta/120;
                        } else if(e.detail) {
                                delta = -e.detail/3;
                        };                          
                        
                        var n = o.date.getDate(),
                            d = new Date(o.date),
                            inc = delta > 0 ? 1 : -1;                         
                       
                        d.setDate(2);
                        d.setMonth(d.getMonth() + inc * 1);
                        d.setDate(Math.min(n, daysInMonth(d.getMonth(),d.getFullYear())));
                      
                        if(o.outOfRange(d)) { return stopEvent(e); };
                        
                        o.date = new Date(d);
                        
                        o.updateTable(); 
                        
                        if(o.statusBar) { o.updateStatus(printFormattedDate(o.date, o.statusFormat, true)); };
                        
                        return stopEvent(e);                                                       
                };                      
                this.onkeydown = function (e) {
                        o.stopTimer();
                        if(!o.visible) return false;
                                
                         e = e || document.parentWindow.event;
                        var kc = e.keyCode ? e.keyCode : e.charCode;
                                
                        if( kc == 13 ) {
                                // RETURN/ENTER: close & select the date
                                var td = document.getElementById(o.id + "-date-picker-hover");                                         
                                if(!td || td.className.search(/cd-([0-9]{8})/) == -1 || td.className.search(/no-selection|out-of-range|day-disabled/) != -1) {
                                        return stopEvent(e);
                                };
                                o.dateSet = new Date(o.date);
                                o.callback("dateset", o.createCbArgObj()); 
                                o.returnFormattedDate();    
                                o.hide();
                                return stopEvent(e);
                        } else if(kc == 27) {
                                // ESC: close, no date selection 
                                if(!o.staticPos) {
                                        o.hide();
                                        return stopEvent(e);
                                };
                                return true;
                        } else if(kc == 32 || kc == 0) {
                                // SPACE: goto today's date 
                                o.date = new Date();
                                o.updateTable();
                                return stopEvent(e);
                        } else if(kc == 9) {
                                // TAB: close, no date selection & focus on btton - popup only                                      
                                if(!o.staticPos) {
                                        return stopEvent(e);
                                };
                                return true;                                
                        };    
                                 
                        // Internet Explorer fires the keydown event faster than the JavaScript engine can
                        // update the interface. The following attempts to fix this.
                                
                        /*@cc_on
                        @if(@_win32)                                 
                        if(new Date().getTime() - o.interval.getTime() < 50) { return stopEvent(e); }; 
                        o.interval = new Date();                                 
                        @end
                        @*/
                        
                        if(isMoz) {
                                if(new Date().getTime() - o.interval.getTime() < 50) { return stopEvent(e); }; 
                                o.interval = new Date();
                        };                                 
                        
                        if ((kc > 49 && kc < 56) || (kc > 97 && kc < 104)) {
                                if(kc > 96) kc -= (96-48);
                                kc -= 49;
                                o.firstDayOfWeek = (o.firstDayOfWeek + kc) % 7;
                                o.updateTableHeaders();
                                return stopEvent(e);
                        };

                        if ( kc < 33 || kc > 40 ) return true;

                        var d = new Date(o.date), tmp, cursorYYYYMM = o.date.getFullYear() + pad(o.date.getMonth()+1); 

                        // HOME: Set date to first day of current month
                        if(kc == 36) {
                                d.setDate(1); 
                        // END: Set date to last day of current month                                 
                        } else if(kc == 35) {
                                d.setDate(daysInMonth(d.getMonth(),d.getFullYear())); 
                        // PAGE UP & DOWN                                   
                        } else if ( kc == 33 || kc == 34) {
                                var inc = (kc == 34) ? 1 : -1; 
                                
                                // CTRL + PAGE UP/DOWN: Moves to the same date in the previous/next year
                                if(e.ctrlKey) {                                                                                                               
                                        d.setFullYear(d.getFullYear() + inc * 1);
                                // PAGE UP/DOWN: Moves to the same date in the previous/next month                                            
                                } else {                                          
                                        var n = o.date.getDate();                         
                       
                                        d.setDate(2);
                                        d.setMonth(d.getMonth() + inc * 1);
                                        d.setDate(Math.min(n, daysInMonth(d.getMonth(),d.getFullYear())));                                         
                                };                                                                    
                        // LEFT ARROW                                    
                        } else if ( kc == 37 ) {                                         
                                d = new Date(o.date.getFullYear(), o.date.getMonth(), o.date.getDate() - 1);                                       
                        // RIGHT ARROW
                        } else if ( kc == 39 || kc == 34) {                                         
                                d = new Date(o.date.getFullYear(), o.date.getMonth(), o.date.getDate() + 1 ); 
                        // UP ARROW                                        
                        } else if ( kc == 38 ) {                                          
                                d = new Date(o.date.getFullYear(), o.date.getMonth(), o.date.getDate() - 7);  
                        // DOWN ARROW                                        
                        } else if ( kc == 40 ) {                                          
                                d = new Date(o.date.getFullYear(), o.date.getMonth(), o.date.getDate() + 7);                                         
                        };

                        if(o.outOfRange(d)) { return stopEvent(e); };
                        o.date = d;
                        
                        if(o.statusBar) { 
                                o.updateStatus(o.getBespokeTitle(o.date.getFullYear(),o.date.getMonth() + 1,o.date.getDate()) || printFormattedDate(o.date, o.statusFormat, true));                                
                        };
                        
                        var t = String(o.date.getFullYear()) + pad(o.date.getMonth()+1) + pad(o.date.getDate());

                        if(e.ctrlKey || (kc == 33 || kc == 34) || t < o.firstDateShown || t > o.lastDateShown) {                                                                       
                                o.updateTable(); 
                                /*@cc_on
                                @if(@_win32)
                                o.interval = new Date();                        
                                @end
                                @*/                                       
                        } else {                                    
                                if(!o.noToday) { o.disableTodayButton(); };                                        
                                o.removeOldFocus();
                                            
                                for(var i = 0, td; td = o.tds[i]; i++) {                                                                                             
                                        if(td.className.search("cd-" + t) == -1) {                                                          
                                                continue;
                                        };                                                 
                                        o.showHideButtons(o.date);
                                        td.id = o.id + "-date-picker-hover";                                                
                                        o.setNewFocus();
                                        break;
                                };
                        };

                        return stopEvent(e);
                }; 
                this.onmouseout = function(e) {
                        e = e || document.parentWindow.event;
                        var p = e.toElement || e.relatedTarget;
                        while (p && p != this) try { p = p.parentNode } catch(e) { p = this; };
                        if (p == this) return false;
                        if(o.currentTR) {
                                o.currentTR.className = ""; 
                                o.currentTR = null;
                        };
                        
                        if(o.statusBar) { 
                                o.updateStatus(o.getBespokeTitle(o.date.getFullYear(),o.date.getMonth() + 1,o.date.getDate()) || printFormattedDate(o.date, o.statusFormat, true));                                
                        };                          
                };
                this.onmouseover = function(e) {
                        e = e || document.parentWindow.event;
                        var el = e.target != null ? e.target : e.srcElement;
                        while(el.nodeType != 1) { el = el.parentNode; }; 
                                
                        if(!el || ! el.tagName) { return; };                              
                                
                        var statusText = getTitleTranslation(9);
                        switch (el.tagName.toLowerCase()) {
                                case "td":                                            
                                        if(el.className.search(/date-picker-unused|out-of-range/) != -1) {
                                                statusText = getTitleTranslation(9);
                                        } if(el.className.search(/cd-([0-9]{8})/) != -1) {                                                                                               
                                                o.stopTimer();
                                                var cellDate = el.className.match(/cd-([0-9]{8})/)[1];                                                                                                                          
                                                
                                                o.removeOldFocus();
                                                el.id = o.id+"-date-picker-hover";
                                                o.setNewFocus();
                                                                                       
                                                o.date = new Date(+cellDate.substr(0,4),+cellDate.substr(4,2)-1,+cellDate.substr(6,2));                                                
                                                if(!o.noToday) { o.disableTodayButton(); };
                                                
                                                statusText = o.getBespokeTitle(+cellDate.substr(0,4),+cellDate.substr(4,2),+cellDate.substr(6,2)) || printFormattedDate(o.date, o.statusFormat, true);                                                
                                        };
                                        break;
                                case "th":
                                        if(!o.statusBar) { break; };
                                        if(el.className.search(/drag-enabled/) != -1) {
                                                statusText = getTitleTranslation(10);
                                        } else if(el.className.search(/date-picker-week-header/) != -1) {
                                                var txt = el.firstChild ? el.firstChild.nodeValue : "";
                                                statusText = txt.search(/^(\d+)$/) != -1 ? getTitleTranslation(7, [txt, txt < 3 && o.date.getMonth() == 11 ? getWeeksInYear(o.date.getFullYear()) + 1 : getWeeksInYear(o.date.getFullYear())]) : getTitleTranslation(9);
                                        };
                                        break;
                                case "span":
                                        if(!o.statusBar) { break; };
                                        if(el.className.search(/drag-enabled/) != -1) {
                                                statusText = getTitleTranslation(10);
                                        } else if(el.className.search(/day-([0-6])/) != -1) {
                                                var day = el.className.match(/day-([0-6])/)[1];
                                                statusText = getTitleTranslation(11, [getDayTranslation(day, false)]);
                                        } else if(el.className.search(/prev-year/) != -1) {
                                                statusText = getTitleTranslation(2);
                                        } else if(el.className.search(/prev-month/) != -1) {
                                                statusText = getTitleTranslation(0);
                                        } else if(el.className.search(/next-year/) != -1) {
                                                statusText = getTitleTranslation(3);
                                        } else if(el.className.search(/next-month/) != -1) {
                                                statusText = getTitleTranslation(1);
                                        } else if(el.className.search(/today-but/) != -1 && el.className.search(/disabled/) == -1) {
                                                statusText = getTitleTranslation(12);
                                        };
                                        break;
                                default:
                                        statusText = "";
                        };
                        while(el.parentNode) {
                                el = el.parentNode;
                                if(el.nodeType == 1 && el.tagName.toLowerCase() == "tr") {                                                  
                                        if(o.currentTR) {
                                                if(el == o.currentTR) break;
                                                o.currentTR.className = ""; 
                                        };                                                 
                                        el.className = "dp-row-highlight";
                                        o.currentTR = el;
                                        break;
                                };
                        };                                                          
                        if(o.statusBar && statusText) { o.updateStatus(statusText); };                                 
                }; 
                this.clearTimer = function() {
                        o.stopTimer();
                        o.timerInc      = 800;
                        o.yearInc       = 0;
                        o.monthInc      = 0;
                        o.dayInc        = 0;
                        
                        removeEvent(document, "mouseup", o.clearTimer);
                        if(o.mouseDownElem != null) {
                                removeEvent(o.mouseDownElem, "mouseout",  o.clearTimer);
                        };
                        o.mouseDownElem = null;
                };    
                
                var o = this;                 
                
                this.setDateFromInput();
                
                if(this.staticPos) {                          
                        this.create();                                               
                } else { 
                        this.createButton();                                               
                };
               
                (function() {
                        var elemID, elem;
                        
                        for(elemID in o.formElements) {                              
                                elem = document.getElementById(elemID);
                                if(elem && elem.tagName && elem.tagName.search(/select|input/i) != -1) {                                                                     
                                        addEvent(elem, "change", o.changeHandler);                                
                                };
                                
                                if(!elem || elem.disabled == true) {
                                        o.disableDatePicker();
                                };                         
                        };                                      
                })();   
                
                
                // We have fully created the datepicker...
                this.fullCreate = true;
                
                
        };
        datePicker.prototype.addButtonEvents = function(but) {
               function buttonEvent (e) {
                        e = e || window.event;                      
                        
                        var inpId     = this.id.replace('fd-but-',''),
                            dpVisible = isVisible(inpId),
                            autoFocus = false,
                            kbEvent   = datePickers[inpId].kbEvent;
                            
                        if(kbEvent) {
                                datePickers[inpId].kbEvent = false;
                                return;
                        };

                        if(e.type == "keydown") {
                                datePickers[inpId].kbEvent = true;
                                var kc = e.keyCode != null ? e.keyCode : e.charCode;
                                if(kc != 13) return true; 
                                if(dpVisible) {
                                        this.className = this.className.replace("dp-button-active", "");                                          
                                        hideAll();
                                        return stopEvent(e);
                                };                                   
                                autoFocus = true;
                        } else {
                                datePickers[inpId].kbEvent = false;
                        };

                        this.className = this.className.replace("dp-button-active", "");
                        
                        if(!dpVisible) {                                 
                                this.className += " dp-button-active";
                                hideAll(inpId);                                                             
                                showDatePicker(inpId, autoFocus);
                        } else {
                                hideAll();
                        };
                
                        return stopEvent(e);
                };
                
                but.onkeydown = buttonEvent;
                but.onclick = buttonEvent;
                
                if(!buttonTabIndex || this.bespokeTabIndex === false) {
                        but.setAttribute(!/*@cc_on!@*/false ? "tabIndex" : "tabindex", "-1");
                        but.tabIndex = -1; 
                        but.onkeydown = null; 
                        removeEvent(but, "keydown", buttonEvent);
                } else {
                        but.setAttribute(!/*@cc_on!@*/false ? "tabIndex" : "tabindex", this.bespokeTabIndex);
                        but.tabIndex = this.bespokeTabIndex;
                };                              
        };
        
        datePicker.prototype.createButton = function() {
                
                if(this.staticPos || document.getElementById("fd-but-" + this.id)) { return; };

                var inp         = document.getElementById(this.id),
                    span        = document.createElement('span'),
                    but         = document.createElement('a');

                but.href        = "#" + this.id;
                but.className   = "date-picker-control";
                but.title       = getTitleTranslation(5);
                but.id          = "fd-but-" + this.id;
                                
                span.appendChild(document.createTextNode(nbsp));
                but.appendChild(span);

                span = document.createElement('span');
                span.className = "fd-screen-reader";
                span.appendChild(document.createTextNode(but.title));
                but.appendChild(span);
                
                // Set the ARIA role to be "button"
                setARIARole(but, "button");                 
                
                // Set a "haspopup" ARIA property - should this not be a list if ID's????
                setARIAProperty(but, "haspopup", true);
                                             			                	
                if(this.positioned && document.getElementById(this.positioned)) {
                        document.getElementById(this.positioned).appendChild(but);
                } else {
                        inp.parentNode.insertBefore(but, inp.nextSibling);
                };                   
                
                this.addButtonEvents(but);

                but = null;
                
                this.callback("dombuttoncreate", {id:this.id});
        };
        datePicker.prototype.setBespokeTitles = function(titles) {                
                this.bespokeTitles = titles;               
        }; 
        datePicker.prototype.addBespokeTitles = function(titles) {                
                for(var dt in titles) {
                        this.bespokeTitles[dt] = titles[dt];
                };              
        }; 
        datePicker.prototype.getBespokeTitle = function(y,m,d) {
                var dt, dtFull, yyyymmdd = y + String(pad(m)) + pad(d);
                
                // Try this datepickers bespoke titles
                for(dt in this.bespokeTitles) {
                        dtFull = dt.replace(/^(\*\*\*\*)/, y).replace(/^(\d\d\d\d)(\*\*)/, "$1"+ pad(m));        
                        if(dtFull == yyyymmdd) return this.bespokeTitles[dt];
                };
                                
                // Try the generic bespoke titles
                for(dt in bespokeTitles) {
                        dtFull = dt.replace(/^(\*\*\*\*)/, y).replace(/^(\d\d\d\d)(\*\*)/, "$1"+ pad(m));        
                        if(dtFull == yyyymmdd) return bespokeTitles[dt];
                };
                
                return false;             
        };
        datePicker.prototype.returnSelectedDate = function() {                
                return this.dateSet;                
        };   
        datePicker.prototype.setRangeLow = function(range) {
                this.rangeLow = (String(range).search(/^(\d\d\d\d)(0[1-9]|1[012])(0[1-9]|[12][0-9]|3[01])$/) == -1) ? false : range;                                              
                if(!this.inUpdate) this.setDateFromInput();                
        };
        datePicker.prototype.setRangeHigh = function(range) {
                this.rangeHigh = (String(range).search(/^(\d\d\d\d)(0[1-9]|1[012])(0[1-9]|[12][0-9]|3[01])$/) == -1) ? false : range;                                               
                if(!this.inUpdate) this.setDateFromInput();                
        };
        datePicker.prototype.setDisabledDays = function(dayArray) {
                if(!dayArray.length || dayArray.length != 7 || dayArray.join("").search(/^([0|1]{7})$/) == -1) {
                        return false;
                };                
                this.disabledDays = dayArray;                 
                if(!this.inUpdate) this.setDateFromInput();    
        };
        datePicker.prototype.setDisabledDates = function(dateObj) {                               
                this.disabledDates  = {};               
                this.addDisabledDates(dateObj);                
        }; 
        datePicker.prototype.setEnabledDates = function(dateObj) {                               
                this.enabledDates = {};                 
                this.addEnabledDates(dateObj);                
        };         
        datePicker.prototype.addDisabledDates = function(dateObj) {                    
                this.enabledDates  = false; 
                this.disabledDates = this.disabledDates || {};
                
                var startD;
                for(startD in dateObj) {
                        if((String(startD).search(wcDateRegExp) != -1 && dateObj[startD] == 1) || (String(startD).search(rangeRegExp) != -1 && String(dateObj[startD]).search(rangeRegExp) != -1)) {
                                this.disabledDates[startD] = dateObj[startD];
                        };
                };
                           
                if(!this.inUpdate) this.setDateFromInput();                                                                
        };
        datePicker.prototype.addEnabledDates = function(dateObj) {
                this.disabledDates = false; 
                this.enabledDates  = this.enabledDates || {};
                
                var startD;
                for(startD in dateObj) {
                        if((String(startD).search(wcDateRegExp) != -1 && dateObj[startD] == 1) || (String(startD).search(rangeRegExp) != -1 && String(dateObj[startD]).search(rangeRegExp) != -1)) {
                                this.enabledDates[startD] = dateObj[startD];
                        };
                };
                            
                if(!this.inUpdate) this.setDateFromInput();                                                                   
        };
        datePicker.prototype.setSelectedDate = function(yyyymmdd) {                                             
                if(String(yyyymmdd).search(wcDateRegExp) == -1) {
                        return false;
                };  
                
                var match = yyyymmdd.match(rangeRegExp),
                    dt    = new Date(+match[2],+match[3]-1,+match[4]);
                
                if(!dt || isNaN(dt) || !this.canDateBeSelected(dt)) {
                        return false;
                };
                    
                this.dateSet = new Date(dt);
                
                if(!this.inUpdate) this.updateTable();
                
                this.callback("dateset", this.createCbArgObj());
                this.returnFormattedDate();                                         
        };
        datePicker.prototype.checkSelectedDate = function() {                
                if(this.dateSet && !this.canDateBeSelected(this.dateSet)) {                        
                        this.dateSet = null;
                };
                if(!this.inUpdate) this.updateTable();
        };
        datePicker.prototype.addOnFocusEvents = function() {                              
                if(this.kbEventsAdded || this.noFocus) {                         
                        return;
                };
                
                addEvent(document, "keypress", this.onkeydown);
                addEvent(document, "mousedown", this.onmousedown);
                
                /*@cc_on
                @if(@_win32)
                removeEvent(document, "keypress", this.onkeydown);
                addEvent(document, "keydown", this.onkeydown);                 
                @end
                @*/
                if(window.devicePixelRatio) {
                        removeEvent(document, "keypress", this.onkeydown);
                        addEvent(document, "keydown", this.onkeydown);
                };             
                this.noFocus = false;   
                this.kbEventsAdded = true;                
        };         
        datePicker.prototype.removeOnFocusEvents = function() {
                
                if(!this.kbEventsAdded) { return; };
                
                removeEvent(document, "keypress",  this.onkeydown);
                removeEvent(document, "keydown",   this.onkeydown);
                removeEvent(document, "mousedown", this.onmousedown);                 
                
                this.kbEventsAdded = false;                 
        };         
        datePicker.prototype.stopTimer = function() {
                this.timerSet = false;
                window.clearTimeout(this.timer);
        };
        datePicker.prototype.setOpacity = function(op) {
                this.div.style.opacity = op/100;
                this.div.style.filter = 'alpha(opacity=' + op + ')';
                this.opacity = op;
        };         
        datePicker.prototype.getDates = function(y, m) {                
                var dpm = daysInMonth(m - 1, y),
                    obj = {},
                    dds = this.getGenericDates(y, m, false), 
                    eds = this.getGenericDates(y, m, true), 
                    dts = y + pad(m);                
                   
                for(var i = 1; i <= dpm; i++) {
                        dt = dts + "" + pad(i);
                        
                        if(dds) {                                
                                obj[dt] = (dt in dds) ? 0 : 1;                                
                        } else if(eds) {
                                obj[dt] = (dt in eds) ? 1 : 0;
                        } else {
                                obj[dt] = 1;
                        };                                                    
                };
                
                return obj;
        }; 
        datePicker.prototype.getGenericDates = function(y, m, enabled) {
                var deDates = enabled ? this.enabledDates : this.disabledDates;                
                
                if(!deDates) {                        
                        return false;
                };
                
                m = pad(m);                 
                
                var obj    = {},            
                    lower  = this.firstDateShown,
                    upper  = this.lastDateShown,                            
                    dt1, dt2, rngLower, rngUpper;  
                
                if(!upper || !lower) {
                        lower = this.firstDateShown = y + pad(m) + "01";
                        upper = this.lastDateShown  = y + pad(m) + pad(daysInMonth(m, y));                        
                };                 
                
                for(dt in deDates) {                         
                        dt1 = dt.replace(/^(\*\*\*\*)/, y).replace(/^(\d\d\d\d)(\*\*)/, "$1"+m);
                        dt2 = deDates[dt];
                        
                        if(dt2 == 1) {                                                
                                if(Number(dt1.substr(0,6)) >= +String(this.firstDateShown).substr(0,6)
                                   && 
                                   Number(dt1.substr(0,6)) <= +String(this.lastDateShown).substr(0,6)) {
                                        obj[dt1] = 1;                                                              
                                };
                                continue; 
                        };                       
                        
                        // Range
                        if(+String(this.firstDateShown).substr(0,6) >= Number(dt1.substr(0,6))
                           &&
                           +String(this.lastDateShown).substr(0,6) <= Number(dt2.substr(0,6))) {                                              
                                // Same month
                                if(Number(dt1.substr(0,6)) == Number(dt2.substr(0,6))) {
                                        for(var i = dt1; i <= dt2; i++) {
                                                obj[i] = 1;                                                                                                
                                        };
                                        continue;
                                };

                                // Different months but we only want this month
                                rngLower = Number(dt1.substr(0,6)) == +String(this.firstDateShown).substr(0,6) ? dt1 : lower;
                                rngUpper = Number(dt2.substr(0,6)) == +String(this.lastDateShown).substr(0,6) ? dt2 : upper;
                                for(var i = +rngLower; i <= +rngUpper; i++) {
                                        obj[i] = 1;                                                                                    
                                };
                        };
                };
                return obj;
        };       
        datePicker.prototype.truePosition = function(element) {
                var pos = this.cumulativeOffset(element);
                var iebody      = (document.compatMode && document.compatMode != "BackCompat")? document.documentElement : document.body,
                    dsocleft    = document.all ? iebody.scrollLeft : window.pageXOffset,
                    dsoctop     = document.all ? iebody.scrollTop  : window.pageYOffset,
                    posReal     = this.realOffset(element);
                return [pos[0] - posReal[0] + dsocleft, pos[1] - posReal[1] + dsoctop];
        };
        datePicker.prototype.realOffset = function(element) {
                var t = 0, l = 0;
                do {
                        t += element.scrollTop  || 0;
                        l += element.scrollLeft || 0;
                        element = element.parentNode;
                } while(element);
                return [l, t];
        };
        datePicker.prototype.cumulativeOffset = function(element) {
                var t = 0, l = 0;
                do {
                        t += element.offsetTop  || 0;
                        l += element.offsetLeft || 0;
                        element = element.offsetParent;
                } while(element);
                return [l, t];
        };
        datePicker.prototype.equaliseDates = function() {
                var clearDayFound = false, tmpDate;
                for(var i = this.rangeLow; i <= this.rangeHigh; i++) {
                        tmpDate = String(i);
                        if(!this.disabledDays[new Date(tmpDate.substr(0,4), tmpDate.substr(6,2), tmpDate.substr(4,2)).getDay() - 1]) {
                                clearDayFound = true;
                                break;
                        };
                };
                if(!clearDayFound) { this.disabledDays = [0,0,0,0,0,0,0] };
        };
        datePicker.prototype.outOfRange = function(tmpDate) {
                
                if(!this.rangeLow && !this.rangeHigh) { return false; };
                var level = false;
                if(!tmpDate) {
                        level   = true;
                        tmpDate = this.date;
                };

                var d  = pad(tmpDate.getDate()),
                    m  = pad(tmpDate.getMonth() + 1),
                    y  = tmpDate.getFullYear(),
                    dt = String(y)+String(m)+String(d);

                if(this.rangeLow && +dt < +this.rangeLow) {
                        if(!level) { return true; };
                        this.date = new Date(this.rangeLow.substr(0,4), this.rangeLow.substr(4,2)-1, this.rangeLow.substr(6,2), 5, 0, 0);
                        return false;
                };
                if(this.rangeHigh && +dt > +this.rangeHigh) {
                        if(!level) { return true; };
                        this.date = new Date(this.rangeHigh.substr(0,4), this.rangeHigh.substr(4,2)-1, this.rangeHigh.substr(6,2), 5, 0, 0);
                };
                return false;
        };  
        datePicker.prototype.canDateBeSelected = function(tmpDate) {
                if(!tmpDate) return false;
                                                               
                var d  = pad(tmpDate.getDate()),
                    m  = pad(tmpDate.getMonth() + 1),
                    y  = tmpDate.getFullYear(),
                    dt = String(y)+String(m)+String(d),
                    dd = this.getDates(y, m),                    
                    wd = tmpDate.getDay() == 0 ? 7 : tmpDate.getDay();               
                
                if((this.rangeLow && +dt < +this.rangeLow) || (this.rangeHigh && +dt > +this.rangeHigh) || (dd[dt] == 0) || this.disabledDays[wd-1]) {
                        return false;
                };
                
                return true;
        };        
        datePicker.prototype.updateStatus = function(msg) {                                
                while(this.statusBar.firstChild) { this.statusBar.removeChild(this.statusBar.firstChild); };
                
                if(msg && this.statusFormat.search(/-S|S-/) != -1 && msg.search(/([0-9]{1,2})(st|nd|rd|th)/) != -1) {                
                        msg = msg.replace(/([0-9]{1,2})(st|nd|rd|th)/, "$1<sup>$2</sup>").split(/<sup>|<\/sup>/);                                                 
                        var dc = document.createDocumentFragment();
                        for(var i = 0, nd; nd = msg[i]; i++) {
                                if(/^(st|nd|rd|th)$/.test(nd)) {
                                        var sup = document.createElement("sup");
                                        sup.appendChild(document.createTextNode(nd));
                                        dc.appendChild(sup);
                                } else {
                                        dc.appendChild(document.createTextNode(nd));
                                };
                        };
                        this.statusBar.appendChild(dc);                        
                } else {                        
                        this.statusBar.appendChild(document.createTextNode(msg ? msg : getTitleTranslation(9)));                                                 
                };                                    
        };
        datePicker.prototype.setDateFromInput = function() {
                var origDateSet = this.dateSet,
                    m = false,
                    dt, elemID, elem, elemFmt, d, y, elemVal;
                
                this.dateSet = null;
                   
                for(elemID in this.formElements) {
                        elem = document.getElementById(elemID);
                        
                        if(!elem) {
                                return;
                        };
                        
                        elemVal = String(elem.value);
                        elemFmt = this.formElements[elemID];
                        dt      = false;
                        
                        if(!(elemVal == "")) {                        
                                for(var i = 0, fmt; fmt = this.formatMasks[elemID][i]; i++) {                                        
                                        dt = parseDateString(elemVal, fmt);                                                              
                                        if(dt) {                                                                                       
                                                break;
                                        };                                
                                }; 
                        };
                        
                        if(dt) {
                                if(elemFmt.search(new RegExp('[' + dParts + ']')) != -1) {
                                        //console.log("located d part " + elemFmt + " : " + dt.getDate());
                                        d = dt.getDate();        
                                };
                                if(elemFmt.search(new RegExp('[' + mParts + ']')) != -1) { 
                                        //console.log("located m part " + elemFmt + " : " + dt.getMonth());                                       
                                        m = dt.getMonth();                                               
                                };
                                if(elemFmt.search(new RegExp('[' + yParts + ']')) != -1) {
                                        //console.log("located y part " + elemFmt + " : " + dt.getFullYear());
                                        y = dt.getFullYear()        
                                };                        
                        };                                            
                };
                
                dt = false;
                
                if(d && !(m === false) && y) {                                            
                        if(+d > daysInMonth(+m, +y)) { 
                                d  = daysInMonth(+m, +y);
                                dt = false;
                        } else {
                                dt = new Date(+y, +m, +d);
                        };
                };
               
                if(!dt || isNaN(dt)) {                        
                        var newDate = new Date(y || new Date().getFullYear(), !(m === false) ? m : new Date().getMonth(), 1);
                        this.date = this.cursorDate ? new Date(+this.cursorDate.substr(0,4), +this.cursorDate.substr(4,2) - 1, +this.cursorDate.substr(6,2)) : new Date(newDate.getFullYear(), newDate.getMonth(), Math.min(+d || new Date().getDate(), daysInMonth(newDate.getMonth(), newDate.getFullYear())));
                        
                        this.date.setHours(5);
                        this.outOfRange();                         
                        //this.callback("dateset", this.createCbArgObj());  
                        this.updateTable();                         
                        return;
                };

        
                dt.setHours(5);
                this.date = new Date(dt);                            
                this.outOfRange();                 
                
                if(dt.getTime() == this.date.getTime() && this.canDateBeSelected(this.date)) {                                              
                        this.dateSet = new Date(this.date);
                };
                
                //this.callback("dateset", this.createCbArgObj()); 
                if(this.fullCreate) this.updateTable();
                this.returnFormattedDate(true);
        };
        datePicker.prototype.setSelectIndex = function(elem, indx) {
                for(var opt = elem.options.length-1; opt >= 0; opt--) {
                        if(elem.options[opt].value == indx) {
                                elem.selectedIndex = opt;
                                return;
                        };
                };
        };
        datePicker.prototype.returnFormattedDate = function(noFocus) {     
                if(!this.dateSet) {                                
                        return;
                };
                
                var d   = pad(this.dateSet.getDate()),
                    m   = pad(this.dateSet.getMonth() + 1),
                    y   = this.dateSet.getFullYear(),
                    el  = false, 
                    elemID, elem, elemFmt, fmtDate;
                
                noFocus = !!noFocus;
                 
                for(elemID in this.formElements) {
                        elem    = document.getElementById(elemID);
                        
                        if(!elem) return;
                        
                        if(!el) el = elem;
                        
                        elemFmt = this.formElements[elemID];
                        
                        fmtDate = printFormattedDate(this.dateSet, elemFmt, returnLocaleDate);                   
                        if(elem.tagName.toLowerCase() == "input") {
                                elem.value = fmtDate; 
                        } else {  
                                this.setSelectIndex(elem, fmtDate);                              
                        };
                };
                
                if(this.staticPos) { 
                        this.noFocus = true;
                        this.updateTable(); 
                        this.noFocus = false;
                };                         
                        
                if(this.fullCreate) {
                        if(el.type && el.type != "hidden" && !noFocus) { el.focus(); };                                                                                                                                             
                };         
        };
        datePicker.prototype.disableDatePicker = function() {
                if(this.disabled) return;
                
                if(this.staticPos) {
                        this.removeOnFocusEvents();
                        this.removeOldFocus();
                        this.noFocus = true;
                        this.div.className = this.div.className.replace(/dp-disabled/, "") + " dp-disabled";  
                        this.table.onmouseover = this.table.onclick = this.table.onmouseout = this.table.onmousedown = null;                                      
                        removeEvent(document, "mousedown", this.onmousedown);                         
                        removeEvent(document, "mouseup",   this.clearTimer);                       
                } else {  
                        if(this.visible) this.hide();                        
                        var but = document.getElementById("fd-but-" + this.id);
                        if(but) {
                                but.className = but.className.replace(/dp-disabled/, "") + " dp-disabled";
                                // Set a "disabled" ARIA state
                                setARIAProperty(but, "disabled", true);                               
                                but.onkeydown = but.onclick = function() { return false; }; 
                                but.setAttribute(!/*@cc_on!@*/false ? "tabIndex" : "tabindex", "-1");
                                but.tabIndex = -1;                
                        };                         
                };               
                                
                clearTimeout(this.timer);                
                this.disabled = true;  
        }; 
        datePicker.prototype.enableDatePicker = function() {
                if(!this.disabled) return;
                
                if(this.staticPos) {
                        this.removeOldFocus();
                        this.noFocus = true;                        
                        this.updateTable();
                        this.div.className = this.div.className.replace(/dp-disabled/, "");
                        this.disabled = false;                         
                        this.table.onmouseover = this.onmouseover;
                        this.table.onmouseout  = this.onmouseout;
                        this.table.onclick     = this.onclick;                         
                        this.table.onmousedown = this.onmousedown;                                                                    
                } else {                         
                        var but = document.getElementById("fd-but-" + this.id);
                        if(but) {
                                but.className = but.className.replace(/dp-disabled/, "");
                                // Reset the "disabled" ARIA state
                                setARIAProperty(but, "disabled", false);
                                this.addButtonEvents(but);                                                
                        };                         
                };
                
                this.disabled = false;                
        };
        datePicker.prototype.disableTodayButton = function() {
                var today = new Date();                     
                this.butToday.className = this.butToday.className.replace("fd-disabled", "");
                if(this.outOfRange(today) || (this.date.getDate() == today.getDate() && this.date.getMonth() == today.getMonth() && this.date.getFullYear() == today.getFullYear())) {
                        this.butToday.className += " fd-disabled";                          
                };
        };
        datePicker.prototype.updateTableHeaders = function() {
                var colspanTotal = this.showWeeks ? 8 : 7,
                    colOffset    = this.showWeeks ? 1 : 0,
                    d, but;

                for(var col = colOffset; col < colspanTotal; col++ ) {
                        d = (this.firstDayOfWeek + (col - colOffset)) % 7;
                        this.ths[col].title = getDayTranslation(d, false);

                        if(col > colOffset) {
                                but = this.ths[col].getElementsByTagName("span")[0];
                                while(but.firstChild) { but.removeChild(but.firstChild); };
                                but.appendChild(document.createTextNode(getDayTranslation(d, true)));
                                but.title = this.ths[col].title;
                                but.className = but.className.replace(/day-([0-6])/, "") + " day-" + d;
                                but = null;
                        } else {
                                while(this.ths[col].firstChild) { this.ths[col].removeChild(this.ths[col].firstChild); };
                                this.ths[col].appendChild(document.createTextNode(getDayTranslation(d, true)));
                        };

                        this.ths[col].className = this.ths[col].className.replace(/date-picker-highlight/g, "");
                        if(this.highlightDays[d]) {
                                this.ths[col].className += " date-picker-highlight";
                        };
                };
                
                if(this.created) { this.updateTable(); }
        }; 
        datePicker.prototype.callback = function(type, args) {   
                if(!type || !(type in this.callbacks)) { 
                        return false; 
                };
                
                var ret = false;                   
                for(var func = 0; func < this.callbacks[type].length; func++) {                         
                        ret = this.callbacks[type][func](args || this.id);                        
                };                      
                return ret;
        };      
        datePicker.prototype.showHideButtons = function(tmpDate) {
                if(!this.butPrevYear) { return; };
                
                var tdm = tmpDate.getMonth(),
                    tdy = tmpDate.getFullYear();

                if(this.outOfRange(new Date((tdy - 1), tdm, daysInMonth(+tdm, tdy-1)))) {                            
                        if(this.butPrevYear.className.search(/fd-disabled/) == -1) {
                                this.butPrevYear.className += " fd-disabled";
                        };
                        if(this.yearInc == -1) this.stopTimer();
                } else {
                        this.butPrevYear.className = this.butPrevYear.className.replace(/fd-disabled/g, "");
                };                 
                
                if(this.outOfRange(new Date(tdy, (+tdm - 1), daysInMonth(+tdm-1, tdy)))) {                           
                        if(this.butPrevMonth.className.search(/fd-disabled/) == -1) {
                                this.butPrevMonth.className += " fd-disabled";
                        };
                        if(this.monthInc == -1) this.stopTimer();
                } else {
                        this.butPrevMonth.className = this.butPrevMonth.className.replace(/fd-disabled/g, "");
                };
         
                if(this.outOfRange(new Date((tdy + 1), +tdm, 1))) {                            
                        if(this.butNextYear.className.search(/fd-disabled/) == -1) {
                                this.butNextYear.className += " fd-disabled";
                        };
                        if(this.yearInc == 1) this.stopTimer();
                } else {
                        this.butNextYear.className = this.butNextYear.className.replace(/fd-disabled/g, "");
                };                
                
                if(this.outOfRange(new Date(tdy, +tdm + 1, 1))) {
                        if(this.butNextMonth.className.search(/fd-disabled/) == -1) {
                                this.butNextMonth.className += " fd-disabled";
                        };
                        if(this.monthInc == 1) this.stopTimer();
                } else {
                        this.butNextMonth.className = this.butNextMonth.className.replace(/fd-disabled/g, "");
                };
        };        
        var localeDefaults = {
                fullMonths:["January","February","March","April","May","June","July","August","September","October","November","December"],
                monthAbbrs:["Jan","Feb","Mar","Apr","May","Jun","Jul","Aug","Sep","Oct","Nov","Dec"],
                fullDays:  ["Monday","Tuesday","Wednesday","Thursday","Friday","Saturday","Sunday"],
                dayAbbrs:  ["Mon","Tue","Wed","Thu","Fri","Sat","Sun"],
                titles:    ["Previous month","Next month","Previous year","Next year", "Today", "Show Calendar", "wk", "Week [[%0%]] of [[%1%]]", "Week", "Select a date", "Click \u0026 Drag to move", "Display \u201C[[%0%]]\u201D first", "Go to Today\u2019s date", "Disabled date :"],
                firstDayOfWeek:0,
                imported:  false
        };        
        var joinNodeLists = function() {
                if(!arguments.length) { return []; }
                var nodeList = [];
                for (var i = 0; i < arguments.length; i++) {
                        for (var j = 0, item; item = arguments[i][j]; j++) {
                                nodeList[nodeList.length] = item;
                        };
                };
                return nodeList;
        };
        var cleanUp = function() {
                var dp, fe;
                for(dp in datePickers) {
                        for(fe in datePickers[dp].formElements) {
                                if(!document.getElementById(fe)) {
                                        datePickers[dp].destroy();
                                        datePickers[dp] = null;
                                        delete datePickers[dp];
                                        break;
                                }
                        };
                };
        };         
        var hideAll = function(exception) {
                var dp;
                for(dp in datePickers) {
                        if(!datePickers[dp].created || (exception && exception == datePickers[dp].id)) continue;
                        datePickers[dp].hide();
                };
        };
        var hideDatePicker = function(inpID) {
                if(inpID in datePickers) {
                        if(!datePickers[inpID].created || datePickers[inpID].staticPos) return;
                        datePickers[inpID].hide();
                };
        };
        var showDatePicker = function(inpID, autoFocus) {                
                if(!(inpID in datePickers)) return false;   
                
                datePickers[inpID].clickActivated = !!!autoFocus;             
                datePickers[inpID].show(autoFocus);
                return true;        
        };
        var destroy = function(e) {
                e = e || window.event;
                
                // Don't remove datepickers if it's a pagehide/pagecache event (webkit et al)
                if(e.persisted) {
                        return;
                };
                
                for(dp in datePickers) {
                        datePickers[dp].destroy();
                        datePickers[dp] = null;
                        delete datePickers[dp];
                };
                datePickers = null;
                
                removeEvent(window, 'unload', datePickerController.destroy);
        }; 
        var destroySingleDatePicker = function(id) {
                if(id && (id in datePickers)) {
                        datePickers[id].destroy();
                        datePickers[id] = null;
                        delete datePickers[id];        
                };
        };
        var onPickerBlur = function(id, handler) {
            if(id && (id in datePickers)) {
                    datePickers[id].onPickerBlur = handler;
            };
        };
        var getTitleTranslation = function(num, replacements) {
                replacements = replacements || [];
                if(localeImport.titles.length > num) {
                         var txt = localeImport.titles[num];
                         if(replacements && replacements.length) {
                                for(var i = 0; i < replacements.length; i++) {
                                        txt = txt.replace("[[%" + i + "%]]", replacements[i]);
                                };
                         };
                         return txt.replace(/[[%(\d)%]]/g,"");
                };
                return "";
        };
        var getDayTranslation = function(day, abbreviation) {
                var titles = localeImport[abbreviation ? "dayAbbrs" : "fullDays"];
                return titles.length && titles.length > day ? titles[day] : "";
        };
        var getMonthTranslation = function(month, abbreviation) {
                var titles = localeImport[abbreviation ? "monthAbbrs" : "fullMonths"];
                return titles.length && titles.length > month ? titles[month] : "";
        };
        var daysInMonth = function(nMonth, nYear) {
                nMonth = (nMonth + 12) % 12;
                return (((0 == (nYear%4)) && ((0 != (nYear%100)) || (0 == (nYear%400)))) && nMonth == 1) ? 29: [31,28,31,30,31,30,31,31,30,31,30,31][nMonth];
        };
        
        var getWeeksInYear = function(Y) {
                if(Y in weeksInYearCache) {
                        return weeksInYearCache[Y];
                };
                var X1, X2, NW;
                with (X1 = new Date(Y, 0, 4)) {
                        setDate(getDate() - (6 + getDay()) % 7);
                };
                with (X2 = new Date(Y, 11, 28)) {
                        setDate(getDate() + (7 - getDay()) % 7);
                };
                weeksInYearCache[Y] = Math.round((X2 - X1) / 604800000);
                return weeksInYearCache[Y];
        };

        var getWeekNumber = function(y,m,d) {
                var d = new Date(y, m, d, 0, 0, 0);
                var DoW = d.getDay();
                d.setDate(d.getDate() - (DoW + 6) % 7 + 3); // Nearest Thu
                var ms = d.valueOf(); // GMT
                d.setMonth(0);
                d.setDate(4); // Thu in Week 1
                return Math.round((ms - d.valueOf()) / (7 * 864e5)) + 1;
        };

        var printFormattedDate = function(date, fmt, useImportedLocale) {
                if(!date || isNaN(date)) { return ""; };                
                
                var parts = fmt.split("-"),
                      str = [],
                        d = date.getDate(),
                        D = date.getDay(),
                        m = date.getMonth(),
                        y = date.getFullYear(),
                    flags = {
                                "sp":" ",
                                "dt":".",
                                "sl":"/",
                                "ds":"-",
                                "cc":",",
                                "d":pad(d),
                                "D":useImportedLocale ? localeImport.dayAbbrs[D == 0 ? 6 : D - 1] : localeDefaults.dayAbbrs[D == 0 ? 6 : D - 1],
                                "l":useImportedLocale ? localeImport.fullDays[D == 0 ? 6 : D - 1] : localeDefaults.fullDays[D == 0 ? 6 : D - 1],
                                "j":d,
                                "N":D == 0 ? 7 : D,
                                "w":D,                                
                                "W":getWeekNumber(y,m,d),
                                "M":useImportedLocale ? localeImport.monthAbbrs[m] : localeDefaults.monthAbbrs[m],
                                "F":useImportedLocale ? localeImport.fullMonths[m] : localeDefaults.fullMonths[m],
                                "m":pad(m + 1),
                                "n":m + 1,
                                "t":daysInMonth(m, y),
                                "y":String(y).substr(2,2),                                
                                "Y":y,
                                "S":["th", "st", "nd", "rd"][d % 10 > 3 ? 0 : (d % 100 - d % 10 != 10) * d % 10]
                            };    
                
                for(var pt = 0, part; part = parts[pt]; pt++) {  
                        str.push(!(part in flags) ? "" : flags[part]);
                };
                
                return str.join("");
        };
        var parseDateString = function(str, fmt) {
                var d     = false,
                    m     = false,
                    y     = false,
                    now   = new Date(),
                    parts = fmt.replace(/-sp(-sp)+/g, "-sp").split("-"),
                    divds = { "dt":".","sl":"/","ds":"-","cc":"," },
                    str   = "" + str;                    
            
                loopLabel:
                for(var pt = 0, part; part = parts[pt]; pt++) {                        
                        if(str.length == 0) { return false; };
                              
                        switch(part) {
                                // Dividers - be easy on them all i.e. accept them all when parsing...                                
                                case "sp":
                                case "dt":
                                case "sl":
                                case "ds":
                                case "cc":       
                                                str = str.replace(/^(\s|\.|\/|,|-){1,}/, "");                                     
                                                break;
                                // DAY
                                case "d": // Day of the month, 2 digits with leading zeros (01 - 31)
                                case "j": // Day of the month without leading zeros (1 - 31)  
                                          // Accept both when parsing                                                          
                                                if(str.search(/^(3[01]|[12][0-9]|0?[1-9])/) != -1) {
                                                        d = +str.match(/^(3[01]|[12][0-9]|0?[1-9])/)[0];
                                                        str = str.substr(str.match(/^(3[01]|[12][0-9]|0?[1-9])/)[0].length);                                                        
                                                        break;
                                                } else {                                                        
                                                        return "";
                                                };
                                case "D": // A textual representation of a day, three letters (Mon - Sun)
                                case "l": // A full textual representation of the day of the week (Monday - Sunday)
                                          // Accept English & imported locales and both modifiers                                                  
                                                l = localeDefaults.fullDays.concat(localeDefaults.dayAbbrs);                                                  
                                                if(localeImport.imported) {
                                                        l = l.concat(localeImport.fullDays).concat(localeImport.dayAbbrs);
                                                }; 
                                                
                                                for(var i = 0; i < l.length; i++) {
                                                        if(new RegExp("^" + l[i], "i").test(str)) {                                                                
                                                                str = str.substr(l[i].length);
                                                                continue loopLabel;
                                                        };
                                                };
                                                
                                                break;                                  
                                case "N": // ISO-8601 numeric representation of the day of the week (added in PHP 5.1.0) 1 (for Monday) through 7 (for Sunday)
                                case "w": // Numeric representation of the day of the week 0 (for Sunday) through 6 (for Saturday)
                                                if(str.search(part == "N" ? /^([1-7])/ : /^([0-6])/) != -1) {
                                                        str = str.substr(1);
                                                        
                                                };
                                                break;
                                case "S": // English ordinal suffix for the day of the month, 2 characters: st, nd, rd or th
                                                if(str.search(/^(st|nd|rd|th)/i) != -1) {
                                                        str = str.substr(2);                                                        
                                                };
                                                break;                                
                                // WEEK
                                case "W": // ISO-8601 week number of year, weeks starting on Monday (added in PHP 4.1.0): 1 - 53
                                                if(str.search(/^([1-9]|[1234[0-9]|5[0-3])/) != -1) {
                                                        str = str.substr(str.match(/^([1-9]|[1234[0-9]|5[0-3])/)[0].length);                                                        
                                                };
                                                break;
                                // MONTH
                                case "M": // A short textual representation of a month, three letters
                                case "F": // A full textual representation of a month, such as January or March
                                          // Accept English & imported locales and both modifiers                                                    
                                                l = localeDefaults.fullMonths.concat(localeDefaults.monthAbbrs);
                                                if(localeImport.imported) {
                                                        l = l.concat(localeImport.fullMonths).concat(localeImport.monthAbbrs);
                                                };
                                                for(var i = 0; i < l.length; i++) {                                                        
                                                        if(str.search(new RegExp("^" + l[i],"i")) != -1) {
                                                                str = str.substr(l[i].length);
                                                                m = ((i + 12) % 12);                                                                 
                                                                continue loopLabel;
                                                        };
                                                };
                                                return "";
                                case "m": // Numeric representation of a month, with leading zeros
                                case "n": // Numeric representation of a month, without leading zeros
                                          // Accept either when parsing
                                                l = /^(1[012]|0?[1-9])/;
                                                if(str.search(l) != -1) {
                                                        m = +str.match(l)[0] - 1;
                                                        str = str.substr(str.match(l)[0].length);
                                                        break;
                                                } else {                                                        
                                                        return "";
                                                };
                                case "t": // Number of days in the given month: 28 through 31
                                                if(str.search(/2[89]|3[01]/) != -1) {
                                                        str = str.substr(2);
                                                        break;
                                                };
                                                break;
                                // YEAR
                                case "Y": // A full numeric representation of a year, 4 digits
                                                if(str.search(/^(\d{4})/) != -1) {
                                                        y = str.substr(0,4);
                                                        str = str.substr(4);
                                                        break;
                                                } else {                                                        
                                                        return "";
                                                };
                                case "y": // A two digit representation of a year - be easy on four figure dates though                                                
                                                if(str.search(/^(\d{4})/) != -1) {
                                                        y = str.substr(0,4);
                                                        str = str.substr(4);
                                                        break;
                                                } else if(str.search(/^(0[0-9]|[1-9][0-9])/) != -1) {
                                                        y = str.substr(0,2);
                                                        y = +y < 50 ? '20' + "" + String(y) : '19' + "" + String(y);
                                                        str = str.substr(2);
                                                        break;
                                                } else return "";
                                       
                                default:
                                                return "";
                        };
                };   
                
                if(!(str == "") || (d === false && m === false && y === false)) {
                        return false;
                };                
                
                m = m === false ? 11                  : m;
                y = y === false ? now.getFullYear()   : y;
                d = d === false ? daysInMonth(+m, +y) : d;
                
                if(d > daysInMonth(+m, +y)) {
                        return false;
                };
                
                var tmpDate = new Date(y,m,d);
                
                return !tmpDate || isNaN(tmpDate) ? false : tmpDate;
        };        
        var findLabelForElement = function(element) {
                var label;
                if(element.parentNode && element.parentNode.tagName.toLowerCase() == "label") lebel = element.parentNode;
                else {
                        var labelList = document.getElementsByTagName('label');
                        // loop through label array attempting to match each 'for' attribute to the id of the current element
                        for(var lbl = 0; lbl < labelList.length; lbl++) {
                                // Internet Explorer requires the htmlFor test
                                if((labelList[lbl]['htmlFor'] && labelList[lbl]['htmlFor'] == element.id) || (labelList[lbl].getAttribute('for') == element.id)) {
                                        label = labelList[lbl];
                                        break;
                                };
                        };
                };
                
                if(label && !label.id) { label.id = element.id + "_label"; };
                return label;         
        };  
        var updateLanguage = function() {
                if(typeof(window.fdLocale) == "object" ) {                         
                        localeImport = {
                                titles          : fdLocale.titles,
                                fullMonths      : fdLocale.fullMonths,
                                monthAbbrs      : fdLocale.monthAbbrs,
                                fullDays        : fdLocale.fullDays,
                                dayAbbrs        : fdLocale.dayAbbrs,
                                firstDayOfWeek  : ("firstDayOfWeek" in fdLocale) ? fdLocale.firstDayOfWeek : 0,
                                imported        : true
                        };                                               
                } else if(!localeImport) {                        
                        localeImport = localeDefaults;
                };    
        };
        var loadLanguage = function() {
                updateLanguage();
                for(dp in datePickers) {
                        if(!datePickers[dp].created) continue;
                        datePickers[dp].updateTable();
                };   
        };
        var checkElem = function(elem) {                        
                return !(!elem || !elem.tagName || !((elem.tagName.toLowerCase() == "input" && (elem.type == "text" || elem.type == "hidden")) || elem.tagName.toLowerCase() == "select"));                
        };
        var addDatePicker = function(options) {  
                
                updateLanguage();
                
                if(!options.formElements) {
                        return;
                };
               
                options.id = (options.id && (options.id in options.formElements)) ? options.id : "";
                options.formatMasks = {};
                 
                var testParts  = [dParts,mParts,yParts],
                    partsFound = [0,0,0],
                    tmpPartsFound,
                    matchedPart,
                    newParts,
                    indParts,
                    fmt,
                    fmtBag,
                    fmtParts,
                    newFormats,
                    myMin,
                    myMax;               
                
                for(var elemID in options.formElements) {                
                        elem = document.getElementById(elemID);
                        
                        if(!checkElem(elem)) {
                                return false;
                        };
                        
                        if(!options.id) options.id = elemID;
                        
                        fmt             = options.formElements[elemID];
                        
                        if(!(fmt.match(validFmtRegExp))) {
                                return false;
                        };
                        
                        fmtBag          = [fmt];
                        
                        if(options.dateFormats && (elemID in options.dateFormats) && options.dateFormats[elemID].length) {
                                newFormats = [];
                                
                                for(var f = 0, bDft; bDft = options.dateFormats[elemID][f]; f++) {                                       
                                        if(!(bDft.match(validFmtRegExp))) {
                                                return false;
                                        };  
                                        
                                        newFormats.push(bDft); 
                                };
                                
                                fmtBag = fmtBag.concat(newFormats);  
                        };
                         
                        tmpPartsFound   = [0,0,0];                        
                        
                        for(var i = 0, testPart; testPart = testParts[i]; i++) {                                
                                if(fmt.search(new RegExp('('+testPart+')')) != -1) {
                                        partsFound[i] = tmpPartsFound[i] = 1;
                                        
                                        // Create the date format strings to check against later for text input elements
                                        if(elem.tagName.toLowerCase() == "input") {
                                                matchedPart = fmt.match(new RegExp('('+testPart+')'))[0];
                                                newParts    = String(matchedPart + "|" + testPart.replace(new RegExp("(" + matchedPart + ")"), "")).replace("||", "|");
                                                indParts    = newParts.split("|");
                                                newFormats  = [];
                                        
                                                for(var z = 0, bFmt; bFmt = fmtBag[z]; z++) {
                                                        for(var x = 0, indPart; indPart = indParts[x]; x++) {
                                                                if(indPart == matchedPart) continue;
                                                                newFormats.push(bFmt.replace(new RegExp('(' + testPart + ')(-|$)', 'g'), indPart + "-").replace(/-$/, ""));
                                                        };
                                                };
                                        
                                                fmtBag = fmtBag.concat(newFormats);
                                        };
                                };
                        };                        
                        
                        options.formatMasks[elemID] = fmtBag.concat();
                        
                        if(elem.tagName.toLowerCase() == "select") {
                                myMin = myMax = 0;
                        
                                // If we have a selectList, then try to parse the higher and lower limits 
                                var selOptions = elem.options;
                                
                                // Check the yyyymmdd 
                                if(tmpPartsFound[0] && tmpPartsFound[1] && tmpPartsFound[2]) { 
                                        var yyyymmdd, 
                                            cursorDate = false;
                                        
                                        // Remove the disabledDates parameter
                                        if("disabledDates" in options) {
                                                delete(options.disabledDates);
                                        };
                                        
                                        // Dynamically calculate the available "enabled" dates
                                        options.enabledDates = {};
                                            
                                        for(i = 0; i < selOptions.length; i++) {
                                                for(var f = 0, fmt; fmt = fmtBag[f]; f++) {
                                                        dt = parseDateString(selOptions[i].value, fmt /*options.formElements[elemID]*/);
                                                        if(dt) {
                                                                yyyymmdd = dt.getFullYear() + "" + pad(dt.getMonth()+1) + "" + pad(dt.getDate());
                                                        
                                                                if(!cursorDate) cursorDate = yyyymmdd;
                                                        
                                                                options.enabledDates[yyyymmdd] = 1;
                                                        
                                                                if(!myMin || Number(yyyymmdd) < myMin) {
                                                                        myMin = yyyymmdd;
                                                                }; 
                                                        
                                                                if(!myMax || Number(yyyymmdd) > myMax) {
                                                                        myMax = yyyymmdd;
                                                                };
                                                                
                                                                break;
                                                        };                                                
                                                };                                        
                                        };  
                        
                                        // Automatically set cursor to first available date (if no bespoke cursorDate was set);                                        
                                        if(!options.cursorDate && cursorDate) options.cursorDate = cursorDate;
                                          
                                } else if(tmpPartsFound[1] && tmpPartsFound[2]) {
                                        var yyyymm;
                                            
                                        for(i = 0; i < selOptions.length; i++) {
                                                for(var f = 0, fmt; fmt = fmtBag[f]; f++) {                                                
                                                        dt = parseDateString(selOptions[i].value, fmt /*options.formElements[elemID]*/);
                                                        if(dt) {
                                                                yyyymm = dt.getFullYear() + "" + pad(dt.getMonth()+1);
                                                        
                                                                if(!myMin || Number(yyyymm) < myMin) {
                                                                        myMin = yyyymm;
                                                                }; 
                                                        
                                                                if(!myMax || Number(yyyymm) > myMax) {
                                                                        myMax = yyyymm;
                                                                };   
                                                                
                                                                break;                                             
                                                        }; 
                                                };                                       
                                        };                                           
                                        
                                        // Round the min & max values to be used as rangeLow & rangeHigh
                                        myMin += "" + "01";
                                        myMax += "" + daysInMonth(+myMax.substr(4,2) - 1, +myMax.substr(0,4));
                                                                                
                                } else if(tmpPartsFound[2]) {
                                        var yyyy;
                                            
                                        for(i = 0; i < selOptions.length; i++) {
                                                for(var f = 0, fmt; fmt = fmtBag[f]; f++) { 
                                                        dt = parseDateString(selOptions[i].value, fmt /*options.formElements[elemID]*/);
                                                        if(dt) {
                                                                yyyy = dt.getFullYear();                                                        
                                                                if(!myMin || Number(yyyy) < myMin) {
                                                                        myMin = yyyy;
                                                                }; 
                                                        
                                                                if(!myMax || Number(yyyy) > myMax) {
                                                                        myMax = yyyy;
                                                                }; 
                                                               
                                                                break;
                                                        };                                               
                                                };                           
                                        };  
                                        
                                        // Round the min & max values to be used as rangeLow & rangeHigh
                                        myMin += "0101";
                                        myMax += "1231";                                                                                                    
                                };
                                
                                if(myMin && (!options.rangeLow  || (+options.rangeLow < +myMin)))  options.rangeLow = myMin;
                                if(myMax && (!options.rangeHigh || (+options.rangeHigh > +myMin))) options.rangeHigh = myMax;                                
                        };
                };
                
                if(!(partsFound[0] && partsFound[1] && partsFound[2])) {
                        return false;
                }; 
                
                var opts = {
                        afterHide:options.afterHide || "",
                        formElements:options.formElements,
                        // Form element id
                        id:options.id,
                        // Format masks 
                        formatMasks:options.formatMasks,
                        // Non popup datepicker required
                        staticPos:!!(options.staticPos),
                        // Position static datepicker or popup datepicker's button
                        positioned:options.positioned && document.getElementById(options.positioned) ? options.positioned : "",
                        // Ranges stipulated in YYYYMMDD format       
                        rangeLow:options.rangeLow && String(options.rangeLow).search(rangeRegExp) != -1 ? options.rangeLow : "",
                        rangeHigh:options.rangeHigh && String(options.rangeHigh).search(rangeRegExp) != -1 ? options.rangeHigh : "",
                        // Status bar format
                        statusFormat:options.statusFormat && String(options.statusFormat).search(validFmtRegExp) != -1 ? options.statusFormat : "",                                                                                 
                        // No drag functionality
                        dragDisabled:nodrag || !!(options.staticPos) ? true : !!(options.dragDisabled),
                        // Bespoke tabindex for this datePicker (or it's activation button)
                        bespokeTabIndex:options.bespokeTabindex && typeof options.bespokeTabindex == 'number' ? parseInt(options.bespokeTabindex, 10) : 0,
                        // Bespoke titles
                        bespokeTitles:options.bespokeTitles || {},
                        // Final opacity 
                        finalOpacity:options.finalOpacity && typeof options.finalOpacity == 'number' && (options.finalOpacity > 20 && options.finalOpacity <= 100) ? parseInt(+options.finalOpacity, 10) : (!!(options.staticPos) ? 100 : finalOpacity),
                        // Do we hide the form elements on datepicker creation
                        hideInput:!!(options.hideInput),
                        // Do we hide the "today" button
                        noToday:!!(options.noTodayButton),
                        // Do we show week numbers
                        showWeeks:!!(options.showWeeks),
                        // Do we fill the entire grid with dates                                                  
                        fillGrid:!!(options.fillGrid),
                        // Do we constrain selection of dates outside the current month
                        constrainSelection:"constrainSelection" in options ? !!(options.constrainSelection) : true,
                        // The date to set the initial cursor to
                        cursorDate:options.cursorDate && String(options.cursorDate).search(rangeRegExp) != -1 ? options.cursorDate : "",                        
                        // Locate label to set the ARIA labelled-by property
                        labelledBy:findLabelForElement(elem),
                        // Have we been passed a describedBy to set the ARIA decribed-by property...
                        describedBy:(options.describedBy && document.getElementById(options.describedBy)) ? options.describedBy : describedBy && document.getElementById(describedBy) ? describedBy : "",
                        // Callback functions
                        callbacks:options.callbackFunctions ? options.callbackFunctions : {},
                        // Days of the week to highlight (normally the weekend)
                        highlightDays:options.highlightDays && options.highlightDays.length && options.highlightDays.length == 7 ? options.highlightDays : [0,0,0,0,0,1,1],
                        // Days of the week to disable
                        disabledDays:options.disabledDays && options.disabledDays.length && options.disabledDays.length == 7 ? options.disabledDays : [0,0,0,0,0,0,0]                                                                   
                };  
                
                if(options.disabledDates) {
                        if(options.enabledDates) delete(options.enabledDates);
                        opts.disabledDates = {};
                        var startD;
                        for(startD in options.disabledDates) {                                
                                if((String(startD).search(wcDateRegExp) != -1 && options.disabledDates[startD] == 1) || (String(startD).search(rangeRegExp) != -1 && String(options.disabledDates[startD]).search(rangeRegExp) != -1)) {
                                        opts.disabledDates[startD] = options.disabledDates[startD];                                           
                                };
                        };
                } else if(options.enabledDates) {                        
                        var startD;
                        opts.enabledDates = {};
                        for(startD in options.enabledDates) {                                
                                if((String(startD).search(wcDateRegExp) != -1 && options.enabledDates[startD] == 1) || (String(startD).search(rangeRegExp) != -1 && String(options.enabledDates[startD]).search(rangeRegExp) != -1)) {
                                        opts.enabledDates[startD] = options.enabledDates[startD];                                                                            
                                };
                        };
                };                
                
                datePickers[options.id] = new datePicker(opts);               
                datePickers[options.id].callback("create", datePickers[options.id].createCbArgObj());                  
        };

        // Used by the button to dictate whether to open or close the datePicker
        var isVisible = function(id) {
                return (!id || !(id in datePickers)) ? false : datePickers[id].visible;
        };  
        
        addEvent(window, 'unload', destroy);
        
        return {
                // General event functions...
                addEvent:               function(obj, type, fn) { return addEvent(obj, type, fn); },
                removeEvent:            function(obj, type, fn) { return removeEvent(obj, type, fn); },
                stopEvent:              function(e) { return stopEvent(e); },
                // Show a single popup datepicker
                show:                   function(inpID) { return showDatePicker(inpID, false); },
                // Hide a popup datepicker
                hide:                   function(inpID) { return hideDatePicker(inpID); },                
                // Create a new datepicker
                createDatePicker:       function(options) { addDatePicker(options); },
                // Destroy a datepicker (remove events and DOM nodes)               
                destroyDatePicker:      function(inpID) { destroySingleDatePicker(inpID); },
                onBlur:      function(inpID, handler) { onPickerBlur(inpID, handler); },
                // Check datePicker form elements exist, if not, destroy the datepicker
                cleanUp:                function() { cleanUp(); },                    
                // Pretty print a date object according to the format passed in               
                printFormattedDate:     function(dt, fmt, useImportedLocale) { return printFormattedDate(dt, fmt, useImportedLocale); },
                // Update the internal date using the form element value
                setDateFromInput:       function(inpID) { if(!inpID || !(inpID in datePickers)) return false; datePickers[inpID].setDateFromInput(); },
                // Set low and high date ranges
                setRangeLow:            function(inpID, yyyymmdd) { if(!inpID || !(inpID in datePickers)) { return false; }; datePickers[inpID].setRangeLow(yyyymmdd); },
                setRangeHigh:           function(inpID, yyyymmdd) { if(!inpID || !(inpID in datePickers)) { return false; }; datePickers[inpID].setRangeHigh(yyyymmdd); },
                // Set bespoke titles for a datepicker instance
                setBespokeTitles:       function(inpID, titles) {if(!inpID || !(inpID in datePickers)) { return false; }; datePickers[inpID].setBespokeTitles(titles); },
                // Add bespoke titles for a datepicker instance
                addBespokeTitles:       function(inpID, titles) {if(!inpID || !(inpID in datePickers)) { return false; }; datePickers[inpID].addBespokeTitles(titles); },                
                // Attempt to parse a valid date from a date string using the passed in format
                parseDateString:        function(str, format) { return parseDateString(str, format); },
                // Change global configuration parameters
                setGlobalVars:          function(json) { affectJSON(json); },
                setSelectedDate:        function(inpID, yyyymmdd) { if(!inpID || !(inpID in datePickers)) { return false; }; datePickers[inpID].setSelectedDate(yyyymmdd); },
                // Is the date valid for selection i.e. not outside ranges etc
                dateValidForSelection:  function(inpID, dt) { if(!inpID || !(inpID in datePickers)) return false; return datePickers[inpID].canDateBeSelected(dt); },
                // Add disabled and enabled dates
                addDisabledDates:       function(inpID, dts) { if(!inpID || !(inpID in datePickers)) return false; datePickers[inpID].addDisabledDates(dts); },
                setDisabledDates:       function(inpID, dts) { if(!inpID || !(inpID in datePickers)) return false; datePickers[inpID].setDisabledDates(dts); },
                addEnabledDates:        function(inpID, dts) { if(!inpID || !(inpID in datePickers)) return false; datePickers[inpID].addEnabledDates(dts); },
                setEnabledDates:        function(inpID, dts) { if(!inpID || !(inpID in datePickers)) return false; datePickers[inpID].setEnabledDates(dts); },
                // Disable and enable the datepicker
                disable:                function(inpID) { if(!inpID || !(inpID in datePickers)) return false; datePickers[inpID].disableDatePicker(); },
                enable:                 function(inpID) { if(!inpID || !(inpID in datePickers)) return false; datePickers[inpID].enableDatePicker(); },
                // Set the cursor date
                setCursorDate:          function(inpID, yyyymmdd) { if(!inpID || !(inpID in datePickers)) return false; datePickers[inpID].setCursorDate(yyyymmdd); },
                // Whats the currently selected date
                getSelectedDate:        function(inpID) { return (!inpID || !(inpID in datePickers)) ? false : datePickers[inpID].returnSelectedDate(); },
                // Attempt to update the language (causes a redraw of all datepickers on the page)
                loadLanguage:           function() { loadLanguage(); }
        }; 
})();/**
 * Text editor.
 * 
 * @requires Prototype v1.6.1+ library
 *
 * @author Andrey Naumenko
 */
var TextEditor = Class.create(BaseTextEditor, {

    editor_initialize: function() {
        this.createInput();

        this.eventHandler = this.handleKeyPress.bindAsEventListener(this);
        Event.observe(this.input, "keypress", this.eventHandler);
    },

    handleKeyPress: function (event) {
        switch (event.keyCode) {
            case 13:
                if (Prototype.Browser.IE ? event.ctrlKey : event.altKey) {
                    this.switchTo("multiline");
                }
                break;
        }
    }
});

if (BaseEditor.isTableEditorExists()) {
    TableEditor.Editors["text"] = TextEditor;
}
/**
 * Multiline editor.
 *
 * @requires Prototype v1.6.1+ library
 *
 * @author Andrey Naumenko
 */
var MultiLineEditor = Class.create(BaseTextEditor, {
    // Special flag, prevents closing on pressing enter
    __do_nothing_on_enter: true,

    editor_initialize: function() {
        this.createInput();    

        this.eventHandler = this.handleKeyPress.bindAsEventListener(this);
        Event.observe(this.input, "keypress", this.eventHandler);
    },

    createInput: function() {
        this.input = new Element("textarea");

        this.setDefaultStyle();
        this.input.setStyle(this.style);
    },

    handleKeyPress: function (event) {
        switch (event.keyCode) {
            case 13:
                if (event.ctrlKey) this.doneEdit();
                break;

            default:
                if (this.maxInputSize && this.input.value.length >= this.maxInputSize) {
                    if (event.charCode != undefined && event.charCode != 0)
                        Event.stop(event);
                }
                break;
        }
    },

    getValue: function() {
        var res = this.input.value;
        return res.gsub("\r\n", "\n").replace(/\n$/, "");
    }

});

if (BaseEditor.isTableEditorExists()) {
    TableEditor.Editors["multiline"] = MultiLineEditor;
}
/**
 * Numeric editor.
 * Extends base text editor to restrict input values to numeric values only. Supports min/max constraints.
 * 
 * @requires Prototype v1.6.1+ library
 *
 * @author Andrey Naumenko
 */
var NumericEditor = Class.create(BaseTextEditor, {

    min: null,
    max: null,

    editor_initialize: function(param) {
        this.createInput();

        var self = this;

        this.input.onkeypress = function(event) {return self.keyPressed(event || window.event)}

        if (param) {
            this.min = param.min;
            this.max = param.max;
        }
    },

    isValid: function(value) {
        var n = Number(value);
        var invalid = isNaN(n) || (this.min && n < this.min) || (this.max && n > this.max);
        return !invalid;
    },

    keyPressed: function(event) {
        var v = this.input.getValue();
        if (event.charCode == 0) return true;
        var code = event.charCode == undefined ? event.keyCode : event.charCode;

        if (code == 45)  // minus
            return v.indexOf("-") < 0;
        if (code == 46)  // point
            return v.indexOf(".") < 0;

        return code >= 48 && code <= 57; // digits (0-9)
    }

});

if (BaseEditor.isTableEditorExists()) {
    TableEditor.Editors["numeric"] = NumericEditor;
}

/**
 * Base dropdown editor.
 * 
 * @requires Prototype v1.6.1+ library
 *
 * @author Aliaksandr Antonik
 */
var DropdownEditor = Class.create(BaseEditor, {
    /**
     * Constructor. Creates "select" HTML element and fills it with "option"s from param parameter.
     * @param param an Enumeration with options for this dropdown. 
     */
    editor_initialize: function(param) {
        this.createInput();

        this.addOption("", "");
        var pc = param.choices;
        var pd = param.displayValues;
        var len = Math.min(pc.length, pd.length);

        for (var ind = 0; ind < len; ++ind) {
            this.addOption(pc[ind], pd[ind]);
        }
    },

    createInput: function() {
        this.input = new Element("select");

        // Default styles
        this.input.style.border = "1px solid threedface";
        this.input.style.margin = "0px";
        this.input.style.padding = "0px";
        this.input.style.width = "101%";

        this.input.setStyle(this.style);
    },

    /**
     *  Add an option element to this select
     */
    addOption : function(value, name) {
        var optionElement = new Element("option");
        optionElement.value = value;
        optionElement.innerHTML = name;
        this.input.appendChild(optionElement);
    }

});

if (BaseEditor.isTableEditorExists()) {
	TableEditor.Editors["combo"] = DropdownEditor;
}/**
 * Formula editor.
 * 
 * @requires Prototype v1.6.1+ library
 *
 * @author Andrei Astrouski
 */
var FormulaEditor = Class.create(BaseTextEditor, {

    editor_initialize: function() {
        this.createInput();

        this.eventHandler = this.handleKeyPress.bindAsEventListener(this);
        Event.observe(this.input, "keypress", this.eventHandler);
    },

    handleKeyPress: function (event) {
    }

});

if (BaseEditor.isTableEditorExists()) {
    TableEditor.Editors["formula"] = FormulaEditor;
}
/**
 * Boolean editor.
 * 
 * @requires Prototype v1.6.1+ library
 *
 * @author Andrei Astrouski
 */
var BooleanEditor = Class.create(BaseEditor, {

    editor_initialize: function() {
        this.input = new Element("input");
        this.input.setAttribute("type", "checkbox");
    },

    getValue: function() {
        return this.input.checked;
    },

    setValue: function(value) {
        this.input.checked = value == "true" ? true : false;
    }

});

if (BaseEditor.isTableEditorExists()) {
    TableEditor.Editors["boolean"] = BooleanEditor;
}
/**
 * Date editor.
 * 
 * @requires Prototype v1.6.1+ library
 *
 * @author Andrei Astrouski
 */

var DateEditor = Class.create(BaseTextEditor, {

    editor_initialize: function() {
        this.createInput();

        this.input.style.width = "-webkit-calc(100% - 28px)";
        this.input.style.width =         "calc(100% - 28px)";

        var self = this;

        this.input.onkeydown = function(event) {
            return self.keyPressed(event || window.event);
        }
        this.input.oncontextmenu = function(event) {
            return false;
        }
        this.input.onclick = function() {
            datePickerController.show(self.getId());
        };
    },

    show: function($super, value) {
        $super(value);

        var inputId = this.getId();

        var datePickerOpts = {
            formElements: {},
            finalOpacity: 100
        };
        datePickerOpts.formElements[inputId] = "m-sl-d-sl-Y";

        var datePickerGlobalOpts = {
            noDrag: true
        };

        datePickerController.setGlobalVars(datePickerGlobalOpts);

        datePickerController.createDatePicker(datePickerOpts);

        if (this.focussed) {
            this.focus();
        }
    },

    focus: function() {
        datePickerController.show(this.getId());
    },

    bind: function($super, event, handler) {
        if (event == "blur") {
            datePickerController.onBlur(this.getId(), handler);
        } else {
            $super(event, handler);
        }
    },

    destroy: function($super) {
        datePickerController.destroyDatePicker(this.getId());
        $super();
    },

    keyPressed: function(event) {
    	var keyCode = event.keyCode;
        switch (keyCode) {
        	case Event.KEY_BACKSPACE:
        	case Event.KEY_DELETE:
        		this.input.value = '';
        		break;
        }
        return false;
    }

});

if (BaseEditor.isTableEditorExists()) {
    TableEditor.Editors["date"] = DateEditor;
}
/**
 * Multiple choice editor.
 * 
 * @requires Prototype v1.6.1+ library
 *
 * @author Aliaksandr Antonik
 * @author Andrei Astrouski
 */
var MultiselectEditor = Class.create(BaseTextEditor, {

    multiselectPanel: null,
    entries: null,
    choices: null,
    separator: null,
    separatorEscaper: null,
    destroyed: null,

    editor_initialize: function(param) {
        var self = this;

        this.createInput();
        this.choices = param.choices;
        this.entries = $H();

        // Creating containing DIV
        this.multiselectPanel = new Element("div");
        this.multiselectPanel.className = "multiselect_container_outer";

        // Creating buttons
        var buttonContainer = new Element("div");
        buttonContainer.className = "multiselect_buttons";

        buttonContainer.innerHTML = '<input type="button" value="Select All"> <input type="button" value="Done">'
        var b1 = buttonContainer.down(), b2 = b1.next();
        b1.onclick = function() {
            self.setAllCheckBoxes(this.value == "Select All");
            this.value = (this.value == "Select All" ? "Deselect All" : "Select All");
        }

        b2.onclick = function() {
            self.finishEdit();
        }

        this.multiselectPanel.appendChild(buttonContainer);

        // Creating inner DIV
        var container = new Element("div");
        container.className = "multiselect_container";

        // Creating entries
        var pc = param.choices, pd = param.displayValues;
        for (var ind = 0, len = pc.length; ind < len; ++ind) {
            var entry = new Element("div");
            entry.innerHTML = '<input type="checkbox">' + pd[ind].escapeHTML();
            container.appendChild(entry);

            this.entries[pc[ind]] = entry.down();
        }

        this.multiselectPanel.appendChild(container);

        this.input.onclick = function(event) {
            self.open();
        };
        this.input.onkeydown = function(event) {
            self.open();
            return false;
        }
        this.input.oncontextmenu = function(event) {
            return false;
        }

        this.documentClickListener = this.documentClickHandler.bindAsEventListener(this);

        this.separator = param.separator || ',';
        this.separatorEscaper = param.separatorEscaper;

        this.destroyed = true;
    },

    open: function() {
        var pos = Element.positionedOffset(this.input);
        pos[1] += this.input.getHeight();
        this.multiselectPanel.style.left = pos[0] + "px";
        this.multiselectPanel.style.top = pos[1] + "px";

        this.input.up().appendChild(this.multiselectPanel);

        this.destroyed = false;
        var entries = this.entries;
        this.splitValue(this.input.value).each(function (key) {
            if (key) {
                var checkbox = entries[key.strip()];
                if (checkbox) {
                    checkbox.checked = true;
                }
            }
        });

        Event.observe(document, 'click', this.documentClickListener);
    },

    close: function() {
        if (!this.destroyed) {
            Event.stopObserving(document, 'click', this.documentClickListener);
            Element.remove(this.multiselectPanel);
            this.destroyed = true;
        }
    },

    finishEdit: function() {
        this.setValue(this.combineValue());
        this.handleF3();
        this.destroy();
    },

    splitValue: function(value) {
        if (this.separatorEscaper) {
            var tempEscaper = ";;;";
            var escaper = this.separatorEscaper + this.separator;
            value = value.replace(escaper, tempEscaper);
            var sValues = value.split(this.separator);
            var result = [];
            sValues.each(function (sValue) {
                if (sValue.indexOf(tempEscaper) > -1) {
                    sValue = sValue.replace(tempEscaper, escaper);
                }
                result.push(sValue);
            });
            return result;
        }
        return value.split(this.separator);
    },

    combineValue: function() {
        var entries = this.entries;
        return this.choices.findAll(function(key) {
            return entries[key].checked}
        ).join(this.separator)
    },

    destroy: function($super) {
        this.close();
        $super();
    },

    setAllCheckBoxes: function(value) {
        var entries = this.entries;
        this.choices.findAll(function(key) {
            entries[key].checked = value;
        });
    },

    documentClickHandler: function(e) {
        var element = Event.element(e);
        var abort = false;
        if (!this.is(element)) {
            this.close();
        }
    },

    is: function($super, element) {
        if ($super(element)) {
            return true;
        } else {
            do {
                if (element == this.multiselectPanel) {
                    return true;
                }
            } while (element = element.parentNode);
        }
        return false;
    }

});

if (BaseEditor.isTableEditorExists()) {
	TableEditor.Editors["multiselect"] = MultiselectEditor;
}/**
 * Array editor.
 * 
 * @requires Prototype v1.6.1+ library
 *
 * @author Andrei Astrouski
 */
var ArrayEditor = Class.create(BaseTextEditor, {

    separator: null,
    entryEditor: null,

    editor_initialize: function(param) {
        this.createInput();

        if (param) {
            this.separator = param.separator;
            this.entryEditor = param.entryEditor;
        }
    },

    isValid: function(value) {
        var valid = true;
        var self = this;
        if (self.entryEditor && value) {
            var values = value.split(this.separator);
            values.each(function(v) {
                if (!self.entryEditor.isValid(v)) {
                    valid = false;
                }
            });
        }
        return valid;
    }

});

if (BaseEditor.isTableEditorExists()) {
    TableEditor.Editors["array"] = ArrayEditor;
}
/**
 * Range editor.
 * 
 * @requires Prototype v1.6.1+ library
 * 
 * @author Anastasia Abramova
 */
var NumberRangeEditor = Class.create(BaseTextEditor, {

    rangePanel: null,

    // td with checkBoxes and input text elements
    tdCheckboxes: null,
    tdValues: null,

    // checkBoxes and input text elements
    checkboxes: null,
    values: null,

    // buttons
    btns: null,

    // separators
    generalSeparator: " .. ",
    stableSeparators: ["more than ", "less than ", " and more", " - "],
    unstableSeparators: [" ... ", ";", "+"],
    dashSeparator: "-",
    currentSeparator: null,

    destroyed: null,
    entryEditor: null,
    
    equals: false,
    moreThan: false,
    range: false,

    editor_initialize: function(param) {
        var self = this;
        this.createInput();

        // Creating containing DIV
        this.rangePanel = new Element("div");

        // Creating information DIV
        var infoContainer = new Element("div");
        var table = new Element('table', {'class':'hide-on-screen'} );
        table.setAttribute("style", "padding-top: 5px;");
        
        self.tdCheckboxes = new Array(2);
        for (var i = 0; i < self.tdCheckboxes.length; i++) {
            self.tdCheckboxes[i] = new Element("td");
            self.tdCheckboxes[i].setAttribute("align", "center");
            self.tdCheckboxes[i].setAttribute("valign", "middle");
        }
        table.appendChild(this.tdCheckboxes[0]);
        
        self.tdValues = new Array(2);
        for (var i = 0; i < self.tdValues.length; i++) {
            self.tdValues[i] = new Element("td");
            self.tdValues[i].setAttribute("align", "center");
            self.tdValues[i].setAttribute("valign", "middle");
        }

        table.appendChild(this.tdValues[0]);

        var buttnons = new Element("td")
                .update('<input type="button" id="btnMore" value=">"/> <br/> <input type="button" id="btnLess" value="<"/> <br/> <input type="button" id="btnRange" value="-"/> <br/> <input type="button" id="btnEquals" value="="/>');
        table.appendChild(buttnons);

        table.appendChild(this.tdValues[1]);
        table.appendChild(this.tdCheckboxes[1]);
        
        infoContainer.appendChild(table);
        self.rangePanel.appendChild(infoContainer);

        self.checkboxes = new Array();
        self.values = new Array();
        self.btns = new Array(4);
        self.values[0] = self.tdValues[0];
        self.values[0].value = "";

        self.btns[0] = buttnons.down();

        for (var i = 1; i < self.btns.length; i++) {
            self.btns[i] = self.btns[i - 1].next().next();
        }

        self.values[1] = self.tdValues[1];
        self.values[1].value = "";

        for (var i = 0; i < self.btns.length; i++) {
            self.btns[i].setAttribute("style", "width: 20px; height: 20px;");
            self.btns[i].onclick = function() {
                self.currentSeparator = self.generalSeparator;
                self.changeSign(this.id);
            }
          }

        // Creating result DIV
        var resultContainer = new Element("div");
        resultContainer.id = "range";
        this.rangePanel.appendChild(resultContainer);

        // Creating button Done DIV
        var buttonContainer = new Element("div");
        buttonContainer.innerHTML = '<br/> <input type="button" id="btnDone" value="Done">'
        var b1 = buttonContainer.down().next();
        b1.onclick = function() {
            self.finishEdit();
        }
        this.rangePanel.appendChild(buttonContainer);

        if (param) {
            this.entryEditor = param.entryEditor;
        };

        this.input.onclick = function(event) {
            self.open();
        };

        this.input.onkeydown = function(event) {
            self.open();
            return false;
        };

        this.input.oncontextmenu = function(event) {
            return false;
        };
        
        this.eventHandler = this.handleKeyPress.bindAsEventListener(this);
        Event.observe(this.rangePanel, "keypress", this.eventHandler);

        this.documentClickListener = this.documentClickHandler.bindAsEventListener(this);

        this.destroyed = true;
    },

    show: function($super, value) {
        $super(value);
        this.open();
    },

    createInput: function() {
        this.input = new Element("textarea");
        this.setDefaultStyle();
        this.input.setStyle(this.style);
    },

    open: function() {
        this.rangePanel.setAttribute("style", "width: 230px; height: 170px; background: white; border:1px solid gray;");
        this.rangePanel.setAttribute("align", "center");
        this.input.up().appendChild(this.rangePanel);

        this.destroyed = false;

        var value = this.input.value;
        var self = this;
        var values;
        self.stableSeparators.each(function(separator) {
            if (value.indexOf(separator) !== -1) {
                self.currentSeparator = separator;
                values = self.splitValue(value, separator);
                if (separator == " - ") {
                    self.disableInputsChecks(2);
                    self.values[0].value = values[0];
                    self.values[1].value = values[1];
                    self.checkboxes[0].setAttribute("checked", "checked");
                    self.checkboxes[1].setAttribute("checked", "checked");
                } else {
                    if (separator != "less than ") {
                        self.moreThan = "true";
                        self.disableInputsChecks(0);
                    } else {
                        self.disableInputsChecks(1);
                    }
                    if (values[0]) {
                        self.values[1].value = values[0];
                        self.checkboxes[1].setAttribute("checked", "checked");
                    } else {
                        self.values[1].value = values[1];
                    }
                }
            }
        });
        self.unstableSeparators.each(function(separator) {
            if (value.indexOf(separator) !== -1) {
                self.currentSeparator = self.generalSeparator;
                values = self.splitValue(value, separator);
                if (separator == ";") {
                    self.disableInputsChecks(2);
                    if (values[0].charAt(0) == "[") {
                        self.checkboxes[0].setAttribute("checked", "checked");
                    }
                    if (values[1].charAt(values[1].length - 1) == "]") {
                        self.checkboxes[1].setAttribute("checked", "checked");
                    }
                    self.values[0].value = values[0].substring(1);
                    self.values[1].value = values[1].substring(0, values[1].length - 1);
                } else if (separator == " ... ") {
                    self.disableInputsChecks(2);
                    self.values[0].value = values[0];
                    self.values[1].value = values[1];
                    self.checkboxes[0].setAttribute("checked", "checked");
                    self.checkboxes[1].setAttribute("checked", "checked");
                } else {
                    self.disableInputsChecks(0);
                    self.moreThan = "true";
                    self.values[1].value = values[0];
                    self.checkboxes[1].setAttribute("checked", "checked");
                }
            }
        });
        if ((value.indexOf(self.generalSeparator) != -1) || (value.charAt(0) == "<")||(value.charAt(0) == ">")) {
            self.currentSeparator = self.generalSeparator;
            if ((value.charAt(0) == "<")||(value.charAt(0) == ">")) {
                if (value.charAt(0) == "<") {
                    self.disableInputsChecks(1);
                    if (value.charAt(1) == "=") {
                        self.checkboxes[1].setAttribute("checked", "checked");
                        self.values[1].value = value.substring(2);
                    } else {
                        self.values[1].value = value.substring(1);
                    }
                } else {
                    self.disableInputsChecks(0);
                    self.moreThan = "true";
                    if (value.charAt(1) == "=") {
                        self.values[1].value = value.substring(2);
                    } else {
                        self.values[1].value = value.substring(1);
                    }
                }
            } else {
                self.disableInputsChecks(2);
                if ((value.charAt(0) == "[") || (value.charAt(0) == "(")) {
                    if (value.charAt(0) == "[") {
                        self.checkboxes[0].setAttribute("checked", "checked");
                    }
                    if (value.charAt(value.length - 1) == "]") {
                        self.checkboxes[1].setAttribute("checked", "checked");
                    }
                    values = self.splitValue(value.substring(1, value.length - 1), self.currentSeparator);
                } else {
                    values = self.splitValue(value, self.currentSeparator);
                }
                self.values[0].value = values[0];
                self.values[1].value = values[1];
            }
        }
        if (!self.currentSeparator) {
            self.currentSeparator = self.dashSeparator;
            values = self.splitValue(value, self.currentSeparator);
            if (values[0] && values[1]) {
                self.disableInputsChecks(2);
                self.values[0].value = values[0];
                self.values[1].value = values[1];
                self.checkboxes[0].setAttribute("checked", "checked");
                self.checkboxes[1].setAttribute("checked", "checked");
            } else if (values[0] || values[1]) {
                self.currentSeparator = self.generalSeparator;
                self.disableInputsChecks(3);
                if (values[0]) {
                    self.values[1].value = values[0];
                } else {
                    self.values[1].value = -values[1];
                }
                self.equals = true;
            } else {
                self.currentSeparator = self.generalSeparator;
                self.values[0] = "";
                self.values[1] = "";
                self.disableInputsChecks(2);
                self.checkboxes[0].setAttribute("checked", "checked");
                self.checkboxes[1].setAttribute("checked", "checked");
                document.getElementById("btnDone").setAttribute("disabled", "disabled");
            }
        }
        self.changeRange();
        Event.observe(document, 'click', self.documentClickListener);
        self.values[1].focus();
    },

    changeRange: function() {
        var content = "";
        if (this.currentSeparator == "more than " || this.currentSeparator == "less than ") {
            if (this.values[1].value) {
                content = this.currentSeparator + this.values[1].value;
            }
        } else if (this.currentSeparator == " and more") {
            if (this.values[1].value) {
                content = this.values[1].value + this.currentSeparator;
            }
        } else if (this.values[0].value || this.range) {
            if (this.checkboxes[0].checked) {
                content = "[";
            } else {
                content = "(";
            }
            content = content + this.values[0].value + "-" + this.values[1].value;
            if (this.checkboxes[1].checked) {
                content = content + "]";
            } else {
                content = content + ")";
            }
        } else if (this.values[1].value) {
            if (!this.equals) {
                if (this.moreThan) {
                    content = ">";
                } else {
                    content = "<";
                }
                if (this.checkboxes[1].checked) {
                    content = content + "=";
                }
            }
            content = content + this.values[1].value
        }
        document.getElementById("range").innerHTML = '<br/>' + content;
        if (content == "") {
            document.getElementById("btnDone").setAttribute("disabled", "disabled");
        } else {
            document.getElementById("btnDone").removeAttribute("disabled");
        }
    },

    changeSign: function(btnId) {
        var self = this;
        if (btnId == "btnRange") {
            if (self.checkboxes[1]) {
                self.checkboxes[1].removeAttribute("disabled");
            }
            self.disableInputsChecks(2);
        } else if (btnId == "btnEquals") {
            self.disableInputsChecks(3);
        } else if (btnId == "btnMore") {
            self.disableInputsChecks(0);
            self.checkboxes[1].removeAttribute("disabled");
        } else {
            self.disableInputsChecks(1);
            self.checkboxes[1].removeAttribute("disabled");
        }

        if (btnId == "btnMore") {
            self.moreThan = true;
        } else {
            self.moreThan = false;
        }

        if (btnId != "btnRange") {
            self.values[0].value = "";
            self.range = false;
        } else {
            self.range = true;
        }

        if (btnId == "btnEquals") {
            self.equals = true;
        } else {
            self.equals = false;
        }
        self.changeRange();
     },

     disableInputsChecks: function(btnId) {
         var self = this;
         if (btnId == 2) {
             self.tdCheckboxes[0].update('Include <br/> <input type="checkbox"/>');
             self.tdCheckboxes[0].setAttribute("style", "width: 40px;");
             self.tdValues[0].update('From <br/> <input type="text" style="width: 40px"/>');
             self.values[0] = self.tdValues[0].down().next();
             self.checkboxes[0] = self.tdCheckboxes[0].down().next();
             self.tdValues[1].update('To <br/> <input type="text" style="width: 40px"/>');
             self.checkboxes[0].onclick = function() {
                 self.currentSeparator = self.generalSeparator;
                 self.changeRange();
             }
             self.values[0].onkeyup = function() {
                 self.changeRange();
             }
         } else if (btnId == 3) {
             self.tdCheckboxes[0].update('');
             self.tdCheckboxes[0].setAttribute("style", "width: 40px;");
             self.tdValues[0].update('');
             self.tdValues[0].setAttribute("style", "width: 40px;");
             self.tdValues[1].update('<br/> <input type="text" style="width: 40px"/>');
             self.tdCheckboxes[1].update('');
             self.tdCheckboxes[1].setAttribute("style", "width: 40px;");
             if (self.checkboxes[1]) {
                 self.checkboxes[1].removeAttribute("checked");
             }
         } else {
             if (btnId == 0) {
                 self.tdValues[1].update('From <br/> <input type="text" style="width: 40px"/>');
             } else {
                 self.tdValues[1].update('To <br/> <input type="text" style="width: 40px"/>');
             }
             self.tdCheckboxes[0].update('<span style="font-size:20px"> &infin; </span>');
             self.tdCheckboxes[0].setAttribute("style", "width: 80px;");
             self.tdValues[0].update('');
             self.tdValues[0].setAttribute("style", "width: 2px;");
         }

         if (btnId != 3) {
             self.tdCheckboxes[1].update('Include <br/> <input type="checkbox"/>');
             self.tdCheckboxes[1].setAttribute("style", "width: 40px;");
             if (self.checkboxes[1]) {
                 if (self.checkboxes[1].checked) {
                     self.tdCheckboxes[1].down().next().setAttribute("checked", "checked");
                 }
             }
             self.checkboxes[1] = self.tdCheckboxes[1].down().next();
             self.checkboxes[1].onclick = function() {
                 self.currentSeparator = self.generalSeparator;
                 self.changeRange();
             }
         }

         if (btnId == 0) {
             if (self.values[0].value) {
                 self.tdValues[1].down().next().value = self.values[0].value;
             } else if (self.values[1].value) {
                 self.tdValues[1].down().next().value = self.values[1].value;
             }
         } else {
             if (self.values[1].value) {
                 self.tdValues[1].down().next().value = self.values[1].value;
             }
         }

         for (var i = 0; i < self.btns.length; i++) {
             if (i != btnId) {
                 self.btns[i].setAttribute("style", "color: black; width: 20px; height: 20px;");
             } else {
                 self.btns[i].setAttribute("style", "color: red; width: 20px; height: 20px;");
             }
         }

         self.values[1] = self.tdValues[1].down().next();
         self.values[1].onkeyup = function() {
             self.changeRange();
         }
     },

    close: function() {
        if (!this.destroyed) {
            Event.stopObserving(document, 'click', this.documentClickListener);
            Element.remove(this.rangePanel);
            this.destroyed = true;
        }
    },

    finishEdit: function() {
        if (this.isValid(this.values[0].value) && this.isValid(this.values[1].value)) {
            this.setValue(this.combineValue());
            this.handleF3();
            this.destroy();
        }
    },

    isValid: function(value) {
        var valid = true;
        var self = this;
        if ((value.charAt(0) == "<")||(value.charAt(0) == ">")) {
            value = value.substring(1);
            if (value.charAt(0) == "=") {
                value = value.substring(1);
            }
        }
        if ((value.charAt(0) == "(")||(value.charAt(0) == "[")) {
            value = value.substring(1, value.length - 1);
        }
        if (self.entryEditor && value) {
            var values = value.split(self.currentSeparator);
            if ((values.length == 3) && (self.currentSeparator == self.dashSeparator) && (value.charAt(0) == "-")) {
                values.splice(1,1);
            }
            if (!values[0]) {
                values.splice(0,1);
            }
            if (!values[1]) {
                values.splice(1,1);
            }
            values.each(function(v) {
                if (self.entryEditor == "integer") {
                    var matchInt = v.match(/^-?[0-9]+$/);
                    if (!matchInt) {
                        valid = false;
                    }
                } else {
                    var matchDouble = v.match(/^-?[0-9]+(\.?[0-9]+)?$/);
                    if (!matchDouble) {
                        valid = false;
                    }
                }
            });
        }
        return valid;
    },

    combineValue: function() {
        var result;
        var values = new Array();
        values[0] = this.values[0].value;
        values[1] = this.values[1].value;
        
        if (values[0] && values[1]) {
            result = values.join(this.currentSeparator);
        } else if ((this.currentSeparator == "more than ") || (this.currentSeparator == "less than ")) {
            result = this.currentSeparator + values[1];
        } else if (this.currentSeparator == " and more") {
            result = values[1] + this.currentSeparator;
        } else {
            result = values.join("");
        }
        if ((this.currentSeparator == this.generalSeparator) && (values[0] != values[1])) {
            var prefix = "";
            var suffix = "";
            if (values[0] && values[1]){
                var leftBorder;
                var rightBorder;
                if (!(this.checkboxes[0].checked && this.checkboxes[1].checked)) {
                    if (this.checkboxes[0].checked) {
                        prefix = "[";
                    } else {
                        prefix = "(";
                    }
                    if (this.checkboxes[1].checked) {
                        suffix = "]";
                    } else {
                        suffix = ")";
                    }
                }
            } else {
                if (!this.equals) {
                    if (this.moreThan) {
                        if (this.checkboxes[1].checked) {
                            prefix = ">=";
                        } else {
                            prefix = ">";
                        }
                    } else {
                        if (this.checkboxes[1].checked) {
                            prefix = "<=";
                        } else {
                            prefix = "<";
                        }
                    }
                }
            }
            result = prefix + result + suffix;
        }
        return result;
    },

    splitValue: function(value, separator) {
        return value.split(separator);
    },

<<<<<<< HEAD
    destroy: function() {
        Event.stopObserving(this.input, "keypress", this.eventHandler);
=======
    destroy: function($super) {
>>>>>>> 4b300b80
        this.close();
        $super();
    },

    documentClickHandler: function(e) {
        var element = Event.element(e);
        var abort = false;
        if (!this.is(element)) {
            this.close();
        }
    },

    is: function($super, element) {
        if ($super(element)) {
            return true;
        } else {
            do {
                if (element == this.rangePanel) {
                    return true;
                }
            } while (element = element.parentNode);
        }
        return false;
    },

    handleKeyPress: function (event) {
        switch (event.keyCode) {
            case 13:
                this.finishEdit();
                break;
            default:
                break;
        }
    }

});

if (BaseEditor.isTableEditorExists()) {
    TableEditor.Editors["range"] = NumberRangeEditor;
}/**
 * Color Picker.
 * 
 * @requires Prototype v1.6.1+ library
 *  
 * @author Andrei Astrouski
 */
var ColorPicker = Class.create({

    palette: [['#FFFFFF', '#FFDDDD', '#DDFFDD', '#DDDDFF', '#FFFFAA', '#FFE4BE', '#FFDDFF', '#FFD6AF', '#E5F5FF', '#DBFFEB'],
              ['#EEEEEE', '#FFAAAA', '#AAFFAA', '#AAAAFF', '#FFFF77', '#FFC29C', '#FFBBFF', '#FFBF80', '#D2EDFF', '#C2FFDD'],
              ['#CCCCCC', '#FF6666', '#66FF66', '#6666FF', '#FFFF33', '#FF9275', '#F19CEC', '#FAA857', '#AEDEFE', '#8FFFC0'],
              ['#999999', '#FF3333', '#45F745', '#3333FF', '#FFFF00', '#FF7256', '#CD69C9', '#FF7F00', '#87CEFF', '#54FF9F'],
              ['#666666', '#EA0B0B', '#25DA25', '#2222D3', '#EEEE00', '#EE6A50', '#B23AEE', '#EE7600', '#7EC0EE', '#4EEE94'],
              ['#333333', '#AA0000', '#00AA00', '#1717AB', '#CDCD00', '#CD5B45', '#9A32CD', '#CD6600', '#6CA6CD', '#43CD80'],
              ['#000000', '#660000', '#006600', '#000066', '#8B8B00', '#8B3E2F', '#68228B', '#8B4500', '#4A708B', '#2E8B57']],

    colorPicker: null,
    documentClickListener: null,
    opened: false,

    initialize: function(id, parent, onSelect, optParams) {
        this.actionElement = $(id);
        this.onSelect = onSelect;
        this.parent = parent;
        this.optParams = optParams;

        if (this.optParams.showOn != false && !this.optParams.showOn) {
            this.showOn = 'click';
        }

        if (this.showOn) {
            this.showHandler = this.show.bindAsEventListener(this);
            Event.observe(this.actionElement, this.showOn, this.showHandler);
        }

        this.documentClickListener = this.documentClickHandler.bindAsEventListener(this);
    },

    show: function() {
        var self = this;

        if (self.optParams.onShow) {
            if (self.optParams.onShow() === false) {
                return;
            }
        }

        if (!this.opened) {
            if (!this.colorPicker) {
                this.colorPicker = this.createColorPicker();
            }

            // Show Color Picker
            this.parent.appendChild(this.colorPicker);

            if (self.optParams.onMouseOver) {
                this.colorPicker.observe("mouseover", function(e) {
                    self.optParams.onMouseOver();
                });
            }
            if (self.optParams.onMouseOut) {
                this.colorPicker.observe("mouseout", function(e) {
                    self.optParams.onMouseOut();
                });
            }

            Event.observe(document, 'click', this.documentClickListener);

            $$("#" + this.actionElement.id + "_colorPicker .cp_palette table td div").each(function(elem) {
                elem.observe("mouseover", function(e) {
                    this.addClassName("cp_selected");
                    if (self.optParams.onColorMouseOver) {
                        self.optParams.onColorMouseOver(self.toRgb(this.style.backgroundColor));
                    }
                });
                elem.observe("mouseout", function(e) {
                    this.removeClassName("cp_selected");
                    if (self.optParams.onColorMouseOut) {
                        self.optParams.onColorMouseOut();
                    }
                });
                elem.observe("click", function(e) {
                    this.removeClassName("cp_selected");
                    self.hide();
                    self.onSelect(self.toRgb(this.style.backgroundColor));
                });
            });

            this.opened = true;
        }
    },

    documentClickHandler: function(e) {
        var self = this;

        var element = Event.element(e);

        var b = false;
        if (element == this.actionElement) {
            b = true;
        } else {
            do {
                if (element == this.multiselectPanel) {
                    b = true;
                }
            } while (element = element.parentNode);
        }

        if (!b) {
            if (self.optParams.onCancel) {
                if (self.optParams.onCancel() === false) {
                    return;
                }
            }
            this.hide();
        }
    },

    getInitPosition: function() {
        var pos = Element.positionedOffset(this.actionElement);
        pos[1] += this.actionElement.getHeight();
        return pos;
    },

    createColorPicker: function() {
        var colorPickerDiv = new Element("div");

        colorPickerDiv.id = this.actionElement.id + "_colorPicker";
        colorPickerDiv.update(this.createColorPalette());

        var pos = this.getInitPosition();
        colorPickerDiv.style.left = pos[0] + "px";
        colorPickerDiv.style.top = pos[1] + "px";

        colorPickerDiv.addClassName("colorPicker");
        colorPickerDiv.addClassName("corner_all");
        colorPickerDiv.addClassName("shadow_all");

        return colorPickerDiv;
    },

    createColorPalette: function() {
        var nRows = this.palette.length;
        var nCols = this.palette[0].length;
        var paletteHtml = "<div class='cp_palette'><table>";

        for (var row = 0; row < nRows; row++) {
            paletteHtml += "<tr>";
            for (var col = 0; col < nCols; col++) {
                paletteHtml += "<td><div style='background: " + this.palette[row][col] + "'>";
                paletteHtml += "</div></td>";
            }
            paletteHtml += "</tr>";
        }

        paletteHtml += "</table></div>";

        return paletteHtml;
    },

    hide: function() {
        var self = this;

        if (self.optParams.onHide) {
            if (self.optParams.onHide() === false) {
                return;
            }
        }

        if (this.opened) {
            Event.stopObserving(document, 'click', this.documentClickListener);
            Element.remove(this.colorPicker);
            this.opened = false;
        }
    },

    toRgb: function(color) {
        // rgb
        if (color.indexOf("rgb") == 0) {
            return color;
        }

        // hex
        if (color.indexOf("#") == 0) {
            color = color.substr(1);
        }

        var triplets = /^([a-f0-9]{2})([a-f0-9]{2})([a-f0-9]{2})$/i.exec(color).slice(1);

        var red = parseInt(triplets[0], 16);
        var green = parseInt(triplets[1], 16);
        var blue = parseInt(triplets[2], 16);

        return "rgb(" + red + "," + green + "," + blue + ")";
    }

});
/**
 * Popup.
 * 
 * @requires Prototype v1.6.1+ library
 * 
 * @author Andrei Astrouski
 */
var Popup = Class.create({

    popup: null,

    initialize: function(content, left, top, params) {
        this.content = content;
        this.left = left;
        this.top = top;
        this.params = params;
    },

    show: function() {
        var self = this;

        if (!this.popup) {
            this.popup = this.createPopup();

            // Show popup
            document.body.appendChild(this.popup);
        }
    },

    createPopup: function() {
        var popupDiv = new Element("div");

        popupDiv.update(this.content);

        popupDiv.addClassName('popup');

        popupDiv.style.left = this.left + "px";
        popupDiv.style.top = this.top + "px";

        if (this.params) {
            if (this.params.width) {
                popupDiv.style.width = this.params.width;
            }
            if (this.params.height) {
                popupDiv.style.height = this.params.height;
            }
        }

        return popupDiv;
    },

    hide: function() {
        this.hide(0);
    },

    hide: function(timeout) {
        var self = this;
        if (!timeout || timeout < 0) {
            timeout = 0;
        }
        window.setTimeout(function() {
            if (self.popup) {
                document.body.removeChild(self.popup);
                self.popup = null;
            }
        }, timeout);
    },

    has: function(element) {
    	if (!this.popup || !element) {
    		return false;
    	}
        return element.descendantOf(this.popup); 
    },

    bind: function(event, handler) {
        Event.observe(this.popup, event, handler);
    },

    unbind: function(event, handler) {
        Event.stopObserving(this.popup, event, handler);
    }

});
<|MERGE_RESOLUTION|>--- conflicted
+++ resolved
@@ -1,6097 +1,6093 @@
-/**
- * Tooltip.
- * 
- * @requires Prototype v1.6.1+ library
- * 
- * @author Andrei Astrouski
- */
-var Tooltip = Class.create({
-
-    firedTooltips: $H(),
-
-    initialize: function(id, content, params) {
-        var self = this;
-
-        this.element = $(id);
-        this.content = content;
-        this.params = params;
-
-        if (params && params.showOn) {
-            this.showOn = params.showOn instanceof Array ? params.showOn : [params.showOn];
-        } else {
-            this.showOn = ["mouseover"]; // by default
-        }
-
-        if (params && params.hideOn) {
-            this.hideOn = params.hideOn instanceof Array ? params.hideOn : [params.hideOn];
-        } else {
-            this.hideOn = ["mouseout"]; // by default
-        }
-
-        this.showOn.each(function(e) {
-            self.showHandler = self.show.bindAsEventListener(self);
-            Event.observe(self.element, e, self.showHandler);
-        });
-
-        this.hideOn.each(function(e) {
-            self.hideHandler = self.hide.bindAsEventListener(self);
-            Event.observe(self.element, e, self.hideHandler);
-        });
-    },
-
-    show: function() {
-        var tooltip = this.createTooltip();
-        if (!this.firedTooltips.get(this.element.id)) {
-            // Show tooltip
-            document.body.appendChild(tooltip);
-            this.firedTooltips.set(this.element.id, tooltip);
-
-            var position = (this.params && this.params.position) ? this.params.position : 'top_right';
-            tooltip.addClassName('tooltip_' + position);
-
-            this.applyStylesToPointer(tooltip);
-
-            var pos = this.calculateInitPosition(tooltip, position);
-            tooltip.style.left = pos[0] + "px";
-            tooltip.style.top = pos[1] + "px";
-        }
-    },
-
-    calculateInitPosition: function(tooltip, position) {
-        var initPos = Element.viewportOffset(this.element);
-
-        switch (position) {
-            case 'top_right':
-                initPos[0] += (this.element.getWidth() - 25);
-                initPos[1] -= (this.element.getHeight() + tooltip.getHeight() - 4);
-                break;
-            case 'top_center':
-                break;
-            case 'top_left':
-            	initPos[0] -= (tooltip.getWidth() - 25);
-                initPos[1] -= (this.element.getHeight() + tooltip.getHeight() - 4);
-                break;
-            case 'right_bottom':
-                initPos[0] += (this.element.getWidth() + 10);
-                initPos[1] -= 4;
-                break;
-            case 'right_center':
-                break;
-            case 'right_bottom':
-                break;
-            case 'bottom_right':
-                break;
-            case 'bottom_center':
-                break;
-            case 'bottom_left':
-                break;
-            case 'left_top':
-                break;
-            case 'left_center':
-                break;
-            case 'left_bottom':
-                break;
-        }
-
-        return initPos;
-    },
-
-    applyStylesToPointer: function(tooltip) {
-        var pointer = tooltip.down('div.tooltip_pointer_body');
-        if (pointer) {
-            // Set pointer background
-            var tooltipBackground = tooltip.getStyle('backgroundColor');
-            pointer.setStyle({borderTopColor: tooltipBackground});
-        }
-    },
-
-    createTooltip: function() {
-        var tooltipDiv = new Element("div");
-
-        tooltipDiv.id = this.element.id + "_tooltip";
-        tooltipDiv.update(this.content);
-
-        var skin = this.params && this.params.skin ? this.params.skin : 'default';
-        var skinClass = "tooltip_skin-" + skin;
-
-        var pointer = this.params && this.params.pointer == false ? false : true;
-        if (pointer) {
-            var tooltipPointerDiv = new Element("div");
-            tooltipPointerDiv.addClassName('tooltip_pointer')
-            tooltipPointerDiv.addClassName(skinClass);
-            var tooltipPointerBodyDiv = new Element("div");
-
-            tooltipPointerBodyDiv.addClassName('tooltip_pointer_body');
-            tooltipPointerDiv.appendChild(tooltipPointerBodyDiv);
-            tooltipDiv.appendChild(tooltipPointerDiv);
-        }
-
-        if (this.params) {
-            if (this.params.width) {
-                tooltipDiv.style.width = this.params.width;
-            } else if (this.params.maxWidth) {
-                tooltipDiv.style.maxWidth = this.params.maxWidth;
-            } else {
-                tooltipDiv.style.maxWidth = "140px"; // by default
-            }
-        }
-
-        tooltipDiv.addClassName("tooltip");
-        tooltipDiv.addClassName(skinClass);
-        tooltipDiv.addClassName("corner_all");
-        tooltipDiv.addClassName("shadow_all");
-
-        return tooltipDiv;
-    },
-
-    hide: function() {
-        var currentTooltip = this.firedTooltips.get(this.element.id);
-        if (currentTooltip) {
-            this.firedTooltips.unset(this.element.id);
-            document.body.removeChild(currentTooltip);
-        }
-    }
-
-});
-/**
- * Loads and evaluates both internal (with body) and external javascripts.
- * In Prototype 1.6.1 script tags referencing external files are ignored.
- *
- * @requires Prototype 1.6.1 javascript library
- *
- * @author Andrei Astrouski
- */
-var ScriptLoader = Class.create({
-
-    initialize: function() {
-	},
-
-    /**
-     * Extracts script elements from the html string.
-     *
-     * @param html the html string
-     * @return array of script elements
-     */
-    extractScripts: function(html) {
-        if (html) {
-            html = html.toString();
-            var matchScripts = new RegExp(Prototype.ScriptFragment, 'img');
-            var scripts = html.match(matchScripts) || [];
-            var div = new Element('div');
-            (div = $(div)).innerHTML =
-                ',' + scripts.join(','); // hack for IE
-            return div.select('script');
-        }
-    },
-
-    /**
-     * Evaluates all scripts from the html string.
-     *
-     * @param html the html string
-     */
-    evalScripts: function(html) {
-        //NOTE: IE evaluates scripts in random order (especially the v.6)
-        this.extractScripts(html).each(this.evalScript);
-    },
-    
-    /**
-     * Evaluates a script in the global context.
-     *
-     * @param script the script element
-     */
-    evalScript: function(script) {
-        if (script) {
-            var head = $$("head")[0];
-            var newScript = new Element("script");
-            newScript.type = "text/javascript";
-            if (scriptSrc = script.src) {
-                newScript.src = scriptSrc;
-            } else if (scriptBody = (script.innerHTML || script.text)) {
-                if (Prototype.Browser.IE) {
-                    newScript.text = scriptBody;
-                } else {
-                    newScript.appendChild(document.createTextNode(scriptBody));
-                }
-                /* // Another way to eval script body
-                if (window.execScript) { // IE
-                    window.execScript(scriptBody);
-                } else {
-                    if (window.eval) {
-                        window.eval(scriptBody);
-                    }
-                    //setTimeout(scriptBody, 0);
-                }
-                */
-            }
-            setTimeout(function() {
-                head.appendChild(newScript);
-            }, 10);
-        }
-    }
-
-});
-/**
- * Table editor.
- *
- * @requires Prototype v1.6.1+ library
- *
- * @author Andrey Naumenko
- * @author Andrei Astrouski
- */
-
-var TableEditor = Class.create({
-
-    Modes: {
-        VIEW: 0,
-        EDIT: 1
-    },
-
-    editorId: -1,
-    mode: null,
-    editable: null,
-    tableContainer: null,
-    currentElement: null,
-    editorName: null,
-    editor: null,
-    editorSwitched: false,
-    baseUrl: null,
-    selectionPos: null,
-    selectionHistory: [],
-    decorator: null,
-    rows: 0,
-    columns: 0,
-    editCell: null,
-    cellIdPrefix: null,
-    actions: null,
-    editorWrapper: null,
-    switchEditorMenu: null,
-    toolbar: null,
-
-    fillColorPicker: null,
-    fontColorPicker: null,
-    hasChanges: false,
-
-    // Constructor
-    initialize: function(editorId, url, editCell, actions, mode, editable) {
-        this.mode = mode || this.Modes.VIEW;
-        this.editorId = editorId;
-        this.cellIdPrefix = this.editorId + "_cell-";
-        this.tableContainer = $(editorId + "_table");
-        this.actions = actions;
-
-        this.editable = editable !== false;
-
-        // Suppress text selection BEGIN
-        this.tableContainer.onselectstart = function() { // IE
-            return false;
-        };
-        this.tableContainer.onmousedown = function() { // Mozilla
-            return false;
-        };
-        // Suppress text selection END
-
-        if (editCell) this.editCell = editCell;
-
-        this.baseUrl = url;
-
-        var self = this;
-
-        Event.stopObserving(document, "click");
-        Event.stopObserving(document, "keydown");
-        Event.stopObserving(document, "keypress");
-        this.tableContainer.stopObserving("dblclick");
-
-        if (this.mode == this.Modes.EDIT) {
-            this.initEditMode();
-        }
-
-        this.tableContainer.observe("dblclick", function(e) {
-            self.handleDoubleClick(e);
-        });
-    },
-
-    toEditMode: function(cellToEdit) {
-        if (!cellToEdit) {
-            cellToEdit = $(PopupMenu.lastTarget);
-        }
-
-        var cellPos;
-        if (cellToEdit) {
-            cellPos = cellToEdit.id.split(this.cellIdPrefix)[1];
-        }
-
-        this.mode = this.Modes.EDIT;
-        this.initEditMode();
-
-        this.editCell = cellPos;
-        this.startEditing();
-    },
-
-    initEditMode: function() {
-        var self = this;
-
-        initToolbar();
-        self.toolbar = $(self.editorId).down(".te_toolbar");
-        self.editorWrapper = $(self.editorId + "_editorWrapper");
-
-        this.decorator = new Decorator('te_selected');
-
-        // Handle Table Editor events START
-        Event.observe(document, "click", function(e) {
-            self.handleClick(e);
-        });
-
-        Event.observe(document, "keydown", function(e) {
-            self.handleKeyDown(e);
-        });
-
-        Event.observe(document, "keypress", function(e) {
-            self.handleKeyPress(e);
-        });
-        // Handle Table Editor events END
-
-        self.toolbar.show();
-
-        this.computeTableInfo();
-    },
-
-    handleResponse: function(response, callback) {
-        var data = eval(response.responseText);
-
-        if (data.message) {
-            this.error(data.message);
-
-        } else {
-            if (data.html) {
-                this.renderTable(data.html);
-                this.selectElement();
-            }
-
-            if (data.hasUndo === true || data.hasUndo === false) {
-                this.hasChanges = data.hasUndo;
-                this.undoStateUpdated(data.hasUndo);
-                this.redoStateUpdated(data.hasRedo);
-            }
-
-            if (callback) {
-                callback(data);
-            }
-        }
-    },
-
-    handleError: function(response) {
-        if (response.status == 399) { // Redirect
-            var redirectPage = response.getResponseHeader("Location");
-            if (redirectPage) {
-                top.location.href = redirectPage;
-                return;
-            }
-        }
-
-        this.error("Sorry! Server failed to apply your changes!");
-    },
-
-    error: function(message) {
-        if (this.actions && this.actions.error) {
-            this.actions.error({"message": message});
-        } else {
-            alert(message);
-        }
-    },
-
-    doOperation: function(operation, params, successCallback) {
-        var self = this;
-
-        new Ajax.Request(this.buildUrl(operation), {
-            parameters: params,
-
-            onSuccess: function(response) {
-                self.handleResponse(response, successCallback);
-            },
-
-            onFailure: function(response) {
-                self.handleError(response);
-            }
-        });
-    },
-
-    startEditing: function() {
-        if (this.editCell && this.editCell.indexOf(":") > 0) {
-            var cellPos = this.editCell.split(":");
-            var cell = this.$cell(cellPos);
-            if (cell) this.editBeginRequest(cell, null, true);
-        }
-    },
-
-    renderTable: function(data) {
-        this.tableContainer.innerHTML = data.stripScripts();
-        new ScriptLoader().evalScripts(data);
-
-        this.computeTableInfo();
-    },
-
-    /**
-     * Computes table width in rows, and height in columns (that is sum of all rowSpans in a column
-     * and sum of all colSpans in a row).
-     */
-    computeTableInfo: function() {
-        var table = $(this.tableContainer.childNodes[0]);
-
-        this.rows = 0;
-        this.columns = 0;
-
-        var row = table.down("tr");
-
-        if (row) {
-            var tdElt = row.down("td");
-            while (tdElt) {
-                this.columns += tdElt.colSpan ? tdElt.colSpan : 1;
-                tdElt = tdElt.next("td");
-            }
-        }
-
-        while (row) {
-            var tdElt = row.down("td");
-            if (tdElt) {
-                this.rows += tdElt.rowSpan ? tdElt.rowSpan : 1;
-            }
-            row = row.next("tr");
-        }
-    },
-
-    /**
-     * Makes all changes persistent.
-     * Sends corresponding request to the server.
-     */
-    save: function() {
-    	this.setCellValue();
-        var self = this;
-
-        var beforeSavePassed = true;
-        if (this.actions && this.actions.beforeSave) {
-            beforeSavePassed = this.actions.beforeSave();
-        }
-        if (beforeSavePassed == false) return;
-
-        this.doOperation(TableEditor.Operations.SAVE, { editorId: this.editorId }, function(data) {
-            if (self.actions && self.actions.afterSave) {
-                self.actions.afterSave({"newUri": data.uri});
-            }
-        });
-    },
-    
-    saveChanges: function() {
-        this.setCellValue();
-        var selt = this;
-        
-        var beforeSavePassed = true;
-        if (this.actions && this.actions.beforeSave) {
-            beforeSavePassed = this.actions.beforeSave();
-        }
-        if (beforeSavePassed == false) return;
-
-        this.doOperation(TableEditor.Operations.SAVE, { editorId: this.editorId }, hideLoader());
-     },
-
-    /**
-     * Rolls back all changes. Sends corresponding request to the server.
-     */
-    rollback: function() {
-        this.doOperation(TableEditor.Operations.ROLLBACK, params, function(data) {
-            window.onbeforeunload = Prototype.emptyFunction;
-        });
-    },
-
-    /**
-     * Handles mouse click on the table.
-     */
-    handleClick: function(e) {
-        var elt = Event.element(e);
-        // Click on editor
-        if (this.editor && this.editor.is(elt)) {
-            return;
-        }
-
-        if (this.switchEditorMenu) {
-            try {
-                if (this.switchEditorMenu.has(elt)) {
-                    return;
-                }
-            } finally {
-                this.switchEditorMenu.hide();
-                this.switchEditorMenu = null;
-            }
-        }
-
-        this.setCellValue();
-        if (this.isCell(elt)) {
-            this.selectElement(elt);
-            this.isFormated(elt);
-
-        } else if (this.isToolbar(elt)) {
-            // Do Nothing
-        } else {
-            this.tableBlur();
-        }
-    },
-    
-
-    isFormated: function(elt) {
-
-        var cell = this.currentElement;
-        var decorator = this.decorator;
-        var boldElement = $(this.editorId + "_font_bold");
-        var italicElement = $(this.editorId + "_font_italic");
-        var underlineElement = $(this.editorId + "_font_underline");
-        var alignRightElement =  $(this.editorId + "_align_right");
-        var alignCenterElement =  $(this.editorId + "_align_center");
-        var alignLeftElement = $(this.editorId + "_align_left");
-
-        function decorate(elem, decorated) {
-            decorated ? decorator.decorateToolBar(elem) : decorator.undecorateToolBar(elem);
-        }
-
-        decorate(boldElement, cell.style.fontWeight == "bold");
-        decorate(italicElement, cell.style.fontStyle == "italic");
-        decorate(underlineElement, cell.style.textDecoration == "underline");
-        decorate(alignRightElement, cell.style.textAlign == "right");
-        decorate(alignCenterElement, cell.style.textAlign == "center");
-        decorate(alignLeftElement, cell.style.textAlign == "left");
-        decorate(alignLeftElement, cell.style.textAlign == "");
-    },
-
-    /**
-     * Handles mouse double click on table.
-     */
-    handleDoubleClick: function(event) {
-        var cell = Event.findElement(event, "td");
-        if (cell) {
-            switch (this.mode) {
-                case this.Modes.EDIT: {
-                    // Save value of current editor and close it
-                    this.setCellValue();
-                    this.editBeginRequest(cell);
-                    Event.stop(event);
-                    break;
-                }
-
-                case this.Modes.VIEW:
-                default: {
-                    if (this.editable) {
-                        this.toEditMode(cell);
-                    }
-                    break;
-                }
-            }
-        }
-    },
-
-    handleKeyPress: function(event) {
-        if (!this.isCell(this.currentElement)) {
-            return;
-        }
-
-        if (this.editor) {
-            switch (event.keyCode) {
-                case 27: this.editor.cancelEdit(); break;
-                case 13: if (this.editor.__do_nothing_on_enter !== true) {
-                    this.setCellValue(
-                            this.unescapeHTML(this.currentElement.innerHTML.replace(/<br>/ig, "\n")).strip());
-                }
-                break;
-            }
-            return;
-        }
-
-        if (event.keyCode == 13) {
-            if (this.hasSelection()) this.editBeginRequest(this.currentElement);
-            return;
-        }
-
-        if (this.hasSelection()) {
-            if ([event.ctrlKey, event.altKey, event.shiftKey, event.metaKey].any()) return;
-            if (event.charCode != undefined) { // FF
-                if (event.charCode == 0) return true;
-            } else if (event.keyCode < 32 || TableEditor.isNavigationKey(event.keyCode)) return true;
-
-            this.editBeginRequest(this.currentElement, event.charCode || event.keyCode);
-        }
-    },
-
-    /**
-     * Handles key presses. Performs table navigation.
-     */
-    handleKeyDown: function(event) {
-        if (!this.isCell(this.currentElement)) {
-            return;
-        }
-
-        if (this.editor) {
-            switch (event.keyCode) {
-                case 113: this.editor.handleF2(event); break;
-                case 114: this.editor.handleF3(event); break;
-            }
-            return;
-        }
-
-        if (!TableEditor.isNavigationKey(event.keyCode)) return;
-
-        if (!this.hasSelection()) {
-            this.selectionPos = [1, 1];
-            this.selectElement();
-            return;
-        }
-
-        var sp = this.selectionPos.clone();
-
-        // Check history
-        if (this.selectionHistory.length > 0 && this.selectionHistory.last()[0] == event.keyCode) {
-            this.selectElement(null, -1);
-            return;
-        }
-
-        var scanUpLeft = function(index, noRestore) {
-            var tmp = sp[index];
-            while (sp[index] >= 1 && !this.$cell(sp)) --sp[index];
-            var res = this.$cell(sp);
-            if (!noRestore) sp[index] = tmp;
-            return res;
-        };
-
-        switch (event.keyCode) {
-            case 37: case 38: // LEFT, UP
-            var cell = null;
-            var theIndex = event.keyCode == 38 ? 0 : 1;
-            while (--sp[theIndex] >= 1) {
-                cell = scanUpLeft.call(this, 1 - theIndex, true);
-                if (cell) {
-                    if ((sp[0] + cell.rowSpan >= this.selectionPos[0] + theIndex) &&
-                        (sp[1] + cell.colSpan >= this.selectionPos[1] + 1 - theIndex))
-                        break;
-                }
-                sp[1 - theIndex] = this.selectionPos[1 - theIndex];
-            }
-            if (cell) this.selectElement(cell, event.keyCode + 2);
-            break;
-
-            case 39: case 40:  //RIGHT, DOWN
-            var theIndex = event.keyCode == 40 ? 0 : 1;
-
-            sp[theIndex] += this.currentElement[["rowSpan", "colSpan"][theIndex]];
-            if (sp[theIndex] > this[["rows", "columns"][theIndex]]) break;
-            var newCell = scanUpLeft.call(this, 1 - theIndex);
-            if (newCell) this.selectElement(newCell, event.keyCode - 2);
-            break;
-        }
-    },
-
-    /**
-     * Sends request to server to find out required editor for a cell.
-     * After getting response calls this.editBegin.
-     */
-    editBeginRequest : function(cell, keyCode, ignoreAjaxRequestCount) {
-        if (!ignoreAjaxRequestCount && Ajax.activeRequestCount > 0) return;
-        var self = this;
-
-        this.selectElement(cell);
-
-        var typedText = undefined;
-        if (keyCode)
-            typedText = String.fromCharCode(keyCode);
-
-        var params = {
-            editorId: this.editorId,
-            row: self.selectionPos[0],
-            col: self.selectionPos[1]
-        };
-
-        this.doOperation(TableEditor.Operations.GET_CELL_EDITOR, params, function(data) {
-            self.editBegin(cell, data, typedText);
-        });
-    },
-
-    /**
-     *  Create and activate new editor.
-     */
-    editBegin : function(cell, response, initialValue) {
-        if (!initialValue) {
-            if (response.initValue) {
-                initialValue = response.initValue;
-            } else {
-                // Get initial value from table cell
-                initialValue = this.unescapeHTML(
-                        cell.innerHTML.replace(/<br>/ig, "\n")).strip();
-            }
-        }
-
-        var editorStyle = this.getCellEditorStyle(cell);
-        
-        this.showEditorWrapper(cell);
-
-        this.showCellEditor(response.editor, this.editorWrapper, initialValue, response.params, editorStyle);
-
-        this.editCell = cell;
-        this.selectElement(cell);
-    },
-
-    showCellEditor: function(editorName, editorWrapper, initialValue, params, style) {
-        var self = this;
-
-        if (editorName == 'array') {
-            var entryEditorName = params.entryEditor;
-            if (entryEditorName) {
-                params.entryEditor = new TableEditor.Editors[entryEditorName]('', '', params);
-            }
-        }
-
-        this.editor = new TableEditor.Editors[editorName](
-                this, editorWrapper.id, params, initialValue, true, style);
-        this.editorName = editorName;
-
-        // Increase height of multiline editor
-        if (editorName == 'multiline') {
-            var input = this.editor.getInputElement();
-            var inputHeight = input.getHeight();
-            input.style.height = (inputHeight + 20) + 'px';
-        }
-
-        var availableEditors = this.getAvailableEditors(editorName);
-        if (availableEditors.size() > 0) {
-            this.editor.input.oncontextmenu = function(e) {
-                if (!self.switchEditorMenu) {
-                    self.switchEditorMenu = self.createSwitchEditorMenu(availableEditors);
-                    self.switchEditorMenu.left = e.clientX + 2;
-                    self.switchEditorMenu.top = e.clientY;
-                    self.switchEditorMenu.show();
-                    return false;
-                }
-            };
-        }
-    },
-
-    createSwitchEditorMenu: function(availableEditors) {
-        var self = this;
-
-        var content = new Element("div");
-        var header = new Element("div");
-        header.className = "te_menu_header";
-        header.innerHTML = "Switch to:";
-        content.appendChild(header);
-
-        availableEditors.each(function(e) {
-            var editorItem = new Element("div");
-            editorItem.className = "te_menu_item";
-            var editorLink = new Element("a");
-            editorLink.observe('click', function() {
-                self.switchEditor(e.key);
-            });
-            editorLink.innerHTML = e.value;
-            editorItem.appendChild(editorLink);
-            ['mouseover', 'mouseout'].each(function(event) {
-                editorItem.observe(event, function() {
-                    this.toggleClassName('te_menu_item_hover');
-                });
-            });
-            content.appendChild(editorItem);
-        });
-
-        return new Popup(content);
-    },
-
-    getAvailableEditors: function(editorName) {
-        var availableEditors = $H();
-        if (editorName != 'formula' && editorName != 'text' && editorName != 'multiline') {
-            availableEditors.set('formula', 'Formula Editor');
-        }
-        if (editorName == 'multiline') {
-            availableEditors.set('text', 'Text Editor');
-        }
-        if (editorName == 'text') {
-            availableEditors.set('multiline', 'Multiline Editor');
-        }
-        return availableEditors;
-    },
-
-    switchEditor: function(editorName, params) {
-        var prevEditor = this.editor;
-
-        var editorWrapper = prevEditor.parentElement;
-        var initialValue = prevEditor.isCancelled() ? prevEditor.initialValue : prevEditor.getValue();
-        var style = prevEditor.style;
-
-        this.showCellEditor(editorName, editorWrapper, initialValue, params, style);
-
-        prevEditor.isCancelled = function () { return true; };
-        prevEditor.destroy();
-
-        this.editorSwitched = true;
-    },
-
-    showEditorWrapper: function(cell) {
-        var minWidth = 41;
-        var width = cell.offsetWidth - 2;
-        if (width < minWidth) {
-            cell.style.minWidth = minWidth + "px";
-            width = cell.offsetWidth - 2;
-        }
-        this.editorWrapper.style.width = width + "px";
-        this.editorWrapper.style.height = cell.offsetHeight - 2 + "px";
-        var pos = Element.positionedOffset(cell);
-        this.editorWrapper.style.left = pos[0] + "px";
-        this.editorWrapper.style.top = pos[1] + "px";
-        this.editorWrapper.show();
-    },
-
-    getCellEditorStyle: function(cell) {
-        if (cell) {
-            return {
-                fontFamily: cell.style.fontFamily,
-                fontSize  : cell.style.fontSize,
-                fontWeight: cell.style.fontWeight,
-                fontStyle : cell.style.fontStyle,
-                textAlign : cell.style.textAlign,
-                padding   : '1px'
-            };
-        }
-    },
-
-    setCellValue: function(prevValue) {
-        if (this.editor) {
-            if (this.editCell && this.editCell.style) {
-                this.editCell.style.minWidth = null;
-            }
-            if (prevValue) {
-                this.editor.initialValue = prevValue;
-            }
-            if (!this.editor.isCancelled()) {
-                var val = this.editor.getValue();
-                var self = this;
-
-                var params = {
-                    editorId: this.editorId,
-                    row : self.selectionPos[0],
-                    col : self.selectionPos[1],
-                    value: val,
-                    editor: this.editorSwitched ? this.editorName : ''
-                };
-
-                this.doOperation(TableEditor.Operations.SET_CELL_VALUE, params);
-            }
-
-            this.editor.destroy();
-            this.editorWrapper.hide();
-            this.editor = null;
-            this.editorName = null;
-            this.editorSwitched = false;
-        }
-    },
-
-    buildUrl: function(action, paramString) {
-        var url = this.baseUrl + action;
-        if (paramString)
-            url = url + "?" + paramString;
-        return url
-    },
-
-    /**
-     * Makes a cell 'selected', that is sets up this.selectionPos and this.currentElement, and also applies
-     * visual decoration to the cell.
-     * If elt is null(undefined) than this.currentElement is set based on value of this.selectionPos array.
-     * dir param is used to track selections history, if it is not given history is cleared, if it is set to -1 and
-     * elt param is not given the new selection is taken from history.
-     */
-    selectElement: function(elt, dir) {
-        if (elt && this.currentElement && elt.id == this.currentElement.id) return;
-
-        var wasSelected = this.hasSelection();
-        
-        if (elt && dir) { // save to selection history
-            if (this.selectionPos) this.selectionHistory.push([dir, this.selectionPos[0], this.selectionPos[1]]);
-            if (this.selectionHistory.length > 10) this.selectionHistory.shift();
-        } else {
-            if (dir == -1) {
-                var lastEntry = this.selectionHistory.pop();
-                this.selectionPos[0] = lastEntry[1];
-                this.selectionPos[1] = lastEntry[2];
-            } else
-                this.selectionHistory.clear();
-        }
-
-        if (elt) {
-            var newSelectionPos = this.elementPosition(elt);
-            if (!newSelectionPos) return;
-            this.selectionPos = newSelectionPos;
-        } else if (this.selectionPos) {
-            elt = this.$cell(this.selectionPos);
-        }
-        this.decorator.undecorate(this.currentElement);
-        this.decorator.decorate(this.currentElement = elt);
-        if (!wasSelected != !this.hasSelection())
-        	this.isSelectedUpdated(!wasSelected);
-    },
-
-    tableBlur: function() {
-        
-        if (this.currentElement) {
-            this.decorator.undecorate(this.currentElement);
-            this.currentElement = null;
-            this.selectionPos = null;
-            this.isSelectedUpdated(false);
-        }
-    },
-
-    $cell: function(pos) {
-        var cell = $(this.cellIdPrefix + pos[0] + ":" + pos[1]);
-        if (!cell) return cell;
-        if (!cell.rowSpan) cell.rowSpan = 1;
-        if (!cell.colSpan) cell.colSpan = 1;
-        return cell;
-    },
-
-    isCell: function(element) {
-        return element && element.id.indexOf(this.cellIdPrefix) >= 0;
-    },
-
-    isToolbar: function(element) {
-        if (!element) return false;
-
-        var toolbar = element.up(".te_toolbar");
-        var picker;
-
-        if (!toolbar) {
-            do {
-                if (element.nodeName == "DIV"
-                        && element.hasClassName("cp_palette")) {
-                    picker = element;
-                    break;
-                }
-            } while (element = element.parentNode);
-        }
-
-        return (toolbar && toolbar.up().id.indexOf(this.editorId) >= 0)
-            || (picker && picker.up().id.indexOf("_color_colorPicker") >= 0);
-    },
-
-    undoredo: function(redo) {
-        if (Ajax.activeRequestCount > 0) return;
-        this.doOperation(redo ? TableEditor.Operations.REDO : TableEditor.Operations.UNDO, { editorId: this.editorId });
-    },
-
-    /**
-     * Inspect element id and extracts its position in table. Element is expected to be a TD.
-     */
-    elementPosition: function(e) {
-        var id = $(e).id;
-        var pos = id.lastIndexOf("-");
-        if (pos < 0) return null;
-        var splitted = id.substr(pos + 1).split(":", 2);
-        splitted[0] = parseInt(splitted[0]);
-        splitted[1] = parseInt(splitted[1]);
-        return splitted;
-    },
-
-    setAlignment: function(_align, elt) {
-        if (!this.checkSelection()) return;
-        
-        var cell = this.currentElement;
-        var self = this;
-        var cellStyle = cell.style.textAlign;
-        var undecorateElement;
-        
-        if (cellStyle) {
-            undecorateElement = $(this.editorId + '_align_' + cellStyle);
-        } else {
-            undecorateElement = $(this.editorId + '_align_' + "left");
-        }
-
-        var params = {
-            editorId: this.editorId,
-            row : this.selectionPos[0],
-            col : this.selectionPos[1],
-            align: _align
-        };
-
-        if (undecorateElement) {
-            this.decorator.undecorateToolBar(undecorateElement);
-        }
-
-        this.decorator.decorateToolBar(elt);
-
-        this.doOperation(TableEditor.Operations.SET_ALIGN, params, function(data) {
-            if (self.editor) {
-                self.editor.input.style.textAlign = _align;
-            }
-            cell.style.textAlign = _align;
-        });
-
-    },
-
-    selectFillColor: function(actionElemId) {
-        var self = this;
-
-        this.currentFillColor = this.currentElement.style.backgroundColor;
-
-        if (!this.fillColorPicker) { // Lazy initialization
-
-            this.fillColorPicker = new ColorPicker(
-                actionElemId,
-                self.toolbar,
-                function(color) {
-                    self.setColor(color, TableEditor.Operations.SET_FILL_COLOR);
-                },
-                { // Optional params
-	                showOn: false,
-	                onMouseOver: function () {
-	                    self.decorator.undecorate(self.currentElement);
-	            	},
-	            	onColorMouseOver: function(color) {
-	            	    self.currentElement.style.backgroundColor = color;
-	                },
-	                onMouseOut: function () {
-	                    self.currentElement.style.backgroundColor = self.currentFillColor;
-	                    self.decorator.decorate(self.currentElement);
-	                }
-	            }
-            );
-        }
-        this.fillColorPicker.show();
-    },
-
-    selectFontColor: function(actionElemId) {
-        var self = this;
-
-        this.currentFontColor = this.currentElement.style.color;
-
-        if (!this.fontColorPicker) { // Lazy initialization
-
-            this.fontColorPicker = new ColorPicker(
-                actionElemId,
-                self.toolbar,
-                function(color) {
-                    self.setColor(color, TableEditor.Operations.SET_FONT_COLOR);
-                },
-                { // Optional params
-                    showOn: false,
-                    onMouseOver: function () {
-                        self.decorator.undecorate(self.currentElement);
-                    },
-                    onColorMouseOver: function(color) {
-                        self.currentElement.style.color = color;
-                    },
-                    onMouseOut: function () {
-                        self.currentElement.style.color = self.currentFontColor;
-                        self.decorator.decorate(self.currentElement);
-                    }
-                }
-            );
-        }
-        this.fontColorPicker.show();
-    },
-
-    setColor: function(_color, operation) {
-        if (!this.checkSelection()) return;
-
-        var params = {
-            editorId: this.editorId,
-            row : this.selectionPos[0],
-            col : this.selectionPos[1],
-            color: _color
-        };
-
-        this.doOperation(operation, params);
-    },
-
-    indent: function(_indent) {
-        if (!this.checkSelection()) return;
-
-        var cell = this.currentElement;
-
-        var params = {
-            editorId: this.editorId,
-            row : this.selectionPos[0],
-            col : this.selectionPos[1],
-            indent: _indent
-        };
-
-        this.doOperation(TableEditor.Operations.SET_INDENT, params, function(data) {
-            var resultPadding = 0;
-            // TODO Refactor with css calc()
-            if (cell.style.paddingLeft.indexOf("em") > 0) {
-                resultPadding = parseFloat(cell.style.paddingLeft);
-            } else if (cell.style.paddingLeft.indexOf("px") > 0) {
-                resultPadding = parseFloat(cell.style.paddingLeft) * 0.063;
-            }
-            resultPadding += parseInt(_indent);
-            if (resultPadding >= 0) {
-                cell.style.paddingLeft = resultPadding + "em";
-            }
-        });
-    },
-
-    setFontBold: function(elt) {
-        if (!this.checkSelection()) return;
-
-        var cell = this.currentElement;
-        var _bold = cell.style.fontWeight == "bold";
-        var decorator = this.decorator;
-        
-        var params = {
-            editorId: this.editorId,
-            row: this.selectionPos[0],
-            col: this.selectionPos[1],
-            bold: !_bold
-        };
-        this.decorator.decorateToolBar(elt);
-        this.doOperation(TableEditor.Operations.SET_FONT_BOLD, params, function(data) {
- 
-            if ( _bold) {
-                cell.style.fontWeight = "normal";
-                decorator.undecorateToolBar(elt);
-            } else {
-                cell.style.fontWeight = "bold";
-            }
-        });
-    },
-
-    setFontItalic: function(elt) {
-        if (!this.checkSelection()) return;
-        
-        var cell = this.currentElement;
-        var _italic = cell.style.fontStyle == "italic";
-        var decorator = this.decorator;
-        
-        var params = {
-            editorId: this.editorId,
-            row: this.selectionPos[0],
-            col: this.selectionPos[1],
-            italic: !_italic
-        };
-        this.decorator.decorateToolBar(elt);
-        this.doOperation(TableEditor.Operations.SET_FONT_ITALIC, params, function(data) {
-
-            if (_italic) {
-                cell.style.fontStyle = "normal";
-                decorator.undecorateToolBar(elt);
-            } else {
-                cell.style.fontStyle = "italic";  
-            }
-        });
-    },
-
-    setFontUnderline: function(elt) {
-        if (!this.checkSelection()) return;
-
-        var cell = this.currentElement;
-        var _underline = cell.style.textDecoration == "underline";
-        var decorator = this.decorator;
-
-        var params = {
-            editorId: this.editorId,
-            row: this.selectionPos[0],
-            col: this.selectionPos[1],
-            underline: !_underline
-        };
-        this.decorator.decorateToolBar(elt);
-        this.doOperation(TableEditor.Operations.SET_FONT_UNDERLINE, params, function(data) {
-
-            if (_underline) {
-                cell.style.textDecoration = "none";
-                decorator.undecorateToolBar(elt);
-            } else {
-                cell.style.textDecoration = "underline";
-            }
-        });
-    },
-
-    checkSelection: function() {
-        
-        if (!this.hasSelection()) {
-            this.error("Nothing is selected");
-            return false;
-        } 
-        return true;
-    },
-
-    doTableOperation: function(operation) {
-        if (!this.checkSelection()) return;
-
-        var params = {
-            editorId: this.editorId,
-            row: this.selectionPos[0],
-            col: this.selectionPos[1]
-        };
-
-        this.doOperation(operation, params);
-    },
-
-    unescapeHTML: function(html) {
-        return html.replace(/&amp;/g,'&').replace(/&lt;/g,'<').replace(/&gt;/g,'>').replace(/&nbsp;/g,' ');
-    },
-
-    hasSelection : function() {
-        return this.selectionPos && this.currentElement;
-    },
-    
-    // Callback functions
-    undoStateUpdated : Prototype.emptyFunction,
-    redoStateUpdated : Prototype.emptyFunction,
-    isSelectedUpdated : Prototype.emptyFunction
-});
-
-/**
- *  Here is editors registry.
- *  The editors would add themselves to this hash with the name as a key.
- */
-TableEditor.Editors = $H();
-
-TableEditor.Operations = {
-    GET_CELL_EDITOR : "getCellEditor",
-    GET_CELL_VALUE : "getCellValue",
-    SET_CELL_VALUE : "setCellValue",
-    SET_ALIGN : "setAlign",
-    SET_FILL_COLOR : "setFillColor",
-    SET_FONT_COLOR : "setFontColor",
-    SET_FONT_BOLD : "setFontBold",
-    SET_FONT_ITALIC : "setFontItalic",
-    SET_FONT_UNDERLINE : "setFontUnderline",
-    SET_INDENT : "setIndent",
-    REMOVE_ROW : "removeRow",
-    REMOVE_COLUMN : "removeColumn",
-    INSERT_ROW_BEFORE : "insertRowBefore",
-    INSERT_COLUMN_BEFORE : "insertColumnBefore",
-    UNDO : "undo",
-    REDO : "redo",
-    SAVE : "saveTable",
-    ROLLBACK : "rollbackTable"
-};
-
-// Standalone functions
-
-TableEditor.isNavigationKey = function (keyCode) { return  keyCode >= 37 && keyCode <= 41; }
-
-/**
- *  Responsible for visual display of 'selected' element.
- */
-var Decorator = Class.create({
-
-    // Empty constructor
-    initialize : function(selectStyleClass) {
-        this.selectStyleClass = selectStyleClass;
-    },
-
-    /**
-     * Changes elememnt style, so it looks 'selected'.
-     */
-    decorate: function(/* Element */ elt) {
-        if (elt) {
-            elt.addClassName(this.selectStyleClass);
-        } 
-    },
-
-    /**
-     * Reverts 'selection' of last decorated element.
-     */
-    undecorate: function(/* Element */ elt) {
-        if (elt) {
-            elt.removeClassName(this.selectStyleClass);
-        } 
-    },
-    /**
-     * Reverts 'selection' from toolBar buttons
-     */
-    undecorateToolBar: function (elt) {
-        $(elt).removeClassName("te_toolbar_item_pressed");
-    },
-    
-    decorateToolBar: function (elt) {
-       $(elt).addClassName("te_toolbar_item_pressed"); 
-    }
-
-});
-
-
-//TableEditor Menu 
-
-// @Deprecated
-function openMenu(menuId, event) {
-    event.preventDefault();
-    PopupMenu.sheduleShowMenu(menuId, event, 150);
-}
-
-// @Deprecated
-function closeMenu() {
-    PopupMenu.cancelShowMenu();
-}
-
-
-// TableEditor Toolbar
-
-// @Deprecated
-var save_item = "_save_all";
-var undo_item = "_undo";
-var redo_item = "_redo";
-var indent_items = ["_decrease_indent", "_increase_indent"];
-var align_items = ["_align_left", "_align_center", "_align_right"];
-var addremove_items = ["_insert_row_before", "_remove_row", "_insert_column_before", "_remove_column"];
-var font_items = ["_font_bold", "_font_italic", "_font_underline"];
-var color_items = ["_fill_color", "_font_color"];
-var other_items = ["_help"];
-
-var itemClass = "te_toolbar_item";
-var disabledClass = "te_toolbar_item_disabled";
-var overClass = "te_toolbar_item_over";
-var pressedClass = "te_toolbar_item_pressed";
-
-// @Deprecated
-function initTableEditor(editorId, url, cellToEdit, actions, mode, editable) {
-    var tableEditor = new TableEditor(editorId, url, cellToEdit, actions, mode, editable);
-
-    tableEditor.undoStateUpdated = function(hasItems) {
-        [save_item, undo_item].each(function(item) {
-            processItem(getItemId(editorId, item), hasItems);
-        });
-       /* if (hasItems) {
-            window.onbeforeunload = function() {
-               // alert('not saved');
-           
-                return "Your changes have not been saved.";
-            };
-        } else { // remove handler if Save/Undo items are disabled
-           
-          //  window.onbeforeunload = function() {};
-           
-        }*/
-    };
-
-    tableEditor.redoStateUpdated = function(hasItems) {
-        processItem(getItemId(editorId, redo_item), hasItems);
-    };
-
-    tableEditor.isSelectedUpdated = function(selected) {
-        [indent_items, align_items, font_items, color_items,
-            addremove_items, other_items].flatten().each(function(item) {
-            processItem(getItemId(editorId, item), selected);
-        });
-    };
-
-    tableEditor.startEditing();
-
-    return tableEditor;
-}
-
-// @Deprecated
-function initToolbar() {
-    $$("." + itemClass).each(function(item) {
-        processItem(item, false);
-        item.onmouseover = function() {
-            this.addClassName(overClass);
-        };
-        item.onmouseout = function() {
-            this.removeClassName(overClass);
-        };
-    });
-}
-
-// @Deprecated
-function processItem(item, enable) {
-    if (enable) {
-        enableToolbarItem(item);
-    } else {
-        disableToolbarItem(item);
-    }
-}
-
-// @Deprecated
-function getItemId(editorId, itemId) {
-    if (editorId && itemId) {
-        return editorId + itemId;
-    }
-}
-
-// @Deprecated
-function enableToolbarItem(img) {
-    if (!isToolbarItemDisabled(img = $(img))) return;
-    img.removeClassName(disabledClass);
-    img.removeClassName(pressedClass);
-
-    if (img._mouseover) img.onmouseover = img._mouseover;
-    if (img._mouseout) img.onmouseout = img._mouseout;
-    if (img._onclick) img.onclick = img._onclick;
-    img._onmouseover = img._onmouseout = img._onclick = '';
-}
-
-// @Deprecated
-function disableToolbarItem(img) {
-    if (isToolbarItemDisabled(img = $(img))) return;
-    if (img) {
-        img.addClassName(disabledClass);
-        img.removeClassName(pressedClass);
-
-        img._mouseover = img.onmouseover;
-        img._mouseout = img.onmouseout;
-        img._onclick = img.onclick;
-        img.onmouseover = img.onmouseout = img.onclick = Prototype.emptyFunction;  
-    }
-}
-
-// @Deprecated
-function isToolbarItemDisabled(img) {
-    if (img)
-    return img.hasClassName(disabledClass)
-        && img._onclick;
-}
-
-
-var PopupMenu = {
-	showChild: function (id, show)
-	{
-		document.getElementById(id).style.display = show ? "inline" : "none";
-	},
-
-	menu_ie: !!(window.attachEvent && !window.opera),
-	menu_ns6: document.getElementById && !document.all,
-	menuON: false,
-	te_menu : undefined,
-	delayedFunction: undefined,
-	disappearFunction: undefined,
-	disappearInterval1: 5000,
-	disappearInterval2: 1000,
-	delayedState: {
-		extraClass: undefined,
-		evt: {},
-		contentElement: undefined
-	},
-    lastTarget: null,
-    
-
-    getWindowSize: function () {
-		var myWidth = 0, myHeight = 0;
-		if (typeof( window.innerWidth ) == 'number') {
-			//Non-IE
-			myWidth = window.innerWidth;
-			myHeight = window.innerHeight;
-		} else if (document.documentElement && ( document.documentElement.clientWidth || document.documentElement.clientHeight )) {
-			//IE 6+ in 'standards compliant mode'
-			myWidth = document.documentElement.clientWidth;
-			myHeight = document.documentElement.clientHeight;
-		} else if (document.body && ( document.body.clientWidth || document.body.clientHeight )) {
-			//IE 4 compatible
-			myWidth = document.body.clientWidth;
-			myHeight = document.body.clientHeight;
-		}
-		return [myWidth, myHeight];
-	},
-	
-	getScrollXY: function () {
-		var scrOfX = 0, scrOfY = 0;
-		if (typeof( window.pageYOffset ) == 'number') {
-			//Netscape compliant
-			scrOfY = window.pageYOffset;
-			scrOfX = window.pageXOffset;
-		} else if (document.body && ( document.body.scrollLeft || document.body.scrollTop )) {
-			//DOM compliant
-			scrOfY = document.body.scrollTop;
-			scrOfX = document.body.scrollLeft;
-		} else if (document.documentElement && ( document.documentElement.scrollLeft || document.documentElement.scrollTop )) {
-			//IE6 standards compliant mode
-			scrOfY = document.documentElement.scrollTop;
-			scrOfX = document.documentElement.scrollLeft;
-		}
-		return [ scrOfX, scrOfY ];
-	},
-
-	_showPopupMenu: function (contentElement, event, extraClass) {
-		this.cancelDisappear();
-
-		var scrollXY = this.getScrollXY();
-		var windowSizeXY = this.getWindowSize();
-
-		this.te_menu.style.visibility = "hidden";
-		this.te_menu.innerHTML = document.getElementById(contentElement).innerHTML;
-		this.te_menu.style.display = "inline";
-		var divWidth = this.te_menu.clientWidth;
-		var divHeight = this.te_menu.clientHeight;
-
-		var posX = event.clientX + 5; var delta = 25;
-		if (posX + delta + divWidth > windowSizeXY[0]) posX = windowSizeXY[0] - delta - divWidth;
-		if (posX < 0) posX = 0;
-		var posY = event.clientY + 5; delta = 5;
-		if ( (window.opera && document.body.scrollWidth > windowSizeXY[0])
-				  || (window.scrollMaxX && window.scrollMaxX > 0))
-			delta = 25;
-
-		if (posY + delta + divHeight > windowSizeXY[1]) posY = event.clientY - 5 - divHeight;
-		if (posY < 0) posY = windowSizeXY[1] - delta - divHeight;
-
-		posX += scrollXY[0];posY += scrollXY[1];
-		if (this.menu_ns6) {
-			this.te_menu.style.left = posX + "px";
-			this.te_menu.style.top = posY + "px";
-		} else {
-			this.te_menu.style.pixelLeft = posX;
-			this.te_menu.style.pixelTop = posY;
-		}
-		if (extraClass)
-			this.te_menu.className = "te_menu " + extraClass;
-		else
-			this.te_menu.className = "te_menu";
-
-		this.te_menu.style.visibility = "visible";
-		this.menuON = true;
-		this.disappearFunction = setTimeout("PopupMenu.closeMenu()", this.disappearInterval1);
-
-        this.lastTarget = this.delayedState.evt.target || this.delayedState.evt.srcElement;
-    },
-
-	cancelDisappear : function() {
-		if (this.disappearFunction) clearTimeout(this.disappearFunction);
-		this.disappearFunction = undefined;
-	},
-
-	closeMenu: function () {
-		this.cancelDisappear();
-		if (this.menuON) {
-			this.te_menu.style.display = "none";
-		}
-	},
-
-	inMenuDiv: function (el) {
-		if (el == undefined) return false;
-		if (el == this.te_menu) return true;
-		if (el.tagName && el.tagName.toLowerCase() == 'a') return false;
-		return this.inMenuDiv(el.parentNode);
-	},
-
-	getTarget: function (e) {
-		var evt = this.menu_ie ? window.event : e;
-		var el = undefined;
-		if (evt.target) {
-			return evt.target;
-		} else if (evt.srcElement) {
-			return evt.srcElement;
-		}
-		;
-		return undefined;
-	},
-
-	_init: function (contentElement, event, extraClass) {
-		document.onclick = function(e) {
-			var el = PopupMenu.getTarget(e);
-			if (el && (el.name != 'menurevealbutton') && !PopupMenu.inMenuDiv(el))
-				PopupMenu.closeMenu();
-			return true;
-		}
-
-		try {
-			this.te_menu = document.createElement('<div id="divmenu" class="te_menu" style="display:none; float:none;z-index:5; position:absolute;">');
-		} catch (e) {
-			this.te_menu = document.createElement("div");
-			this.te_menu.setAttribute("class", "te_menu");
-			this.te_menu.setAttribute("id", "divmenu");
-			this.te_menu.style.display = "none";
-			this.te_menu.style.cssFloat = "none";
-			this.te_menu.style.zIndex = "5";
-			this.te_menu.style.position = "absolute";
-		}
-
-		this.te_menu.onmouseout = function(e) {
-			if (PopupMenu.getTarget(e) == PopupMenu.te_menu) {
-				PopupMenu.cancelDisappear();
-				PopupMenu.disappearFunction = setTimeout("PopupMenu.closeMenu()", PopupMenu.disappearInterval2);
-			}
-		}
-		this.te_menu.onmouseover = function(e) {
-			PopupMenu.cancelDisappear();
-		}
-
-		document.body.appendChild(this.te_menu);
-		this.showPopupMenu = this._showPopupMenu;
-		this.sheduleShowMenu = this._sheduleShowMenu;
-	},
-
-	cancelShowMenu: function() {
-		if (this.delayedFunction) clearTimeout(this.delayedFunction);
-		this.delayedFunction = undefined;
-	},
-
-	showAfterDelay : function() {
-        if (!document.getElementById(this.delayedState.contentElement)) return;
-		this.te_menu.style.display = "none";
-		this._showPopupMenu(this.delayedState.contentElement, this.delayedState.evt, this.delayedState.extraClass);
-    },
-
-	_sheduleShowMenu: function(contentElement, event, delay, extraClass) {
-		this.cancelShowMenu();
-		this.delayedState.evt.clientX = event.clientX;
-		this.delayedState.evt.clientY = event.clientY;
-		this.delayedState.evt.target = event.target ? event.target : undefined;
-		this.delayedState.evt.srcElement = event.srcElement ? event.srcElement : undefined;
-		this.delayedState.extraClass = extraClass;
-		this.delayedState.contentElement = contentElement;
-
-		this.delayedFunction = setTimeout("PopupMenu.showAfterDelay()", delay);
-	},
-
-	// init
-	showPopupMenu: function() {this._init(); this._showPopupMenu.apply(this, arguments);},
-	sheduleShowMenu: function() {this._init(); this._sheduleShowMenu.apply(this, arguments);}
-}/**
- * Base class for Editors.
- * If you need to create your own editor just override methods of this class.
- *
- * @requires Prototype v1.6.1+ library
- *
- * @author Andrey Naumenko
- */
-
-var BaseEditor = Class.create({
-
-    tableEditor: null,
-    parentElement: null,
-    input: null,
-    params: null,
-    initialValue: null,
-    stoppedEvents: null,
-    focussed: null,
-    style: null,
-
-    /**
-     * Constructor.
-     * Generally editor constructor performs the following steps:
-     *   1. Saves initial cell value into initialValue variable
-     *   2. Creates an HTML editor control (e.g. HTMLInputElement) and sets its value
-     */
-    initialize: function(tableEditor, parentId, params, initialValue, focussed, style) {
-        if (parentId) {
-            this.tableEditor = tableEditor;
-            this.parentElement = $(parentId);
-
-            this.style = style;
-
-            this.initialValue = initialValue;
-
-            this.params = params;
-            this.editor_initialize(params);
-            this.input.id = this.getId();
-            this.focussed = (focussed && focussed == true) ? focussed : '';
-            this.show(this.initialValue);
-        }
-    },
-
-    /**
-     *  Editor specific constructor.
-     *  Typically HTML node is created and possible some events handlers are registered.
-     */
-    editor_initialize: Prototype.emptyFunction,
-
-    /**
-     * Obtains current value from HTML editor control.
-     */
-    getValue: function() {
-        return this.input ? this.input.value.toString().replace(/\u00A0/g, ' ') : null;
-    },
-
-    setValue: function(value) {
-        this.input.value = value;
-    },
-
-    getDisplayValue: function() {
-        var value = this.isCancelled() ? this.initialValue : this.getValue();
-        if (!value.strip()) {
-            value = "&nbsp";
-        } else {
-            value = value.escapeHTML().replace(/\n/g, "<br/>");
-        }
-        return value;
-    },
-
-    /**
-     * Is responsible for making editor visible and active.
-     * In most cases it is not needed to be overridden.
-     */
-    show: function(value) {
-        if (this.input) {
-            this.parentElement.innerHTML = "";
-            this.parentElement.appendChild(this.input);
-            this.setValue(value);
-            if (this.focussed) {
-                this.focus();
-            }
-        }
-    },
-
-    focus: function() {
-        this.input.focus();
-    },
-
-    /**
-     * Returns if the editing was cancelled.
-     */
-    isCancelled : function() {
-        return (this.initialValue == this.getValue() || !this.isValid(this.getValue()));
-    },
-
-    switchTo: function(editorName) {
-        this.tableEditor.switchEditor(editorName);
-    },
-
-    /**
-     * Can be overridden in editors to clean up resources.
-     */
-    destroy: function() {
-        this.unbind();
-    },
-
-    getId: function() {
-        return '_' + this.parentElement.id;
-    },
-
-   /**
-     * Notifies table editor that editing is finished.
-     */
-    doneEdit: function() {
-        this.tableEditor.setCellValue();
-    },
-
-    /**
-     * Notifies table editor that editing is finished and canceled.
-     */
-    cancelEdit: function() {
-        this.isCancelled = BaseEditor.T;
-        this.doneEdit();
-    },
-
-    /**
-     *  Returns HTML element which is actually main input element for this editor.
-     */
-    getInputElement: function() {
-        return this.input;
-    },
-
-    is: function(element) {
-        return element == this.getInputElement();
-    },
-
-    bind: function(event, handler) {
-        Event.observe(this.getInputElement(), event, handler);
-    },
-
-    unbind: function(event, handler) {
-        Event.stopObserving(this.getInputElement(), event, handler);
-    },
-
-    /**
-     * Validates input value.
-     */
-    isValid: function(value) {
-        return true;
-    }
-
-});
-
-BaseEditor.T = function() {
-    return true;
-}
-
-BaseEditor.isTableEditorExists = function() {
-    return typeof TableEditor != 'undefined';
-}
-/**
- * Base Text editor.
- *
- * Not an editor itself, it just introduces functions common for all text based editors - that is common reaction
- * to F2 F3 keys.
- * 
- * @requires Prototype v1.6.1+ library
- *
- * @author Andrey Naumenko
- */
-
-var BaseTextEditor = Class.create(BaseEditor, {
-
-    maxInputSize: null,
-
-    createInput: function() {
-        this.input = new Element("input");
-        this.input.setAttribute("type", "text");
-        if (this.maxInputSize) {
-            this.input.maxLength = this.maxInputSize;
-        }
-
-        this.setDefaultStyle();
-
-        this.input.setStyle(this.style);
-    },
-
-    setDefaultStyle: function() {
-        this.input.style.border = "1px solid threedface";
-        this.input.style.margin = "0px";
-        //this.input.style.padding = "0px";
-        this.input.style.width = "100%";
-        this.input.style.height = "100%";
-    },
-
-    /**
-     * Moves caret to beginning of the input.
-     */
-    handleF2: function(event) {
-        var input = this.getInputElement();
-        if (input.createTextRange) {
-            var r = input.createTextRange();
-            r.collapse(true);
-            r.select();
-
-        } else if (input.setSelectionRange) {
-            input.setSelectionRange(0, 0);
-            this.focus();
-        }
-        Event.stop(event);
-    },
-
-    /**
-     * Moves caret to the end of the input.
-     */
-    handleF3: function(event) {
-        var input = this.getInputElement();
-        if (!input) return;
-        if (input.createTextRange) {
-            var r = input.createTextRange();
-            r.collapse(false);
-            r.select();
-
-        } else if (input.setSelectionRange) {
-            var len = input.value.length;
-            input.setSelectionRange(len, len);
-            this.focus();
-        }
-
-        if (event) Event.stop(event);
-    },
-
-    show: function($super, value) {
-        $super(value);
-        if (this.focussed) {
-            this.handleF3();
-        }
-    }
-});var fdLocale = {
-                fullMonths:["January","February","March","April","May","June","July","August","September","October","November","December"],
-                monthAbbrs:["Jan","Feb","Mar","Apr","May","Jun","Jul","Aug","Sep","Oct","Nov","Dec"],
-                fullDays:  ["Monday","Tuesday","Wednesday","Thursday","Friday","Saturday","Sunday"],
-                dayAbbrs:  ["Mon","Tue","Wed","Thu","Fri","Sat","Sun"],
-                titles:    ["Previous month","Next month","Previous year","Next year", "Today", "Open Calendar", "wk", "Week [[%0%]] of [[%1%]]", "Week", "Select a date", "Click \u0026 Drag to move", "Display \u201C[[%0%]]\u201D first", "Go to Today\u2019s date", "Disabled date:"],
-                firstDayOfWeek:0
-};
-try { datePickerController.loadLanguage(); } catch(err) {} 
-/*
-        DatePicker v5.4 by frequency-decoder.com
-
-        Released under a creative commons Attribution-Share Alike 3.0 Unported license (http://creativecommons.org/licenses/by-sa/3.0/)
-
-        Please credit frequency-decoder in any derivative work - thanks.
-        
-        You are free:
-        
-        * to Share � to copy, distribute and transmit the work
-        * to Remix � to adapt the work
-            
-        Under the following conditions:
-
-        * Attribution � You must attribute the work in the manner specified by the author or licensor (but not in any way that suggests that they endorse you or your use of the work).      
-        * Share Alike � If you alter, transform, or build upon this work, you may distribute the resulting work only under the same, similar or a compatible license.
-*/
-
-var datePickerController = (function datePickerController() {
-
-        var isMoz               = /mozilla/.test( navigator.userAgent.toLowerCase() ) && !/(compatible|webkit)/.test( navigator.userAgent.toLowerCase() ),
-            languageInfo        = parseUILanguage(),
-            datePickers         = {},
-            uniqueId            = 0,
-            weeksInYearCache    = {},
-            localeImport        = false,
-            nbsp                = String.fromCharCode(160),
-            describedBy         = "",
-            nodrag              = false,            
-            buttonTabIndex      = true,
-            returnLocaleDate    = false,
-            mouseWheel          = true,              
-            cellFormat          = "d-sp-F-sp-Y",
-            titleFormat         = "F-sp-d-cc-sp-Y",
-            formatParts         = ["placeholder", "sp-F-sp-Y"],
-            dividors            = ["dt","sl","ds","cc","sp"],
-            dvParts             = "dt|sl|ds|cc|sp",
-            dParts              = "d|j",
-            mParts              = "m|n|M|F",            
-            yParts              = "Y|y",                        
-            kbEvent             = false,
-            bespokeTitles       = {},
-            finalOpacity        = 100,
-            validFmtRegExp      = /^((sp|dt|sl|ds|cc)|([d|D|l|j|N|w|S|W|M|F|m|n|t|Y|y]))(-((sp|dt|sl|ds|cc)|([d|D|l|j|N|w|S|W|M|F|m|n|t|Y|y])))*$/,
-            rangeRegExp         = /^((\d\d\d\d)(0[1-9]|1[012])(0[1-9]|[12][0-9]|3[01]))$/,
-            wcDateRegExp        = /^(((\d\d\d\d)|(\*\*\*\*))((0[1-9]|1[012])|(\*\*))(0[1-9]|[12][0-9]|3[01]))$/;                                      
-                
-        (function() {
-                var scriptFiles = document.getElementsByTagName('script'),                    
-                    scriptInner = String(scriptFiles[scriptFiles.length - 1].innerHTML).replace(/[\n\r\s\t]+/g, " ").replace(/^\s+/, "").replace(/\s+$/, ""),                    
-                    json        = parseJSON(scriptInner);                
-               
-                if(typeof json === "object" && !("err" in json)) {                          
-                        affectJSON(json);
-                };
-       
-                if(typeof(fdLocale) != "object") {
-                        var head   = document.getElementsByTagName("head")[0] || document.documentElement,
-                            loc    = scriptFiles[scriptFiles.length - 1].src.substr(0, scriptFiles[scriptFiles.length - 1].src.lastIndexOf("/")) + "/lang/",
-                            script;
-                        
-                        for(var i = 0; i < languageInfo.length; i++) {                                 
-                                script = document.createElement('script');                                               
-                                script.type = "text/javascript";                         
-                                script.src  = loc + languageInfo[i] + ".js"; 
-                                script.charSet = "utf-8";
-                                
-                                /*@cc_on
-                                /*@if(@_win32)
-                                var bases = document.getElementsByTagName('base');
-                                if (bases.length && bases[0].childNodes.length) {
-                                        bases[0].appendChild(script);
-                                } else {
-                                        document.getElementsByTagName('head')[0].appendChild(script);
-                                };
-                                bases = null;
-                                @else @*/
-                                head.appendChild(script);
-                                /*@end
-                                @*/    
-                        };
-                        script = null;                      
-                } else {
-                        returnLocaleDate = true;
-                };                              
-        })();
-        
-        function parseUILanguage() {                                 
-                var languageTag = document.getElementsByTagName('html')[0].getAttribute('lang') || document.getElementsByTagName('html')[0].getAttribute('xml:lang');
-                
-                if(!languageTag) {
-                        languageTag = "en";
-                } else {
-                        languageTag = languageTag.toLowerCase();
-                };
-                                                            
-                return languageTag.search(/^([a-z]{2,3})-([a-z]{2})$/) != -1 ? [languageTag.match(/^([a-z]{2,3})-([a-z]{2})$/)[1], languageTag] : [languageTag];                       
-        };
-        
-        function affectJSON(json) {
-                if(typeof json !== "object") { return; };
-                for(key in json) {
-                        value = json[key];                                                                
-                        switch(key.toLowerCase()) { 
-                                case "lang":
-                                        if(value.search(/^[a-z]{2,3}(-([a-z]{2}))?$/i) != -1) {                                                
-                                                languageInfo = [value.toLowerCase()];                                                   
-                                                returnLocaleDate = true;
-                                        };
-                                        break;                                                               
-                                case "nodrag":
-                                        nodrag = !!value;
-                                        break;                                
-                                case "buttontabindex":
-                                        buttonTabIndex = !!value;
-                                        break;
-                                case "mousewheel":
-                                        mouseWheel = !!value;
-                                        break;  
-                                case "cellformat":
-                                        if(typeof value == "string" && value.match(validFmtRegExp)) {
-                                                parseCellFormat(value);
-                                        };
-                                        break;
-                                case "titleformat":
-                                        if(typeof value == "string" && value.match(validFmtRegExp)) {
-                                                titleFormat = value;
-                                        }; 
-                                        break;
-                                case "describedby":
-                                        if(typeof value == "string") {
-                                                describedBy = value;
-                                        };
-                                        break; 
-                                case "finalopacity":
-                                        if(typeof value == 'number' && (+value > 20 && +value <= 100)) {
-                                                finalOpacity = parseInt(value, 10);
-                                        }; 
-                                        break; 
-                                case "bespoketitles":
-                                        bespokeTitles = {};
-                                        for(var dt in value) {
-                                                bespokeTitles[dt] = value[dt];
-                                        };                                                                                                                                             
-                        };          
-                };        
-        };                  
-        
-        function parseCellFormat(value) {                  
-                // I'm sure this could be done with a regExp and a split in one line... seriously...
-                var parts       = value.split("-"),
-                    fullParts   = [],
-                    tmpParts    = [],
-                    part;                              
-                
-                for(var pt = 0; pt < parts.length; pt++) {
-                        part = parts[pt];                         
-                        if(part == "j" || part == "d") { 
-                                if(tmpParts.length) {
-                                        fullParts.push(tmpParts.join("-")); 
-                                        tmpParts = [];
-                                };
-                                fullParts.push("placeholder");   
-                        } else { 
-                                tmpParts.push(part);
-                        };                                             
-                };                  
-                
-                if(tmpParts.length) {
-                        fullParts.push(tmpParts.join("-"));                                         
-                };
-                
-                if(!fullParts.length || fullParts.length > 3) {
-                        formatParts = ["placeholder", "sp-F-sp-Y"];
-                        cellFormat = "j-sp-F-sp-Y"; 
-                        return;
-                };                
-                
-                formatParts = fullParts;
-                cellFormat  = value;               
-        };
-         
-        function pad(value, length) { 
-                length = length || 2; 
-                return "0000".substr(0,length - Math.min(String(value).length, length)) + value; 
-        };
-        
-        function addEvent(obj, type, fn) { 
-                try {                 
-                        if( obj.attachEvent ) {
-                                obj["e"+type+fn] = fn;
-                                obj[type+fn] = function(){obj["e"+type+fn]( window.event );};
-                                obj.attachEvent( "on"+type, obj[type+fn] );
-                        } else {
-                                obj.addEventListener( type, fn, true );
-                        };
-                } catch(err) {}
-        };
-        
-        function removeEvent(obj, type, fn) {
-                try {
-                        if( obj.detachEvent ) {
-                                obj.detachEvent( "on"+type, obj[type+fn] );
-                                obj[type+fn] = null;
-                        } else {
-                                obj.removeEventListener( type, fn, true );
-                        };
-                } catch(err) {};
-        };   
-
-        function stopEvent(e) {
-                e = e || document.parentWindow.event;
-                if(e.stopPropagation) {
-                        e.stopPropagation();
-                        e.preventDefault();
-                };
-                /*@cc_on
-                @if(@_win32)
-                e.cancelBubble = true;
-                e.returnValue = false;
-                @end
-                @*/
-                return false;
-        };
-        
-        function parseJSON(str) {
-                // Check we have a String
-                if(typeof str !== 'string' || str == "") { return {}; };                 
-                try {
-                        // Does a JSON (native or not) Object exist                              
-                        if(typeof JSON === "object" && JSON.parse) {                                              
-                                return window.JSON.parse(str);  
-                        // Genious code taken from: http://kentbrewster.com/badges/                                                      
-                        } else if(/lang|buttontabindex|mousewheel|cellformat|titleformat|nodrag|describedby/.test(str.toLowerCase())) {                                               
-                                var f = Function(['var document,top,self,window,parent,Number,Date,Object,Function,',
-                                        'Array,String,Math,RegExp,Image,ActiveXObject;',
-                                        'return (' , str.replace(/<\!--.+-->/gim,'').replace(/\bfunction\b/g,'function�') , ');'].join(''));
-                                return f();                          
-                        };
-                } catch (e) { };
-                
-                return {"err":"Could not parse the JSON object"};                                            
-        };        
-
-        function setARIARole(element, role) {
-                if(element && element.tagName) {
-                        element.setAttribute("role", role);
-                };
-        };
-        
-        function setARIAProperty(element, property, value) {
-		if(element && element.tagName) {
-                        element.setAttribute("aria-" + property, value);
-                };	
-	};
-
-        // The datePicker object itself 
-        function datePicker(options) {                                      
-                this.dateSet             = null;                 
-                this.timerSet            = false;
-                this.visible             = false;
-                this.timer               = null;
-                this.yearInc             = 0;
-                this.monthInc            = 0;
-                this.dayInc              = 0;
-                this.mx                  = 0;
-                this.my                  = 0;
-                this.x                   = 0;
-                this.y                   = 0; 
-                this.created             = false;
-                this.disabled            = false;
-                this.opacity             = 0; 
-                this.opacityTo           = 99;
-                this.inUpdate            = false;                              
-                this.kbEventsAdded       = false;
-                this.fullCreate          = false;
-                this.selectedTD          = null;
-                this.cursorTD            = null;
-                this.cursorDate          = options.cursorDate ? options.cursorDate : "",       
-                this.date                = options.cursorDate ? new Date(+options.cursorDate.substr(0,4), +options.cursorDate.substr(4,2) - 1, +options.cursorDate.substr(6,2)) : new Date();
-                this.defaults            = {};
-                this.dynDisabledDates    = {};
-                this.firstDayOfWeek      = localeImport.firstDayOfWeek; 
-                this.interval            = new Date();
-                this.clickActivated      = false;
-                this.noFocus             = true;
-                this.kbEvent             = false; 
-                this.disabledDates       = false;
-                this.enabledDates        = false;
-                this.delayedUpdate       = false;  
-                this.bespokeTitles       = {};
-                
-                for(var thing in options) {
-                        if(thing.search(/callbacks|formElements|formatMasks/) != -1) continue;
-                        this[thing] = options[thing];                 
-                };
-
-                for(var i = 0, prop; prop = ["callbacks", "formElements", "formatMasks"][i]; i++) { 
-                        this[prop] = {};                        
-                        for(var thing in options[prop]) {                                
-                                this[prop][thing] = options[prop][thing];                 
-                        };
-                };
-
-                // Adjust time to stop daylight savings madness on windows
-                this.date.setHours(5);              
-                
-                this.changeHandler = function() {                        
-                        o.setDateFromInput();  
-                        o.callback("dateset", o.createCbArgObj());                                                                                 
-                };
-                this.createCbArgObj = function() {                        
-                        return this.dateSet ? {"id":this.id,"date":this.dateSet,"dd":pad(this.date.getDate()),"mm":pad(this.date.getMonth() + 1),"yyyy":this.date.getFullYear()} : {"id":this.id,"date":null,"dd":null,"mm":null,"yyyy":null};                         
-                };
-                this.getScrollOffsets = function() {                         
-                        if(typeof(window.pageYOffset) == 'number') {
-                                //Netscape compliant
-                                return [window.pageXOffset, window.pageYOffset];                                
-                        } else if(document.body && (document.body.scrollLeft || document.body.scrollTop)) {
-                                //DOM compliant
-                                return [document.body.scrollLeft, document.body.scrollTop];                                
-                        } else if(document.documentElement && (document.documentElement.scrollLeft || document.documentElement.scrollTop)) {
-                                //IE6 standards compliant mode
-                                return [document.documentElement.scrollLeft, document.documentElement.scrollTop];
-                        };
-                        return [0,0];
-                };
-                this.reposition = function() {
-                        if(!o.created || o.staticPos) { return; };
-
-                        o.div.style.visibility = "hidden";
-                        o.div.style.left = o.div.style.top = "0px";                           
-                        o.div.style.display = "block";
-
-                        var osh         = o.div.offsetHeight,
-                            osw         = o.div.offsetWidth,
-                            elem        = document.getElementById('fd-but-' + o.id),
-                            pos         = o.truePosition(elem),
-                            trueBody    = (document.compatMode && document.compatMode!="BackCompat") ? document.documentElement : document.body,
-                            sOffsets    = o.getScrollOffsets(),
-                            scrollTop   = sOffsets[1], 
-                            scrollLeft  = sOffsets[0],
-                            fitsBottom  = parseInt(trueBody.clientHeight+scrollTop) > parseInt(osh+pos[1]+elem.offsetHeight+2),
-                            fitsTop     = parseInt(pos[1]-(osh+elem.offsetHeight+2)) > parseInt(scrollTop); 
-                        
-                        o.div.style.visibility = "visible";
-
-                        o.div.style.left = Number(parseInt(trueBody.clientWidth+scrollLeft) < parseInt(osw+pos[0]) ? Math.abs(parseInt((trueBody.clientWidth+scrollLeft) - osw)) : pos[0]) + "px";
-                        o.div.style.top  = (fitsBottom || !fitsTop) ? Math.abs(parseInt(pos[1] + elem.offsetHeight + 2)) + "px" : Math.abs(parseInt(pos[1] - (osh + 2))) + "px";
-                };
-                this.removeOldFocus = function() {
-                        var td = document.getElementById(o.id + "-date-picker-hover");
-                        if(td) {                                        
-                                try { 
-                                        td.setAttribute(!/*@cc_on!@*/false ? "tabIndex" : "tabindex", "-1");
-                                        td.tabIndex = -1;                                          
-                                        td.className = td.className.replace(/date-picker-hover/, "");                                         
-                                        td.id = ""; 
-                                        td.onblur  = null; 
-                                        td.onfocus = null;                                                                             
-                                } catch(err) {};
-                        };
-                }; 
-                this.addAccessibleDate = function() {
-                        var td   = document.getElementById(o.id + "-date-picker-hover");                            
-                                
-                        if(td && !(td.getElementsByTagName("span").length)) {                                                          
-                                var ymd = td.className.match(/cd-([\d]{4})([\d]{2})([\d]{2})/),
-                                    noS = (td.className.search(/date-picker-unused|out-of-range|day-disabled|no-selection|not-selectable/) != -1),
-                                    spn  = document.createElement('span'),
-                                    spnC;                                        
-                        
-                                spn.className       = "fd-screen-reader";;
-                                
-                                while(td.firstChild) td.removeChild(td.firstChild);
-                                
-                                if(noS) {
-                                        spnC = spn.cloneNode(false);
-                                        spnC.appendChild(document.createTextNode(getTitleTranslation(13)));
-                                        td.appendChild(spnC);
-                                };
-                                
-                                for(var pt = 0, part; part = formatParts[pt]; pt++) {
-                                        if(part == "placeholder") {
-                                                td.appendChild(document.createTextNode(+ymd[3]));
-                                        } else {
-                                                spnC = spn.cloneNode(false);
-                                                spnC.appendChild(document.createTextNode(printFormattedDate(new Date(ymd[1], +ymd[2]-1, ymd[3]), part, true)));
-                                                td.appendChild(spnC);
-                                        };                                                
-                                };
-                        };
-                };
-                this.setNewFocus = function() {                                                                                             
-                        var td = document.getElementById(o.id + "-date-picker-hover");
-                        if(td) {
-                                try {                                             
-                                        td.setAttribute(!/*@cc_on!@*/false ? "tabIndex" : "tabindex", "0");                                
-                                        td.tabIndex  = 0;  
-                                                                                                                   
-                                        td.className = td.className.replace(/date-picker-hover/, "") + " date-picker-hover"; 
-                                        if(!this.clickActivated) {                                                
-                                                td.onblur    = o.onblur;  
-                                                td.onfocus   = o.onfocus;                                   
-                                        };
-                                                                                                                                                                                         
-                                        if(!this.clickActivated) o.addAccessibleDate();
-                                        
-                                        if(!this.noFocus && !this.clickActivated) {                                                                                                                                                   
-                                                setTimeout(function() { try { td.focus(); } catch(err) {}; }, 0);
-                                        };                                         
-                                } catch(err) { };
-                        };
-                };
-                this.setCursorDate = function(yyyymmdd) {                        
-                        if(String(yyyymmdd).search(/^([0-9]{8})$/) != -1) {
-                                this.date = new Date(+yyyymmdd.substr(0,4), +yyyymmdd.substr(4,2) - 1, +yyyymmdd.substr(6,2));
-                                this.cursorDate = yyyymmdd;
-                                
-                                if(this.staticPos) {                                         
-                                        this.updateTable();
-                                };                                                                                                  
-                        };
-                };                  
-                this.updateTable = function(noCallback) {  
-                        if(!o || o.inUpdate || !o.created) return;
-                        
-                        o.inUpdate = true;                                         
-                        o.removeOldFocus();
-                        
-                        if(o.timerSet && !o.delayedUpdate) {
-                                if(o.monthInc) {
-                                        var n = o.date.getDate(),
-                                            d = new Date(o.date);                         
-                       
-                                        d.setDate(2);                                               
-                                        d.setMonth(d.getMonth() + o.monthInc * 1);
-                                        d.setDate(Math.min(n, daysInMonth(d.getMonth(),d.getFullYear())));
-                                        
-                                        o.date = new Date(d);
-                                } else {                                 
-                                        o.date.setDate(Math.min(o.date.getDate()+o.dayInc, daysInMonth(o.date.getMonth()+o.monthInc,o.date.getFullYear()+o.yearInc)));
-                                        o.date.setMonth(o.date.getMonth() + o.monthInc);                                        
-                                        o.date.setFullYear(o.date.getFullYear() + o.yearInc);
-                                };                                       
-                        }; 
-        
-                        o.outOfRange();
-                        if(!o.noToday) { o.disableTodayButton(); };
-                        o.showHideButtons(o.date);
-                
-                        var cd = o.date.getDate(),
-                            cm = o.date.getMonth(),
-                            cy = o.date.getFullYear(),
-                            cursorDate = (String(cy) + pad(cm+1) + pad(cd)),
-                            tmpDate    = new Date(cy, cm, 1);                      
-                        
-                        tmpDate.setHours(5);
-                        
-                        var dt, cName, td, i, currentDate, cellAdded, col, currentStub, abbr, bespokeRenderClass, spnC, dateSetD,
-                        weekDayC            = ( tmpDate.getDay() + 6 ) % 7,                
-                        firstColIndex       = (((weekDayC - o.firstDayOfWeek) + 7 ) % 7) - 1,
-                        dpm                 = daysInMonth(cm, cy),
-                        today               = new Date(),                        
-                        stub                = String(tmpDate.getFullYear()) + pad(tmpDate.getMonth()+1),
-                        cellAdded           = [4,4,4,4,4,4],                                                                   
-                        lm                  = new Date(cy, cm-1, 1),
-                        nm                  = new Date(cy, cm+1, 1),                          
-                        daySub              = daysInMonth(lm.getMonth(), lm.getFullYear()),                
-                        stubN               = String(nm.getFullYear()) + pad(nm.getMonth()+1),
-                        stubP               = String(lm.getFullYear()) + pad(lm.getMonth()+1),                
-                        weekDayN            = (nm.getDay() + 6) % 7,
-                        weekDayP            = (lm.getDay() + 6) % 7,                                       
-                        today               = today.getFullYear() + pad(today.getMonth()+1) + pad(today.getDate()),
-                        spn                 = document.createElement('span');                        
-                        
-                        o.firstDateShown    = !o.constrainSelection && o.fillGrid && (0 - firstColIndex < 1) ? String(stubP) + (daySub + (0 - firstColIndex)) : stub + "01";            
-                        o.lastDateShown     = !o.constrainSelection && o.fillGrid ? stubN + pad(41 - firstColIndex - dpm) : stub + String(dpm);
-                        o.currentYYYYMM     = stub;                    
-                
-                        bespokeRenderClass  = o.callback("redraw", {id:o.id, dd:pad(cd), mm:pad(cm+1), yyyy:cy, firstDateDisplayed:o.firstDateShown, lastDateDisplayed:o.lastDateShown}) || {};                                            
-                        dts                 = o.getDates(cy, cm+1);                               
-                
-                        o.checkSelectedDate();
-                        
-                        dateSetD            = (o.dateSet != null) ? o.dateSet.getFullYear() + pad(o.dateSet.getMonth()+1) + pad(o.dateSet.getDate()) : false;
-                        spn.className       = "fd-screen-reader";
-                        
-                        if(this.selectedTD != null) {
-                                setARIAProperty(this.selectedTD, "selected", false);
-                                this.selectedTD = null;
-                        };
-                        
-                        for(var curr = 0; curr < 42; curr++) {
-                                row  = Math.floor(curr / 7);                         
-                                td   = o.tds[curr];
-                                spnC = spn.cloneNode(false); 
-                                
-                                while(td.firstChild) td.removeChild(td.firstChild);
-                                
-                                if((curr > firstColIndex && curr <= (firstColIndex + dpm)) || o.fillGrid) {
-                                        currentStub     = stub;
-                                        weekDay         = weekDayC;                                
-                                        dt              = curr - firstColIndex;
-                                        cName           = [];                                         
-                                        selectable      = true;                                     
-                                        
-                                        if(dt < 1) {
-                                                dt              = daySub + dt;
-                                                currentStub     = stubP;
-                                                weekDay         = weekDayP;                                        
-                                                selectable      = !o.constrainSelection;
-                                                cName.push("month-out");                                                  
-                                        } else if(dt > dpm) {
-                                                dt -= dpm;
-                                                currentStub     = stubN;
-                                                weekDay         = weekDayN;                                        
-                                                selectable      = !o.constrainSelection; 
-                                                cName.push("month-out");                                                                                           
-                                        }; 
-                                        
-                                        weekDay = ( weekDay + dt + 6 ) % 7;
-                                        
-                                        cName.push("day-" + localeDefaults.dayAbbrs[weekDay].toLowerCase());
-                                        
-                                        currentDate = currentStub + String(dt < 10 ? "0" : "") + dt;                            
-                                        
-                                        if(o.rangeLow && +currentDate < +o.rangeLow || o.rangeHigh && +currentDate > +o.rangeHigh) {                                          
-                                                td.className = "out-of-range";  
-                                                td.title = ""; 
-                                                td.appendChild(document.createTextNode(dt));                                             
-                                                if(o.showWeeks) { cellAdded[row] = Math.min(cellAdded[row], 2); };                                                                                                                                               
-                                        } else {  
-                                                if(selectable) {                                                                                                        
-                                                        td.title = titleFormat ? printFormattedDate(new Date(+String(currentStub).substr(0,4), +String(currentStub).substr(4, 2) - 1, +dt), titleFormat, true) : "";                                                                                                      
-                                                        cName.push("cd-" + currentDate + " yyyymm-" + currentStub + " mmdd-" + currentStub.substr(4,2) + pad(dt));
-                                                } else {  
-                                                        td.title = titleFormat ? getTitleTranslation(13) + " " + printFormattedDate(new Date(+String(currentStub).substr(0,4), +String(currentStub).substr(4, 2) - 1, +dt), titleFormat, true) : "";                                                                       
-                                                        cName.push("yyyymm-" + currentStub + " mmdd-" + currentStub.substr(4,2) + pad(dt) + " not-selectable");
-                                                };                                                                                                                                             
-                                                
-                                                if(currentDate == today) { cName.push("date-picker-today"); };
-
-                                                if(dateSetD == currentDate) { 
-                                                        cName.push("date-picker-selected-date"); 
-                                                        setARIAProperty(td, "selected", "true");
-                                                        this.selectedTD = td;
-                                                };
-
-                                                if(o.disabledDays[weekDay] || dts[currentDate] == 0) { cName.push("day-disabled"); if(titleFormat && selectable) { td.title = getTitleTranslation(13) + " " + td.title; }; }
-                                        
-                                                if(currentDate in bespokeRenderClass) { cName.push(bespokeRenderClass[currentDate]); }
-                                        
-                                                if(o.highlightDays[weekDay]) { cName.push("date-picker-highlight"); };
-
-                                                if(cursorDate == currentDate) { 
-                                                        td.id = o.id + "-date-picker-hover";                                                                                                                                                                 
-                                                };      
-                                                                                   
-                                                td.appendChild(document.createTextNode(dt));
-                                                td.className = cName.join(" ");
-                                               
-                                                if(o.showWeeks) {                                                         
-                                                        cellAdded[row] = Math.min(cName[0] == "month-out" ? 3 : 1, cellAdded[row]);                                                          
-                                                }; 
-                                        };                       
-                                } else {
-                                        td.className = "date-picker-unused";                                                                                                                    
-                                        td.appendChild(document.createTextNode(nbsp));
-                                        td.title = "";                                                                              
-                                };                                                  
-                                
-                                if(o.showWeeks && curr - (row * 7) == 6) { 
-                                        while(o.wkThs[row].firstChild) o.wkThs[row].removeChild(o.wkThs[row].firstChild);                                         
-                                        o.wkThs[row].appendChild(document.createTextNode(cellAdded[row] == 4 && !o.fillGrid ? nbsp : getWeekNumber(cy, cm, curr - firstColIndex - 6)));
-                                        o.wkThs[row].className = "date-picker-week-header" + (["",""," out-of-range"," month-out",""][cellAdded[row]]);                                          
-                                };                                
-                        };            
-                        
-                        var span = o.titleBar.getElementsByTagName("span");
-                        while(span[0].firstChild) span[0].removeChild(span[0].firstChild);
-                        while(span[1].firstChild) span[1].removeChild(span[1].firstChild);
-                        span[0].appendChild(document.createTextNode(getMonthTranslation(cm, false) + nbsp));
-                        span[1].appendChild(document.createTextNode(cy));
-                        
-                        if(o.timerSet) {
-                                o.timerInc = 50 + Math.round(((o.timerInc - 50) / 1.8));
-                                o.timer = window.setTimeout(o.updateTable, o.timerInc);
-                        };
-                        
-                        o.inUpdate = o.delayedUpdate = false; 
-                        o.setNewFocus();                         
-                };
-                
-                this.destroy = function() {
-                        if(document.getElementById("fd-but-" + this.id)) {
-                                document.getElementById("fd-but-" + this.id).parentNode.removeChild(document.getElementById("fd-but-" + this.id));        
-                        };
-                        
-                        if(!this.created) { return; };
-                        
-                        // Cleanup for Internet Explorer
-                        removeEvent(this.table, "mousedown", o.onmousedown);  
-                        removeEvent(this.table, "mouseover", o.onmouseover);
-                        removeEvent(this.table, "mouseout", o.onmouseout);
-                        removeEvent(document, "mousedown", o.onmousedown);
-                        removeEvent(document, "mouseup",   o.clearTimer);
-                        
-                        if (window.addEventListener && !window.devicePixelRatio) {
-                                try {
-                                        window.removeEventListener('DOMMouseScroll', this.onmousewheel, false);
-                                } catch(err) {};                                 
-                        } else {
-                                removeEvent(document, "mousewheel", this.onmousewheel);
-                                removeEvent(window,   "mousewheel", this.onmousewheel);
-                        }; 
-                        o.removeOnFocusEvents();
-                        clearTimeout(o.timer);
-
-                        if(this.div && this.div.parentNode) {
-                                this.div.parentNode.removeChild(this.div);
-                        };
-                        o = null;
-                };
-                this.resizeInlineDiv = function()  {                        
-                        o.div.style.width = o.table.offsetWidth + "px";
-                        o.div.style.height = o.table.offsetHeight + "px";
-                };
-                this.create = function() {
-                        
-                        if(document.getElementById("fd-" + this.id)) return;
-                        
-                        this.noFocus = true; 
-                        
-                        function createTH(details) {
-                                var th = document.createElement('th');
-                                if(details.thClassName) th.className = details.thClassName;
-                                if(details.colspan) {
-                                        /*@cc_on
-                                        /*@if (@_win32)
-                                        th.setAttribute('colSpan',details.colspan);
-                                        @else @*/
-                                        th.setAttribute('colspan',details.colspan);
-                                        /*@end
-                                        @*/
-                                };
-                                /*@cc_on
-                                /*@if (@_win32)
-                                th.unselectable = "on";
-                                /*@end@*/
-                                return th;
-                        };
-                        function createThAndButton(tr, obj) {
-                                for(var i = 0, details; details = obj[i]; i++) {
-                                        var th = createTH(details);
-                                        tr.appendChild(th);
-                                        var but = document.createElement('span');
-                                        but.className = details.className;
-                                        but.id = o.id + details.id;
-                                        but.appendChild(document.createTextNode(details.text || o.nbsp));
-                                        but.title = details.title || "";                                          
-                                        /*@cc_on
-                                        /*@if(@_win32)
-                                        th.unselectable = but.unselectable = "on";
-                                        /*@end@*/
-                                        th.appendChild(but);
-                                };
-                        };  
-                        
-                        this.div                     = document.createElement('div');
-                        this.div.id                  = "fd-" + this.id;
-                        this.div.className           = "datePicker";  
-                        
-                        // Attempt to hide the div from screen readers during content creation
-                        this.div.style.visibility = "hidden";
-                        this.div.style.display = "none";
-                                                
-                        // Set the ARIA describedby property if the required block available
-                        if(this.describedBy && document.getElementById(this.describedBy)) {
-                                setARIAProperty(this.div, "describedby", this.describedBy);
-                        };
-                        
-                        // Set the ARIA labelled property if the required label available
-                        if(this.labelledBy) {
-                                setARIAProperty(this.div, "labelledby", this.labelledBy.id);
-                        };
-                              
-                        var tr, row, col, tableHead, tableBody, tableFoot;
-
-                        this.table             = document.createElement('table');
-                        this.table.className   = "datePickerTable";                         
-                        this.table.onmouseover = this.onmouseover;
-                        this.table.onmouseout  = this.onmouseout;
-                        this.table.onclick     = this.onclick;
-                        
-                        if(this.staticPos) {
-                                this.table.onmousedown  = this.onmousedown;
-                        };
-
-                        this.div.appendChild(this.table);   
-                        
-                        var dragEnabledCN = !this.dragDisabled ? " drag-enabled" : "";
-                                
-                        if(!this.staticPos) {
-                                this.div.style.visibility = "hidden";
-                                this.div.className += dragEnabledCN;
-                                document.getElementsByTagName('body')[0].appendChild(this.div);
-                                
-                                // Aria "hidden" property for non active popup datepickers
-                                setARIAProperty(this.div, "hidden", "true");
-                        } else {
-                                elem = document.getElementById(this.positioned ? this.positioned : this.id);
-                                if(!elem) {
-                                        this.div = null;
-                                        return;
-                                };
-
-                                this.div.className += " static-datepicker";                          
-
-                                if(this.positioned) {
-                                        elem.appendChild(this.div);
-                                } else {
-                                        elem.parentNode.insertBefore(this.div, elem.nextSibling);
-                                };
-                                
-                                if(this.hideInput) {
-                                        for(var elemID in this.formElements) {
-                                                elem = document.getElementById(elemID);
-                                                if(elem) {
-                                                        elem.className += " fd-hidden-input";
-                                                };        
-                                        };                                        
-                                };                                                                  
-                                                                          
-                                setTimeout(this.resizeInlineDiv, 300);                               
-                        };                          
-                                
-                        // ARIA Grid role
-                        setARIARole(this.div, "grid");
-                       
-                        if(this.statusFormat) {
-                                tableFoot = document.createElement('tfoot');
-                                this.table.appendChild(tableFoot);
-                                tr = document.createElement('tr');
-                                tr.className = "date-picker-tfoot";
-                                tableFoot.appendChild(tr);                                
-                                this.statusBar = createTH({thClassName:"date-picker-statusbar" + dragEnabledCN, colspan:this.showWeeks ? 8 : 7});
-                                tr.appendChild(this.statusBar); 
-                                this.updateStatus(); 
-                        };
-
-                        tableHead = document.createElement('thead');
-                        this.table.appendChild(tableHead);
-
-                        tr  = document.createElement('tr');
-                        setARIARole(tr, "presentation");
-                        
-                        tableHead.appendChild(tr);
-
-                        // Title Bar
-                        this.titleBar = createTH({thClassName:"date-picker-title" + dragEnabledCN, colspan:this.showWeeks ? 8 : 7});
-                        
-                        tr.appendChild(this.titleBar);
-                        tr = null;
-
-                        var span = document.createElement('span');
-                        span.appendChild(document.createTextNode(nbsp));
-                        span.className = "month-display" + dragEnabledCN; 
-                        this.titleBar.appendChild(span);
-
-                        span = document.createElement('span');
-                        span.appendChild(document.createTextNode(nbsp));
-                        span.className = "year-display" + dragEnabledCN; 
-                        this.titleBar.appendChild(span);
-
-                        span = null;
-
-                        tr  = document.createElement('tr');
-                        setARIARole(tr, "presentation");
-                        tableHead.appendChild(tr);
-
-                        createThAndButton(tr, [
-                        {className:"prev-but prev-year",  id:"-prev-year-but", text:"\u00AB", title:getTitleTranslation(2) },
-                        {className:"prev-but prev-month", id:"-prev-month-but", text:"\u2039", title:getTitleTranslation(0) },
-                        {colspan:this.showWeeks ? 4 : 3, className:"today-but", id:"-today-but", text:getTitleTranslation(4)},
-                        {className:"next-but next-month", id:"-next-month-but", text:"\u203A", title:getTitleTranslation(1)},
-                        {className:"next-but next-year",  id:"-next-year-but", text:"\u00BB", title:getTitleTranslation(3) }
-                        ]);
-
-                        tableBody = document.createElement('tbody');
-                        this.table.appendChild(tableBody);
-
-                        var colspanTotal = this.showWeeks ? 8 : 7,
-                            colOffset    = this.showWeeks ? 0 : -1,
-                            but, abbr;   
-                
-                        for(var rows = 0; rows < 7; rows++) {
-                                row = document.createElement('tr');
-
-                                if(rows != 0) {
-                                        // ARIA Grid role
-                                        setARIARole(row, "row");
-                                        tableBody.appendChild(row);   
-                                } else {
-                                        tableHead.appendChild(row);
-                                };
-
-                                for(var cols = 0; cols < colspanTotal; cols++) {                                                                                
-                                        if(rows === 0 || (this.showWeeks && cols === 0)) {
-                                                col = document.createElement('th');                                                                                              
-                                        } else {
-                                                col = document.createElement('td');                                                                                           
-                                                setARIAProperty(col, "describedby", this.id + "-col-" + cols + (this.showWeeks ? " " + this.id + "-row-" + rows : ""));
-                                                setARIAProperty(col, "selected", "false");                                                 
-                                        };
-                                        
-                                        /*@cc_on@*/
-                                        /*@if(@_win32)
-                                        col.unselectable = "on";
-                                        /*@end@*/  
-                                        
-                                        row.appendChild(col);
-                                        if((this.showWeeks && cols > 0 && rows > 0) || (!this.showWeeks && rows > 0)) {                                                
-                                                setARIARole(col, "gridcell"); 
-                                        } else {
-                                                if(rows === 0 && cols > colOffset) {
-                                                        col.className = "date-picker-day-header";
-                                                        col.scope = "col";
-                                                        setARIARole(col, "columnheader"); 
-                                                        col.id = this.id + "-col-" + cols;                                          
-                                                } else {
-                                                        col.className = "date-picker-week-header";
-                                                        col.scope = "row";
-                                                        setARIARole(col, "rowheader");
-                                                        col.id = this.id + "-row-" + rows;
-                                                };
-                                        };
-                                };
-                        };
-
-                        col = row = null; 
-                
-                        this.ths = this.table.getElementsByTagName('thead')[0].getElementsByTagName('tr')[2].getElementsByTagName('th');
-                        for (var y = 0; y < colspanTotal; y++) {
-                                if(y == 0 && this.showWeeks) {
-                                        this.ths[y].appendChild(document.createTextNode(getTitleTranslation(6)));
-                                        this.ths[y].title = getTitleTranslation(8);
-                                        continue;
-                                };
-
-                                if(y > (this.showWeeks ? 0 : -1)) {
-                                        but = document.createElement("span");
-                                        but.className = "fd-day-header";                                        
-                                        /*@cc_on@*/
-                                        /*@if(@_win32)
-                                        but.unselectable = "on";
-                                        /*@end@*/
-                                        this.ths[y].appendChild(but);
-                                };
-                        };
-                
-                        but = null; 
-                                        
-                        this.trs             = this.table.getElementsByTagName('tbody')[0].getElementsByTagName('tr');
-                        this.tds             = this.table.getElementsByTagName('tbody')[0].getElementsByTagName('td');
-                        this.butPrevYear     = document.getElementById(this.id + "-prev-year-but");
-                        this.butPrevMonth    = document.getElementById(this.id + "-prev-month-but");
-                        this.butToday        = document.getElementById(this.id + "-today-but");
-                        this.butNextYear     = document.getElementById(this.id + "-next-year-but"); 
-                        this.butNextMonth    = document.getElementById(this.id + "-next-month-but");
-        
-                        if(this.noToday) {
-                                this.butToday.style.display = "none";        
-                        };
-                        
-                        if(this.showWeeks) {
-                                this.wkThs = this.table.getElementsByTagName('tbody')[0].getElementsByTagName('th');
-                                this.div.className += " weeks-displayed";
-                        };
-
-                        tableBody = tableHead = tr = createThAndButton = createTH = null;
-
-                        if(this.rangeLow && this.rangeHigh && (this.rangeHigh - this.rangeLow < 7)) { this.equaliseDates(); };                        
-                                                             
-                        this.updateTableHeaders();
-                        this.created = true;                                                                    
-                        this.updateTable();                         
-                        
-                        if(this.staticPos) {                                 
-                                this.visible = true;
-                                this.opacity = this.opacityTo = this.finalOpacity;                                                                                              
-                                this.div.style.visibility = "visible";                       
-                                this.div.style.display = "block";
-                                this.noFocus = true;                                                          
-                                this.fade();
-                        } else {                                     
-                                this.reposition();
-                                this.div.style.visibility = "visible";
-                                this.fade();
-                                this.noFocus = true;   
-                        };   
-                        
-                        this.callback("domcreate", { "id":this.id });                                                   
-                };                 
-                this.fade = function() {
-                                o.setOpacity(o.opacityTo);
-                                if(o.opacityTo == 0) {
-                                        o.div.style.display    = "none";
-                                        o.div.style.visibility = "hidden";
-                                        setARIAProperty(o.div, "hidden", "true");
-                                        o.visible = false;
-                                } else {
-                                        setARIAProperty(o.div, "hidden", "false");
-                                        o.visible = true;                                        
-                                };
-                };                  
-                this.trackDrag = function(e) {
-                        e = e || window.event;
-                        var diffx = (e.pageX?e.pageX:e.clientX?e.clientX:e.x) - o.mx;
-                        var diffy = (e.pageY?e.pageY:e.clientY?e.clientY:e.Y) - o.my;
-                        o.div.style.left = Math.round(o.x + diffx) > 0 ? Math.round(o.x + diffx) + 'px' : "0px";
-                        o.div.style.top  = Math.round(o.y + diffy) > 0 ? Math.round(o.y + diffy) + 'px' : "0px";
-                };
-                this.stopDrag = function(e) {
-                        var b = document.getElementsByTagName("body")[0];
-                        b.className = b.className.replace(/fd-drag-active/g, "");
-                        removeEvent(document,'mousemove',o.trackDrag, false);
-                        removeEvent(document,'mouseup',o.stopDrag, false);
-                        o.div.style.zIndex = 9999;
-                }; 
-                this.onmousedown = function(e) {
-                        e = e || document.parentWindow.event;
-                        var el     = e.target != null ? e.target : e.srcElement,
-                            origEl = el,
-                            hideDP = true,
-                            reg    = new RegExp("^fd-(but-)?" + o.id + "$");
-                        
-                        o.mouseDownElem = null;
-                       
-                        // Are we within the wrapper div or the button    
-                        while(el) {
-                                if(el.id && el.id.length && el.id.search(reg) != -1) { 
-                                        hideDP = false;
-                                        break;
-                                };
-                                try { el = el.parentNode; } catch(err) { break; };
-                        };
-                        
-                        // If not, then ...     
-                        if(hideDP) {                                                        
-                                hideAll();                                                            
-                                return true;                                                                  
-                        };
-                        
-                        if((o.div.className + origEl.className).search('fd-disabled') != -1) { return true; };                                                                                                            
-                        
-                        // We check the mousedown events on the buttons
-                        if(origEl.id.search(new RegExp("^" + o.id + "(-prev-year-but|-prev-month-but|-next-month-but|-next-year-but)$")) != -1) {
-                                
-                                o.mouseDownElem = origEl;
-                                
-                                addEvent(document, "mouseup", o.clearTimer);
-                                addEvent(origEl, "mouseout",  o.clearTimer); 
-                                                                 
-                                var incs = {
-                                        "-prev-year-but":[0,-1,0],
-                                        "-prev-month-but":[0,0,-1],
-                                        "-next-year-but":[0,1,0],
-                                        "-next-month-but":[0,0,1]
-                                    },
-                                    check = origEl.id.replace(o.id, ""),
-                                    dateYYYYMM = Number(o.date.getFullYear() + pad(o.date.getMonth()+1));
-                                
-                                o.timerInc      = 800;
-                                o.timerSet      = true;
-                                o.dayInc        = incs[check][0];
-                                o.yearInc       = incs[check][1];
-                                o.monthInc      = incs[check][2]; 
-                                o.accellerator  = 1;
-                                
-                                if(!(o.currentYYYYMM == dateYYYYMM)) {
-                                        if((o.currentYYYYMM < dateYYYYMM && (o.yearInc == -1 || o.monthInc == -1)) || (o.currentYYYYMM > dateYYYYMM && (o.yearInc == 1 || o.monthInc == 1))) {
-                                                o.delayedUpdate = false; 
-                                                o.timerInc = 1200;                                                
-                                        } else {
-                                                o.delayedUpdate = true;
-                                                o.timerInc = 800;                                                
-                                        };  
-                                };
-                                
-                                o.updateTable();    
-                                
-                                return stopEvent(e);
-                                                            
-                        } else if(el.className.search("drag-enabled") != -1) {                                  
-                                o.mx = e.pageX ? e.pageX : e.clientX ? e.clientX : e.x;
-                                o.my = e.pageY ? e.pageY : e.clientY ? e.clientY : e.Y;
-                                o.x  = parseInt(o.div.style.left);
-                                o.y  = parseInt(o.div.style.top);
-                                addEvent(document,'mousemove',o.trackDrag, false);
-                                addEvent(document,'mouseup',o.stopDrag, false);
-                                var b = document.getElementsByTagName("body")[0];
-                                b.className = b.className.replace(/fd-drag-active/g, "") + " fd-drag-active";
-                                o.div.style.zIndex = 10000;
-                                
-                                return stopEvent(e);
-                        };
-                        return true;                                                                      
-                }; 
-                this.onclick = function(e) {
-                        if(o.opacity != o.opacityTo || o.disabled) return stopEvent(e);
-                        
-                        e = e || document.parentWindow.event;
-                        var el = e.target != null ? e.target : e.srcElement;                         
-                          
-                        while(el.parentNode) {
-                                // Are we within a valid i.e. clickable TD node  
-                                if(el.tagName && el.tagName.toLowerCase() == "td") {   
-                                                                        
-                                        if(el.className.search(/cd-([0-9]{8})/) == -1 || el.className.search(/date-picker-unused|out-of-range|day-disabled|no-selection|not-selectable/) != -1) return stopEvent(e);
-                                        
-                                        var cellDate = el.className.match(/cd-([0-9]{8})/)[1];                                                                                                                                                                           
-                                        o.date       = new Date(cellDate.substr(0,4),cellDate.substr(4,2)-1,cellDate.substr(6,2));                                                                                
-                                        o.dateSet    = new Date(o.date); 
-                                        o.noFocus    = true;                                                                       
-                                        o.callback("dateset", { "id":o.id, "date":o.dateSet, "dd":o.dateSet.getDate(), "mm":o.dateSet.getMonth() + 1, "yyyy":o.dateSet.getFullYear() });                                          
-                                        o.returnFormattedDate();
-                                        o.hide();                  
-                                                
-                                        //o.stopTimer();
-                                        
-                                        break;   
-                                // Today button pressed             
-                                } else if(el.id && el.id == o.id + "-today-but") {                                 
-                                        o.date = new Date(); 
-                                        o.updateTable();
-                                        o.stopTimer();
-                                        break; 
-                                // Day headers clicked, change the first day of the week      
-                                } else if(el.className.search(/date-picker-day-header/) != -1) {
-                                        var cnt = o.showWeeks ? -1 : 0,
-                                        elem = el;
-                                        
-                                        while(elem.previousSibling) {
-                                                elem = elem.previousSibling;
-                                                if(elem.tagName && elem.tagName.toLowerCase() == "th") cnt++;
-                                        };
-                                        
-                                        o.firstDayOfWeek = (o.firstDayOfWeek + cnt) % 7;
-                                        o.updateTableHeaders();
-                                        break;     
-                                };
-                                try { el = el.parentNode; } catch(err) { break; };
-                        };
-                        
-                        return stopEvent(e);                                                
-                };
-                
-                this.show = function(autoFocus) {                         
-                        if(this.staticPos) { return; };
-                        
-                        var elem, elemID;
-                        for(elemID in this.formElements) {
-                                elem = document.getElementById(this.id);
-                                if(!elem || (elem && elem.disabled)) { return; };   
-                        };
-                        
-                        this.noFocus = true; 
-                        
-                        // If the datepicker doesn't exist in the dom  
-                        if(!this.created || !document.getElementById('fd-' + this.id)) {                          
-                                this.created    = false;
-                                this.fullCreate = false;                                                                                             
-                                this.create();                                 
-                                this.fullCreate = true;                                                            
-                        } else {                                                        
-                                this.setDateFromInput();                                                               
-                                this.reposition();                                 
-                        };                      
-                        
-                        this.noFocus = !!!autoFocus;                          
-                        
-                        if(this.noFocus) { 
-                                this.clickActivated = true;
-                                addEvent(document, "mousedown", this.onmousedown); 
-                                if(mouseWheel) {
-                                        if (window.addEventListener && !window.devicePixelRatio) window.addEventListener('DOMMouseScroll', this.onmousewheel, false);
-                                        else {
-                                                addEvent(document, "mousewheel", this.onmousewheel);
-                                                addEvent(window,   "mousewheel", this.onmousewheel);
-                                        };
-                                };     
-                        } else {
-                                this.clickActivated = false;
-                        };    
-                        
-                        this.opacityTo = this.finalOpacity;
-                        this.div.style.display = "block";                        
-                     
-                        this.setNewFocus(); 
-                        this.fade();
-                        var butt = document.getElementById('fd-but-' + this.id);
-                        if(butt) { butt.className = butt.className.replace("dp-button-active", "") + " dp-button-active"; };                                                
-                };
-                this.hide = function() {
-                        if(!this.visible || !this.created || !document.getElementById('fd-' + this.id)) return;
-                        
-                        this.kbEvent = false;
-                        
-                        o.div.className = o.div.className.replace("datepicker-focus", "");  
-                        
-                        this.stopTimer();
-                        this.removeOnFocusEvents();
-                        this.clickActivated = false;                         
-                                                                
-                        // Update status bar                                
-                        if(this.statusBar) { this.updateStatus(getTitleTranslation(9)); };    
-                        
-                        this.noFocus = true;
-                        this.setNewFocus();
-                        
-                        if(this.staticPos) {                                                                 
-                                return; 
-                        };
-
-                        var butt = document.getElementById('fd-but-' + this.id);
-                        if(butt) butt.className = butt.className.replace("dp-button-active", "");
-                
-                        removeEvent(document, "mousedown", this.onmousedown);
-                        
-                        if(mouseWheel) {
-                                if (window.addEventListener && !window.devicePixelRatio) {
-                                        try { window.removeEventListener('DOMMouseScroll', this.onmousewheel, false);} catch(err) {};                                 
-                                } else {
-                                        removeEvent(document, "mousewheel", this.onmousewheel);
-                                        removeEvent(window,   "mousewheel", this.onmousewheel);
-                                }; 
-                        };
-                        
-                        this.opacityTo = 0;
-                        this.fade();
-                        if (this.onPickerBlur) {
-                            this.onPickerBlur();
-                        }
-                };
-                this.onblur = function(e) {                                                                                                  
-                        o.hide();
-                };
-                this.onfocus = function(e) {                                               
-                        o.noFocus = false; 
-                        o.div.className = o.div.className.replace("datepicker-focus", "") + " datepicker-focus";                                                                                                      
-                        o.addOnFocusEvents();                                                                        
-                };   
-                this.onmousewheel = function(e) {                        
-                        e = e || document.parentWindow.event;
-                        var delta = 0;
-                        
-                        if (e.wheelDelta) {
-                                delta = e.wheelDelta/120;
-                        } else if(e.detail) {
-                                delta = -e.detail/3;
-                        };                          
-                        
-                        var n = o.date.getDate(),
-                            d = new Date(o.date),
-                            inc = delta > 0 ? 1 : -1;                         
-                       
-                        d.setDate(2);
-                        d.setMonth(d.getMonth() + inc * 1);
-                        d.setDate(Math.min(n, daysInMonth(d.getMonth(),d.getFullYear())));
-                      
-                        if(o.outOfRange(d)) { return stopEvent(e); };
-                        
-                        o.date = new Date(d);
-                        
-                        o.updateTable(); 
-                        
-                        if(o.statusBar) { o.updateStatus(printFormattedDate(o.date, o.statusFormat, true)); };
-                        
-                        return stopEvent(e);                                                       
-                };                      
-                this.onkeydown = function (e) {
-                        o.stopTimer();
-                        if(!o.visible) return false;
-                                
-                         e = e || document.parentWindow.event;
-                        var kc = e.keyCode ? e.keyCode : e.charCode;
-                                
-                        if( kc == 13 ) {
-                                // RETURN/ENTER: close & select the date
-                                var td = document.getElementById(o.id + "-date-picker-hover");                                         
-                                if(!td || td.className.search(/cd-([0-9]{8})/) == -1 || td.className.search(/no-selection|out-of-range|day-disabled/) != -1) {
-                                        return stopEvent(e);
-                                };
-                                o.dateSet = new Date(o.date);
-                                o.callback("dateset", o.createCbArgObj()); 
-                                o.returnFormattedDate();    
-                                o.hide();
-                                return stopEvent(e);
-                        } else if(kc == 27) {
-                                // ESC: close, no date selection 
-                                if(!o.staticPos) {
-                                        o.hide();
-                                        return stopEvent(e);
-                                };
-                                return true;
-                        } else if(kc == 32 || kc == 0) {
-                                // SPACE: goto today's date 
-                                o.date = new Date();
-                                o.updateTable();
-                                return stopEvent(e);
-                        } else if(kc == 9) {
-                                // TAB: close, no date selection & focus on btton - popup only                                      
-                                if(!o.staticPos) {
-                                        return stopEvent(e);
-                                };
-                                return true;                                
-                        };    
-                                 
-                        // Internet Explorer fires the keydown event faster than the JavaScript engine can
-                        // update the interface. The following attempts to fix this.
-                                
-                        /*@cc_on
-                        @if(@_win32)                                 
-                        if(new Date().getTime() - o.interval.getTime() < 50) { return stopEvent(e); }; 
-                        o.interval = new Date();                                 
-                        @end
-                        @*/
-                        
-                        if(isMoz) {
-                                if(new Date().getTime() - o.interval.getTime() < 50) { return stopEvent(e); }; 
-                                o.interval = new Date();
-                        };                                 
-                        
-                        if ((kc > 49 && kc < 56) || (kc > 97 && kc < 104)) {
-                                if(kc > 96) kc -= (96-48);
-                                kc -= 49;
-                                o.firstDayOfWeek = (o.firstDayOfWeek + kc) % 7;
-                                o.updateTableHeaders();
-                                return stopEvent(e);
-                        };
-
-                        if ( kc < 33 || kc > 40 ) return true;
-
-                        var d = new Date(o.date), tmp, cursorYYYYMM = o.date.getFullYear() + pad(o.date.getMonth()+1); 
-
-                        // HOME: Set date to first day of current month
-                        if(kc == 36) {
-                                d.setDate(1); 
-                        // END: Set date to last day of current month                                 
-                        } else if(kc == 35) {
-                                d.setDate(daysInMonth(d.getMonth(),d.getFullYear())); 
-                        // PAGE UP & DOWN                                   
-                        } else if ( kc == 33 || kc == 34) {
-                                var inc = (kc == 34) ? 1 : -1; 
-                                
-                                // CTRL + PAGE UP/DOWN: Moves to the same date in the previous/next year
-                                if(e.ctrlKey) {                                                                                                               
-                                        d.setFullYear(d.getFullYear() + inc * 1);
-                                // PAGE UP/DOWN: Moves to the same date in the previous/next month                                            
-                                } else {                                          
-                                        var n = o.date.getDate();                         
-                       
-                                        d.setDate(2);
-                                        d.setMonth(d.getMonth() + inc * 1);
-                                        d.setDate(Math.min(n, daysInMonth(d.getMonth(),d.getFullYear())));                                         
-                                };                                                                    
-                        // LEFT ARROW                                    
-                        } else if ( kc == 37 ) {                                         
-                                d = new Date(o.date.getFullYear(), o.date.getMonth(), o.date.getDate() - 1);                                       
-                        // RIGHT ARROW
-                        } else if ( kc == 39 || kc == 34) {                                         
-                                d = new Date(o.date.getFullYear(), o.date.getMonth(), o.date.getDate() + 1 ); 
-                        // UP ARROW                                        
-                        } else if ( kc == 38 ) {                                          
-                                d = new Date(o.date.getFullYear(), o.date.getMonth(), o.date.getDate() - 7);  
-                        // DOWN ARROW                                        
-                        } else if ( kc == 40 ) {                                          
-                                d = new Date(o.date.getFullYear(), o.date.getMonth(), o.date.getDate() + 7);                                         
-                        };
-
-                        if(o.outOfRange(d)) { return stopEvent(e); };
-                        o.date = d;
-                        
-                        if(o.statusBar) { 
-                                o.updateStatus(o.getBespokeTitle(o.date.getFullYear(),o.date.getMonth() + 1,o.date.getDate()) || printFormattedDate(o.date, o.statusFormat, true));                                
-                        };
-                        
-                        var t = String(o.date.getFullYear()) + pad(o.date.getMonth()+1) + pad(o.date.getDate());
-
-                        if(e.ctrlKey || (kc == 33 || kc == 34) || t < o.firstDateShown || t > o.lastDateShown) {                                                                       
-                                o.updateTable(); 
-                                /*@cc_on
-                                @if(@_win32)
-                                o.interval = new Date();                        
-                                @end
-                                @*/                                       
-                        } else {                                    
-                                if(!o.noToday) { o.disableTodayButton(); };                                        
-                                o.removeOldFocus();
-                                            
-                                for(var i = 0, td; td = o.tds[i]; i++) {                                                                                             
-                                        if(td.className.search("cd-" + t) == -1) {                                                          
-                                                continue;
-                                        };                                                 
-                                        o.showHideButtons(o.date);
-                                        td.id = o.id + "-date-picker-hover";                                                
-                                        o.setNewFocus();
-                                        break;
-                                };
-                        };
-
-                        return stopEvent(e);
-                }; 
-                this.onmouseout = function(e) {
-                        e = e || document.parentWindow.event;
-                        var p = e.toElement || e.relatedTarget;
-                        while (p && p != this) try { p = p.parentNode } catch(e) { p = this; };
-                        if (p == this) return false;
-                        if(o.currentTR) {
-                                o.currentTR.className = ""; 
-                                o.currentTR = null;
-                        };
-                        
-                        if(o.statusBar) { 
-                                o.updateStatus(o.getBespokeTitle(o.date.getFullYear(),o.date.getMonth() + 1,o.date.getDate()) || printFormattedDate(o.date, o.statusFormat, true));                                
-                        };                          
-                };
-                this.onmouseover = function(e) {
-                        e = e || document.parentWindow.event;
-                        var el = e.target != null ? e.target : e.srcElement;
-                        while(el.nodeType != 1) { el = el.parentNode; }; 
-                                
-                        if(!el || ! el.tagName) { return; };                              
-                                
-                        var statusText = getTitleTranslation(9);
-                        switch (el.tagName.toLowerCase()) {
-                                case "td":                                            
-                                        if(el.className.search(/date-picker-unused|out-of-range/) != -1) {
-                                                statusText = getTitleTranslation(9);
-                                        } if(el.className.search(/cd-([0-9]{8})/) != -1) {                                                                                               
-                                                o.stopTimer();
-                                                var cellDate = el.className.match(/cd-([0-9]{8})/)[1];                                                                                                                          
-                                                
-                                                o.removeOldFocus();
-                                                el.id = o.id+"-date-picker-hover";
-                                                o.setNewFocus();
-                                                                                       
-                                                o.date = new Date(+cellDate.substr(0,4),+cellDate.substr(4,2)-1,+cellDate.substr(6,2));                                                
-                                                if(!o.noToday) { o.disableTodayButton(); };
-                                                
-                                                statusText = o.getBespokeTitle(+cellDate.substr(0,4),+cellDate.substr(4,2),+cellDate.substr(6,2)) || printFormattedDate(o.date, o.statusFormat, true);                                                
-                                        };
-                                        break;
-                                case "th":
-                                        if(!o.statusBar) { break; };
-                                        if(el.className.search(/drag-enabled/) != -1) {
-                                                statusText = getTitleTranslation(10);
-                                        } else if(el.className.search(/date-picker-week-header/) != -1) {
-                                                var txt = el.firstChild ? el.firstChild.nodeValue : "";
-                                                statusText = txt.search(/^(\d+)$/) != -1 ? getTitleTranslation(7, [txt, txt < 3 && o.date.getMonth() == 11 ? getWeeksInYear(o.date.getFullYear()) + 1 : getWeeksInYear(o.date.getFullYear())]) : getTitleTranslation(9);
-                                        };
-                                        break;
-                                case "span":
-                                        if(!o.statusBar) { break; };
-                                        if(el.className.search(/drag-enabled/) != -1) {
-                                                statusText = getTitleTranslation(10);
-                                        } else if(el.className.search(/day-([0-6])/) != -1) {
-                                                var day = el.className.match(/day-([0-6])/)[1];
-                                                statusText = getTitleTranslation(11, [getDayTranslation(day, false)]);
-                                        } else if(el.className.search(/prev-year/) != -1) {
-                                                statusText = getTitleTranslation(2);
-                                        } else if(el.className.search(/prev-month/) != -1) {
-                                                statusText = getTitleTranslation(0);
-                                        } else if(el.className.search(/next-year/) != -1) {
-                                                statusText = getTitleTranslation(3);
-                                        } else if(el.className.search(/next-month/) != -1) {
-                                                statusText = getTitleTranslation(1);
-                                        } else if(el.className.search(/today-but/) != -1 && el.className.search(/disabled/) == -1) {
-                                                statusText = getTitleTranslation(12);
-                                        };
-                                        break;
-                                default:
-                                        statusText = "";
-                        };
-                        while(el.parentNode) {
-                                el = el.parentNode;
-                                if(el.nodeType == 1 && el.tagName.toLowerCase() == "tr") {                                                  
-                                        if(o.currentTR) {
-                                                if(el == o.currentTR) break;
-                                                o.currentTR.className = ""; 
-                                        };                                                 
-                                        el.className = "dp-row-highlight";
-                                        o.currentTR = el;
-                                        break;
-                                };
-                        };                                                          
-                        if(o.statusBar && statusText) { o.updateStatus(statusText); };                                 
-                }; 
-                this.clearTimer = function() {
-                        o.stopTimer();
-                        o.timerInc      = 800;
-                        o.yearInc       = 0;
-                        o.monthInc      = 0;
-                        o.dayInc        = 0;
-                        
-                        removeEvent(document, "mouseup", o.clearTimer);
-                        if(o.mouseDownElem != null) {
-                                removeEvent(o.mouseDownElem, "mouseout",  o.clearTimer);
-                        };
-                        o.mouseDownElem = null;
-                };    
-                
-                var o = this;                 
-                
-                this.setDateFromInput();
-                
-                if(this.staticPos) {                          
-                        this.create();                                               
-                } else { 
-                        this.createButton();                                               
-                };
-               
-                (function() {
-                        var elemID, elem;
-                        
-                        for(elemID in o.formElements) {                              
-                                elem = document.getElementById(elemID);
-                                if(elem && elem.tagName && elem.tagName.search(/select|input/i) != -1) {                                                                     
-                                        addEvent(elem, "change", o.changeHandler);                                
-                                };
-                                
-                                if(!elem || elem.disabled == true) {
-                                        o.disableDatePicker();
-                                };                         
-                        };                                      
-                })();   
-                
-                
-                // We have fully created the datepicker...
-                this.fullCreate = true;
-                
-                
-        };
-        datePicker.prototype.addButtonEvents = function(but) {
-               function buttonEvent (e) {
-                        e = e || window.event;                      
-                        
-                        var inpId     = this.id.replace('fd-but-',''),
-                            dpVisible = isVisible(inpId),
-                            autoFocus = false,
-                            kbEvent   = datePickers[inpId].kbEvent;
-                            
-                        if(kbEvent) {
-                                datePickers[inpId].kbEvent = false;
-                                return;
-                        };
-
-                        if(e.type == "keydown") {
-                                datePickers[inpId].kbEvent = true;
-                                var kc = e.keyCode != null ? e.keyCode : e.charCode;
-                                if(kc != 13) return true; 
-                                if(dpVisible) {
-                                        this.className = this.className.replace("dp-button-active", "");                                          
-                                        hideAll();
-                                        return stopEvent(e);
-                                };                                   
-                                autoFocus = true;
-                        } else {
-                                datePickers[inpId].kbEvent = false;
-                        };
-
-                        this.className = this.className.replace("dp-button-active", "");
-                        
-                        if(!dpVisible) {                                 
-                                this.className += " dp-button-active";
-                                hideAll(inpId);                                                             
-                                showDatePicker(inpId, autoFocus);
-                        } else {
-                                hideAll();
-                        };
-                
-                        return stopEvent(e);
-                };
-                
-                but.onkeydown = buttonEvent;
-                but.onclick = buttonEvent;
-                
-                if(!buttonTabIndex || this.bespokeTabIndex === false) {
-                        but.setAttribute(!/*@cc_on!@*/false ? "tabIndex" : "tabindex", "-1");
-                        but.tabIndex = -1; 
-                        but.onkeydown = null; 
-                        removeEvent(but, "keydown", buttonEvent);
-                } else {
-                        but.setAttribute(!/*@cc_on!@*/false ? "tabIndex" : "tabindex", this.bespokeTabIndex);
-                        but.tabIndex = this.bespokeTabIndex;
-                };                              
-        };
-        
-        datePicker.prototype.createButton = function() {
-                
-                if(this.staticPos || document.getElementById("fd-but-" + this.id)) { return; };
-
-                var inp         = document.getElementById(this.id),
-                    span        = document.createElement('span'),
-                    but         = document.createElement('a');
-
-                but.href        = "#" + this.id;
-                but.className   = "date-picker-control";
-                but.title       = getTitleTranslation(5);
-                but.id          = "fd-but-" + this.id;
-                                
-                span.appendChild(document.createTextNode(nbsp));
-                but.appendChild(span);
-
-                span = document.createElement('span');
-                span.className = "fd-screen-reader";
-                span.appendChild(document.createTextNode(but.title));
-                but.appendChild(span);
-                
-                // Set the ARIA role to be "button"
-                setARIARole(but, "button");                 
-                
-                // Set a "haspopup" ARIA property - should this not be a list if ID's????
-                setARIAProperty(but, "haspopup", true);
-                                             			                	
-                if(this.positioned && document.getElementById(this.positioned)) {
-                        document.getElementById(this.positioned).appendChild(but);
-                } else {
-                        inp.parentNode.insertBefore(but, inp.nextSibling);
-                };                   
-                
-                this.addButtonEvents(but);
-
-                but = null;
-                
-                this.callback("dombuttoncreate", {id:this.id});
-        };
-        datePicker.prototype.setBespokeTitles = function(titles) {                
-                this.bespokeTitles = titles;               
-        }; 
-        datePicker.prototype.addBespokeTitles = function(titles) {                
-                for(var dt in titles) {
-                        this.bespokeTitles[dt] = titles[dt];
-                };              
-        }; 
-        datePicker.prototype.getBespokeTitle = function(y,m,d) {
-                var dt, dtFull, yyyymmdd = y + String(pad(m)) + pad(d);
-                
-                // Try this datepickers bespoke titles
-                for(dt in this.bespokeTitles) {
-                        dtFull = dt.replace(/^(\*\*\*\*)/, y).replace(/^(\d\d\d\d)(\*\*)/, "$1"+ pad(m));        
-                        if(dtFull == yyyymmdd) return this.bespokeTitles[dt];
-                };
-                                
-                // Try the generic bespoke titles
-                for(dt in bespokeTitles) {
-                        dtFull = dt.replace(/^(\*\*\*\*)/, y).replace(/^(\d\d\d\d)(\*\*)/, "$1"+ pad(m));        
-                        if(dtFull == yyyymmdd) return bespokeTitles[dt];
-                };
-                
-                return false;             
-        };
-        datePicker.prototype.returnSelectedDate = function() {                
-                return this.dateSet;                
-        };   
-        datePicker.prototype.setRangeLow = function(range) {
-                this.rangeLow = (String(range).search(/^(\d\d\d\d)(0[1-9]|1[012])(0[1-9]|[12][0-9]|3[01])$/) == -1) ? false : range;                                              
-                if(!this.inUpdate) this.setDateFromInput();                
-        };
-        datePicker.prototype.setRangeHigh = function(range) {
-                this.rangeHigh = (String(range).search(/^(\d\d\d\d)(0[1-9]|1[012])(0[1-9]|[12][0-9]|3[01])$/) == -1) ? false : range;                                               
-                if(!this.inUpdate) this.setDateFromInput();                
-        };
-        datePicker.prototype.setDisabledDays = function(dayArray) {
-                if(!dayArray.length || dayArray.length != 7 || dayArray.join("").search(/^([0|1]{7})$/) == -1) {
-                        return false;
-                };                
-                this.disabledDays = dayArray;                 
-                if(!this.inUpdate) this.setDateFromInput();    
-        };
-        datePicker.prototype.setDisabledDates = function(dateObj) {                               
-                this.disabledDates  = {};               
-                this.addDisabledDates(dateObj);                
-        }; 
-        datePicker.prototype.setEnabledDates = function(dateObj) {                               
-                this.enabledDates = {};                 
-                this.addEnabledDates(dateObj);                
-        };         
-        datePicker.prototype.addDisabledDates = function(dateObj) {                    
-                this.enabledDates  = false; 
-                this.disabledDates = this.disabledDates || {};
-                
-                var startD;
-                for(startD in dateObj) {
-                        if((String(startD).search(wcDateRegExp) != -1 && dateObj[startD] == 1) || (String(startD).search(rangeRegExp) != -1 && String(dateObj[startD]).search(rangeRegExp) != -1)) {
-                                this.disabledDates[startD] = dateObj[startD];
-                        };
-                };
-                           
-                if(!this.inUpdate) this.setDateFromInput();                                                                
-        };
-        datePicker.prototype.addEnabledDates = function(dateObj) {
-                this.disabledDates = false; 
-                this.enabledDates  = this.enabledDates || {};
-                
-                var startD;
-                for(startD in dateObj) {
-                        if((String(startD).search(wcDateRegExp) != -1 && dateObj[startD] == 1) || (String(startD).search(rangeRegExp) != -1 && String(dateObj[startD]).search(rangeRegExp) != -1)) {
-                                this.enabledDates[startD] = dateObj[startD];
-                        };
-                };
-                            
-                if(!this.inUpdate) this.setDateFromInput();                                                                   
-        };
-        datePicker.prototype.setSelectedDate = function(yyyymmdd) {                                             
-                if(String(yyyymmdd).search(wcDateRegExp) == -1) {
-                        return false;
-                };  
-                
-                var match = yyyymmdd.match(rangeRegExp),
-                    dt    = new Date(+match[2],+match[3]-1,+match[4]);
-                
-                if(!dt || isNaN(dt) || !this.canDateBeSelected(dt)) {
-                        return false;
-                };
-                    
-                this.dateSet = new Date(dt);
-                
-                if(!this.inUpdate) this.updateTable();
-                
-                this.callback("dateset", this.createCbArgObj());
-                this.returnFormattedDate();                                         
-        };
-        datePicker.prototype.checkSelectedDate = function() {                
-                if(this.dateSet && !this.canDateBeSelected(this.dateSet)) {                        
-                        this.dateSet = null;
-                };
-                if(!this.inUpdate) this.updateTable();
-        };
-        datePicker.prototype.addOnFocusEvents = function() {                              
-                if(this.kbEventsAdded || this.noFocus) {                         
-                        return;
-                };
-                
-                addEvent(document, "keypress", this.onkeydown);
-                addEvent(document, "mousedown", this.onmousedown);
-                
-                /*@cc_on
-                @if(@_win32)
-                removeEvent(document, "keypress", this.onkeydown);
-                addEvent(document, "keydown", this.onkeydown);                 
-                @end
-                @*/
-                if(window.devicePixelRatio) {
-                        removeEvent(document, "keypress", this.onkeydown);
-                        addEvent(document, "keydown", this.onkeydown);
-                };             
-                this.noFocus = false;   
-                this.kbEventsAdded = true;                
-        };         
-        datePicker.prototype.removeOnFocusEvents = function() {
-                
-                if(!this.kbEventsAdded) { return; };
-                
-                removeEvent(document, "keypress",  this.onkeydown);
-                removeEvent(document, "keydown",   this.onkeydown);
-                removeEvent(document, "mousedown", this.onmousedown);                 
-                
-                this.kbEventsAdded = false;                 
-        };         
-        datePicker.prototype.stopTimer = function() {
-                this.timerSet = false;
-                window.clearTimeout(this.timer);
-        };
-        datePicker.prototype.setOpacity = function(op) {
-                this.div.style.opacity = op/100;
-                this.div.style.filter = 'alpha(opacity=' + op + ')';
-                this.opacity = op;
-        };         
-        datePicker.prototype.getDates = function(y, m) {                
-                var dpm = daysInMonth(m - 1, y),
-                    obj = {},
-                    dds = this.getGenericDates(y, m, false), 
-                    eds = this.getGenericDates(y, m, true), 
-                    dts = y + pad(m);                
-                   
-                for(var i = 1; i <= dpm; i++) {
-                        dt = dts + "" + pad(i);
-                        
-                        if(dds) {                                
-                                obj[dt] = (dt in dds) ? 0 : 1;                                
-                        } else if(eds) {
-                                obj[dt] = (dt in eds) ? 1 : 0;
-                        } else {
-                                obj[dt] = 1;
-                        };                                                    
-                };
-                
-                return obj;
-        }; 
-        datePicker.prototype.getGenericDates = function(y, m, enabled) {
-                var deDates = enabled ? this.enabledDates : this.disabledDates;                
-                
-                if(!deDates) {                        
-                        return false;
-                };
-                
-                m = pad(m);                 
-                
-                var obj    = {},            
-                    lower  = this.firstDateShown,
-                    upper  = this.lastDateShown,                            
-                    dt1, dt2, rngLower, rngUpper;  
-                
-                if(!upper || !lower) {
-                        lower = this.firstDateShown = y + pad(m) + "01";
-                        upper = this.lastDateShown  = y + pad(m) + pad(daysInMonth(m, y));                        
-                };                 
-                
-                for(dt in deDates) {                         
-                        dt1 = dt.replace(/^(\*\*\*\*)/, y).replace(/^(\d\d\d\d)(\*\*)/, "$1"+m);
-                        dt2 = deDates[dt];
-                        
-                        if(dt2 == 1) {                                                
-                                if(Number(dt1.substr(0,6)) >= +String(this.firstDateShown).substr(0,6)
-                                   && 
-                                   Number(dt1.substr(0,6)) <= +String(this.lastDateShown).substr(0,6)) {
-                                        obj[dt1] = 1;                                                              
-                                };
-                                continue; 
-                        };                       
-                        
-                        // Range
-                        if(+String(this.firstDateShown).substr(0,6) >= Number(dt1.substr(0,6))
-                           &&
-                           +String(this.lastDateShown).substr(0,6) <= Number(dt2.substr(0,6))) {                                              
-                                // Same month
-                                if(Number(dt1.substr(0,6)) == Number(dt2.substr(0,6))) {
-                                        for(var i = dt1; i <= dt2; i++) {
-                                                obj[i] = 1;                                                                                                
-                                        };
-                                        continue;
-                                };
-
-                                // Different months but we only want this month
-                                rngLower = Number(dt1.substr(0,6)) == +String(this.firstDateShown).substr(0,6) ? dt1 : lower;
-                                rngUpper = Number(dt2.substr(0,6)) == +String(this.lastDateShown).substr(0,6) ? dt2 : upper;
-                                for(var i = +rngLower; i <= +rngUpper; i++) {
-                                        obj[i] = 1;                                                                                    
-                                };
-                        };
-                };
-                return obj;
-        };       
-        datePicker.prototype.truePosition = function(element) {
-                var pos = this.cumulativeOffset(element);
-                var iebody      = (document.compatMode && document.compatMode != "BackCompat")? document.documentElement : document.body,
-                    dsocleft    = document.all ? iebody.scrollLeft : window.pageXOffset,
-                    dsoctop     = document.all ? iebody.scrollTop  : window.pageYOffset,
-                    posReal     = this.realOffset(element);
-                return [pos[0] - posReal[0] + dsocleft, pos[1] - posReal[1] + dsoctop];
-        };
-        datePicker.prototype.realOffset = function(element) {
-                var t = 0, l = 0;
-                do {
-                        t += element.scrollTop  || 0;
-                        l += element.scrollLeft || 0;
-                        element = element.parentNode;
-                } while(element);
-                return [l, t];
-        };
-        datePicker.prototype.cumulativeOffset = function(element) {
-                var t = 0, l = 0;
-                do {
-                        t += element.offsetTop  || 0;
-                        l += element.offsetLeft || 0;
-                        element = element.offsetParent;
-                } while(element);
-                return [l, t];
-        };
-        datePicker.prototype.equaliseDates = function() {
-                var clearDayFound = false, tmpDate;
-                for(var i = this.rangeLow; i <= this.rangeHigh; i++) {
-                        tmpDate = String(i);
-                        if(!this.disabledDays[new Date(tmpDate.substr(0,4), tmpDate.substr(6,2), tmpDate.substr(4,2)).getDay() - 1]) {
-                                clearDayFound = true;
-                                break;
-                        };
-                };
-                if(!clearDayFound) { this.disabledDays = [0,0,0,0,0,0,0] };
-        };
-        datePicker.prototype.outOfRange = function(tmpDate) {
-                
-                if(!this.rangeLow && !this.rangeHigh) { return false; };
-                var level = false;
-                if(!tmpDate) {
-                        level   = true;
-                        tmpDate = this.date;
-                };
-
-                var d  = pad(tmpDate.getDate()),
-                    m  = pad(tmpDate.getMonth() + 1),
-                    y  = tmpDate.getFullYear(),
-                    dt = String(y)+String(m)+String(d);
-
-                if(this.rangeLow && +dt < +this.rangeLow) {
-                        if(!level) { return true; };
-                        this.date = new Date(this.rangeLow.substr(0,4), this.rangeLow.substr(4,2)-1, this.rangeLow.substr(6,2), 5, 0, 0);
-                        return false;
-                };
-                if(this.rangeHigh && +dt > +this.rangeHigh) {
-                        if(!level) { return true; };
-                        this.date = new Date(this.rangeHigh.substr(0,4), this.rangeHigh.substr(4,2)-1, this.rangeHigh.substr(6,2), 5, 0, 0);
-                };
-                return false;
-        };  
-        datePicker.prototype.canDateBeSelected = function(tmpDate) {
-                if(!tmpDate) return false;
-                                                               
-                var d  = pad(tmpDate.getDate()),
-                    m  = pad(tmpDate.getMonth() + 1),
-                    y  = tmpDate.getFullYear(),
-                    dt = String(y)+String(m)+String(d),
-                    dd = this.getDates(y, m),                    
-                    wd = tmpDate.getDay() == 0 ? 7 : tmpDate.getDay();               
-                
-                if((this.rangeLow && +dt < +this.rangeLow) || (this.rangeHigh && +dt > +this.rangeHigh) || (dd[dt] == 0) || this.disabledDays[wd-1]) {
-                        return false;
-                };
-                
-                return true;
-        };        
-        datePicker.prototype.updateStatus = function(msg) {                                
-                while(this.statusBar.firstChild) { this.statusBar.removeChild(this.statusBar.firstChild); };
-                
-                if(msg && this.statusFormat.search(/-S|S-/) != -1 && msg.search(/([0-9]{1,2})(st|nd|rd|th)/) != -1) {                
-                        msg = msg.replace(/([0-9]{1,2})(st|nd|rd|th)/, "$1<sup>$2</sup>").split(/<sup>|<\/sup>/);                                                 
-                        var dc = document.createDocumentFragment();
-                        for(var i = 0, nd; nd = msg[i]; i++) {
-                                if(/^(st|nd|rd|th)$/.test(nd)) {
-                                        var sup = document.createElement("sup");
-                                        sup.appendChild(document.createTextNode(nd));
-                                        dc.appendChild(sup);
-                                } else {
-                                        dc.appendChild(document.createTextNode(nd));
-                                };
-                        };
-                        this.statusBar.appendChild(dc);                        
-                } else {                        
-                        this.statusBar.appendChild(document.createTextNode(msg ? msg : getTitleTranslation(9)));                                                 
-                };                                    
-        };
-        datePicker.prototype.setDateFromInput = function() {
-                var origDateSet = this.dateSet,
-                    m = false,
-                    dt, elemID, elem, elemFmt, d, y, elemVal;
-                
-                this.dateSet = null;
-                   
-                for(elemID in this.formElements) {
-                        elem = document.getElementById(elemID);
-                        
-                        if(!elem) {
-                                return;
-                        };
-                        
-                        elemVal = String(elem.value);
-                        elemFmt = this.formElements[elemID];
-                        dt      = false;
-                        
-                        if(!(elemVal == "")) {                        
-                                for(var i = 0, fmt; fmt = this.formatMasks[elemID][i]; i++) {                                        
-                                        dt = parseDateString(elemVal, fmt);                                                              
-                                        if(dt) {                                                                                       
-                                                break;
-                                        };                                
-                                }; 
-                        };
-                        
-                        if(dt) {
-                                if(elemFmt.search(new RegExp('[' + dParts + ']')) != -1) {
-                                        //console.log("located d part " + elemFmt + " : " + dt.getDate());
-                                        d = dt.getDate();        
-                                };
-                                if(elemFmt.search(new RegExp('[' + mParts + ']')) != -1) { 
-                                        //console.log("located m part " + elemFmt + " : " + dt.getMonth());                                       
-                                        m = dt.getMonth();                                               
-                                };
-                                if(elemFmt.search(new RegExp('[' + yParts + ']')) != -1) {
-                                        //console.log("located y part " + elemFmt + " : " + dt.getFullYear());
-                                        y = dt.getFullYear()        
-                                };                        
-                        };                                            
-                };
-                
-                dt = false;
-                
-                if(d && !(m === false) && y) {                                            
-                        if(+d > daysInMonth(+m, +y)) { 
-                                d  = daysInMonth(+m, +y);
-                                dt = false;
-                        } else {
-                                dt = new Date(+y, +m, +d);
-                        };
-                };
-               
-                if(!dt || isNaN(dt)) {                        
-                        var newDate = new Date(y || new Date().getFullYear(), !(m === false) ? m : new Date().getMonth(), 1);
-                        this.date = this.cursorDate ? new Date(+this.cursorDate.substr(0,4), +this.cursorDate.substr(4,2) - 1, +this.cursorDate.substr(6,2)) : new Date(newDate.getFullYear(), newDate.getMonth(), Math.min(+d || new Date().getDate(), daysInMonth(newDate.getMonth(), newDate.getFullYear())));
-                        
-                        this.date.setHours(5);
-                        this.outOfRange();                         
-                        //this.callback("dateset", this.createCbArgObj());  
-                        this.updateTable();                         
-                        return;
-                };
-
-        
-                dt.setHours(5);
-                this.date = new Date(dt);                            
-                this.outOfRange();                 
-                
-                if(dt.getTime() == this.date.getTime() && this.canDateBeSelected(this.date)) {                                              
-                        this.dateSet = new Date(this.date);
-                };
-                
-                //this.callback("dateset", this.createCbArgObj()); 
-                if(this.fullCreate) this.updateTable();
-                this.returnFormattedDate(true);
-        };
-        datePicker.prototype.setSelectIndex = function(elem, indx) {
-                for(var opt = elem.options.length-1; opt >= 0; opt--) {
-                        if(elem.options[opt].value == indx) {
-                                elem.selectedIndex = opt;
-                                return;
-                        };
-                };
-        };
-        datePicker.prototype.returnFormattedDate = function(noFocus) {     
-                if(!this.dateSet) {                                
-                        return;
-                };
-                
-                var d   = pad(this.dateSet.getDate()),
-                    m   = pad(this.dateSet.getMonth() + 1),
-                    y   = this.dateSet.getFullYear(),
-                    el  = false, 
-                    elemID, elem, elemFmt, fmtDate;
-                
-                noFocus = !!noFocus;
-                 
-                for(elemID in this.formElements) {
-                        elem    = document.getElementById(elemID);
-                        
-                        if(!elem) return;
-                        
-                        if(!el) el = elem;
-                        
-                        elemFmt = this.formElements[elemID];
-                        
-                        fmtDate = printFormattedDate(this.dateSet, elemFmt, returnLocaleDate);                   
-                        if(elem.tagName.toLowerCase() == "input") {
-                                elem.value = fmtDate; 
-                        } else {  
-                                this.setSelectIndex(elem, fmtDate);                              
-                        };
-                };
-                
-                if(this.staticPos) { 
-                        this.noFocus = true;
-                        this.updateTable(); 
-                        this.noFocus = false;
-                };                         
-                        
-                if(this.fullCreate) {
-                        if(el.type && el.type != "hidden" && !noFocus) { el.focus(); };                                                                                                                                             
-                };         
-        };
-        datePicker.prototype.disableDatePicker = function() {
-                if(this.disabled) return;
-                
-                if(this.staticPos) {
-                        this.removeOnFocusEvents();
-                        this.removeOldFocus();
-                        this.noFocus = true;
-                        this.div.className = this.div.className.replace(/dp-disabled/, "") + " dp-disabled";  
-                        this.table.onmouseover = this.table.onclick = this.table.onmouseout = this.table.onmousedown = null;                                      
-                        removeEvent(document, "mousedown", this.onmousedown);                         
-                        removeEvent(document, "mouseup",   this.clearTimer);                       
-                } else {  
-                        if(this.visible) this.hide();                        
-                        var but = document.getElementById("fd-but-" + this.id);
-                        if(but) {
-                                but.className = but.className.replace(/dp-disabled/, "") + " dp-disabled";
-                                // Set a "disabled" ARIA state
-                                setARIAProperty(but, "disabled", true);                               
-                                but.onkeydown = but.onclick = function() { return false; }; 
-                                but.setAttribute(!/*@cc_on!@*/false ? "tabIndex" : "tabindex", "-1");
-                                but.tabIndex = -1;                
-                        };                         
-                };               
-                                
-                clearTimeout(this.timer);                
-                this.disabled = true;  
-        }; 
-        datePicker.prototype.enableDatePicker = function() {
-                if(!this.disabled) return;
-                
-                if(this.staticPos) {
-                        this.removeOldFocus();
-                        this.noFocus = true;                        
-                        this.updateTable();
-                        this.div.className = this.div.className.replace(/dp-disabled/, "");
-                        this.disabled = false;                         
-                        this.table.onmouseover = this.onmouseover;
-                        this.table.onmouseout  = this.onmouseout;
-                        this.table.onclick     = this.onclick;                         
-                        this.table.onmousedown = this.onmousedown;                                                                    
-                } else {                         
-                        var but = document.getElementById("fd-but-" + this.id);
-                        if(but) {
-                                but.className = but.className.replace(/dp-disabled/, "");
-                                // Reset the "disabled" ARIA state
-                                setARIAProperty(but, "disabled", false);
-                                this.addButtonEvents(but);                                                
-                        };                         
-                };
-                
-                this.disabled = false;                
-        };
-        datePicker.prototype.disableTodayButton = function() {
-                var today = new Date();                     
-                this.butToday.className = this.butToday.className.replace("fd-disabled", "");
-                if(this.outOfRange(today) || (this.date.getDate() == today.getDate() && this.date.getMonth() == today.getMonth() && this.date.getFullYear() == today.getFullYear())) {
-                        this.butToday.className += " fd-disabled";                          
-                };
-        };
-        datePicker.prototype.updateTableHeaders = function() {
-                var colspanTotal = this.showWeeks ? 8 : 7,
-                    colOffset    = this.showWeeks ? 1 : 0,
-                    d, but;
-
-                for(var col = colOffset; col < colspanTotal; col++ ) {
-                        d = (this.firstDayOfWeek + (col - colOffset)) % 7;
-                        this.ths[col].title = getDayTranslation(d, false);
-
-                        if(col > colOffset) {
-                                but = this.ths[col].getElementsByTagName("span")[0];
-                                while(but.firstChild) { but.removeChild(but.firstChild); };
-                                but.appendChild(document.createTextNode(getDayTranslation(d, true)));
-                                but.title = this.ths[col].title;
-                                but.className = but.className.replace(/day-([0-6])/, "") + " day-" + d;
-                                but = null;
-                        } else {
-                                while(this.ths[col].firstChild) { this.ths[col].removeChild(this.ths[col].firstChild); };
-                                this.ths[col].appendChild(document.createTextNode(getDayTranslation(d, true)));
-                        };
-
-                        this.ths[col].className = this.ths[col].className.replace(/date-picker-highlight/g, "");
-                        if(this.highlightDays[d]) {
-                                this.ths[col].className += " date-picker-highlight";
-                        };
-                };
-                
-                if(this.created) { this.updateTable(); }
-        }; 
-        datePicker.prototype.callback = function(type, args) {   
-                if(!type || !(type in this.callbacks)) { 
-                        return false; 
-                };
-                
-                var ret = false;                   
-                for(var func = 0; func < this.callbacks[type].length; func++) {                         
-                        ret = this.callbacks[type][func](args || this.id);                        
-                };                      
-                return ret;
-        };      
-        datePicker.prototype.showHideButtons = function(tmpDate) {
-                if(!this.butPrevYear) { return; };
-                
-                var tdm = tmpDate.getMonth(),
-                    tdy = tmpDate.getFullYear();
-
-                if(this.outOfRange(new Date((tdy - 1), tdm, daysInMonth(+tdm, tdy-1)))) {                            
-                        if(this.butPrevYear.className.search(/fd-disabled/) == -1) {
-                                this.butPrevYear.className += " fd-disabled";
-                        };
-                        if(this.yearInc == -1) this.stopTimer();
-                } else {
-                        this.butPrevYear.className = this.butPrevYear.className.replace(/fd-disabled/g, "");
-                };                 
-                
-                if(this.outOfRange(new Date(tdy, (+tdm - 1), daysInMonth(+tdm-1, tdy)))) {                           
-                        if(this.butPrevMonth.className.search(/fd-disabled/) == -1) {
-                                this.butPrevMonth.className += " fd-disabled";
-                        };
-                        if(this.monthInc == -1) this.stopTimer();
-                } else {
-                        this.butPrevMonth.className = this.butPrevMonth.className.replace(/fd-disabled/g, "");
-                };
-         
-                if(this.outOfRange(new Date((tdy + 1), +tdm, 1))) {                            
-                        if(this.butNextYear.className.search(/fd-disabled/) == -1) {
-                                this.butNextYear.className += " fd-disabled";
-                        };
-                        if(this.yearInc == 1) this.stopTimer();
-                } else {
-                        this.butNextYear.className = this.butNextYear.className.replace(/fd-disabled/g, "");
-                };                
-                
-                if(this.outOfRange(new Date(tdy, +tdm + 1, 1))) {
-                        if(this.butNextMonth.className.search(/fd-disabled/) == -1) {
-                                this.butNextMonth.className += " fd-disabled";
-                        };
-                        if(this.monthInc == 1) this.stopTimer();
-                } else {
-                        this.butNextMonth.className = this.butNextMonth.className.replace(/fd-disabled/g, "");
-                };
-        };        
-        var localeDefaults = {
-                fullMonths:["January","February","March","April","May","June","July","August","September","October","November","December"],
-                monthAbbrs:["Jan","Feb","Mar","Apr","May","Jun","Jul","Aug","Sep","Oct","Nov","Dec"],
-                fullDays:  ["Monday","Tuesday","Wednesday","Thursday","Friday","Saturday","Sunday"],
-                dayAbbrs:  ["Mon","Tue","Wed","Thu","Fri","Sat","Sun"],
-                titles:    ["Previous month","Next month","Previous year","Next year", "Today", "Show Calendar", "wk", "Week [[%0%]] of [[%1%]]", "Week", "Select a date", "Click \u0026 Drag to move", "Display \u201C[[%0%]]\u201D first", "Go to Today\u2019s date", "Disabled date :"],
-                firstDayOfWeek:0,
-                imported:  false
-        };        
-        var joinNodeLists = function() {
-                if(!arguments.length) { return []; }
-                var nodeList = [];
-                for (var i = 0; i < arguments.length; i++) {
-                        for (var j = 0, item; item = arguments[i][j]; j++) {
-                                nodeList[nodeList.length] = item;
-                        };
-                };
-                return nodeList;
-        };
-        var cleanUp = function() {
-                var dp, fe;
-                for(dp in datePickers) {
-                        for(fe in datePickers[dp].formElements) {
-                                if(!document.getElementById(fe)) {
-                                        datePickers[dp].destroy();
-                                        datePickers[dp] = null;
-                                        delete datePickers[dp];
-                                        break;
-                                }
-                        };
-                };
-        };         
-        var hideAll = function(exception) {
-                var dp;
-                for(dp in datePickers) {
-                        if(!datePickers[dp].created || (exception && exception == datePickers[dp].id)) continue;
-                        datePickers[dp].hide();
-                };
-        };
-        var hideDatePicker = function(inpID) {
-                if(inpID in datePickers) {
-                        if(!datePickers[inpID].created || datePickers[inpID].staticPos) return;
-                        datePickers[inpID].hide();
-                };
-        };
-        var showDatePicker = function(inpID, autoFocus) {                
-                if(!(inpID in datePickers)) return false;   
-                
-                datePickers[inpID].clickActivated = !!!autoFocus;             
-                datePickers[inpID].show(autoFocus);
-                return true;        
-        };
-        var destroy = function(e) {
-                e = e || window.event;
-                
-                // Don't remove datepickers if it's a pagehide/pagecache event (webkit et al)
-                if(e.persisted) {
-                        return;
-                };
-                
-                for(dp in datePickers) {
-                        datePickers[dp].destroy();
-                        datePickers[dp] = null;
-                        delete datePickers[dp];
-                };
-                datePickers = null;
-                
-                removeEvent(window, 'unload', datePickerController.destroy);
-        }; 
-        var destroySingleDatePicker = function(id) {
-                if(id && (id in datePickers)) {
-                        datePickers[id].destroy();
-                        datePickers[id] = null;
-                        delete datePickers[id];        
-                };
-        };
-        var onPickerBlur = function(id, handler) {
-            if(id && (id in datePickers)) {
-                    datePickers[id].onPickerBlur = handler;
-            };
-        };
-        var getTitleTranslation = function(num, replacements) {
-                replacements = replacements || [];
-                if(localeImport.titles.length > num) {
-                         var txt = localeImport.titles[num];
-                         if(replacements && replacements.length) {
-                                for(var i = 0; i < replacements.length; i++) {
-                                        txt = txt.replace("[[%" + i + "%]]", replacements[i]);
-                                };
-                         };
-                         return txt.replace(/[[%(\d)%]]/g,"");
-                };
-                return "";
-        };
-        var getDayTranslation = function(day, abbreviation) {
-                var titles = localeImport[abbreviation ? "dayAbbrs" : "fullDays"];
-                return titles.length && titles.length > day ? titles[day] : "";
-        };
-        var getMonthTranslation = function(month, abbreviation) {
-                var titles = localeImport[abbreviation ? "monthAbbrs" : "fullMonths"];
-                return titles.length && titles.length > month ? titles[month] : "";
-        };
-        var daysInMonth = function(nMonth, nYear) {
-                nMonth = (nMonth + 12) % 12;
-                return (((0 == (nYear%4)) && ((0 != (nYear%100)) || (0 == (nYear%400)))) && nMonth == 1) ? 29: [31,28,31,30,31,30,31,31,30,31,30,31][nMonth];
-        };
-        
-        var getWeeksInYear = function(Y) {
-                if(Y in weeksInYearCache) {
-                        return weeksInYearCache[Y];
-                };
-                var X1, X2, NW;
-                with (X1 = new Date(Y, 0, 4)) {
-                        setDate(getDate() - (6 + getDay()) % 7);
-                };
-                with (X2 = new Date(Y, 11, 28)) {
-                        setDate(getDate() + (7 - getDay()) % 7);
-                };
-                weeksInYearCache[Y] = Math.round((X2 - X1) / 604800000);
-                return weeksInYearCache[Y];
-        };
-
-        var getWeekNumber = function(y,m,d) {
-                var d = new Date(y, m, d, 0, 0, 0);
-                var DoW = d.getDay();
-                d.setDate(d.getDate() - (DoW + 6) % 7 + 3); // Nearest Thu
-                var ms = d.valueOf(); // GMT
-                d.setMonth(0);
-                d.setDate(4); // Thu in Week 1
-                return Math.round((ms - d.valueOf()) / (7 * 864e5)) + 1;
-        };
-
-        var printFormattedDate = function(date, fmt, useImportedLocale) {
-                if(!date || isNaN(date)) { return ""; };                
-                
-                var parts = fmt.split("-"),
-                      str = [],
-                        d = date.getDate(),
-                        D = date.getDay(),
-                        m = date.getMonth(),
-                        y = date.getFullYear(),
-                    flags = {
-                                "sp":" ",
-                                "dt":".",
-                                "sl":"/",
-                                "ds":"-",
-                                "cc":",",
-                                "d":pad(d),
-                                "D":useImportedLocale ? localeImport.dayAbbrs[D == 0 ? 6 : D - 1] : localeDefaults.dayAbbrs[D == 0 ? 6 : D - 1],
-                                "l":useImportedLocale ? localeImport.fullDays[D == 0 ? 6 : D - 1] : localeDefaults.fullDays[D == 0 ? 6 : D - 1],
-                                "j":d,
-                                "N":D == 0 ? 7 : D,
-                                "w":D,                                
-                                "W":getWeekNumber(y,m,d),
-                                "M":useImportedLocale ? localeImport.monthAbbrs[m] : localeDefaults.monthAbbrs[m],
-                                "F":useImportedLocale ? localeImport.fullMonths[m] : localeDefaults.fullMonths[m],
-                                "m":pad(m + 1),
-                                "n":m + 1,
-                                "t":daysInMonth(m, y),
-                                "y":String(y).substr(2,2),                                
-                                "Y":y,
-                                "S":["th", "st", "nd", "rd"][d % 10 > 3 ? 0 : (d % 100 - d % 10 != 10) * d % 10]
-                            };    
-                
-                for(var pt = 0, part; part = parts[pt]; pt++) {  
-                        str.push(!(part in flags) ? "" : flags[part]);
-                };
-                
-                return str.join("");
-        };
-        var parseDateString = function(str, fmt) {
-                var d     = false,
-                    m     = false,
-                    y     = false,
-                    now   = new Date(),
-                    parts = fmt.replace(/-sp(-sp)+/g, "-sp").split("-"),
-                    divds = { "dt":".","sl":"/","ds":"-","cc":"," },
-                    str   = "" + str;                    
-            
-                loopLabel:
-                for(var pt = 0, part; part = parts[pt]; pt++) {                        
-                        if(str.length == 0) { return false; };
-                              
-                        switch(part) {
-                                // Dividers - be easy on them all i.e. accept them all when parsing...                                
-                                case "sp":
-                                case "dt":
-                                case "sl":
-                                case "ds":
-                                case "cc":       
-                                                str = str.replace(/^(\s|\.|\/|,|-){1,}/, "");                                     
-                                                break;
-                                // DAY
-                                case "d": // Day of the month, 2 digits with leading zeros (01 - 31)
-                                case "j": // Day of the month without leading zeros (1 - 31)  
-                                          // Accept both when parsing                                                          
-                                                if(str.search(/^(3[01]|[12][0-9]|0?[1-9])/) != -1) {
-                                                        d = +str.match(/^(3[01]|[12][0-9]|0?[1-9])/)[0];
-                                                        str = str.substr(str.match(/^(3[01]|[12][0-9]|0?[1-9])/)[0].length);                                                        
-                                                        break;
-                                                } else {                                                        
-                                                        return "";
-                                                };
-                                case "D": // A textual representation of a day, three letters (Mon - Sun)
-                                case "l": // A full textual representation of the day of the week (Monday - Sunday)
-                                          // Accept English & imported locales and both modifiers                                                  
-                                                l = localeDefaults.fullDays.concat(localeDefaults.dayAbbrs);                                                  
-                                                if(localeImport.imported) {
-                                                        l = l.concat(localeImport.fullDays).concat(localeImport.dayAbbrs);
-                                                }; 
-                                                
-                                                for(var i = 0; i < l.length; i++) {
-                                                        if(new RegExp("^" + l[i], "i").test(str)) {                                                                
-                                                                str = str.substr(l[i].length);
-                                                                continue loopLabel;
-                                                        };
-                                                };
-                                                
-                                                break;                                  
-                                case "N": // ISO-8601 numeric representation of the day of the week (added in PHP 5.1.0) 1 (for Monday) through 7 (for Sunday)
-                                case "w": // Numeric representation of the day of the week 0 (for Sunday) through 6 (for Saturday)
-                                                if(str.search(part == "N" ? /^([1-7])/ : /^([0-6])/) != -1) {
-                                                        str = str.substr(1);
-                                                        
-                                                };
-                                                break;
-                                case "S": // English ordinal suffix for the day of the month, 2 characters: st, nd, rd or th
-                                                if(str.search(/^(st|nd|rd|th)/i) != -1) {
-                                                        str = str.substr(2);                                                        
-                                                };
-                                                break;                                
-                                // WEEK
-                                case "W": // ISO-8601 week number of year, weeks starting on Monday (added in PHP 4.1.0): 1 - 53
-                                                if(str.search(/^([1-9]|[1234[0-9]|5[0-3])/) != -1) {
-                                                        str = str.substr(str.match(/^([1-9]|[1234[0-9]|5[0-3])/)[0].length);                                                        
-                                                };
-                                                break;
-                                // MONTH
-                                case "M": // A short textual representation of a month, three letters
-                                case "F": // A full textual representation of a month, such as January or March
-                                          // Accept English & imported locales and both modifiers                                                    
-                                                l = localeDefaults.fullMonths.concat(localeDefaults.monthAbbrs);
-                                                if(localeImport.imported) {
-                                                        l = l.concat(localeImport.fullMonths).concat(localeImport.monthAbbrs);
-                                                };
-                                                for(var i = 0; i < l.length; i++) {                                                        
-                                                        if(str.search(new RegExp("^" + l[i],"i")) != -1) {
-                                                                str = str.substr(l[i].length);
-                                                                m = ((i + 12) % 12);                                                                 
-                                                                continue loopLabel;
-                                                        };
-                                                };
-                                                return "";
-                                case "m": // Numeric representation of a month, with leading zeros
-                                case "n": // Numeric representation of a month, without leading zeros
-                                          // Accept either when parsing
-                                                l = /^(1[012]|0?[1-9])/;
-                                                if(str.search(l) != -1) {
-                                                        m = +str.match(l)[0] - 1;
-                                                        str = str.substr(str.match(l)[0].length);
-                                                        break;
-                                                } else {                                                        
-                                                        return "";
-                                                };
-                                case "t": // Number of days in the given month: 28 through 31
-                                                if(str.search(/2[89]|3[01]/) != -1) {
-                                                        str = str.substr(2);
-                                                        break;
-                                                };
-                                                break;
-                                // YEAR
-                                case "Y": // A full numeric representation of a year, 4 digits
-                                                if(str.search(/^(\d{4})/) != -1) {
-                                                        y = str.substr(0,4);
-                                                        str = str.substr(4);
-                                                        break;
-                                                } else {                                                        
-                                                        return "";
-                                                };
-                                case "y": // A two digit representation of a year - be easy on four figure dates though                                                
-                                                if(str.search(/^(\d{4})/) != -1) {
-                                                        y = str.substr(0,4);
-                                                        str = str.substr(4);
-                                                        break;
-                                                } else if(str.search(/^(0[0-9]|[1-9][0-9])/) != -1) {
-                                                        y = str.substr(0,2);
-                                                        y = +y < 50 ? '20' + "" + String(y) : '19' + "" + String(y);
-                                                        str = str.substr(2);
-                                                        break;
-                                                } else return "";
-                                       
-                                default:
-                                                return "";
-                        };
-                };   
-                
-                if(!(str == "") || (d === false && m === false && y === false)) {
-                        return false;
-                };                
-                
-                m = m === false ? 11                  : m;
-                y = y === false ? now.getFullYear()   : y;
-                d = d === false ? daysInMonth(+m, +y) : d;
-                
-                if(d > daysInMonth(+m, +y)) {
-                        return false;
-                };
-                
-                var tmpDate = new Date(y,m,d);
-                
-                return !tmpDate || isNaN(tmpDate) ? false : tmpDate;
-        };        
-        var findLabelForElement = function(element) {
-                var label;
-                if(element.parentNode && element.parentNode.tagName.toLowerCase() == "label") lebel = element.parentNode;
-                else {
-                        var labelList = document.getElementsByTagName('label');
-                        // loop through label array attempting to match each 'for' attribute to the id of the current element
-                        for(var lbl = 0; lbl < labelList.length; lbl++) {
-                                // Internet Explorer requires the htmlFor test
-                                if((labelList[lbl]['htmlFor'] && labelList[lbl]['htmlFor'] == element.id) || (labelList[lbl].getAttribute('for') == element.id)) {
-                                        label = labelList[lbl];
-                                        break;
-                                };
-                        };
-                };
-                
-                if(label && !label.id) { label.id = element.id + "_label"; };
-                return label;         
-        };  
-        var updateLanguage = function() {
-                if(typeof(window.fdLocale) == "object" ) {                         
-                        localeImport = {
-                                titles          : fdLocale.titles,
-                                fullMonths      : fdLocale.fullMonths,
-                                monthAbbrs      : fdLocale.monthAbbrs,
-                                fullDays        : fdLocale.fullDays,
-                                dayAbbrs        : fdLocale.dayAbbrs,
-                                firstDayOfWeek  : ("firstDayOfWeek" in fdLocale) ? fdLocale.firstDayOfWeek : 0,
-                                imported        : true
-                        };                                               
-                } else if(!localeImport) {                        
-                        localeImport = localeDefaults;
-                };    
-        };
-        var loadLanguage = function() {
-                updateLanguage();
-                for(dp in datePickers) {
-                        if(!datePickers[dp].created) continue;
-                        datePickers[dp].updateTable();
-                };   
-        };
-        var checkElem = function(elem) {                        
-                return !(!elem || !elem.tagName || !((elem.tagName.toLowerCase() == "input" && (elem.type == "text" || elem.type == "hidden")) || elem.tagName.toLowerCase() == "select"));                
-        };
-        var addDatePicker = function(options) {  
-                
-                updateLanguage();
-                
-                if(!options.formElements) {
-                        return;
-                };
-               
-                options.id = (options.id && (options.id in options.formElements)) ? options.id : "";
-                options.formatMasks = {};
-                 
-                var testParts  = [dParts,mParts,yParts],
-                    partsFound = [0,0,0],
-                    tmpPartsFound,
-                    matchedPart,
-                    newParts,
-                    indParts,
-                    fmt,
-                    fmtBag,
-                    fmtParts,
-                    newFormats,
-                    myMin,
-                    myMax;               
-                
-                for(var elemID in options.formElements) {                
-                        elem = document.getElementById(elemID);
-                        
-                        if(!checkElem(elem)) {
-                                return false;
-                        };
-                        
-                        if(!options.id) options.id = elemID;
-                        
-                        fmt             = options.formElements[elemID];
-                        
-                        if(!(fmt.match(validFmtRegExp))) {
-                                return false;
-                        };
-                        
-                        fmtBag          = [fmt];
-                        
-                        if(options.dateFormats && (elemID in options.dateFormats) && options.dateFormats[elemID].length) {
-                                newFormats = [];
-                                
-                                for(var f = 0, bDft; bDft = options.dateFormats[elemID][f]; f++) {                                       
-                                        if(!(bDft.match(validFmtRegExp))) {
-                                                return false;
-                                        };  
-                                        
-                                        newFormats.push(bDft); 
-                                };
-                                
-                                fmtBag = fmtBag.concat(newFormats);  
-                        };
-                         
-                        tmpPartsFound   = [0,0,0];                        
-                        
-                        for(var i = 0, testPart; testPart = testParts[i]; i++) {                                
-                                if(fmt.search(new RegExp('('+testPart+')')) != -1) {
-                                        partsFound[i] = tmpPartsFound[i] = 1;
-                                        
-                                        // Create the date format strings to check against later for text input elements
-                                        if(elem.tagName.toLowerCase() == "input") {
-                                                matchedPart = fmt.match(new RegExp('('+testPart+')'))[0];
-                                                newParts    = String(matchedPart + "|" + testPart.replace(new RegExp("(" + matchedPart + ")"), "")).replace("||", "|");
-                                                indParts    = newParts.split("|");
-                                                newFormats  = [];
-                                        
-                                                for(var z = 0, bFmt; bFmt = fmtBag[z]; z++) {
-                                                        for(var x = 0, indPart; indPart = indParts[x]; x++) {
-                                                                if(indPart == matchedPart) continue;
-                                                                newFormats.push(bFmt.replace(new RegExp('(' + testPart + ')(-|$)', 'g'), indPart + "-").replace(/-$/, ""));
-                                                        };
-                                                };
-                                        
-                                                fmtBag = fmtBag.concat(newFormats);
-                                        };
-                                };
-                        };                        
-                        
-                        options.formatMasks[elemID] = fmtBag.concat();
-                        
-                        if(elem.tagName.toLowerCase() == "select") {
-                                myMin = myMax = 0;
-                        
-                                // If we have a selectList, then try to parse the higher and lower limits 
-                                var selOptions = elem.options;
-                                
-                                // Check the yyyymmdd 
-                                if(tmpPartsFound[0] && tmpPartsFound[1] && tmpPartsFound[2]) { 
-                                        var yyyymmdd, 
-                                            cursorDate = false;
-                                        
-                                        // Remove the disabledDates parameter
-                                        if("disabledDates" in options) {
-                                                delete(options.disabledDates);
-                                        };
-                                        
-                                        // Dynamically calculate the available "enabled" dates
-                                        options.enabledDates = {};
-                                            
-                                        for(i = 0; i < selOptions.length; i++) {
-                                                for(var f = 0, fmt; fmt = fmtBag[f]; f++) {
-                                                        dt = parseDateString(selOptions[i].value, fmt /*options.formElements[elemID]*/);
-                                                        if(dt) {
-                                                                yyyymmdd = dt.getFullYear() + "" + pad(dt.getMonth()+1) + "" + pad(dt.getDate());
-                                                        
-                                                                if(!cursorDate) cursorDate = yyyymmdd;
-                                                        
-                                                                options.enabledDates[yyyymmdd] = 1;
-                                                        
-                                                                if(!myMin || Number(yyyymmdd) < myMin) {
-                                                                        myMin = yyyymmdd;
-                                                                }; 
-                                                        
-                                                                if(!myMax || Number(yyyymmdd) > myMax) {
-                                                                        myMax = yyyymmdd;
-                                                                };
-                                                                
-                                                                break;
-                                                        };                                                
-                                                };                                        
-                                        };  
-                        
-                                        // Automatically set cursor to first available date (if no bespoke cursorDate was set);                                        
-                                        if(!options.cursorDate && cursorDate) options.cursorDate = cursorDate;
-                                          
-                                } else if(tmpPartsFound[1] && tmpPartsFound[2]) {
-                                        var yyyymm;
-                                            
-                                        for(i = 0; i < selOptions.length; i++) {
-                                                for(var f = 0, fmt; fmt = fmtBag[f]; f++) {                                                
-                                                        dt = parseDateString(selOptions[i].value, fmt /*options.formElements[elemID]*/);
-                                                        if(dt) {
-                                                                yyyymm = dt.getFullYear() + "" + pad(dt.getMonth()+1);
-                                                        
-                                                                if(!myMin || Number(yyyymm) < myMin) {
-                                                                        myMin = yyyymm;
-                                                                }; 
-                                                        
-                                                                if(!myMax || Number(yyyymm) > myMax) {
-                                                                        myMax = yyyymm;
-                                                                };   
-                                                                
-                                                                break;                                             
-                                                        }; 
-                                                };                                       
-                                        };                                           
-                                        
-                                        // Round the min & max values to be used as rangeLow & rangeHigh
-                                        myMin += "" + "01";
-                                        myMax += "" + daysInMonth(+myMax.substr(4,2) - 1, +myMax.substr(0,4));
-                                                                                
-                                } else if(tmpPartsFound[2]) {
-                                        var yyyy;
-                                            
-                                        for(i = 0; i < selOptions.length; i++) {
-                                                for(var f = 0, fmt; fmt = fmtBag[f]; f++) { 
-                                                        dt = parseDateString(selOptions[i].value, fmt /*options.formElements[elemID]*/);
-                                                        if(dt) {
-                                                                yyyy = dt.getFullYear();                                                        
-                                                                if(!myMin || Number(yyyy) < myMin) {
-                                                                        myMin = yyyy;
-                                                                }; 
-                                                        
-                                                                if(!myMax || Number(yyyy) > myMax) {
-                                                                        myMax = yyyy;
-                                                                }; 
-                                                               
-                                                                break;
-                                                        };                                               
-                                                };                           
-                                        };  
-                                        
-                                        // Round the min & max values to be used as rangeLow & rangeHigh
-                                        myMin += "0101";
-                                        myMax += "1231";                                                                                                    
-                                };
-                                
-                                if(myMin && (!options.rangeLow  || (+options.rangeLow < +myMin)))  options.rangeLow = myMin;
-                                if(myMax && (!options.rangeHigh || (+options.rangeHigh > +myMin))) options.rangeHigh = myMax;                                
-                        };
-                };
-                
-                if(!(partsFound[0] && partsFound[1] && partsFound[2])) {
-                        return false;
-                }; 
-                
-                var opts = {
-                        afterHide:options.afterHide || "",
-                        formElements:options.formElements,
-                        // Form element id
-                        id:options.id,
-                        // Format masks 
-                        formatMasks:options.formatMasks,
-                        // Non popup datepicker required
-                        staticPos:!!(options.staticPos),
-                        // Position static datepicker or popup datepicker's button
-                        positioned:options.positioned && document.getElementById(options.positioned) ? options.positioned : "",
-                        // Ranges stipulated in YYYYMMDD format       
-                        rangeLow:options.rangeLow && String(options.rangeLow).search(rangeRegExp) != -1 ? options.rangeLow : "",
-                        rangeHigh:options.rangeHigh && String(options.rangeHigh).search(rangeRegExp) != -1 ? options.rangeHigh : "",
-                        // Status bar format
-                        statusFormat:options.statusFormat && String(options.statusFormat).search(validFmtRegExp) != -1 ? options.statusFormat : "",                                                                                 
-                        // No drag functionality
-                        dragDisabled:nodrag || !!(options.staticPos) ? true : !!(options.dragDisabled),
-                        // Bespoke tabindex for this datePicker (or it's activation button)
-                        bespokeTabIndex:options.bespokeTabindex && typeof options.bespokeTabindex == 'number' ? parseInt(options.bespokeTabindex, 10) : 0,
-                        // Bespoke titles
-                        bespokeTitles:options.bespokeTitles || {},
-                        // Final opacity 
-                        finalOpacity:options.finalOpacity && typeof options.finalOpacity == 'number' && (options.finalOpacity > 20 && options.finalOpacity <= 100) ? parseInt(+options.finalOpacity, 10) : (!!(options.staticPos) ? 100 : finalOpacity),
-                        // Do we hide the form elements on datepicker creation
-                        hideInput:!!(options.hideInput),
-                        // Do we hide the "today" button
-                        noToday:!!(options.noTodayButton),
-                        // Do we show week numbers
-                        showWeeks:!!(options.showWeeks),
-                        // Do we fill the entire grid with dates                                                  
-                        fillGrid:!!(options.fillGrid),
-                        // Do we constrain selection of dates outside the current month
-                        constrainSelection:"constrainSelection" in options ? !!(options.constrainSelection) : true,
-                        // The date to set the initial cursor to
-                        cursorDate:options.cursorDate && String(options.cursorDate).search(rangeRegExp) != -1 ? options.cursorDate : "",                        
-                        // Locate label to set the ARIA labelled-by property
-                        labelledBy:findLabelForElement(elem),
-                        // Have we been passed a describedBy to set the ARIA decribed-by property...
-                        describedBy:(options.describedBy && document.getElementById(options.describedBy)) ? options.describedBy : describedBy && document.getElementById(describedBy) ? describedBy : "",
-                        // Callback functions
-                        callbacks:options.callbackFunctions ? options.callbackFunctions : {},
-                        // Days of the week to highlight (normally the weekend)
-                        highlightDays:options.highlightDays && options.highlightDays.length && options.highlightDays.length == 7 ? options.highlightDays : [0,0,0,0,0,1,1],
-                        // Days of the week to disable
-                        disabledDays:options.disabledDays && options.disabledDays.length && options.disabledDays.length == 7 ? options.disabledDays : [0,0,0,0,0,0,0]                                                                   
-                };  
-                
-                if(options.disabledDates) {
-                        if(options.enabledDates) delete(options.enabledDates);
-                        opts.disabledDates = {};
-                        var startD;
-                        for(startD in options.disabledDates) {                                
-                                if((String(startD).search(wcDateRegExp) != -1 && options.disabledDates[startD] == 1) || (String(startD).search(rangeRegExp) != -1 && String(options.disabledDates[startD]).search(rangeRegExp) != -1)) {
-                                        opts.disabledDates[startD] = options.disabledDates[startD];                                           
-                                };
-                        };
-                } else if(options.enabledDates) {                        
-                        var startD;
-                        opts.enabledDates = {};
-                        for(startD in options.enabledDates) {                                
-                                if((String(startD).search(wcDateRegExp) != -1 && options.enabledDates[startD] == 1) || (String(startD).search(rangeRegExp) != -1 && String(options.enabledDates[startD]).search(rangeRegExp) != -1)) {
-                                        opts.enabledDates[startD] = options.enabledDates[startD];                                                                            
-                                };
-                        };
-                };                
-                
-                datePickers[options.id] = new datePicker(opts);               
-                datePickers[options.id].callback("create", datePickers[options.id].createCbArgObj());                  
-        };
-
-        // Used by the button to dictate whether to open or close the datePicker
-        var isVisible = function(id) {
-                return (!id || !(id in datePickers)) ? false : datePickers[id].visible;
-        };  
-        
-        addEvent(window, 'unload', destroy);
-        
-        return {
-                // General event functions...
-                addEvent:               function(obj, type, fn) { return addEvent(obj, type, fn); },
-                removeEvent:            function(obj, type, fn) { return removeEvent(obj, type, fn); },
-                stopEvent:              function(e) { return stopEvent(e); },
-                // Show a single popup datepicker
-                show:                   function(inpID) { return showDatePicker(inpID, false); },
-                // Hide a popup datepicker
-                hide:                   function(inpID) { return hideDatePicker(inpID); },                
-                // Create a new datepicker
-                createDatePicker:       function(options) { addDatePicker(options); },
-                // Destroy a datepicker (remove events and DOM nodes)               
-                destroyDatePicker:      function(inpID) { destroySingleDatePicker(inpID); },
-                onBlur:      function(inpID, handler) { onPickerBlur(inpID, handler); },
-                // Check datePicker form elements exist, if not, destroy the datepicker
-                cleanUp:                function() { cleanUp(); },                    
-                // Pretty print a date object according to the format passed in               
-                printFormattedDate:     function(dt, fmt, useImportedLocale) { return printFormattedDate(dt, fmt, useImportedLocale); },
-                // Update the internal date using the form element value
-                setDateFromInput:       function(inpID) { if(!inpID || !(inpID in datePickers)) return false; datePickers[inpID].setDateFromInput(); },
-                // Set low and high date ranges
-                setRangeLow:            function(inpID, yyyymmdd) { if(!inpID || !(inpID in datePickers)) { return false; }; datePickers[inpID].setRangeLow(yyyymmdd); },
-                setRangeHigh:           function(inpID, yyyymmdd) { if(!inpID || !(inpID in datePickers)) { return false; }; datePickers[inpID].setRangeHigh(yyyymmdd); },
-                // Set bespoke titles for a datepicker instance
-                setBespokeTitles:       function(inpID, titles) {if(!inpID || !(inpID in datePickers)) { return false; }; datePickers[inpID].setBespokeTitles(titles); },
-                // Add bespoke titles for a datepicker instance
-                addBespokeTitles:       function(inpID, titles) {if(!inpID || !(inpID in datePickers)) { return false; }; datePickers[inpID].addBespokeTitles(titles); },                
-                // Attempt to parse a valid date from a date string using the passed in format
-                parseDateString:        function(str, format) { return parseDateString(str, format); },
-                // Change global configuration parameters
-                setGlobalVars:          function(json) { affectJSON(json); },
-                setSelectedDate:        function(inpID, yyyymmdd) { if(!inpID || !(inpID in datePickers)) { return false; }; datePickers[inpID].setSelectedDate(yyyymmdd); },
-                // Is the date valid for selection i.e. not outside ranges etc
-                dateValidForSelection:  function(inpID, dt) { if(!inpID || !(inpID in datePickers)) return false; return datePickers[inpID].canDateBeSelected(dt); },
-                // Add disabled and enabled dates
-                addDisabledDates:       function(inpID, dts) { if(!inpID || !(inpID in datePickers)) return false; datePickers[inpID].addDisabledDates(dts); },
-                setDisabledDates:       function(inpID, dts) { if(!inpID || !(inpID in datePickers)) return false; datePickers[inpID].setDisabledDates(dts); },
-                addEnabledDates:        function(inpID, dts) { if(!inpID || !(inpID in datePickers)) return false; datePickers[inpID].addEnabledDates(dts); },
-                setEnabledDates:        function(inpID, dts) { if(!inpID || !(inpID in datePickers)) return false; datePickers[inpID].setEnabledDates(dts); },
-                // Disable and enable the datepicker
-                disable:                function(inpID) { if(!inpID || !(inpID in datePickers)) return false; datePickers[inpID].disableDatePicker(); },
-                enable:                 function(inpID) { if(!inpID || !(inpID in datePickers)) return false; datePickers[inpID].enableDatePicker(); },
-                // Set the cursor date
-                setCursorDate:          function(inpID, yyyymmdd) { if(!inpID || !(inpID in datePickers)) return false; datePickers[inpID].setCursorDate(yyyymmdd); },
-                // Whats the currently selected date
-                getSelectedDate:        function(inpID) { return (!inpID || !(inpID in datePickers)) ? false : datePickers[inpID].returnSelectedDate(); },
-                // Attempt to update the language (causes a redraw of all datepickers on the page)
-                loadLanguage:           function() { loadLanguage(); }
-        }; 
-})();/**
- * Text editor.
- * 
- * @requires Prototype v1.6.1+ library
- *
- * @author Andrey Naumenko
- */
-var TextEditor = Class.create(BaseTextEditor, {
-
-    editor_initialize: function() {
-        this.createInput();
-
-        this.eventHandler = this.handleKeyPress.bindAsEventListener(this);
-        Event.observe(this.input, "keypress", this.eventHandler);
-    },
-
-    handleKeyPress: function (event) {
-        switch (event.keyCode) {
-            case 13:
-                if (Prototype.Browser.IE ? event.ctrlKey : event.altKey) {
-                    this.switchTo("multiline");
-                }
-                break;
-        }
-    }
-});
-
-if (BaseEditor.isTableEditorExists()) {
-    TableEditor.Editors["text"] = TextEditor;
-}
-/**
- * Multiline editor.
- *
- * @requires Prototype v1.6.1+ library
- *
- * @author Andrey Naumenko
- */
-var MultiLineEditor = Class.create(BaseTextEditor, {
-    // Special flag, prevents closing on pressing enter
-    __do_nothing_on_enter: true,
-
-    editor_initialize: function() {
-        this.createInput();    
-
-        this.eventHandler = this.handleKeyPress.bindAsEventListener(this);
-        Event.observe(this.input, "keypress", this.eventHandler);
-    },
-
-    createInput: function() {
-        this.input = new Element("textarea");
-
-        this.setDefaultStyle();
-        this.input.setStyle(this.style);
-    },
-
-    handleKeyPress: function (event) {
-        switch (event.keyCode) {
-            case 13:
-                if (event.ctrlKey) this.doneEdit();
-                break;
-
-            default:
-                if (this.maxInputSize && this.input.value.length >= this.maxInputSize) {
-                    if (event.charCode != undefined && event.charCode != 0)
-                        Event.stop(event);
-                }
-                break;
-        }
-    },
-
-    getValue: function() {
-        var res = this.input.value;
-        return res.gsub("\r\n", "\n").replace(/\n$/, "");
-    }
-
-});
-
-if (BaseEditor.isTableEditorExists()) {
-    TableEditor.Editors["multiline"] = MultiLineEditor;
-}
-/**
- * Numeric editor.
- * Extends base text editor to restrict input values to numeric values only. Supports min/max constraints.
- * 
- * @requires Prototype v1.6.1+ library
- *
- * @author Andrey Naumenko
- */
-var NumericEditor = Class.create(BaseTextEditor, {
-
-    min: null,
-    max: null,
-
-    editor_initialize: function(param) {
-        this.createInput();
-
-        var self = this;
-
-        this.input.onkeypress = function(event) {return self.keyPressed(event || window.event)}
-
-        if (param) {
-            this.min = param.min;
-            this.max = param.max;
-        }
-    },
-
-    isValid: function(value) {
-        var n = Number(value);
-        var invalid = isNaN(n) || (this.min && n < this.min) || (this.max && n > this.max);
-        return !invalid;
-    },
-
-    keyPressed: function(event) {
-        var v = this.input.getValue();
-        if (event.charCode == 0) return true;
-        var code = event.charCode == undefined ? event.keyCode : event.charCode;
-
-        if (code == 45)  // minus
-            return v.indexOf("-") < 0;
-        if (code == 46)  // point
-            return v.indexOf(".") < 0;
-
-        return code >= 48 && code <= 57; // digits (0-9)
-    }
-
-});
-
-if (BaseEditor.isTableEditorExists()) {
-    TableEditor.Editors["numeric"] = NumericEditor;
-}
-
-/**
- * Base dropdown editor.
- * 
- * @requires Prototype v1.6.1+ library
- *
- * @author Aliaksandr Antonik
- */
-var DropdownEditor = Class.create(BaseEditor, {
-    /**
-     * Constructor. Creates "select" HTML element and fills it with "option"s from param parameter.
-     * @param param an Enumeration with options for this dropdown. 
-     */
-    editor_initialize: function(param) {
-        this.createInput();
-
-        this.addOption("", "");
-        var pc = param.choices;
-        var pd = param.displayValues;
-        var len = Math.min(pc.length, pd.length);
-
-        for (var ind = 0; ind < len; ++ind) {
-            this.addOption(pc[ind], pd[ind]);
-        }
-    },
-
-    createInput: function() {
-        this.input = new Element("select");
-
-        // Default styles
-        this.input.style.border = "1px solid threedface";
-        this.input.style.margin = "0px";
-        this.input.style.padding = "0px";
-        this.input.style.width = "101%";
-
-        this.input.setStyle(this.style);
-    },
-
-    /**
-     *  Add an option element to this select
-     */
-    addOption : function(value, name) {
-        var optionElement = new Element("option");
-        optionElement.value = value;
-        optionElement.innerHTML = name;
-        this.input.appendChild(optionElement);
-    }
-
-});
-
-if (BaseEditor.isTableEditorExists()) {
-	TableEditor.Editors["combo"] = DropdownEditor;
-}/**
- * Formula editor.
- * 
- * @requires Prototype v1.6.1+ library
- *
- * @author Andrei Astrouski
- */
-var FormulaEditor = Class.create(BaseTextEditor, {
-
-    editor_initialize: function() {
-        this.createInput();
-
-        this.eventHandler = this.handleKeyPress.bindAsEventListener(this);
-        Event.observe(this.input, "keypress", this.eventHandler);
-    },
-
-    handleKeyPress: function (event) {
-    }
-
-});
-
-if (BaseEditor.isTableEditorExists()) {
-    TableEditor.Editors["formula"] = FormulaEditor;
-}
-/**
- * Boolean editor.
- * 
- * @requires Prototype v1.6.1+ library
- *
- * @author Andrei Astrouski
- */
-var BooleanEditor = Class.create(BaseEditor, {
-
-    editor_initialize: function() {
-        this.input = new Element("input");
-        this.input.setAttribute("type", "checkbox");
-    },
-
-    getValue: function() {
-        return this.input.checked;
-    },
-
-    setValue: function(value) {
-        this.input.checked = value == "true" ? true : false;
-    }
-
-});
-
-if (BaseEditor.isTableEditorExists()) {
-    TableEditor.Editors["boolean"] = BooleanEditor;
-}
-/**
- * Date editor.
- * 
- * @requires Prototype v1.6.1+ library
- *
- * @author Andrei Astrouski
- */
-
-var DateEditor = Class.create(BaseTextEditor, {
-
-    editor_initialize: function() {
-        this.createInput();
-
-        this.input.style.width = "-webkit-calc(100% - 28px)";
-        this.input.style.width =         "calc(100% - 28px)";
-
-        var self = this;
-
-        this.input.onkeydown = function(event) {
-            return self.keyPressed(event || window.event);
-        }
-        this.input.oncontextmenu = function(event) {
-            return false;
-        }
-        this.input.onclick = function() {
-            datePickerController.show(self.getId());
-        };
-    },
-
-    show: function($super, value) {
-        $super(value);
-
-        var inputId = this.getId();
-
-        var datePickerOpts = {
-            formElements: {},
-            finalOpacity: 100
-        };
-        datePickerOpts.formElements[inputId] = "m-sl-d-sl-Y";
-
-        var datePickerGlobalOpts = {
-            noDrag: true
-        };
-
-        datePickerController.setGlobalVars(datePickerGlobalOpts);
-
-        datePickerController.createDatePicker(datePickerOpts);
-
-        if (this.focussed) {
-            this.focus();
-        }
-    },
-
-    focus: function() {
-        datePickerController.show(this.getId());
-    },
-
-    bind: function($super, event, handler) {
-        if (event == "blur") {
-            datePickerController.onBlur(this.getId(), handler);
-        } else {
-            $super(event, handler);
-        }
-    },
-
-    destroy: function($super) {
-        datePickerController.destroyDatePicker(this.getId());
-        $super();
-    },
-
-    keyPressed: function(event) {
-    	var keyCode = event.keyCode;
-        switch (keyCode) {
-        	case Event.KEY_BACKSPACE:
-        	case Event.KEY_DELETE:
-        		this.input.value = '';
-        		break;
-        }
-        return false;
-    }
-
-});
-
-if (BaseEditor.isTableEditorExists()) {
-    TableEditor.Editors["date"] = DateEditor;
-}
-/**
- * Multiple choice editor.
- * 
- * @requires Prototype v1.6.1+ library
- *
- * @author Aliaksandr Antonik
- * @author Andrei Astrouski
- */
-var MultiselectEditor = Class.create(BaseTextEditor, {
-
-    multiselectPanel: null,
-    entries: null,
-    choices: null,
-    separator: null,
-    separatorEscaper: null,
-    destroyed: null,
-
-    editor_initialize: function(param) {
-        var self = this;
-
-        this.createInput();
-        this.choices = param.choices;
-        this.entries = $H();
-
-        // Creating containing DIV
-        this.multiselectPanel = new Element("div");
-        this.multiselectPanel.className = "multiselect_container_outer";
-
-        // Creating buttons
-        var buttonContainer = new Element("div");
-        buttonContainer.className = "multiselect_buttons";
-
-        buttonContainer.innerHTML = '<input type="button" value="Select All"> <input type="button" value="Done">'
-        var b1 = buttonContainer.down(), b2 = b1.next();
-        b1.onclick = function() {
-            self.setAllCheckBoxes(this.value == "Select All");
-            this.value = (this.value == "Select All" ? "Deselect All" : "Select All");
-        }
-
-        b2.onclick = function() {
-            self.finishEdit();
-        }
-
-        this.multiselectPanel.appendChild(buttonContainer);
-
-        // Creating inner DIV
-        var container = new Element("div");
-        container.className = "multiselect_container";
-
-        // Creating entries
-        var pc = param.choices, pd = param.displayValues;
-        for (var ind = 0, len = pc.length; ind < len; ++ind) {
-            var entry = new Element("div");
-            entry.innerHTML = '<input type="checkbox">' + pd[ind].escapeHTML();
-            container.appendChild(entry);
-
-            this.entries[pc[ind]] = entry.down();
-        }
-
-        this.multiselectPanel.appendChild(container);
-
-        this.input.onclick = function(event) {
-            self.open();
-        };
-        this.input.onkeydown = function(event) {
-            self.open();
-            return false;
-        }
-        this.input.oncontextmenu = function(event) {
-            return false;
-        }
-
-        this.documentClickListener = this.documentClickHandler.bindAsEventListener(this);
-
-        this.separator = param.separator || ',';
-        this.separatorEscaper = param.separatorEscaper;
-
-        this.destroyed = true;
-    },
-
-    open: function() {
-        var pos = Element.positionedOffset(this.input);
-        pos[1] += this.input.getHeight();
-        this.multiselectPanel.style.left = pos[0] + "px";
-        this.multiselectPanel.style.top = pos[1] + "px";
-
-        this.input.up().appendChild(this.multiselectPanel);
-
-        this.destroyed = false;
-        var entries = this.entries;
-        this.splitValue(this.input.value).each(function (key) {
-            if (key) {
-                var checkbox = entries[key.strip()];
-                if (checkbox) {
-                    checkbox.checked = true;
-                }
-            }
-        });
-
-        Event.observe(document, 'click', this.documentClickListener);
-    },
-
-    close: function() {
-        if (!this.destroyed) {
-            Event.stopObserving(document, 'click', this.documentClickListener);
-            Element.remove(this.multiselectPanel);
-            this.destroyed = true;
-        }
-    },
-
-    finishEdit: function() {
-        this.setValue(this.combineValue());
-        this.handleF3();
-        this.destroy();
-    },
-
-    splitValue: function(value) {
-        if (this.separatorEscaper) {
-            var tempEscaper = ";;;";
-            var escaper = this.separatorEscaper + this.separator;
-            value = value.replace(escaper, tempEscaper);
-            var sValues = value.split(this.separator);
-            var result = [];
-            sValues.each(function (sValue) {
-                if (sValue.indexOf(tempEscaper) > -1) {
-                    sValue = sValue.replace(tempEscaper, escaper);
-                }
-                result.push(sValue);
-            });
-            return result;
-        }
-        return value.split(this.separator);
-    },
-
-    combineValue: function() {
-        var entries = this.entries;
-        return this.choices.findAll(function(key) {
-            return entries[key].checked}
-        ).join(this.separator)
-    },
-
-    destroy: function($super) {
-        this.close();
-        $super();
-    },
-
-    setAllCheckBoxes: function(value) {
-        var entries = this.entries;
-        this.choices.findAll(function(key) {
-            entries[key].checked = value;
-        });
-    },
-
-    documentClickHandler: function(e) {
-        var element = Event.element(e);
-        var abort = false;
-        if (!this.is(element)) {
-            this.close();
-        }
-    },
-
-    is: function($super, element) {
-        if ($super(element)) {
-            return true;
-        } else {
-            do {
-                if (element == this.multiselectPanel) {
-                    return true;
-                }
-            } while (element = element.parentNode);
-        }
-        return false;
-    }
-
-});
-
-if (BaseEditor.isTableEditorExists()) {
-	TableEditor.Editors["multiselect"] = MultiselectEditor;
-}/**
- * Array editor.
- * 
- * @requires Prototype v1.6.1+ library
- *
- * @author Andrei Astrouski
- */
-var ArrayEditor = Class.create(BaseTextEditor, {
-
-    separator: null,
-    entryEditor: null,
-
-    editor_initialize: function(param) {
-        this.createInput();
-
-        if (param) {
-            this.separator = param.separator;
-            this.entryEditor = param.entryEditor;
-        }
-    },
-
-    isValid: function(value) {
-        var valid = true;
-        var self = this;
-        if (self.entryEditor && value) {
-            var values = value.split(this.separator);
-            values.each(function(v) {
-                if (!self.entryEditor.isValid(v)) {
-                    valid = false;
-                }
-            });
-        }
-        return valid;
-    }
-
-});
-
-if (BaseEditor.isTableEditorExists()) {
-    TableEditor.Editors["array"] = ArrayEditor;
-}
-/**
- * Range editor.
- * 
- * @requires Prototype v1.6.1+ library
- * 
- * @author Anastasia Abramova
- */
-var NumberRangeEditor = Class.create(BaseTextEditor, {
-
-    rangePanel: null,
-
-    // td with checkBoxes and input text elements
-    tdCheckboxes: null,
-    tdValues: null,
-
-    // checkBoxes and input text elements
-    checkboxes: null,
-    values: null,
-
-    // buttons
-    btns: null,
-
-    // separators
-    generalSeparator: " .. ",
-    stableSeparators: ["more than ", "less than ", " and more", " - "],
-    unstableSeparators: [" ... ", ";", "+"],
-    dashSeparator: "-",
-    currentSeparator: null,
-
-    destroyed: null,
-    entryEditor: null,
-    
-    equals: false,
-    moreThan: false,
-    range: false,
-
-    editor_initialize: function(param) {
-        var self = this;
-        this.createInput();
-
-        // Creating containing DIV
-        this.rangePanel = new Element("div");
-
-        // Creating information DIV
-        var infoContainer = new Element("div");
-        var table = new Element('table', {'class':'hide-on-screen'} );
-        table.setAttribute("style", "padding-top: 5px;");
-        
-        self.tdCheckboxes = new Array(2);
-        for (var i = 0; i < self.tdCheckboxes.length; i++) {
-            self.tdCheckboxes[i] = new Element("td");
-            self.tdCheckboxes[i].setAttribute("align", "center");
-            self.tdCheckboxes[i].setAttribute("valign", "middle");
-        }
-        table.appendChild(this.tdCheckboxes[0]);
-        
-        self.tdValues = new Array(2);
-        for (var i = 0; i < self.tdValues.length; i++) {
-            self.tdValues[i] = new Element("td");
-            self.tdValues[i].setAttribute("align", "center");
-            self.tdValues[i].setAttribute("valign", "middle");
-        }
-
-        table.appendChild(this.tdValues[0]);
-
-        var buttnons = new Element("td")
-                .update('<input type="button" id="btnMore" value=">"/> <br/> <input type="button" id="btnLess" value="<"/> <br/> <input type="button" id="btnRange" value="-"/> <br/> <input type="button" id="btnEquals" value="="/>');
-        table.appendChild(buttnons);
-
-        table.appendChild(this.tdValues[1]);
-        table.appendChild(this.tdCheckboxes[1]);
-        
-        infoContainer.appendChild(table);
-        self.rangePanel.appendChild(infoContainer);
-
-        self.checkboxes = new Array();
-        self.values = new Array();
-        self.btns = new Array(4);
-        self.values[0] = self.tdValues[0];
-        self.values[0].value = "";
-
-        self.btns[0] = buttnons.down();
-
-        for (var i = 1; i < self.btns.length; i++) {
-            self.btns[i] = self.btns[i - 1].next().next();
-        }
-
-        self.values[1] = self.tdValues[1];
-        self.values[1].value = "";
-
-        for (var i = 0; i < self.btns.length; i++) {
-            self.btns[i].setAttribute("style", "width: 20px; height: 20px;");
-            self.btns[i].onclick = function() {
-                self.currentSeparator = self.generalSeparator;
-                self.changeSign(this.id);
-            }
-          }
-
-        // Creating result DIV
-        var resultContainer = new Element("div");
-        resultContainer.id = "range";
-        this.rangePanel.appendChild(resultContainer);
-
-        // Creating button Done DIV
-        var buttonContainer = new Element("div");
-        buttonContainer.innerHTML = '<br/> <input type="button" id="btnDone" value="Done">'
-        var b1 = buttonContainer.down().next();
-        b1.onclick = function() {
-            self.finishEdit();
-        }
-        this.rangePanel.appendChild(buttonContainer);
-
-        if (param) {
-            this.entryEditor = param.entryEditor;
-        };
-
-        this.input.onclick = function(event) {
-            self.open();
-        };
-
-        this.input.onkeydown = function(event) {
-            self.open();
-            return false;
-        };
-
-        this.input.oncontextmenu = function(event) {
-            return false;
-        };
-        
-        this.eventHandler = this.handleKeyPress.bindAsEventListener(this);
-        Event.observe(this.rangePanel, "keypress", this.eventHandler);
-
-        this.documentClickListener = this.documentClickHandler.bindAsEventListener(this);
-
-        this.destroyed = true;
-    },
-
-    show: function($super, value) {
-        $super(value);
-        this.open();
-    },
-
-    createInput: function() {
-        this.input = new Element("textarea");
-        this.setDefaultStyle();
-        this.input.setStyle(this.style);
-    },
-
-    open: function() {
-        this.rangePanel.setAttribute("style", "width: 230px; height: 170px; background: white; border:1px solid gray;");
-        this.rangePanel.setAttribute("align", "center");
-        this.input.up().appendChild(this.rangePanel);
-
-        this.destroyed = false;
-
-        var value = this.input.value;
-        var self = this;
-        var values;
-        self.stableSeparators.each(function(separator) {
-            if (value.indexOf(separator) !== -1) {
-                self.currentSeparator = separator;
-                values = self.splitValue(value, separator);
-                if (separator == " - ") {
-                    self.disableInputsChecks(2);
-                    self.values[0].value = values[0];
-                    self.values[1].value = values[1];
-                    self.checkboxes[0].setAttribute("checked", "checked");
-                    self.checkboxes[1].setAttribute("checked", "checked");
-                } else {
-                    if (separator != "less than ") {
-                        self.moreThan = "true";
-                        self.disableInputsChecks(0);
-                    } else {
-                        self.disableInputsChecks(1);
-                    }
-                    if (values[0]) {
-                        self.values[1].value = values[0];
-                        self.checkboxes[1].setAttribute("checked", "checked");
-                    } else {
-                        self.values[1].value = values[1];
-                    }
-                }
-            }
-        });
-        self.unstableSeparators.each(function(separator) {
-            if (value.indexOf(separator) !== -1) {
-                self.currentSeparator = self.generalSeparator;
-                values = self.splitValue(value, separator);
-                if (separator == ";") {
-                    self.disableInputsChecks(2);
-                    if (values[0].charAt(0) == "[") {
-                        self.checkboxes[0].setAttribute("checked", "checked");
-                    }
-                    if (values[1].charAt(values[1].length - 1) == "]") {
-                        self.checkboxes[1].setAttribute("checked", "checked");
-                    }
-                    self.values[0].value = values[0].substring(1);
-                    self.values[1].value = values[1].substring(0, values[1].length - 1);
-                } else if (separator == " ... ") {
-                    self.disableInputsChecks(2);
-                    self.values[0].value = values[0];
-                    self.values[1].value = values[1];
-                    self.checkboxes[0].setAttribute("checked", "checked");
-                    self.checkboxes[1].setAttribute("checked", "checked");
-                } else {
-                    self.disableInputsChecks(0);
-                    self.moreThan = "true";
-                    self.values[1].value = values[0];
-                    self.checkboxes[1].setAttribute("checked", "checked");
-                }
-            }
-        });
-        if ((value.indexOf(self.generalSeparator) != -1) || (value.charAt(0) == "<")||(value.charAt(0) == ">")) {
-            self.currentSeparator = self.generalSeparator;
-            if ((value.charAt(0) == "<")||(value.charAt(0) == ">")) {
-                if (value.charAt(0) == "<") {
-                    self.disableInputsChecks(1);
-                    if (value.charAt(1) == "=") {
-                        self.checkboxes[1].setAttribute("checked", "checked");
-                        self.values[1].value = value.substring(2);
-                    } else {
-                        self.values[1].value = value.substring(1);
-                    }
-                } else {
-                    self.disableInputsChecks(0);
-                    self.moreThan = "true";
-                    if (value.charAt(1) == "=") {
-                        self.values[1].value = value.substring(2);
-                    } else {
-                        self.values[1].value = value.substring(1);
-                    }
-                }
-            } else {
-                self.disableInputsChecks(2);
-                if ((value.charAt(0) == "[") || (value.charAt(0) == "(")) {
-                    if (value.charAt(0) == "[") {
-                        self.checkboxes[0].setAttribute("checked", "checked");
-                    }
-                    if (value.charAt(value.length - 1) == "]") {
-                        self.checkboxes[1].setAttribute("checked", "checked");
-                    }
-                    values = self.splitValue(value.substring(1, value.length - 1), self.currentSeparator);
-                } else {
-                    values = self.splitValue(value, self.currentSeparator);
-                }
-                self.values[0].value = values[0];
-                self.values[1].value = values[1];
-            }
-        }
-        if (!self.currentSeparator) {
-            self.currentSeparator = self.dashSeparator;
-            values = self.splitValue(value, self.currentSeparator);
-            if (values[0] && values[1]) {
-                self.disableInputsChecks(2);
-                self.values[0].value = values[0];
-                self.values[1].value = values[1];
-                self.checkboxes[0].setAttribute("checked", "checked");
-                self.checkboxes[1].setAttribute("checked", "checked");
-            } else if (values[0] || values[1]) {
-                self.currentSeparator = self.generalSeparator;
-                self.disableInputsChecks(3);
-                if (values[0]) {
-                    self.values[1].value = values[0];
-                } else {
-                    self.values[1].value = -values[1];
-                }
-                self.equals = true;
-            } else {
-                self.currentSeparator = self.generalSeparator;
-                self.values[0] = "";
-                self.values[1] = "";
-                self.disableInputsChecks(2);
-                self.checkboxes[0].setAttribute("checked", "checked");
-                self.checkboxes[1].setAttribute("checked", "checked");
-                document.getElementById("btnDone").setAttribute("disabled", "disabled");
-            }
-        }
-        self.changeRange();
-        Event.observe(document, 'click', self.documentClickListener);
-        self.values[1].focus();
-    },
-
-    changeRange: function() {
-        var content = "";
-        if (this.currentSeparator == "more than " || this.currentSeparator == "less than ") {
-            if (this.values[1].value) {
-                content = this.currentSeparator + this.values[1].value;
-            }
-        } else if (this.currentSeparator == " and more") {
-            if (this.values[1].value) {
-                content = this.values[1].value + this.currentSeparator;
-            }
-        } else if (this.values[0].value || this.range) {
-            if (this.checkboxes[0].checked) {
-                content = "[";
-            } else {
-                content = "(";
-            }
-            content = content + this.values[0].value + "-" + this.values[1].value;
-            if (this.checkboxes[1].checked) {
-                content = content + "]";
-            } else {
-                content = content + ")";
-            }
-        } else if (this.values[1].value) {
-            if (!this.equals) {
-                if (this.moreThan) {
-                    content = ">";
-                } else {
-                    content = "<";
-                }
-                if (this.checkboxes[1].checked) {
-                    content = content + "=";
-                }
-            }
-            content = content + this.values[1].value
-        }
-        document.getElementById("range").innerHTML = '<br/>' + content;
-        if (content == "") {
-            document.getElementById("btnDone").setAttribute("disabled", "disabled");
-        } else {
-            document.getElementById("btnDone").removeAttribute("disabled");
-        }
-    },
-
-    changeSign: function(btnId) {
-        var self = this;
-        if (btnId == "btnRange") {
-            if (self.checkboxes[1]) {
-                self.checkboxes[1].removeAttribute("disabled");
-            }
-            self.disableInputsChecks(2);
-        } else if (btnId == "btnEquals") {
-            self.disableInputsChecks(3);
-        } else if (btnId == "btnMore") {
-            self.disableInputsChecks(0);
-            self.checkboxes[1].removeAttribute("disabled");
-        } else {
-            self.disableInputsChecks(1);
-            self.checkboxes[1].removeAttribute("disabled");
-        }
-
-        if (btnId == "btnMore") {
-            self.moreThan = true;
-        } else {
-            self.moreThan = false;
-        }
-
-        if (btnId != "btnRange") {
-            self.values[0].value = "";
-            self.range = false;
-        } else {
-            self.range = true;
-        }
-
-        if (btnId == "btnEquals") {
-            self.equals = true;
-        } else {
-            self.equals = false;
-        }
-        self.changeRange();
-     },
-
-     disableInputsChecks: function(btnId) {
-         var self = this;
-         if (btnId == 2) {
-             self.tdCheckboxes[0].update('Include <br/> <input type="checkbox"/>');
-             self.tdCheckboxes[0].setAttribute("style", "width: 40px;");
-             self.tdValues[0].update('From <br/> <input type="text" style="width: 40px"/>');
-             self.values[0] = self.tdValues[0].down().next();
-             self.checkboxes[0] = self.tdCheckboxes[0].down().next();
-             self.tdValues[1].update('To <br/> <input type="text" style="width: 40px"/>');
-             self.checkboxes[0].onclick = function() {
-                 self.currentSeparator = self.generalSeparator;
-                 self.changeRange();
-             }
-             self.values[0].onkeyup = function() {
-                 self.changeRange();
-             }
-         } else if (btnId == 3) {
-             self.tdCheckboxes[0].update('');
-             self.tdCheckboxes[0].setAttribute("style", "width: 40px;");
-             self.tdValues[0].update('');
-             self.tdValues[0].setAttribute("style", "width: 40px;");
-             self.tdValues[1].update('<br/> <input type="text" style="width: 40px"/>');
-             self.tdCheckboxes[1].update('');
-             self.tdCheckboxes[1].setAttribute("style", "width: 40px;");
-             if (self.checkboxes[1]) {
-                 self.checkboxes[1].removeAttribute("checked");
-             }
-         } else {
-             if (btnId == 0) {
-                 self.tdValues[1].update('From <br/> <input type="text" style="width: 40px"/>');
-             } else {
-                 self.tdValues[1].update('To <br/> <input type="text" style="width: 40px"/>');
-             }
-             self.tdCheckboxes[0].update('<span style="font-size:20px"> &infin; </span>');
-             self.tdCheckboxes[0].setAttribute("style", "width: 80px;");
-             self.tdValues[0].update('');
-             self.tdValues[0].setAttribute("style", "width: 2px;");
-         }
-
-         if (btnId != 3) {
-             self.tdCheckboxes[1].update('Include <br/> <input type="checkbox"/>');
-             self.tdCheckboxes[1].setAttribute("style", "width: 40px;");
-             if (self.checkboxes[1]) {
-                 if (self.checkboxes[1].checked) {
-                     self.tdCheckboxes[1].down().next().setAttribute("checked", "checked");
-                 }
-             }
-             self.checkboxes[1] = self.tdCheckboxes[1].down().next();
-             self.checkboxes[1].onclick = function() {
-                 self.currentSeparator = self.generalSeparator;
-                 self.changeRange();
-             }
-         }
-
-         if (btnId == 0) {
-             if (self.values[0].value) {
-                 self.tdValues[1].down().next().value = self.values[0].value;
-             } else if (self.values[1].value) {
-                 self.tdValues[1].down().next().value = self.values[1].value;
-             }
-         } else {
-             if (self.values[1].value) {
-                 self.tdValues[1].down().next().value = self.values[1].value;
-             }
-         }
-
-         for (var i = 0; i < self.btns.length; i++) {
-             if (i != btnId) {
-                 self.btns[i].setAttribute("style", "color: black; width: 20px; height: 20px;");
-             } else {
-                 self.btns[i].setAttribute("style", "color: red; width: 20px; height: 20px;");
-             }
-         }
-
-         self.values[1] = self.tdValues[1].down().next();
-         self.values[1].onkeyup = function() {
-             self.changeRange();
-         }
-     },
-
-    close: function() {
-        if (!this.destroyed) {
-            Event.stopObserving(document, 'click', this.documentClickListener);
-            Element.remove(this.rangePanel);
-            this.destroyed = true;
-        }
-    },
-
-    finishEdit: function() {
-        if (this.isValid(this.values[0].value) && this.isValid(this.values[1].value)) {
-            this.setValue(this.combineValue());
-            this.handleF3();
-            this.destroy();
-        }
-    },
-
-    isValid: function(value) {
-        var valid = true;
-        var self = this;
-        if ((value.charAt(0) == "<")||(value.charAt(0) == ">")) {
-            value = value.substring(1);
-            if (value.charAt(0) == "=") {
-                value = value.substring(1);
-            }
-        }
-        if ((value.charAt(0) == "(")||(value.charAt(0) == "[")) {
-            value = value.substring(1, value.length - 1);
-        }
-        if (self.entryEditor && value) {
-            var values = value.split(self.currentSeparator);
-            if ((values.length == 3) && (self.currentSeparator == self.dashSeparator) && (value.charAt(0) == "-")) {
-                values.splice(1,1);
-            }
-            if (!values[0]) {
-                values.splice(0,1);
-            }
-            if (!values[1]) {
-                values.splice(1,1);
-            }
-            values.each(function(v) {
-                if (self.entryEditor == "integer") {
-                    var matchInt = v.match(/^-?[0-9]+$/);
-                    if (!matchInt) {
-                        valid = false;
-                    }
-                } else {
-                    var matchDouble = v.match(/^-?[0-9]+(\.?[0-9]+)?$/);
-                    if (!matchDouble) {
-                        valid = false;
-                    }
-                }
-            });
-        }
-        return valid;
-    },
-
-    combineValue: function() {
-        var result;
-        var values = new Array();
-        values[0] = this.values[0].value;
-        values[1] = this.values[1].value;
-        
-        if (values[0] && values[1]) {
-            result = values.join(this.currentSeparator);
-        } else if ((this.currentSeparator == "more than ") || (this.currentSeparator == "less than ")) {
-            result = this.currentSeparator + values[1];
-        } else if (this.currentSeparator == " and more") {
-            result = values[1] + this.currentSeparator;
-        } else {
-            result = values.join("");
-        }
-        if ((this.currentSeparator == this.generalSeparator) && (values[0] != values[1])) {
-            var prefix = "";
-            var suffix = "";
-            if (values[0] && values[1]){
-                var leftBorder;
-                var rightBorder;
-                if (!(this.checkboxes[0].checked && this.checkboxes[1].checked)) {
-                    if (this.checkboxes[0].checked) {
-                        prefix = "[";
-                    } else {
-                        prefix = "(";
-                    }
-                    if (this.checkboxes[1].checked) {
-                        suffix = "]";
-                    } else {
-                        suffix = ")";
-                    }
-                }
-            } else {
-                if (!this.equals) {
-                    if (this.moreThan) {
-                        if (this.checkboxes[1].checked) {
-                            prefix = ">=";
-                        } else {
-                            prefix = ">";
-                        }
-                    } else {
-                        if (this.checkboxes[1].checked) {
-                            prefix = "<=";
-                        } else {
-                            prefix = "<";
-                        }
-                    }
-                }
-            }
-            result = prefix + result + suffix;
-        }
-        return result;
-    },
-
-    splitValue: function(value, separator) {
-        return value.split(separator);
-    },
-
-<<<<<<< HEAD
-    destroy: function() {
-        Event.stopObserving(this.input, "keypress", this.eventHandler);
-=======
-    destroy: function($super) {
->>>>>>> 4b300b80
-        this.close();
-        $super();
-    },
-
-    documentClickHandler: function(e) {
-        var element = Event.element(e);
-        var abort = false;
-        if (!this.is(element)) {
-            this.close();
-        }
-    },
-
-    is: function($super, element) {
-        if ($super(element)) {
-            return true;
-        } else {
-            do {
-                if (element == this.rangePanel) {
-                    return true;
-                }
-            } while (element = element.parentNode);
-        }
-        return false;
-    },
-
-    handleKeyPress: function (event) {
-        switch (event.keyCode) {
-            case 13:
-                this.finishEdit();
-                break;
-            default:
-                break;
-        }
-    }
-
-});
-
-if (BaseEditor.isTableEditorExists()) {
-    TableEditor.Editors["range"] = NumberRangeEditor;
-}/**
- * Color Picker.
- * 
- * @requires Prototype v1.6.1+ library
- *  
- * @author Andrei Astrouski
- */
-var ColorPicker = Class.create({
-
-    palette: [['#FFFFFF', '#FFDDDD', '#DDFFDD', '#DDDDFF', '#FFFFAA', '#FFE4BE', '#FFDDFF', '#FFD6AF', '#E5F5FF', '#DBFFEB'],
-              ['#EEEEEE', '#FFAAAA', '#AAFFAA', '#AAAAFF', '#FFFF77', '#FFC29C', '#FFBBFF', '#FFBF80', '#D2EDFF', '#C2FFDD'],
-              ['#CCCCCC', '#FF6666', '#66FF66', '#6666FF', '#FFFF33', '#FF9275', '#F19CEC', '#FAA857', '#AEDEFE', '#8FFFC0'],
-              ['#999999', '#FF3333', '#45F745', '#3333FF', '#FFFF00', '#FF7256', '#CD69C9', '#FF7F00', '#87CEFF', '#54FF9F'],
-              ['#666666', '#EA0B0B', '#25DA25', '#2222D3', '#EEEE00', '#EE6A50', '#B23AEE', '#EE7600', '#7EC0EE', '#4EEE94'],
-              ['#333333', '#AA0000', '#00AA00', '#1717AB', '#CDCD00', '#CD5B45', '#9A32CD', '#CD6600', '#6CA6CD', '#43CD80'],
-              ['#000000', '#660000', '#006600', '#000066', '#8B8B00', '#8B3E2F', '#68228B', '#8B4500', '#4A708B', '#2E8B57']],
-
-    colorPicker: null,
-    documentClickListener: null,
-    opened: false,
-
-    initialize: function(id, parent, onSelect, optParams) {
-        this.actionElement = $(id);
-        this.onSelect = onSelect;
-        this.parent = parent;
-        this.optParams = optParams;
-
-        if (this.optParams.showOn != false && !this.optParams.showOn) {
-            this.showOn = 'click';
-        }
-
-        if (this.showOn) {
-            this.showHandler = this.show.bindAsEventListener(this);
-            Event.observe(this.actionElement, this.showOn, this.showHandler);
-        }
-
-        this.documentClickListener = this.documentClickHandler.bindAsEventListener(this);
-    },
-
-    show: function() {
-        var self = this;
-
-        if (self.optParams.onShow) {
-            if (self.optParams.onShow() === false) {
-                return;
-            }
-        }
-
-        if (!this.opened) {
-            if (!this.colorPicker) {
-                this.colorPicker = this.createColorPicker();
-            }
-
-            // Show Color Picker
-            this.parent.appendChild(this.colorPicker);
-
-            if (self.optParams.onMouseOver) {
-                this.colorPicker.observe("mouseover", function(e) {
-                    self.optParams.onMouseOver();
-                });
-            }
-            if (self.optParams.onMouseOut) {
-                this.colorPicker.observe("mouseout", function(e) {
-                    self.optParams.onMouseOut();
-                });
-            }
-
-            Event.observe(document, 'click', this.documentClickListener);
-
-            $$("#" + this.actionElement.id + "_colorPicker .cp_palette table td div").each(function(elem) {
-                elem.observe("mouseover", function(e) {
-                    this.addClassName("cp_selected");
-                    if (self.optParams.onColorMouseOver) {
-                        self.optParams.onColorMouseOver(self.toRgb(this.style.backgroundColor));
-                    }
-                });
-                elem.observe("mouseout", function(e) {
-                    this.removeClassName("cp_selected");
-                    if (self.optParams.onColorMouseOut) {
-                        self.optParams.onColorMouseOut();
-                    }
-                });
-                elem.observe("click", function(e) {
-                    this.removeClassName("cp_selected");
-                    self.hide();
-                    self.onSelect(self.toRgb(this.style.backgroundColor));
-                });
-            });
-
-            this.opened = true;
-        }
-    },
-
-    documentClickHandler: function(e) {
-        var self = this;
-
-        var element = Event.element(e);
-
-        var b = false;
-        if (element == this.actionElement) {
-            b = true;
-        } else {
-            do {
-                if (element == this.multiselectPanel) {
-                    b = true;
-                }
-            } while (element = element.parentNode);
-        }
-
-        if (!b) {
-            if (self.optParams.onCancel) {
-                if (self.optParams.onCancel() === false) {
-                    return;
-                }
-            }
-            this.hide();
-        }
-    },
-
-    getInitPosition: function() {
-        var pos = Element.positionedOffset(this.actionElement);
-        pos[1] += this.actionElement.getHeight();
-        return pos;
-    },
-
-    createColorPicker: function() {
-        var colorPickerDiv = new Element("div");
-
-        colorPickerDiv.id = this.actionElement.id + "_colorPicker";
-        colorPickerDiv.update(this.createColorPalette());
-
-        var pos = this.getInitPosition();
-        colorPickerDiv.style.left = pos[0] + "px";
-        colorPickerDiv.style.top = pos[1] + "px";
-
-        colorPickerDiv.addClassName("colorPicker");
-        colorPickerDiv.addClassName("corner_all");
-        colorPickerDiv.addClassName("shadow_all");
-
-        return colorPickerDiv;
-    },
-
-    createColorPalette: function() {
-        var nRows = this.palette.length;
-        var nCols = this.palette[0].length;
-        var paletteHtml = "<div class='cp_palette'><table>";
-
-        for (var row = 0; row < nRows; row++) {
-            paletteHtml += "<tr>";
-            for (var col = 0; col < nCols; col++) {
-                paletteHtml += "<td><div style='background: " + this.palette[row][col] + "'>";
-                paletteHtml += "</div></td>";
-            }
-            paletteHtml += "</tr>";
-        }
-
-        paletteHtml += "</table></div>";
-
-        return paletteHtml;
-    },
-
-    hide: function() {
-        var self = this;
-
-        if (self.optParams.onHide) {
-            if (self.optParams.onHide() === false) {
-                return;
-            }
-        }
-
-        if (this.opened) {
-            Event.stopObserving(document, 'click', this.documentClickListener);
-            Element.remove(this.colorPicker);
-            this.opened = false;
-        }
-    },
-
-    toRgb: function(color) {
-        // rgb
-        if (color.indexOf("rgb") == 0) {
-            return color;
-        }
-
-        // hex
-        if (color.indexOf("#") == 0) {
-            color = color.substr(1);
-        }
-
-        var triplets = /^([a-f0-9]{2})([a-f0-9]{2})([a-f0-9]{2})$/i.exec(color).slice(1);
-
-        var red = parseInt(triplets[0], 16);
-        var green = parseInt(triplets[1], 16);
-        var blue = parseInt(triplets[2], 16);
-
-        return "rgb(" + red + "," + green + "," + blue + ")";
-    }
-
-});
-/**
- * Popup.
- * 
- * @requires Prototype v1.6.1+ library
- * 
- * @author Andrei Astrouski
- */
-var Popup = Class.create({
-
-    popup: null,
-
-    initialize: function(content, left, top, params) {
-        this.content = content;
-        this.left = left;
-        this.top = top;
-        this.params = params;
-    },
-
-    show: function() {
-        var self = this;
-
-        if (!this.popup) {
-            this.popup = this.createPopup();
-
-            // Show popup
-            document.body.appendChild(this.popup);
-        }
-    },
-
-    createPopup: function() {
-        var popupDiv = new Element("div");
-
-        popupDiv.update(this.content);
-
-        popupDiv.addClassName('popup');
-
-        popupDiv.style.left = this.left + "px";
-        popupDiv.style.top = this.top + "px";
-
-        if (this.params) {
-            if (this.params.width) {
-                popupDiv.style.width = this.params.width;
-            }
-            if (this.params.height) {
-                popupDiv.style.height = this.params.height;
-            }
-        }
-
-        return popupDiv;
-    },
-
-    hide: function() {
-        this.hide(0);
-    },
-
-    hide: function(timeout) {
-        var self = this;
-        if (!timeout || timeout < 0) {
-            timeout = 0;
-        }
-        window.setTimeout(function() {
-            if (self.popup) {
-                document.body.removeChild(self.popup);
-                self.popup = null;
-            }
-        }, timeout);
-    },
-
-    has: function(element) {
-    	if (!this.popup || !element) {
-    		return false;
-    	}
-        return element.descendantOf(this.popup); 
-    },
-
-    bind: function(event, handler) {
-        Event.observe(this.popup, event, handler);
-    },
-
-    unbind: function(event, handler) {
-        Event.stopObserving(this.popup, event, handler);
-    }
-
-});
+/**
+ * Tooltip.
+ * 
+ * @requires Prototype v1.6.1+ library
+ * 
+ * @author Andrei Astrouski
+ */
+var Tooltip = Class.create({
+
+    firedTooltips: $H(),
+
+    initialize: function(id, content, params) {
+        var self = this;
+
+        this.element = $(id);
+        this.content = content;
+        this.params = params;
+
+        if (params && params.showOn) {
+            this.showOn = params.showOn instanceof Array ? params.showOn : [params.showOn];
+        } else {
+            this.showOn = ["mouseover"]; // by default
+        }
+
+        if (params && params.hideOn) {
+            this.hideOn = params.hideOn instanceof Array ? params.hideOn : [params.hideOn];
+        } else {
+            this.hideOn = ["mouseout"]; // by default
+        }
+
+        this.showOn.each(function(e) {
+            self.showHandler = self.show.bindAsEventListener(self);
+            Event.observe(self.element, e, self.showHandler);
+        });
+
+        this.hideOn.each(function(e) {
+            self.hideHandler = self.hide.bindAsEventListener(self);
+            Event.observe(self.element, e, self.hideHandler);
+        });
+    },
+
+    show: function() {
+        var tooltip = this.createTooltip();
+        if (!this.firedTooltips.get(this.element.id)) {
+            // Show tooltip
+            document.body.appendChild(tooltip);
+            this.firedTooltips.set(this.element.id, tooltip);
+
+            var position = (this.params && this.params.position) ? this.params.position : 'top_right';
+            tooltip.addClassName('tooltip_' + position);
+
+            this.applyStylesToPointer(tooltip);
+
+            var pos = this.calculateInitPosition(tooltip, position);
+            tooltip.style.left = pos[0] + "px";
+            tooltip.style.top = pos[1] + "px";
+        }
+    },
+
+    calculateInitPosition: function(tooltip, position) {
+        var initPos = Element.viewportOffset(this.element);
+
+        switch (position) {
+            case 'top_right':
+                initPos[0] += (this.element.getWidth() - 25);
+                initPos[1] -= (this.element.getHeight() + tooltip.getHeight() - 4);
+                break;
+            case 'top_center':
+                break;
+            case 'top_left':
+            	initPos[0] -= (tooltip.getWidth() - 25);
+                initPos[1] -= (this.element.getHeight() + tooltip.getHeight() - 4);
+                break;
+            case 'right_bottom':
+                initPos[0] += (this.element.getWidth() + 10);
+                initPos[1] -= 4;
+                break;
+            case 'right_center':
+                break;
+            case 'right_bottom':
+                break;
+            case 'bottom_right':
+                break;
+            case 'bottom_center':
+                break;
+            case 'bottom_left':
+                break;
+            case 'left_top':
+                break;
+            case 'left_center':
+                break;
+            case 'left_bottom':
+                break;
+        }
+
+        return initPos;
+    },
+
+    applyStylesToPointer: function(tooltip) {
+        var pointer = tooltip.down('div.tooltip_pointer_body');
+        if (pointer) {
+            // Set pointer background
+            var tooltipBackground = tooltip.getStyle('backgroundColor');
+            pointer.setStyle({borderTopColor: tooltipBackground});
+        }
+    },
+
+    createTooltip: function() {
+        var tooltipDiv = new Element("div");
+
+        tooltipDiv.id = this.element.id + "_tooltip";
+        tooltipDiv.update(this.content);
+
+        var skin = this.params && this.params.skin ? this.params.skin : 'default';
+        var skinClass = "tooltip_skin-" + skin;
+
+        var pointer = this.params && this.params.pointer == false ? false : true;
+        if (pointer) {
+            var tooltipPointerDiv = new Element("div");
+            tooltipPointerDiv.addClassName('tooltip_pointer')
+            tooltipPointerDiv.addClassName(skinClass);
+            var tooltipPointerBodyDiv = new Element("div");
+
+            tooltipPointerBodyDiv.addClassName('tooltip_pointer_body');
+            tooltipPointerDiv.appendChild(tooltipPointerBodyDiv);
+            tooltipDiv.appendChild(tooltipPointerDiv);
+        }
+
+        if (this.params) {
+            if (this.params.width) {
+                tooltipDiv.style.width = this.params.width;
+            } else if (this.params.maxWidth) {
+                tooltipDiv.style.maxWidth = this.params.maxWidth;
+            } else {
+                tooltipDiv.style.maxWidth = "140px"; // by default
+            }
+        }
+
+        tooltipDiv.addClassName("tooltip");
+        tooltipDiv.addClassName(skinClass);
+        tooltipDiv.addClassName("corner_all");
+        tooltipDiv.addClassName("shadow_all");
+
+        return tooltipDiv;
+    },
+
+    hide: function() {
+        var currentTooltip = this.firedTooltips.get(this.element.id);
+        if (currentTooltip) {
+            this.firedTooltips.unset(this.element.id);
+            document.body.removeChild(currentTooltip);
+        }
+    }
+
+});
+/**
+ * Loads and evaluates both internal (with body) and external javascripts.
+ * In Prototype 1.6.1 script tags referencing external files are ignored.
+ *
+ * @requires Prototype 1.6.1 javascript library
+ *
+ * @author Andrei Astrouski
+ */
+var ScriptLoader = Class.create({
+
+    initialize: function() {
+	},
+
+    /**
+     * Extracts script elements from the html string.
+     *
+     * @param html the html string
+     * @return array of script elements
+     */
+    extractScripts: function(html) {
+        if (html) {
+            html = html.toString();
+            var matchScripts = new RegExp(Prototype.ScriptFragment, 'img');
+            var scripts = html.match(matchScripts) || [];
+            var div = new Element('div');
+            (div = $(div)).innerHTML =
+                ',' + scripts.join(','); // hack for IE
+            return div.select('script');
+        }
+    },
+
+    /**
+     * Evaluates all scripts from the html string.
+     *
+     * @param html the html string
+     */
+    evalScripts: function(html) {
+        //NOTE: IE evaluates scripts in random order (especially the v.6)
+        this.extractScripts(html).each(this.evalScript);
+    },
+    
+    /**
+     * Evaluates a script in the global context.
+     *
+     * @param script the script element
+     */
+    evalScript: function(script) {
+        if (script) {
+            var head = $$("head")[0];
+            var newScript = new Element("script");
+            newScript.type = "text/javascript";
+            if (scriptSrc = script.src) {
+                newScript.src = scriptSrc;
+            } else if (scriptBody = (script.innerHTML || script.text)) {
+                if (Prototype.Browser.IE) {
+                    newScript.text = scriptBody;
+                } else {
+                    newScript.appendChild(document.createTextNode(scriptBody));
+                }
+                /* // Another way to eval script body
+                if (window.execScript) { // IE
+                    window.execScript(scriptBody);
+                } else {
+                    if (window.eval) {
+                        window.eval(scriptBody);
+                    }
+                    //setTimeout(scriptBody, 0);
+                }
+                */
+            }
+            setTimeout(function() {
+                head.appendChild(newScript);
+            }, 10);
+        }
+    }
+
+});
+/**
+ * Table editor.
+ *
+ * @requires Prototype v1.6.1+ library
+ *
+ * @author Andrey Naumenko
+ * @author Andrei Astrouski
+ */
+
+var TableEditor = Class.create({
+
+    Modes: {
+        VIEW: 0,
+        EDIT: 1
+    },
+
+    editorId: -1,
+    mode: null,
+    editable: null,
+    tableContainer: null,
+    currentElement: null,
+    editorName: null,
+    editor: null,
+    editorSwitched: false,
+    baseUrl: null,
+    selectionPos: null,
+    selectionHistory: [],
+    decorator: null,
+    rows: 0,
+    columns: 0,
+    editCell: null,
+    cellIdPrefix: null,
+    actions: null,
+    editorWrapper: null,
+    switchEditorMenu: null,
+    toolbar: null,
+
+    fillColorPicker: null,
+    fontColorPicker: null,
+    hasChanges: false,
+
+    // Constructor
+    initialize: function(editorId, url, editCell, actions, mode, editable) {
+        this.mode = mode || this.Modes.VIEW;
+        this.editorId = editorId;
+        this.cellIdPrefix = this.editorId + "_cell-";
+        this.tableContainer = $(editorId + "_table");
+        this.actions = actions;
+
+        this.editable = editable !== false;
+
+        // Suppress text selection BEGIN
+        this.tableContainer.onselectstart = function() { // IE
+            return false;
+        };
+        this.tableContainer.onmousedown = function() { // Mozilla
+            return false;
+        };
+        // Suppress text selection END
+
+        if (editCell) this.editCell = editCell;
+
+        this.baseUrl = url;
+
+        var self = this;
+
+        Event.stopObserving(document, "click");
+        Event.stopObserving(document, "keydown");
+        Event.stopObserving(document, "keypress");
+        this.tableContainer.stopObserving("dblclick");
+
+        if (this.mode == this.Modes.EDIT) {
+            this.initEditMode();
+        }
+
+        this.tableContainer.observe("dblclick", function(e) {
+            self.handleDoubleClick(e);
+        });
+    },
+
+    toEditMode: function(cellToEdit) {
+        if (!cellToEdit) {
+            cellToEdit = $(PopupMenu.lastTarget);
+        }
+
+        var cellPos;
+        if (cellToEdit) {
+            cellPos = cellToEdit.id.split(this.cellIdPrefix)[1];
+        }
+
+        this.mode = this.Modes.EDIT;
+        this.initEditMode();
+
+        this.editCell = cellPos;
+        this.startEditing();
+    },
+
+    initEditMode: function() {
+        var self = this;
+
+        initToolbar();
+        self.toolbar = $(self.editorId).down(".te_toolbar");
+        self.editorWrapper = $(self.editorId + "_editorWrapper");
+
+        this.decorator = new Decorator('te_selected');
+
+        // Handle Table Editor events START
+        Event.observe(document, "click", function(e) {
+            self.handleClick(e);
+        });
+
+        Event.observe(document, "keydown", function(e) {
+            self.handleKeyDown(e);
+        });
+
+        Event.observe(document, "keypress", function(e) {
+            self.handleKeyPress(e);
+        });
+        // Handle Table Editor events END
+
+        self.toolbar.show();
+
+        this.computeTableInfo();
+    },
+
+    handleResponse: function(response, callback) {
+        var data = eval(response.responseText);
+
+        if (data.message) {
+            this.error(data.message);
+
+        } else {
+            if (data.html) {
+                this.renderTable(data.html);
+                this.selectElement();
+            }
+
+            if (data.hasUndo === true || data.hasUndo === false) {
+                this.hasChanges = data.hasUndo;
+                this.undoStateUpdated(data.hasUndo);
+                this.redoStateUpdated(data.hasRedo);
+            }
+
+            if (callback) {
+                callback(data);
+            }
+        }
+    },
+
+    handleError: function(response) {
+        if (response.status == 399) { // Redirect
+            var redirectPage = response.getResponseHeader("Location");
+            if (redirectPage) {
+                top.location.href = redirectPage;
+                return;
+            }
+        }
+
+        this.error("Sorry! Server failed to apply your changes!");
+    },
+
+    error: function(message) {
+        if (this.actions && this.actions.error) {
+            this.actions.error({"message": message});
+        } else {
+            alert(message);
+        }
+    },
+
+    doOperation: function(operation, params, successCallback) {
+        var self = this;
+
+        new Ajax.Request(this.buildUrl(operation), {
+            parameters: params,
+
+            onSuccess: function(response) {
+                self.handleResponse(response, successCallback);
+            },
+
+            onFailure: function(response) {
+                self.handleError(response);
+            }
+        });
+    },
+
+    startEditing: function() {
+        if (this.editCell && this.editCell.indexOf(":") > 0) {
+            var cellPos = this.editCell.split(":");
+            var cell = this.$cell(cellPos);
+            if (cell) this.editBeginRequest(cell, null, true);
+        }
+    },
+
+    renderTable: function(data) {
+        this.tableContainer.innerHTML = data.stripScripts();
+        new ScriptLoader().evalScripts(data);
+
+        this.computeTableInfo();
+    },
+
+    /**
+     * Computes table width in rows, and height in columns (that is sum of all rowSpans in a column
+     * and sum of all colSpans in a row).
+     */
+    computeTableInfo: function() {
+        var table = $(this.tableContainer.childNodes[0]);
+
+        this.rows = 0;
+        this.columns = 0;
+
+        var row = table.down("tr");
+
+        if (row) {
+            var tdElt = row.down("td");
+            while (tdElt) {
+                this.columns += tdElt.colSpan ? tdElt.colSpan : 1;
+                tdElt = tdElt.next("td");
+            }
+        }
+
+        while (row) {
+            var tdElt = row.down("td");
+            if (tdElt) {
+                this.rows += tdElt.rowSpan ? tdElt.rowSpan : 1;
+            }
+            row = row.next("tr");
+        }
+    },
+
+    /**
+     * Makes all changes persistent.
+     * Sends corresponding request to the server.
+     */
+    save: function() {
+    	this.setCellValue();
+        var self = this;
+
+        var beforeSavePassed = true;
+        if (this.actions && this.actions.beforeSave) {
+            beforeSavePassed = this.actions.beforeSave();
+        }
+        if (beforeSavePassed == false) return;
+
+        this.doOperation(TableEditor.Operations.SAVE, { editorId: this.editorId }, function(data) {
+            if (self.actions && self.actions.afterSave) {
+                self.actions.afterSave({"newUri": data.uri});
+            }
+        });
+    },
+    
+    saveChanges: function() {
+        this.setCellValue();
+        var selt = this;
+        
+        var beforeSavePassed = true;
+        if (this.actions && this.actions.beforeSave) {
+            beforeSavePassed = this.actions.beforeSave();
+        }
+        if (beforeSavePassed == false) return;
+
+        this.doOperation(TableEditor.Operations.SAVE, { editorId: this.editorId }, hideLoader());
+     },
+
+    /**
+     * Rolls back all changes. Sends corresponding request to the server.
+     */
+    rollback: function() {
+        this.doOperation(TableEditor.Operations.ROLLBACK, params, function(data) {
+            window.onbeforeunload = Prototype.emptyFunction;
+        });
+    },
+
+    /**
+     * Handles mouse click on the table.
+     */
+    handleClick: function(e) {
+        var elt = Event.element(e);
+        // Click on editor
+        if (this.editor && this.editor.is(elt)) {
+            return;
+        }
+
+        if (this.switchEditorMenu) {
+            try {
+                if (this.switchEditorMenu.has(elt)) {
+                    return;
+                }
+            } finally {
+                this.switchEditorMenu.hide();
+                this.switchEditorMenu = null;
+            }
+        }
+
+        this.setCellValue();
+        if (this.isCell(elt)) {
+            this.selectElement(elt);
+            this.isFormated(elt);
+
+        } else if (this.isToolbar(elt)) {
+            // Do Nothing
+        } else {
+            this.tableBlur();
+        }
+    },
+    
+
+    isFormated: function(elt) {
+
+        var cell = this.currentElement;
+        var decorator = this.decorator;
+        var boldElement = $(this.editorId + "_font_bold");
+        var italicElement = $(this.editorId + "_font_italic");
+        var underlineElement = $(this.editorId + "_font_underline");
+        var alignRightElement =  $(this.editorId + "_align_right");
+        var alignCenterElement =  $(this.editorId + "_align_center");
+        var alignLeftElement = $(this.editorId + "_align_left");
+
+        function decorate(elem, decorated) {
+            decorated ? decorator.decorateToolBar(elem) : decorator.undecorateToolBar(elem);
+        }
+
+        decorate(boldElement, cell.style.fontWeight == "bold");
+        decorate(italicElement, cell.style.fontStyle == "italic");
+        decorate(underlineElement, cell.style.textDecoration == "underline");
+        decorate(alignRightElement, cell.style.textAlign == "right");
+        decorate(alignCenterElement, cell.style.textAlign == "center");
+        decorate(alignLeftElement, cell.style.textAlign == "left");
+        decorate(alignLeftElement, cell.style.textAlign == "");
+    },
+
+    /**
+     * Handles mouse double click on table.
+     */
+    handleDoubleClick: function(event) {
+        var cell = Event.findElement(event, "td");
+        if (cell) {
+            switch (this.mode) {
+                case this.Modes.EDIT: {
+                    // Save value of current editor and close it
+                    this.setCellValue();
+                    this.editBeginRequest(cell);
+                    Event.stop(event);
+                    break;
+                }
+
+                case this.Modes.VIEW:
+                default: {
+                    if (this.editable) {
+                        this.toEditMode(cell);
+                    }
+                    break;
+                }
+            }
+        }
+    },
+
+    handleKeyPress: function(event) {
+        if (!this.isCell(this.currentElement)) {
+            return;
+        }
+
+        if (this.editor) {
+            switch (event.keyCode) {
+                case 27: this.editor.cancelEdit(); break;
+                case 13: if (this.editor.__do_nothing_on_enter !== true) {
+                    this.setCellValue(
+                            this.unescapeHTML(this.currentElement.innerHTML.replace(/<br>/ig, "\n")).strip());
+                }
+                break;
+            }
+            return;
+        }
+
+        if (event.keyCode == 13) {
+            if (this.hasSelection()) this.editBeginRequest(this.currentElement);
+            return;
+        }
+
+        if (this.hasSelection()) {
+            if ([event.ctrlKey, event.altKey, event.shiftKey, event.metaKey].any()) return;
+            if (event.charCode != undefined) { // FF
+                if (event.charCode == 0) return true;
+            } else if (event.keyCode < 32 || TableEditor.isNavigationKey(event.keyCode)) return true;
+
+            this.editBeginRequest(this.currentElement, event.charCode || event.keyCode);
+        }
+    },
+
+    /**
+     * Handles key presses. Performs table navigation.
+     */
+    handleKeyDown: function(event) {
+        if (!this.isCell(this.currentElement)) {
+            return;
+        }
+
+        if (this.editor) {
+            switch (event.keyCode) {
+                case 113: this.editor.handleF2(event); break;
+                case 114: this.editor.handleF3(event); break;
+            }
+            return;
+        }
+
+        if (!TableEditor.isNavigationKey(event.keyCode)) return;
+
+        if (!this.hasSelection()) {
+            this.selectionPos = [1, 1];
+            this.selectElement();
+            return;
+        }
+
+        var sp = this.selectionPos.clone();
+
+        // Check history
+        if (this.selectionHistory.length > 0 && this.selectionHistory.last()[0] == event.keyCode) {
+            this.selectElement(null, -1);
+            return;
+        }
+
+        var scanUpLeft = function(index, noRestore) {
+            var tmp = sp[index];
+            while (sp[index] >= 1 && !this.$cell(sp)) --sp[index];
+            var res = this.$cell(sp);
+            if (!noRestore) sp[index] = tmp;
+            return res;
+        };
+
+        switch (event.keyCode) {
+            case 37: case 38: // LEFT, UP
+            var cell = null;
+            var theIndex = event.keyCode == 38 ? 0 : 1;
+            while (--sp[theIndex] >= 1) {
+                cell = scanUpLeft.call(this, 1 - theIndex, true);
+                if (cell) {
+                    if ((sp[0] + cell.rowSpan >= this.selectionPos[0] + theIndex) &&
+                        (sp[1] + cell.colSpan >= this.selectionPos[1] + 1 - theIndex))
+                        break;
+                }
+                sp[1 - theIndex] = this.selectionPos[1 - theIndex];
+            }
+            if (cell) this.selectElement(cell, event.keyCode + 2);
+            break;
+
+            case 39: case 40:  //RIGHT, DOWN
+            var theIndex = event.keyCode == 40 ? 0 : 1;
+
+            sp[theIndex] += this.currentElement[["rowSpan", "colSpan"][theIndex]];
+            if (sp[theIndex] > this[["rows", "columns"][theIndex]]) break;
+            var newCell = scanUpLeft.call(this, 1 - theIndex);
+            if (newCell) this.selectElement(newCell, event.keyCode - 2);
+            break;
+        }
+    },
+
+    /**
+     * Sends request to server to find out required editor for a cell.
+     * After getting response calls this.editBegin.
+     */
+    editBeginRequest : function(cell, keyCode, ignoreAjaxRequestCount) {
+        if (!ignoreAjaxRequestCount && Ajax.activeRequestCount > 0) return;
+        var self = this;
+
+        this.selectElement(cell);
+
+        var typedText = undefined;
+        if (keyCode)
+            typedText = String.fromCharCode(keyCode);
+
+        var params = {
+            editorId: this.editorId,
+            row: self.selectionPos[0],
+            col: self.selectionPos[1]
+        };
+
+        this.doOperation(TableEditor.Operations.GET_CELL_EDITOR, params, function(data) {
+            self.editBegin(cell, data, typedText);
+        });
+    },
+
+    /**
+     *  Create and activate new editor.
+     */
+    editBegin : function(cell, response, initialValue) {
+        if (!initialValue) {
+            if (response.initValue) {
+                initialValue = response.initValue;
+            } else {
+                // Get initial value from table cell
+                initialValue = this.unescapeHTML(
+                        cell.innerHTML.replace(/<br>/ig, "\n")).strip();
+            }
+        }
+
+        var editorStyle = this.getCellEditorStyle(cell);
+        
+        this.showEditorWrapper(cell);
+
+        this.showCellEditor(response.editor, this.editorWrapper, initialValue, response.params, editorStyle);
+
+        this.editCell = cell;
+        this.selectElement(cell);
+    },
+
+    showCellEditor: function(editorName, editorWrapper, initialValue, params, style) {
+        var self = this;
+
+        if (editorName == 'array') {
+            var entryEditorName = params.entryEditor;
+            if (entryEditorName) {
+                params.entryEditor = new TableEditor.Editors[entryEditorName]('', '', params);
+            }
+        }
+
+        this.editor = new TableEditor.Editors[editorName](
+                this, editorWrapper.id, params, initialValue, true, style);
+        this.editorName = editorName;
+
+        // Increase height of multiline editor
+        if (editorName == 'multiline') {
+            var input = this.editor.getInputElement();
+            var inputHeight = input.getHeight();
+            input.style.height = (inputHeight + 20) + 'px';
+        }
+
+        var availableEditors = this.getAvailableEditors(editorName);
+        if (availableEditors.size() > 0) {
+            this.editor.input.oncontextmenu = function(e) {
+                if (!self.switchEditorMenu) {
+                    self.switchEditorMenu = self.createSwitchEditorMenu(availableEditors);
+                    self.switchEditorMenu.left = e.clientX + 2;
+                    self.switchEditorMenu.top = e.clientY;
+                    self.switchEditorMenu.show();
+                    return false;
+                }
+            };
+        }
+    },
+
+    createSwitchEditorMenu: function(availableEditors) {
+        var self = this;
+
+        var content = new Element("div");
+        var header = new Element("div");
+        header.className = "te_menu_header";
+        header.innerHTML = "Switch to:";
+        content.appendChild(header);
+
+        availableEditors.each(function(e) {
+            var editorItem = new Element("div");
+            editorItem.className = "te_menu_item";
+            var editorLink = new Element("a");
+            editorLink.observe('click', function() {
+                self.switchEditor(e.key);
+            });
+            editorLink.innerHTML = e.value;
+            editorItem.appendChild(editorLink);
+            ['mouseover', 'mouseout'].each(function(event) {
+                editorItem.observe(event, function() {
+                    this.toggleClassName('te_menu_item_hover');
+                });
+            });
+            content.appendChild(editorItem);
+        });
+
+        return new Popup(content);
+    },
+
+    getAvailableEditors: function(editorName) {
+        var availableEditors = $H();
+        if (editorName != 'formula' && editorName != 'text' && editorName != 'multiline') {
+            availableEditors.set('formula', 'Formula Editor');
+        }
+        if (editorName == 'multiline') {
+            availableEditors.set('text', 'Text Editor');
+        }
+        if (editorName == 'text') {
+            availableEditors.set('multiline', 'Multiline Editor');
+        }
+        return availableEditors;
+    },
+
+    switchEditor: function(editorName, params) {
+        var prevEditor = this.editor;
+
+        var editorWrapper = prevEditor.parentElement;
+        var initialValue = prevEditor.isCancelled() ? prevEditor.initialValue : prevEditor.getValue();
+        var style = prevEditor.style;
+
+        this.showCellEditor(editorName, editorWrapper, initialValue, params, style);
+
+        prevEditor.isCancelled = function () { return true; };
+        prevEditor.destroy();
+
+        this.editorSwitched = true;
+    },
+
+    showEditorWrapper: function(cell) {
+        var minWidth = 41;
+        var width = cell.offsetWidth - 2;
+        if (width < minWidth) {
+            cell.style.minWidth = minWidth + "px";
+            width = cell.offsetWidth - 2;
+        }
+        this.editorWrapper.style.width = width + "px";
+        this.editorWrapper.style.height = cell.offsetHeight - 2 + "px";
+        var pos = Element.positionedOffset(cell);
+        this.editorWrapper.style.left = pos[0] + "px";
+        this.editorWrapper.style.top = pos[1] + "px";
+        this.editorWrapper.show();
+    },
+
+    getCellEditorStyle: function(cell) {
+        if (cell) {
+            return {
+                fontFamily: cell.style.fontFamily,
+                fontSize  : cell.style.fontSize,
+                fontWeight: cell.style.fontWeight,
+                fontStyle : cell.style.fontStyle,
+                textAlign : cell.style.textAlign,
+                padding   : '1px'
+            };
+        }
+    },
+
+    setCellValue: function(prevValue) {
+        if (this.editor) {
+            if (this.editCell && this.editCell.style) {
+                this.editCell.style.minWidth = null;
+            }
+            if (prevValue) {
+                this.editor.initialValue = prevValue;
+            }
+            if (!this.editor.isCancelled()) {
+                var val = this.editor.getValue();
+                var self = this;
+
+                var params = {
+                    editorId: this.editorId,
+                    row : self.selectionPos[0],
+                    col : self.selectionPos[1],
+                    value: val,
+                    editor: this.editorSwitched ? this.editorName : ''
+                };
+
+                this.doOperation(TableEditor.Operations.SET_CELL_VALUE, params);
+            }
+
+            this.editor.destroy();
+            this.editorWrapper.hide();
+            this.editor = null;
+            this.editorName = null;
+            this.editorSwitched = false;
+        }
+    },
+
+    buildUrl: function(action, paramString) {
+        var url = this.baseUrl + action;
+        if (paramString)
+            url = url + "?" + paramString;
+        return url
+    },
+
+    /**
+     * Makes a cell 'selected', that is sets up this.selectionPos and this.currentElement, and also applies
+     * visual decoration to the cell.
+     * If elt is null(undefined) than this.currentElement is set based on value of this.selectionPos array.
+     * dir param is used to track selections history, if it is not given history is cleared, if it is set to -1 and
+     * elt param is not given the new selection is taken from history.
+     */
+    selectElement: function(elt, dir) {
+        if (elt && this.currentElement && elt.id == this.currentElement.id) return;
+
+        var wasSelected = this.hasSelection();
+        
+        if (elt && dir) { // save to selection history
+            if (this.selectionPos) this.selectionHistory.push([dir, this.selectionPos[0], this.selectionPos[1]]);
+            if (this.selectionHistory.length > 10) this.selectionHistory.shift();
+        } else {
+            if (dir == -1) {
+                var lastEntry = this.selectionHistory.pop();
+                this.selectionPos[0] = lastEntry[1];
+                this.selectionPos[1] = lastEntry[2];
+            } else
+                this.selectionHistory.clear();
+        }
+
+        if (elt) {
+            var newSelectionPos = this.elementPosition(elt);
+            if (!newSelectionPos) return;
+            this.selectionPos = newSelectionPos;
+        } else if (this.selectionPos) {
+            elt = this.$cell(this.selectionPos);
+        }
+        this.decorator.undecorate(this.currentElement);
+        this.decorator.decorate(this.currentElement = elt);
+        if (!wasSelected != !this.hasSelection())
+        	this.isSelectedUpdated(!wasSelected);
+    },
+
+    tableBlur: function() {
+        
+        if (this.currentElement) {
+            this.decorator.undecorate(this.currentElement);
+            this.currentElement = null;
+            this.selectionPos = null;
+            this.isSelectedUpdated(false);
+        }
+    },
+
+    $cell: function(pos) {
+        var cell = $(this.cellIdPrefix + pos[0] + ":" + pos[1]);
+        if (!cell) return cell;
+        if (!cell.rowSpan) cell.rowSpan = 1;
+        if (!cell.colSpan) cell.colSpan = 1;
+        return cell;
+    },
+
+    isCell: function(element) {
+        return element && element.id.indexOf(this.cellIdPrefix) >= 0;
+    },
+
+    isToolbar: function(element) {
+        if (!element) return false;
+
+        var toolbar = element.up(".te_toolbar");
+        var picker;
+
+        if (!toolbar) {
+            do {
+                if (element.nodeName == "DIV"
+                        && element.hasClassName("cp_palette")) {
+                    picker = element;
+                    break;
+                }
+            } while (element = element.parentNode);
+        }
+
+        return (toolbar && toolbar.up().id.indexOf(this.editorId) >= 0)
+            || (picker && picker.up().id.indexOf("_color_colorPicker") >= 0);
+    },
+
+    undoredo: function(redo) {
+        if (Ajax.activeRequestCount > 0) return;
+        this.doOperation(redo ? TableEditor.Operations.REDO : TableEditor.Operations.UNDO, { editorId: this.editorId });
+    },
+
+    /**
+     * Inspect element id and extracts its position in table. Element is expected to be a TD.
+     */
+    elementPosition: function(e) {
+        var id = $(e).id;
+        var pos = id.lastIndexOf("-");
+        if (pos < 0) return null;
+        var splitted = id.substr(pos + 1).split(":", 2);
+        splitted[0] = parseInt(splitted[0]);
+        splitted[1] = parseInt(splitted[1]);
+        return splitted;
+    },
+
+    setAlignment: function(_align, elt) {
+        if (!this.checkSelection()) return;
+        
+        var cell = this.currentElement;
+        var self = this;
+        var cellStyle = cell.style.textAlign;
+        var undecorateElement;
+        
+        if (cellStyle) {
+            undecorateElement = $(this.editorId + '_align_' + cellStyle);
+        } else {
+            undecorateElement = $(this.editorId + '_align_' + "left");
+        }
+
+        var params = {
+            editorId: this.editorId,
+            row : this.selectionPos[0],
+            col : this.selectionPos[1],
+            align: _align
+        };
+
+        if (undecorateElement) {
+            this.decorator.undecorateToolBar(undecorateElement);
+        }
+
+        this.decorator.decorateToolBar(elt);
+
+        this.doOperation(TableEditor.Operations.SET_ALIGN, params, function(data) {
+            if (self.editor) {
+                self.editor.input.style.textAlign = _align;
+            }
+            cell.style.textAlign = _align;
+        });
+
+    },
+
+    selectFillColor: function(actionElemId) {
+        var self = this;
+
+        this.currentFillColor = this.currentElement.style.backgroundColor;
+
+        if (!this.fillColorPicker) { // Lazy initialization
+
+            this.fillColorPicker = new ColorPicker(
+                actionElemId,
+                self.toolbar,
+                function(color) {
+                    self.setColor(color, TableEditor.Operations.SET_FILL_COLOR);
+                },
+                { // Optional params
+	                showOn: false,
+	                onMouseOver: function () {
+	                    self.decorator.undecorate(self.currentElement);
+	            	},
+	            	onColorMouseOver: function(color) {
+	            	    self.currentElement.style.backgroundColor = color;
+	                },
+	                onMouseOut: function () {
+	                    self.currentElement.style.backgroundColor = self.currentFillColor;
+	                    self.decorator.decorate(self.currentElement);
+	                }
+	            }
+            );
+        }
+        this.fillColorPicker.show();
+    },
+
+    selectFontColor: function(actionElemId) {
+        var self = this;
+
+        this.currentFontColor = this.currentElement.style.color;
+
+        if (!this.fontColorPicker) { // Lazy initialization
+
+            this.fontColorPicker = new ColorPicker(
+                actionElemId,
+                self.toolbar,
+                function(color) {
+                    self.setColor(color, TableEditor.Operations.SET_FONT_COLOR);
+                },
+                { // Optional params
+                    showOn: false,
+                    onMouseOver: function () {
+                        self.decorator.undecorate(self.currentElement);
+                    },
+                    onColorMouseOver: function(color) {
+                        self.currentElement.style.color = color;
+                    },
+                    onMouseOut: function () {
+                        self.currentElement.style.color = self.currentFontColor;
+                        self.decorator.decorate(self.currentElement);
+                    }
+                }
+            );
+        }
+        this.fontColorPicker.show();
+    },
+
+    setColor: function(_color, operation) {
+        if (!this.checkSelection()) return;
+
+        var params = {
+            editorId: this.editorId,
+            row : this.selectionPos[0],
+            col : this.selectionPos[1],
+            color: _color
+        };
+
+        this.doOperation(operation, params);
+    },
+
+    indent: function(_indent) {
+        if (!this.checkSelection()) return;
+
+        var cell = this.currentElement;
+
+        var params = {
+            editorId: this.editorId,
+            row : this.selectionPos[0],
+            col : this.selectionPos[1],
+            indent: _indent
+        };
+
+        this.doOperation(TableEditor.Operations.SET_INDENT, params, function(data) {
+            var resultPadding = 0;
+            // TODO Refactor with css calc()
+            if (cell.style.paddingLeft.indexOf("em") > 0) {
+                resultPadding = parseFloat(cell.style.paddingLeft);
+            } else if (cell.style.paddingLeft.indexOf("px") > 0) {
+                resultPadding = parseFloat(cell.style.paddingLeft) * 0.063;
+            }
+            resultPadding += parseInt(_indent);
+            if (resultPadding >= 0) {
+                cell.style.paddingLeft = resultPadding + "em";
+            }
+        });
+    },
+
+    setFontBold: function(elt) {
+        if (!this.checkSelection()) return;
+
+        var cell = this.currentElement;
+        var _bold = cell.style.fontWeight == "bold";
+        var decorator = this.decorator;
+        
+        var params = {
+            editorId: this.editorId,
+            row: this.selectionPos[0],
+            col: this.selectionPos[1],
+            bold: !_bold
+        };
+        this.decorator.decorateToolBar(elt);
+        this.doOperation(TableEditor.Operations.SET_FONT_BOLD, params, function(data) {
+ 
+            if ( _bold) {
+                cell.style.fontWeight = "normal";
+                decorator.undecorateToolBar(elt);
+            } else {
+                cell.style.fontWeight = "bold";
+            }
+        });
+    },
+
+    setFontItalic: function(elt) {
+        if (!this.checkSelection()) return;
+        
+        var cell = this.currentElement;
+        var _italic = cell.style.fontStyle == "italic";
+        var decorator = this.decorator;
+        
+        var params = {
+            editorId: this.editorId,
+            row: this.selectionPos[0],
+            col: this.selectionPos[1],
+            italic: !_italic
+        };
+        this.decorator.decorateToolBar(elt);
+        this.doOperation(TableEditor.Operations.SET_FONT_ITALIC, params, function(data) {
+
+            if (_italic) {
+                cell.style.fontStyle = "normal";
+                decorator.undecorateToolBar(elt);
+            } else {
+                cell.style.fontStyle = "italic";  
+            }
+        });
+    },
+
+    setFontUnderline: function(elt) {
+        if (!this.checkSelection()) return;
+
+        var cell = this.currentElement;
+        var _underline = cell.style.textDecoration == "underline";
+        var decorator = this.decorator;
+
+        var params = {
+            editorId: this.editorId,
+            row: this.selectionPos[0],
+            col: this.selectionPos[1],
+            underline: !_underline
+        };
+        this.decorator.decorateToolBar(elt);
+        this.doOperation(TableEditor.Operations.SET_FONT_UNDERLINE, params, function(data) {
+
+            if (_underline) {
+                cell.style.textDecoration = "none";
+                decorator.undecorateToolBar(elt);
+            } else {
+                cell.style.textDecoration = "underline";
+            }
+        });
+    },
+
+    checkSelection: function() {
+        
+        if (!this.hasSelection()) {
+            this.error("Nothing is selected");
+            return false;
+        } 
+        return true;
+    },
+
+    doTableOperation: function(operation) {
+        if (!this.checkSelection()) return;
+
+        var params = {
+            editorId: this.editorId,
+            row: this.selectionPos[0],
+            col: this.selectionPos[1]
+        };
+
+        this.doOperation(operation, params);
+    },
+
+    unescapeHTML: function(html) {
+        return html.replace(/&amp;/g,'&').replace(/&lt;/g,'<').replace(/&gt;/g,'>').replace(/&nbsp;/g,' ');
+    },
+
+    hasSelection : function() {
+        return this.selectionPos && this.currentElement;
+    },
+    
+    // Callback functions
+    undoStateUpdated : Prototype.emptyFunction,
+    redoStateUpdated : Prototype.emptyFunction,
+    isSelectedUpdated : Prototype.emptyFunction
+});
+
+/**
+ *  Here is editors registry.
+ *  The editors would add themselves to this hash with the name as a key.
+ */
+TableEditor.Editors = $H();
+
+TableEditor.Operations = {
+    GET_CELL_EDITOR : "getCellEditor",
+    GET_CELL_VALUE : "getCellValue",
+    SET_CELL_VALUE : "setCellValue",
+    SET_ALIGN : "setAlign",
+    SET_FILL_COLOR : "setFillColor",
+    SET_FONT_COLOR : "setFontColor",
+    SET_FONT_BOLD : "setFontBold",
+    SET_FONT_ITALIC : "setFontItalic",
+    SET_FONT_UNDERLINE : "setFontUnderline",
+    SET_INDENT : "setIndent",
+    REMOVE_ROW : "removeRow",
+    REMOVE_COLUMN : "removeColumn",
+    INSERT_ROW_BEFORE : "insertRowBefore",
+    INSERT_COLUMN_BEFORE : "insertColumnBefore",
+    UNDO : "undo",
+    REDO : "redo",
+    SAVE : "saveTable",
+    ROLLBACK : "rollbackTable"
+};
+
+// Standalone functions
+
+TableEditor.isNavigationKey = function (keyCode) { return  keyCode >= 37 && keyCode <= 41; }
+
+/**
+ *  Responsible for visual display of 'selected' element.
+ */
+var Decorator = Class.create({
+
+    // Empty constructor
+    initialize : function(selectStyleClass) {
+        this.selectStyleClass = selectStyleClass;
+    },
+
+    /**
+     * Changes elememnt style, so it looks 'selected'.
+     */
+    decorate: function(/* Element */ elt) {
+        if (elt) {
+            elt.addClassName(this.selectStyleClass);
+        } 
+    },
+
+    /**
+     * Reverts 'selection' of last decorated element.
+     */
+    undecorate: function(/* Element */ elt) {
+        if (elt) {
+            elt.removeClassName(this.selectStyleClass);
+        } 
+    },
+    /**
+     * Reverts 'selection' from toolBar buttons
+     */
+    undecorateToolBar: function (elt) {
+        $(elt).removeClassName("te_toolbar_item_pressed");
+    },
+    
+    decorateToolBar: function (elt) {
+       $(elt).addClassName("te_toolbar_item_pressed"); 
+    }
+
+});
+
+
+//TableEditor Menu 
+
+// @Deprecated
+function openMenu(menuId, event) {
+    event.preventDefault();
+    PopupMenu.sheduleShowMenu(menuId, event, 150);
+}
+
+// @Deprecated
+function closeMenu() {
+    PopupMenu.cancelShowMenu();
+}
+
+
+// TableEditor Toolbar
+
+// @Deprecated
+var save_item = "_save_all";
+var undo_item = "_undo";
+var redo_item = "_redo";
+var indent_items = ["_decrease_indent", "_increase_indent"];
+var align_items = ["_align_left", "_align_center", "_align_right"];
+var addremove_items = ["_insert_row_before", "_remove_row", "_insert_column_before", "_remove_column"];
+var font_items = ["_font_bold", "_font_italic", "_font_underline"];
+var color_items = ["_fill_color", "_font_color"];
+var other_items = ["_help"];
+
+var itemClass = "te_toolbar_item";
+var disabledClass = "te_toolbar_item_disabled";
+var overClass = "te_toolbar_item_over";
+var pressedClass = "te_toolbar_item_pressed";
+
+// @Deprecated
+function initTableEditor(editorId, url, cellToEdit, actions, mode, editable) {
+    var tableEditor = new TableEditor(editorId, url, cellToEdit, actions, mode, editable);
+
+    tableEditor.undoStateUpdated = function(hasItems) {
+        [save_item, undo_item].each(function(item) {
+            processItem(getItemId(editorId, item), hasItems);
+        });
+       /* if (hasItems) {
+            window.onbeforeunload = function() {
+               // alert('not saved');
+           
+                return "Your changes have not been saved.";
+            };
+        } else { // remove handler if Save/Undo items are disabled
+           
+          //  window.onbeforeunload = function() {};
+           
+        }*/
+    };
+
+    tableEditor.redoStateUpdated = function(hasItems) {
+        processItem(getItemId(editorId, redo_item), hasItems);
+    };
+
+    tableEditor.isSelectedUpdated = function(selected) {
+        [indent_items, align_items, font_items, color_items,
+            addremove_items, other_items].flatten().each(function(item) {
+            processItem(getItemId(editorId, item), selected);
+        });
+    };
+
+    tableEditor.startEditing();
+
+    return tableEditor;
+}
+
+// @Deprecated
+function initToolbar() {
+    $$("." + itemClass).each(function(item) {
+        processItem(item, false);
+        item.onmouseover = function() {
+            this.addClassName(overClass);
+        };
+        item.onmouseout = function() {
+            this.removeClassName(overClass);
+        };
+    });
+}
+
+// @Deprecated
+function processItem(item, enable) {
+    if (enable) {
+        enableToolbarItem(item);
+    } else {
+        disableToolbarItem(item);
+    }
+}
+
+// @Deprecated
+function getItemId(editorId, itemId) {
+    if (editorId && itemId) {
+        return editorId + itemId;
+    }
+}
+
+// @Deprecated
+function enableToolbarItem(img) {
+    if (!isToolbarItemDisabled(img = $(img))) return;
+    img.removeClassName(disabledClass);
+    img.removeClassName(pressedClass);
+
+    if (img._mouseover) img.onmouseover = img._mouseover;
+    if (img._mouseout) img.onmouseout = img._mouseout;
+    if (img._onclick) img.onclick = img._onclick;
+    img._onmouseover = img._onmouseout = img._onclick = '';
+}
+
+// @Deprecated
+function disableToolbarItem(img) {
+    if (isToolbarItemDisabled(img = $(img))) return;
+    if (img) {
+        img.addClassName(disabledClass);
+        img.removeClassName(pressedClass);
+
+        img._mouseover = img.onmouseover;
+        img._mouseout = img.onmouseout;
+        img._onclick = img.onclick;
+        img.onmouseover = img.onmouseout = img.onclick = Prototype.emptyFunction;  
+    }
+}
+
+// @Deprecated
+function isToolbarItemDisabled(img) {
+    if (img)
+    return img.hasClassName(disabledClass)
+        && img._onclick;
+}
+
+
+var PopupMenu = {
+	showChild: function (id, show)
+	{
+		document.getElementById(id).style.display = show ? "inline" : "none";
+	},
+
+	menu_ie: !!(window.attachEvent && !window.opera),
+	menu_ns6: document.getElementById && !document.all,
+	menuON: false,
+	te_menu : undefined,
+	delayedFunction: undefined,
+	disappearFunction: undefined,
+	disappearInterval1: 5000,
+	disappearInterval2: 1000,
+	delayedState: {
+		extraClass: undefined,
+		evt: {},
+		contentElement: undefined
+	},
+    lastTarget: null,
+    
+
+    getWindowSize: function () {
+		var myWidth = 0, myHeight = 0;
+		if (typeof( window.innerWidth ) == 'number') {
+			//Non-IE
+			myWidth = window.innerWidth;
+			myHeight = window.innerHeight;
+		} else if (document.documentElement && ( document.documentElement.clientWidth || document.documentElement.clientHeight )) {
+			//IE 6+ in 'standards compliant mode'
+			myWidth = document.documentElement.clientWidth;
+			myHeight = document.documentElement.clientHeight;
+		} else if (document.body && ( document.body.clientWidth || document.body.clientHeight )) {
+			//IE 4 compatible
+			myWidth = document.body.clientWidth;
+			myHeight = document.body.clientHeight;
+		}
+		return [myWidth, myHeight];
+	},
+	
+	getScrollXY: function () {
+		var scrOfX = 0, scrOfY = 0;
+		if (typeof( window.pageYOffset ) == 'number') {
+			//Netscape compliant
+			scrOfY = window.pageYOffset;
+			scrOfX = window.pageXOffset;
+		} else if (document.body && ( document.body.scrollLeft || document.body.scrollTop )) {
+			//DOM compliant
+			scrOfY = document.body.scrollTop;
+			scrOfX = document.body.scrollLeft;
+		} else if (document.documentElement && ( document.documentElement.scrollLeft || document.documentElement.scrollTop )) {
+			//IE6 standards compliant mode
+			scrOfY = document.documentElement.scrollTop;
+			scrOfX = document.documentElement.scrollLeft;
+		}
+		return [ scrOfX, scrOfY ];
+	},
+
+	_showPopupMenu: function (contentElement, event, extraClass) {
+		this.cancelDisappear();
+
+		var scrollXY = this.getScrollXY();
+		var windowSizeXY = this.getWindowSize();
+
+		this.te_menu.style.visibility = "hidden";
+		this.te_menu.innerHTML = document.getElementById(contentElement).innerHTML;
+		this.te_menu.style.display = "inline";
+		var divWidth = this.te_menu.clientWidth;
+		var divHeight = this.te_menu.clientHeight;
+
+		var posX = event.clientX + 5; var delta = 25;
+		if (posX + delta + divWidth > windowSizeXY[0]) posX = windowSizeXY[0] - delta - divWidth;
+		if (posX < 0) posX = 0;
+		var posY = event.clientY + 5; delta = 5;
+		if ( (window.opera && document.body.scrollWidth > windowSizeXY[0])
+				  || (window.scrollMaxX && window.scrollMaxX > 0))
+			delta = 25;
+
+		if (posY + delta + divHeight > windowSizeXY[1]) posY = event.clientY - 5 - divHeight;
+		if (posY < 0) posY = windowSizeXY[1] - delta - divHeight;
+
+		posX += scrollXY[0];posY += scrollXY[1];
+		if (this.menu_ns6) {
+			this.te_menu.style.left = posX + "px";
+			this.te_menu.style.top = posY + "px";
+		} else {
+			this.te_menu.style.pixelLeft = posX;
+			this.te_menu.style.pixelTop = posY;
+		}
+		if (extraClass)
+			this.te_menu.className = "te_menu " + extraClass;
+		else
+			this.te_menu.className = "te_menu";
+
+		this.te_menu.style.visibility = "visible";
+		this.menuON = true;
+		this.disappearFunction = setTimeout("PopupMenu.closeMenu()", this.disappearInterval1);
+
+        this.lastTarget = this.delayedState.evt.target || this.delayedState.evt.srcElement;
+    },
+
+	cancelDisappear : function() {
+		if (this.disappearFunction) clearTimeout(this.disappearFunction);
+		this.disappearFunction = undefined;
+	},
+
+	closeMenu: function () {
+		this.cancelDisappear();
+		if (this.menuON) {
+			this.te_menu.style.display = "none";
+		}
+	},
+
+	inMenuDiv: function (el) {
+		if (el == undefined) return false;
+		if (el == this.te_menu) return true;
+		if (el.tagName && el.tagName.toLowerCase() == 'a') return false;
+		return this.inMenuDiv(el.parentNode);
+	},
+
+	getTarget: function (e) {
+		var evt = this.menu_ie ? window.event : e;
+		var el = undefined;
+		if (evt.target) {
+			return evt.target;
+		} else if (evt.srcElement) {
+			return evt.srcElement;
+		}
+		;
+		return undefined;
+	},
+
+	_init: function (contentElement, event, extraClass) {
+		document.onclick = function(e) {
+			var el = PopupMenu.getTarget(e);
+			if (el && (el.name != 'menurevealbutton') && !PopupMenu.inMenuDiv(el))
+				PopupMenu.closeMenu();
+			return true;
+		}
+
+		try {
+			this.te_menu = document.createElement('<div id="divmenu" class="te_menu" style="display:none; float:none;z-index:5; position:absolute;">');
+		} catch (e) {
+			this.te_menu = document.createElement("div");
+			this.te_menu.setAttribute("class", "te_menu");
+			this.te_menu.setAttribute("id", "divmenu");
+			this.te_menu.style.display = "none";
+			this.te_menu.style.cssFloat = "none";
+			this.te_menu.style.zIndex = "5";
+			this.te_menu.style.position = "absolute";
+		}
+
+		this.te_menu.onmouseout = function(e) {
+			if (PopupMenu.getTarget(e) == PopupMenu.te_menu) {
+				PopupMenu.cancelDisappear();
+				PopupMenu.disappearFunction = setTimeout("PopupMenu.closeMenu()", PopupMenu.disappearInterval2);
+			}
+		}
+		this.te_menu.onmouseover = function(e) {
+			PopupMenu.cancelDisappear();
+		}
+
+		document.body.appendChild(this.te_menu);
+		this.showPopupMenu = this._showPopupMenu;
+		this.sheduleShowMenu = this._sheduleShowMenu;
+	},
+
+	cancelShowMenu: function() {
+		if (this.delayedFunction) clearTimeout(this.delayedFunction);
+		this.delayedFunction = undefined;
+	},
+
+	showAfterDelay : function() {
+        if (!document.getElementById(this.delayedState.contentElement)) return;
+		this.te_menu.style.display = "none";
+		this._showPopupMenu(this.delayedState.contentElement, this.delayedState.evt, this.delayedState.extraClass);
+    },
+
+	_sheduleShowMenu: function(contentElement, event, delay, extraClass) {
+		this.cancelShowMenu();
+		this.delayedState.evt.clientX = event.clientX;
+		this.delayedState.evt.clientY = event.clientY;
+		this.delayedState.evt.target = event.target ? event.target : undefined;
+		this.delayedState.evt.srcElement = event.srcElement ? event.srcElement : undefined;
+		this.delayedState.extraClass = extraClass;
+		this.delayedState.contentElement = contentElement;
+
+		this.delayedFunction = setTimeout("PopupMenu.showAfterDelay()", delay);
+	},
+
+	// init
+	showPopupMenu: function() {this._init(); this._showPopupMenu.apply(this, arguments);},
+	sheduleShowMenu: function() {this._init(); this._sheduleShowMenu.apply(this, arguments);}
+}/**
+ * Base class for Editors.
+ * If you need to create your own editor just override methods of this class.
+ *
+ * @requires Prototype v1.6.1+ library
+ *
+ * @author Andrey Naumenko
+ */
+
+var BaseEditor = Class.create({
+
+    tableEditor: null,
+    parentElement: null,
+    input: null,
+    params: null,
+    initialValue: null,
+    stoppedEvents: null,
+    focussed: null,
+    style: null,
+
+    /**
+     * Constructor.
+     * Generally editor constructor performs the following steps:
+     *   1. Saves initial cell value into initialValue variable
+     *   2. Creates an HTML editor control (e.g. HTMLInputElement) and sets its value
+     */
+    initialize: function(tableEditor, parentId, params, initialValue, focussed, style) {
+        if (parentId) {
+            this.tableEditor = tableEditor;
+            this.parentElement = $(parentId);
+
+            this.style = style;
+
+            this.initialValue = initialValue;
+
+            this.params = params;
+            this.editor_initialize(params);
+            this.input.id = this.getId();
+            this.focussed = (focussed && focussed == true) ? focussed : '';
+            this.show(this.initialValue);
+        }
+    },
+
+    /**
+     *  Editor specific constructor.
+     *  Typically HTML node is created and possible some events handlers are registered.
+     */
+    editor_initialize: Prototype.emptyFunction,
+
+    /**
+     * Obtains current value from HTML editor control.
+     */
+    getValue: function() {
+        return this.input ? this.input.value.toString().replace(/\u00A0/g, ' ') : null;
+    },
+
+    setValue: function(value) {
+        this.input.value = value;
+    },
+
+    getDisplayValue: function() {
+        var value = this.isCancelled() ? this.initialValue : this.getValue();
+        if (!value.strip()) {
+            value = "&nbsp";
+        } else {
+            value = value.escapeHTML().replace(/\n/g, "<br/>");
+        }
+        return value;
+    },
+
+    /**
+     * Is responsible for making editor visible and active.
+     * In most cases it is not needed to be overridden.
+     */
+    show: function(value) {
+        if (this.input) {
+            this.parentElement.innerHTML = "";
+            this.parentElement.appendChild(this.input);
+            this.setValue(value);
+            if (this.focussed) {
+                this.focus();
+            }
+        }
+    },
+
+    focus: function() {
+        this.input.focus();
+    },
+
+    /**
+     * Returns if the editing was cancelled.
+     */
+    isCancelled : function() {
+        return (this.initialValue == this.getValue() || !this.isValid(this.getValue()));
+    },
+
+    switchTo: function(editorName) {
+        this.tableEditor.switchEditor(editorName);
+    },
+
+    /**
+     * Can be overridden in editors to clean up resources.
+     */
+    destroy: function() {
+        this.unbind();
+    },
+
+    getId: function() {
+        return '_' + this.parentElement.id;
+    },
+
+   /**
+     * Notifies table editor that editing is finished.
+     */
+    doneEdit: function() {
+        this.tableEditor.setCellValue();
+    },
+
+    /**
+     * Notifies table editor that editing is finished and canceled.
+     */
+    cancelEdit: function() {
+        this.isCancelled = BaseEditor.T;
+        this.doneEdit();
+    },
+
+    /**
+     *  Returns HTML element which is actually main input element for this editor.
+     */
+    getInputElement: function() {
+        return this.input;
+    },
+
+    is: function(element) {
+        return element == this.getInputElement();
+    },
+
+    bind: function(event, handler) {
+        Event.observe(this.getInputElement(), event, handler);
+    },
+
+    unbind: function(event, handler) {
+        Event.stopObserving(this.getInputElement(), event, handler);
+    },
+
+    /**
+     * Validates input value.
+     */
+    isValid: function(value) {
+        return true;
+    }
+
+});
+
+BaseEditor.T = function() {
+    return true;
+}
+
+BaseEditor.isTableEditorExists = function() {
+    return typeof TableEditor != 'undefined';
+}
+/**
+ * Base Text editor.
+ *
+ * Not an editor itself, it just introduces functions common for all text based editors - that is common reaction
+ * to F2 F3 keys.
+ * 
+ * @requires Prototype v1.6.1+ library
+ *
+ * @author Andrey Naumenko
+ */
+
+var BaseTextEditor = Class.create(BaseEditor, {
+
+    maxInputSize: null,
+
+    createInput: function() {
+        this.input = new Element("input");
+        this.input.setAttribute("type", "text");
+        if (this.maxInputSize) {
+            this.input.maxLength = this.maxInputSize;
+        }
+
+        this.setDefaultStyle();
+
+        this.input.setStyle(this.style);
+    },
+
+    setDefaultStyle: function() {
+        this.input.style.border = "1px solid threedface";
+        this.input.style.margin = "0px";
+        //this.input.style.padding = "0px";
+        this.input.style.width = "100%";
+        this.input.style.height = "100%";
+    },
+
+    /**
+     * Moves caret to beginning of the input.
+     */
+    handleF2: function(event) {
+        var input = this.getInputElement();
+        if (input.createTextRange) {
+            var r = input.createTextRange();
+            r.collapse(true);
+            r.select();
+
+        } else if (input.setSelectionRange) {
+            input.setSelectionRange(0, 0);
+            this.focus();
+        }
+        Event.stop(event);
+    },
+
+    /**
+     * Moves caret to the end of the input.
+     */
+    handleF3: function(event) {
+        var input = this.getInputElement();
+        if (!input) return;
+        if (input.createTextRange) {
+            var r = input.createTextRange();
+            r.collapse(false);
+            r.select();
+
+        } else if (input.setSelectionRange) {
+            var len = input.value.length;
+            input.setSelectionRange(len, len);
+            this.focus();
+        }
+
+        if (event) Event.stop(event);
+    },
+
+    show: function($super, value) {
+        $super(value);
+        if (this.focussed) {
+            this.handleF3();
+        }
+    }
+});var fdLocale = {
+                fullMonths:["January","February","March","April","May","June","July","August","September","October","November","December"],
+                monthAbbrs:["Jan","Feb","Mar","Apr","May","Jun","Jul","Aug","Sep","Oct","Nov","Dec"],
+                fullDays:  ["Monday","Tuesday","Wednesday","Thursday","Friday","Saturday","Sunday"],
+                dayAbbrs:  ["Mon","Tue","Wed","Thu","Fri","Sat","Sun"],
+                titles:    ["Previous month","Next month","Previous year","Next year", "Today", "Open Calendar", "wk", "Week [[%0%]] of [[%1%]]", "Week", "Select a date", "Click \u0026 Drag to move", "Display \u201C[[%0%]]\u201D first", "Go to Today\u2019s date", "Disabled date:"],
+                firstDayOfWeek:0
+};
+try { datePickerController.loadLanguage(); } catch(err) {} 
+/*
+        DatePicker v5.4 by frequency-decoder.com
+
+        Released under a creative commons Attribution-Share Alike 3.0 Unported license (http://creativecommons.org/licenses/by-sa/3.0/)
+
+        Please credit frequency-decoder in any derivative work - thanks.
+        
+        You are free:
+        
+        * to Share � to copy, distribute and transmit the work
+        * to Remix � to adapt the work
+            
+        Under the following conditions:
+
+        * Attribution � You must attribute the work in the manner specified by the author or licensor (but not in any way that suggests that they endorse you or your use of the work).      
+        * Share Alike � If you alter, transform, or build upon this work, you may distribute the resulting work only under the same, similar or a compatible license.
+*/
+
+var datePickerController = (function datePickerController() {
+
+        var isMoz               = /mozilla/.test( navigator.userAgent.toLowerCase() ) && !/(compatible|webkit)/.test( navigator.userAgent.toLowerCase() ),
+            languageInfo        = parseUILanguage(),
+            datePickers         = {},
+            uniqueId            = 0,
+            weeksInYearCache    = {},
+            localeImport        = false,
+            nbsp                = String.fromCharCode(160),
+            describedBy         = "",
+            nodrag              = false,            
+            buttonTabIndex      = true,
+            returnLocaleDate    = false,
+            mouseWheel          = true,              
+            cellFormat          = "d-sp-F-sp-Y",
+            titleFormat         = "F-sp-d-cc-sp-Y",
+            formatParts         = ["placeholder", "sp-F-sp-Y"],
+            dividors            = ["dt","sl","ds","cc","sp"],
+            dvParts             = "dt|sl|ds|cc|sp",
+            dParts              = "d|j",
+            mParts              = "m|n|M|F",            
+            yParts              = "Y|y",                        
+            kbEvent             = false,
+            bespokeTitles       = {},
+            finalOpacity        = 100,
+            validFmtRegExp      = /^((sp|dt|sl|ds|cc)|([d|D|l|j|N|w|S|W|M|F|m|n|t|Y|y]))(-((sp|dt|sl|ds|cc)|([d|D|l|j|N|w|S|W|M|F|m|n|t|Y|y])))*$/,
+            rangeRegExp         = /^((\d\d\d\d)(0[1-9]|1[012])(0[1-9]|[12][0-9]|3[01]))$/,
+            wcDateRegExp        = /^(((\d\d\d\d)|(\*\*\*\*))((0[1-9]|1[012])|(\*\*))(0[1-9]|[12][0-9]|3[01]))$/;                                      
+                
+        (function() {
+                var scriptFiles = document.getElementsByTagName('script'),                    
+                    scriptInner = String(scriptFiles[scriptFiles.length - 1].innerHTML).replace(/[\n\r\s\t]+/g, " ").replace(/^\s+/, "").replace(/\s+$/, ""),                    
+                    json        = parseJSON(scriptInner);                
+               
+                if(typeof json === "object" && !("err" in json)) {                          
+                        affectJSON(json);
+                };
+       
+                if(typeof(fdLocale) != "object") {
+                        var head   = document.getElementsByTagName("head")[0] || document.documentElement,
+                            loc    = scriptFiles[scriptFiles.length - 1].src.substr(0, scriptFiles[scriptFiles.length - 1].src.lastIndexOf("/")) + "/lang/",
+                            script;
+                        
+                        for(var i = 0; i < languageInfo.length; i++) {                                 
+                                script = document.createElement('script');                                               
+                                script.type = "text/javascript";                         
+                                script.src  = loc + languageInfo[i] + ".js"; 
+                                script.charSet = "utf-8";
+                                
+                                /*@cc_on
+                                /*@if(@_win32)
+                                var bases = document.getElementsByTagName('base');
+                                if (bases.length && bases[0].childNodes.length) {
+                                        bases[0].appendChild(script);
+                                } else {
+                                        document.getElementsByTagName('head')[0].appendChild(script);
+                                };
+                                bases = null;
+                                @else @*/
+                                head.appendChild(script);
+                                /*@end
+                                @*/    
+                        };
+                        script = null;                      
+                } else {
+                        returnLocaleDate = true;
+                };                              
+        })();
+        
+        function parseUILanguage() {                                 
+                var languageTag = document.getElementsByTagName('html')[0].getAttribute('lang') || document.getElementsByTagName('html')[0].getAttribute('xml:lang');
+                
+                if(!languageTag) {
+                        languageTag = "en";
+                } else {
+                        languageTag = languageTag.toLowerCase();
+                };
+                                                            
+                return languageTag.search(/^([a-z]{2,3})-([a-z]{2})$/) != -1 ? [languageTag.match(/^([a-z]{2,3})-([a-z]{2})$/)[1], languageTag] : [languageTag];                       
+        };
+        
+        function affectJSON(json) {
+                if(typeof json !== "object") { return; };
+                for(key in json) {
+                        value = json[key];                                                                
+                        switch(key.toLowerCase()) { 
+                                case "lang":
+                                        if(value.search(/^[a-z]{2,3}(-([a-z]{2}))?$/i) != -1) {                                                
+                                                languageInfo = [value.toLowerCase()];                                                   
+                                                returnLocaleDate = true;
+                                        };
+                                        break;                                                               
+                                case "nodrag":
+                                        nodrag = !!value;
+                                        break;                                
+                                case "buttontabindex":
+                                        buttonTabIndex = !!value;
+                                        break;
+                                case "mousewheel":
+                                        mouseWheel = !!value;
+                                        break;  
+                                case "cellformat":
+                                        if(typeof value == "string" && value.match(validFmtRegExp)) {
+                                                parseCellFormat(value);
+                                        };
+                                        break;
+                                case "titleformat":
+                                        if(typeof value == "string" && value.match(validFmtRegExp)) {
+                                                titleFormat = value;
+                                        }; 
+                                        break;
+                                case "describedby":
+                                        if(typeof value == "string") {
+                                                describedBy = value;
+                                        };
+                                        break; 
+                                case "finalopacity":
+                                        if(typeof value == 'number' && (+value > 20 && +value <= 100)) {
+                                                finalOpacity = parseInt(value, 10);
+                                        }; 
+                                        break; 
+                                case "bespoketitles":
+                                        bespokeTitles = {};
+                                        for(var dt in value) {
+                                                bespokeTitles[dt] = value[dt];
+                                        };                                                                                                                                             
+                        };          
+                };        
+        };                  
+        
+        function parseCellFormat(value) {                  
+                // I'm sure this could be done with a regExp and a split in one line... seriously...
+                var parts       = value.split("-"),
+                    fullParts   = [],
+                    tmpParts    = [],
+                    part;                              
+                
+                for(var pt = 0; pt < parts.length; pt++) {
+                        part = parts[pt];                         
+                        if(part == "j" || part == "d") { 
+                                if(tmpParts.length) {
+                                        fullParts.push(tmpParts.join("-")); 
+                                        tmpParts = [];
+                                };
+                                fullParts.push("placeholder");   
+                        } else { 
+                                tmpParts.push(part);
+                        };                                             
+                };                  
+                
+                if(tmpParts.length) {
+                        fullParts.push(tmpParts.join("-"));                                         
+                };
+                
+                if(!fullParts.length || fullParts.length > 3) {
+                        formatParts = ["placeholder", "sp-F-sp-Y"];
+                        cellFormat = "j-sp-F-sp-Y"; 
+                        return;
+                };                
+                
+                formatParts = fullParts;
+                cellFormat  = value;               
+        };
+         
+        function pad(value, length) { 
+                length = length || 2; 
+                return "0000".substr(0,length - Math.min(String(value).length, length)) + value; 
+        };
+        
+        function addEvent(obj, type, fn) { 
+                try {                 
+                        if( obj.attachEvent ) {
+                                obj["e"+type+fn] = fn;
+                                obj[type+fn] = function(){obj["e"+type+fn]( window.event );};
+                                obj.attachEvent( "on"+type, obj[type+fn] );
+                        } else {
+                                obj.addEventListener( type, fn, true );
+                        };
+                } catch(err) {}
+        };
+        
+        function removeEvent(obj, type, fn) {
+                try {
+                        if( obj.detachEvent ) {
+                                obj.detachEvent( "on"+type, obj[type+fn] );
+                                obj[type+fn] = null;
+                        } else {
+                                obj.removeEventListener( type, fn, true );
+                        };
+                } catch(err) {};
+        };   
+
+        function stopEvent(e) {
+                e = e || document.parentWindow.event;
+                if(e.stopPropagation) {
+                        e.stopPropagation();
+                        e.preventDefault();
+                };
+                /*@cc_on
+                @if(@_win32)
+                e.cancelBubble = true;
+                e.returnValue = false;
+                @end
+                @*/
+                return false;
+        };
+        
+        function parseJSON(str) {
+                // Check we have a String
+                if(typeof str !== 'string' || str == "") { return {}; };                 
+                try {
+                        // Does a JSON (native or not) Object exist                              
+                        if(typeof JSON === "object" && JSON.parse) {                                              
+                                return window.JSON.parse(str);  
+                        // Genious code taken from: http://kentbrewster.com/badges/                                                      
+                        } else if(/lang|buttontabindex|mousewheel|cellformat|titleformat|nodrag|describedby/.test(str.toLowerCase())) {                                               
+                                var f = Function(['var document,top,self,window,parent,Number,Date,Object,Function,',
+                                        'Array,String,Math,RegExp,Image,ActiveXObject;',
+                                        'return (' , str.replace(/<\!--.+-->/gim,'').replace(/\bfunction\b/g,'function�') , ');'].join(''));
+                                return f();                          
+                        };
+                } catch (e) { };
+                
+                return {"err":"Could not parse the JSON object"};                                            
+        };        
+
+        function setARIARole(element, role) {
+                if(element && element.tagName) {
+                        element.setAttribute("role", role);
+                };
+        };
+        
+        function setARIAProperty(element, property, value) {
+		if(element && element.tagName) {
+                        element.setAttribute("aria-" + property, value);
+                };	
+	};
+
+        // The datePicker object itself 
+        function datePicker(options) {                                      
+                this.dateSet             = null;                 
+                this.timerSet            = false;
+                this.visible             = false;
+                this.timer               = null;
+                this.yearInc             = 0;
+                this.monthInc            = 0;
+                this.dayInc              = 0;
+                this.mx                  = 0;
+                this.my                  = 0;
+                this.x                   = 0;
+                this.y                   = 0; 
+                this.created             = false;
+                this.disabled            = false;
+                this.opacity             = 0; 
+                this.opacityTo           = 99;
+                this.inUpdate            = false;                              
+                this.kbEventsAdded       = false;
+                this.fullCreate          = false;
+                this.selectedTD          = null;
+                this.cursorTD            = null;
+                this.cursorDate          = options.cursorDate ? options.cursorDate : "",       
+                this.date                = options.cursorDate ? new Date(+options.cursorDate.substr(0,4), +options.cursorDate.substr(4,2) - 1, +options.cursorDate.substr(6,2)) : new Date();
+                this.defaults            = {};
+                this.dynDisabledDates    = {};
+                this.firstDayOfWeek      = localeImport.firstDayOfWeek; 
+                this.interval            = new Date();
+                this.clickActivated      = false;
+                this.noFocus             = true;
+                this.kbEvent             = false; 
+                this.disabledDates       = false;
+                this.enabledDates        = false;
+                this.delayedUpdate       = false;  
+                this.bespokeTitles       = {};
+                
+                for(var thing in options) {
+                        if(thing.search(/callbacks|formElements|formatMasks/) != -1) continue;
+                        this[thing] = options[thing];                 
+                };
+
+                for(var i = 0, prop; prop = ["callbacks", "formElements", "formatMasks"][i]; i++) { 
+                        this[prop] = {};                        
+                        for(var thing in options[prop]) {                                
+                                this[prop][thing] = options[prop][thing];                 
+                        };
+                };
+
+                // Adjust time to stop daylight savings madness on windows
+                this.date.setHours(5);              
+                
+                this.changeHandler = function() {                        
+                        o.setDateFromInput();  
+                        o.callback("dateset", o.createCbArgObj());                                                                                 
+                };
+                this.createCbArgObj = function() {                        
+                        return this.dateSet ? {"id":this.id,"date":this.dateSet,"dd":pad(this.date.getDate()),"mm":pad(this.date.getMonth() + 1),"yyyy":this.date.getFullYear()} : {"id":this.id,"date":null,"dd":null,"mm":null,"yyyy":null};                         
+                };
+                this.getScrollOffsets = function() {                         
+                        if(typeof(window.pageYOffset) == 'number') {
+                                //Netscape compliant
+                                return [window.pageXOffset, window.pageYOffset];                                
+                        } else if(document.body && (document.body.scrollLeft || document.body.scrollTop)) {
+                                //DOM compliant
+                                return [document.body.scrollLeft, document.body.scrollTop];                                
+                        } else if(document.documentElement && (document.documentElement.scrollLeft || document.documentElement.scrollTop)) {
+                                //IE6 standards compliant mode
+                                return [document.documentElement.scrollLeft, document.documentElement.scrollTop];
+                        };
+                        return [0,0];
+                };
+                this.reposition = function() {
+                        if(!o.created || o.staticPos) { return; };
+
+                        o.div.style.visibility = "hidden";
+                        o.div.style.left = o.div.style.top = "0px";                           
+                        o.div.style.display = "block";
+
+                        var osh         = o.div.offsetHeight,
+                            osw         = o.div.offsetWidth,
+                            elem        = document.getElementById('fd-but-' + o.id),
+                            pos         = o.truePosition(elem),
+                            trueBody    = (document.compatMode && document.compatMode!="BackCompat") ? document.documentElement : document.body,
+                            sOffsets    = o.getScrollOffsets(),
+                            scrollTop   = sOffsets[1], 
+                            scrollLeft  = sOffsets[0],
+                            fitsBottom  = parseInt(trueBody.clientHeight+scrollTop) > parseInt(osh+pos[1]+elem.offsetHeight+2),
+                            fitsTop     = parseInt(pos[1]-(osh+elem.offsetHeight+2)) > parseInt(scrollTop); 
+                        
+                        o.div.style.visibility = "visible";
+
+                        o.div.style.left = Number(parseInt(trueBody.clientWidth+scrollLeft) < parseInt(osw+pos[0]) ? Math.abs(parseInt((trueBody.clientWidth+scrollLeft) - osw)) : pos[0]) + "px";
+                        o.div.style.top  = (fitsBottom || !fitsTop) ? Math.abs(parseInt(pos[1] + elem.offsetHeight + 2)) + "px" : Math.abs(parseInt(pos[1] - (osh + 2))) + "px";
+                };
+                this.removeOldFocus = function() {
+                        var td = document.getElementById(o.id + "-date-picker-hover");
+                        if(td) {                                        
+                                try { 
+                                        td.setAttribute(!/*@cc_on!@*/false ? "tabIndex" : "tabindex", "-1");
+                                        td.tabIndex = -1;                                          
+                                        td.className = td.className.replace(/date-picker-hover/, "");                                         
+                                        td.id = ""; 
+                                        td.onblur  = null; 
+                                        td.onfocus = null;                                                                             
+                                } catch(err) {};
+                        };
+                }; 
+                this.addAccessibleDate = function() {
+                        var td   = document.getElementById(o.id + "-date-picker-hover");                            
+                                
+                        if(td && !(td.getElementsByTagName("span").length)) {                                                          
+                                var ymd = td.className.match(/cd-([\d]{4})([\d]{2})([\d]{2})/),
+                                    noS = (td.className.search(/date-picker-unused|out-of-range|day-disabled|no-selection|not-selectable/) != -1),
+                                    spn  = document.createElement('span'),
+                                    spnC;                                        
+                        
+                                spn.className       = "fd-screen-reader";;
+                                
+                                while(td.firstChild) td.removeChild(td.firstChild);
+                                
+                                if(noS) {
+                                        spnC = spn.cloneNode(false);
+                                        spnC.appendChild(document.createTextNode(getTitleTranslation(13)));
+                                        td.appendChild(spnC);
+                                };
+                                
+                                for(var pt = 0, part; part = formatParts[pt]; pt++) {
+                                        if(part == "placeholder") {
+                                                td.appendChild(document.createTextNode(+ymd[3]));
+                                        } else {
+                                                spnC = spn.cloneNode(false);
+                                                spnC.appendChild(document.createTextNode(printFormattedDate(new Date(ymd[1], +ymd[2]-1, ymd[3]), part, true)));
+                                                td.appendChild(spnC);
+                                        };                                                
+                                };
+                        };
+                };
+                this.setNewFocus = function() {                                                                                             
+                        var td = document.getElementById(o.id + "-date-picker-hover");
+                        if(td) {
+                                try {                                             
+                                        td.setAttribute(!/*@cc_on!@*/false ? "tabIndex" : "tabindex", "0");                                
+                                        td.tabIndex  = 0;  
+                                                                                                                   
+                                        td.className = td.className.replace(/date-picker-hover/, "") + " date-picker-hover"; 
+                                        if(!this.clickActivated) {                                                
+                                                td.onblur    = o.onblur;  
+                                                td.onfocus   = o.onfocus;                                   
+                                        };
+                                                                                                                                                                                         
+                                        if(!this.clickActivated) o.addAccessibleDate();
+                                        
+                                        if(!this.noFocus && !this.clickActivated) {                                                                                                                                                   
+                                                setTimeout(function() { try { td.focus(); } catch(err) {}; }, 0);
+                                        };                                         
+                                } catch(err) { };
+                        };
+                };
+                this.setCursorDate = function(yyyymmdd) {                        
+                        if(String(yyyymmdd).search(/^([0-9]{8})$/) != -1) {
+                                this.date = new Date(+yyyymmdd.substr(0,4), +yyyymmdd.substr(4,2) - 1, +yyyymmdd.substr(6,2));
+                                this.cursorDate = yyyymmdd;
+                                
+                                if(this.staticPos) {                                         
+                                        this.updateTable();
+                                };                                                                                                  
+                        };
+                };                  
+                this.updateTable = function(noCallback) {  
+                        if(!o || o.inUpdate || !o.created) return;
+                        
+                        o.inUpdate = true;                                         
+                        o.removeOldFocus();
+                        
+                        if(o.timerSet && !o.delayedUpdate) {
+                                if(o.monthInc) {
+                                        var n = o.date.getDate(),
+                                            d = new Date(o.date);                         
+                       
+                                        d.setDate(2);                                               
+                                        d.setMonth(d.getMonth() + o.monthInc * 1);
+                                        d.setDate(Math.min(n, daysInMonth(d.getMonth(),d.getFullYear())));
+                                        
+                                        o.date = new Date(d);
+                                } else {                                 
+                                        o.date.setDate(Math.min(o.date.getDate()+o.dayInc, daysInMonth(o.date.getMonth()+o.monthInc,o.date.getFullYear()+o.yearInc)));
+                                        o.date.setMonth(o.date.getMonth() + o.monthInc);                                        
+                                        o.date.setFullYear(o.date.getFullYear() + o.yearInc);
+                                };                                       
+                        }; 
+        
+                        o.outOfRange();
+                        if(!o.noToday) { o.disableTodayButton(); };
+                        o.showHideButtons(o.date);
+                
+                        var cd = o.date.getDate(),
+                            cm = o.date.getMonth(),
+                            cy = o.date.getFullYear(),
+                            cursorDate = (String(cy) + pad(cm+1) + pad(cd)),
+                            tmpDate    = new Date(cy, cm, 1);                      
+                        
+                        tmpDate.setHours(5);
+                        
+                        var dt, cName, td, i, currentDate, cellAdded, col, currentStub, abbr, bespokeRenderClass, spnC, dateSetD,
+                        weekDayC            = ( tmpDate.getDay() + 6 ) % 7,                
+                        firstColIndex       = (((weekDayC - o.firstDayOfWeek) + 7 ) % 7) - 1,
+                        dpm                 = daysInMonth(cm, cy),
+                        today               = new Date(),                        
+                        stub                = String(tmpDate.getFullYear()) + pad(tmpDate.getMonth()+1),
+                        cellAdded           = [4,4,4,4,4,4],                                                                   
+                        lm                  = new Date(cy, cm-1, 1),
+                        nm                  = new Date(cy, cm+1, 1),                          
+                        daySub              = daysInMonth(lm.getMonth(), lm.getFullYear()),                
+                        stubN               = String(nm.getFullYear()) + pad(nm.getMonth()+1),
+                        stubP               = String(lm.getFullYear()) + pad(lm.getMonth()+1),                
+                        weekDayN            = (nm.getDay() + 6) % 7,
+                        weekDayP            = (lm.getDay() + 6) % 7,                                       
+                        today               = today.getFullYear() + pad(today.getMonth()+1) + pad(today.getDate()),
+                        spn                 = document.createElement('span');                        
+                        
+                        o.firstDateShown    = !o.constrainSelection && o.fillGrid && (0 - firstColIndex < 1) ? String(stubP) + (daySub + (0 - firstColIndex)) : stub + "01";            
+                        o.lastDateShown     = !o.constrainSelection && o.fillGrid ? stubN + pad(41 - firstColIndex - dpm) : stub + String(dpm);
+                        o.currentYYYYMM     = stub;                    
+                
+                        bespokeRenderClass  = o.callback("redraw", {id:o.id, dd:pad(cd), mm:pad(cm+1), yyyy:cy, firstDateDisplayed:o.firstDateShown, lastDateDisplayed:o.lastDateShown}) || {};                                            
+                        dts                 = o.getDates(cy, cm+1);                               
+                
+                        o.checkSelectedDate();
+                        
+                        dateSetD            = (o.dateSet != null) ? o.dateSet.getFullYear() + pad(o.dateSet.getMonth()+1) + pad(o.dateSet.getDate()) : false;
+                        spn.className       = "fd-screen-reader";
+                        
+                        if(this.selectedTD != null) {
+                                setARIAProperty(this.selectedTD, "selected", false);
+                                this.selectedTD = null;
+                        };
+                        
+                        for(var curr = 0; curr < 42; curr++) {
+                                row  = Math.floor(curr / 7);                         
+                                td   = o.tds[curr];
+                                spnC = spn.cloneNode(false); 
+                                
+                                while(td.firstChild) td.removeChild(td.firstChild);
+                                
+                                if((curr > firstColIndex && curr <= (firstColIndex + dpm)) || o.fillGrid) {
+                                        currentStub     = stub;
+                                        weekDay         = weekDayC;                                
+                                        dt              = curr - firstColIndex;
+                                        cName           = [];                                         
+                                        selectable      = true;                                     
+                                        
+                                        if(dt < 1) {
+                                                dt              = daySub + dt;
+                                                currentStub     = stubP;
+                                                weekDay         = weekDayP;                                        
+                                                selectable      = !o.constrainSelection;
+                                                cName.push("month-out");                                                  
+                                        } else if(dt > dpm) {
+                                                dt -= dpm;
+                                                currentStub     = stubN;
+                                                weekDay         = weekDayN;                                        
+                                                selectable      = !o.constrainSelection; 
+                                                cName.push("month-out");                                                                                           
+                                        }; 
+                                        
+                                        weekDay = ( weekDay + dt + 6 ) % 7;
+                                        
+                                        cName.push("day-" + localeDefaults.dayAbbrs[weekDay].toLowerCase());
+                                        
+                                        currentDate = currentStub + String(dt < 10 ? "0" : "") + dt;                            
+                                        
+                                        if(o.rangeLow && +currentDate < +o.rangeLow || o.rangeHigh && +currentDate > +o.rangeHigh) {                                          
+                                                td.className = "out-of-range";  
+                                                td.title = ""; 
+                                                td.appendChild(document.createTextNode(dt));                                             
+                                                if(o.showWeeks) { cellAdded[row] = Math.min(cellAdded[row], 2); };                                                                                                                                               
+                                        } else {  
+                                                if(selectable) {                                                                                                        
+                                                        td.title = titleFormat ? printFormattedDate(new Date(+String(currentStub).substr(0,4), +String(currentStub).substr(4, 2) - 1, +dt), titleFormat, true) : "";                                                                                                      
+                                                        cName.push("cd-" + currentDate + " yyyymm-" + currentStub + " mmdd-" + currentStub.substr(4,2) + pad(dt));
+                                                } else {  
+                                                        td.title = titleFormat ? getTitleTranslation(13) + " " + printFormattedDate(new Date(+String(currentStub).substr(0,4), +String(currentStub).substr(4, 2) - 1, +dt), titleFormat, true) : "";                                                                       
+                                                        cName.push("yyyymm-" + currentStub + " mmdd-" + currentStub.substr(4,2) + pad(dt) + " not-selectable");
+                                                };                                                                                                                                             
+                                                
+                                                if(currentDate == today) { cName.push("date-picker-today"); };
+
+                                                if(dateSetD == currentDate) { 
+                                                        cName.push("date-picker-selected-date"); 
+                                                        setARIAProperty(td, "selected", "true");
+                                                        this.selectedTD = td;
+                                                };
+
+                                                if(o.disabledDays[weekDay] || dts[currentDate] == 0) { cName.push("day-disabled"); if(titleFormat && selectable) { td.title = getTitleTranslation(13) + " " + td.title; }; }
+                                        
+                                                if(currentDate in bespokeRenderClass) { cName.push(bespokeRenderClass[currentDate]); }
+                                        
+                                                if(o.highlightDays[weekDay]) { cName.push("date-picker-highlight"); };
+
+                                                if(cursorDate == currentDate) { 
+                                                        td.id = o.id + "-date-picker-hover";                                                                                                                                                                 
+                                                };      
+                                                                                   
+                                                td.appendChild(document.createTextNode(dt));
+                                                td.className = cName.join(" ");
+                                               
+                                                if(o.showWeeks) {                                                         
+                                                        cellAdded[row] = Math.min(cName[0] == "month-out" ? 3 : 1, cellAdded[row]);                                                          
+                                                }; 
+                                        };                       
+                                } else {
+                                        td.className = "date-picker-unused";                                                                                                                    
+                                        td.appendChild(document.createTextNode(nbsp));
+                                        td.title = "";                                                                              
+                                };                                                  
+                                
+                                if(o.showWeeks && curr - (row * 7) == 6) { 
+                                        while(o.wkThs[row].firstChild) o.wkThs[row].removeChild(o.wkThs[row].firstChild);                                         
+                                        o.wkThs[row].appendChild(document.createTextNode(cellAdded[row] == 4 && !o.fillGrid ? nbsp : getWeekNumber(cy, cm, curr - firstColIndex - 6)));
+                                        o.wkThs[row].className = "date-picker-week-header" + (["",""," out-of-range"," month-out",""][cellAdded[row]]);                                          
+                                };                                
+                        };            
+                        
+                        var span = o.titleBar.getElementsByTagName("span");
+                        while(span[0].firstChild) span[0].removeChild(span[0].firstChild);
+                        while(span[1].firstChild) span[1].removeChild(span[1].firstChild);
+                        span[0].appendChild(document.createTextNode(getMonthTranslation(cm, false) + nbsp));
+                        span[1].appendChild(document.createTextNode(cy));
+                        
+                        if(o.timerSet) {
+                                o.timerInc = 50 + Math.round(((o.timerInc - 50) / 1.8));
+                                o.timer = window.setTimeout(o.updateTable, o.timerInc);
+                        };
+                        
+                        o.inUpdate = o.delayedUpdate = false; 
+                        o.setNewFocus();                         
+                };
+                
+                this.destroy = function() {
+                        if(document.getElementById("fd-but-" + this.id)) {
+                                document.getElementById("fd-but-" + this.id).parentNode.removeChild(document.getElementById("fd-but-" + this.id));        
+                        };
+                        
+                        if(!this.created) { return; };
+                        
+                        // Cleanup for Internet Explorer
+                        removeEvent(this.table, "mousedown", o.onmousedown);  
+                        removeEvent(this.table, "mouseover", o.onmouseover);
+                        removeEvent(this.table, "mouseout", o.onmouseout);
+                        removeEvent(document, "mousedown", o.onmousedown);
+                        removeEvent(document, "mouseup",   o.clearTimer);
+                        
+                        if (window.addEventListener && !window.devicePixelRatio) {
+                                try {
+                                        window.removeEventListener('DOMMouseScroll', this.onmousewheel, false);
+                                } catch(err) {};                                 
+                        } else {
+                                removeEvent(document, "mousewheel", this.onmousewheel);
+                                removeEvent(window,   "mousewheel", this.onmousewheel);
+                        }; 
+                        o.removeOnFocusEvents();
+                        clearTimeout(o.timer);
+
+                        if(this.div && this.div.parentNode) {
+                                this.div.parentNode.removeChild(this.div);
+                        };
+                        o = null;
+                };
+                this.resizeInlineDiv = function()  {                        
+                        o.div.style.width = o.table.offsetWidth + "px";
+                        o.div.style.height = o.table.offsetHeight + "px";
+                };
+                this.create = function() {
+                        
+                        if(document.getElementById("fd-" + this.id)) return;
+                        
+                        this.noFocus = true; 
+                        
+                        function createTH(details) {
+                                var th = document.createElement('th');
+                                if(details.thClassName) th.className = details.thClassName;
+                                if(details.colspan) {
+                                        /*@cc_on
+                                        /*@if (@_win32)
+                                        th.setAttribute('colSpan',details.colspan);
+                                        @else @*/
+                                        th.setAttribute('colspan',details.colspan);
+                                        /*@end
+                                        @*/
+                                };
+                                /*@cc_on
+                                /*@if (@_win32)
+                                th.unselectable = "on";
+                                /*@end@*/
+                                return th;
+                        };
+                        function createThAndButton(tr, obj) {
+                                for(var i = 0, details; details = obj[i]; i++) {
+                                        var th = createTH(details);
+                                        tr.appendChild(th);
+                                        var but = document.createElement('span');
+                                        but.className = details.className;
+                                        but.id = o.id + details.id;
+                                        but.appendChild(document.createTextNode(details.text || o.nbsp));
+                                        but.title = details.title || "";                                          
+                                        /*@cc_on
+                                        /*@if(@_win32)
+                                        th.unselectable = but.unselectable = "on";
+                                        /*@end@*/
+                                        th.appendChild(but);
+                                };
+                        };  
+                        
+                        this.div                     = document.createElement('div');
+                        this.div.id                  = "fd-" + this.id;
+                        this.div.className           = "datePicker";  
+                        
+                        // Attempt to hide the div from screen readers during content creation
+                        this.div.style.visibility = "hidden";
+                        this.div.style.display = "none";
+                                                
+                        // Set the ARIA describedby property if the required block available
+                        if(this.describedBy && document.getElementById(this.describedBy)) {
+                                setARIAProperty(this.div, "describedby", this.describedBy);
+                        };
+                        
+                        // Set the ARIA labelled property if the required label available
+                        if(this.labelledBy) {
+                                setARIAProperty(this.div, "labelledby", this.labelledBy.id);
+                        };
+                              
+                        var tr, row, col, tableHead, tableBody, tableFoot;
+
+                        this.table             = document.createElement('table');
+                        this.table.className   = "datePickerTable";                         
+                        this.table.onmouseover = this.onmouseover;
+                        this.table.onmouseout  = this.onmouseout;
+                        this.table.onclick     = this.onclick;
+                        
+                        if(this.staticPos) {
+                                this.table.onmousedown  = this.onmousedown;
+                        };
+
+                        this.div.appendChild(this.table);   
+                        
+                        var dragEnabledCN = !this.dragDisabled ? " drag-enabled" : "";
+                                
+                        if(!this.staticPos) {
+                                this.div.style.visibility = "hidden";
+                                this.div.className += dragEnabledCN;
+                                document.getElementsByTagName('body')[0].appendChild(this.div);
+                                
+                                // Aria "hidden" property for non active popup datepickers
+                                setARIAProperty(this.div, "hidden", "true");
+                        } else {
+                                elem = document.getElementById(this.positioned ? this.positioned : this.id);
+                                if(!elem) {
+                                        this.div = null;
+                                        return;
+                                };
+
+                                this.div.className += " static-datepicker";                          
+
+                                if(this.positioned) {
+                                        elem.appendChild(this.div);
+                                } else {
+                                        elem.parentNode.insertBefore(this.div, elem.nextSibling);
+                                };
+                                
+                                if(this.hideInput) {
+                                        for(var elemID in this.formElements) {
+                                                elem = document.getElementById(elemID);
+                                                if(elem) {
+                                                        elem.className += " fd-hidden-input";
+                                                };        
+                                        };                                        
+                                };                                                                  
+                                                                          
+                                setTimeout(this.resizeInlineDiv, 300);                               
+                        };                          
+                                
+                        // ARIA Grid role
+                        setARIARole(this.div, "grid");
+                       
+                        if(this.statusFormat) {
+                                tableFoot = document.createElement('tfoot');
+                                this.table.appendChild(tableFoot);
+                                tr = document.createElement('tr');
+                                tr.className = "date-picker-tfoot";
+                                tableFoot.appendChild(tr);                                
+                                this.statusBar = createTH({thClassName:"date-picker-statusbar" + dragEnabledCN, colspan:this.showWeeks ? 8 : 7});
+                                tr.appendChild(this.statusBar); 
+                                this.updateStatus(); 
+                        };
+
+                        tableHead = document.createElement('thead');
+                        this.table.appendChild(tableHead);
+
+                        tr  = document.createElement('tr');
+                        setARIARole(tr, "presentation");
+                        
+                        tableHead.appendChild(tr);
+
+                        // Title Bar
+                        this.titleBar = createTH({thClassName:"date-picker-title" + dragEnabledCN, colspan:this.showWeeks ? 8 : 7});
+                        
+                        tr.appendChild(this.titleBar);
+                        tr = null;
+
+                        var span = document.createElement('span');
+                        span.appendChild(document.createTextNode(nbsp));
+                        span.className = "month-display" + dragEnabledCN; 
+                        this.titleBar.appendChild(span);
+
+                        span = document.createElement('span');
+                        span.appendChild(document.createTextNode(nbsp));
+                        span.className = "year-display" + dragEnabledCN; 
+                        this.titleBar.appendChild(span);
+
+                        span = null;
+
+                        tr  = document.createElement('tr');
+                        setARIARole(tr, "presentation");
+                        tableHead.appendChild(tr);
+
+                        createThAndButton(tr, [
+                        {className:"prev-but prev-year",  id:"-prev-year-but", text:"\u00AB", title:getTitleTranslation(2) },
+                        {className:"prev-but prev-month", id:"-prev-month-but", text:"\u2039", title:getTitleTranslation(0) },
+                        {colspan:this.showWeeks ? 4 : 3, className:"today-but", id:"-today-but", text:getTitleTranslation(4)},
+                        {className:"next-but next-month", id:"-next-month-but", text:"\u203A", title:getTitleTranslation(1)},
+                        {className:"next-but next-year",  id:"-next-year-but", text:"\u00BB", title:getTitleTranslation(3) }
+                        ]);
+
+                        tableBody = document.createElement('tbody');
+                        this.table.appendChild(tableBody);
+
+                        var colspanTotal = this.showWeeks ? 8 : 7,
+                            colOffset    = this.showWeeks ? 0 : -1,
+                            but, abbr;   
+                
+                        for(var rows = 0; rows < 7; rows++) {
+                                row = document.createElement('tr');
+
+                                if(rows != 0) {
+                                        // ARIA Grid role
+                                        setARIARole(row, "row");
+                                        tableBody.appendChild(row);   
+                                } else {
+                                        tableHead.appendChild(row);
+                                };
+
+                                for(var cols = 0; cols < colspanTotal; cols++) {                                                                                
+                                        if(rows === 0 || (this.showWeeks && cols === 0)) {
+                                                col = document.createElement('th');                                                                                              
+                                        } else {
+                                                col = document.createElement('td');                                                                                           
+                                                setARIAProperty(col, "describedby", this.id + "-col-" + cols + (this.showWeeks ? " " + this.id + "-row-" + rows : ""));
+                                                setARIAProperty(col, "selected", "false");                                                 
+                                        };
+                                        
+                                        /*@cc_on@*/
+                                        /*@if(@_win32)
+                                        col.unselectable = "on";
+                                        /*@end@*/  
+                                        
+                                        row.appendChild(col);
+                                        if((this.showWeeks && cols > 0 && rows > 0) || (!this.showWeeks && rows > 0)) {                                                
+                                                setARIARole(col, "gridcell"); 
+                                        } else {
+                                                if(rows === 0 && cols > colOffset) {
+                                                        col.className = "date-picker-day-header";
+                                                        col.scope = "col";
+                                                        setARIARole(col, "columnheader"); 
+                                                        col.id = this.id + "-col-" + cols;                                          
+                                                } else {
+                                                        col.className = "date-picker-week-header";
+                                                        col.scope = "row";
+                                                        setARIARole(col, "rowheader");
+                                                        col.id = this.id + "-row-" + rows;
+                                                };
+                                        };
+                                };
+                        };
+
+                        col = row = null; 
+                
+                        this.ths = this.table.getElementsByTagName('thead')[0].getElementsByTagName('tr')[2].getElementsByTagName('th');
+                        for (var y = 0; y < colspanTotal; y++) {
+                                if(y == 0 && this.showWeeks) {
+                                        this.ths[y].appendChild(document.createTextNode(getTitleTranslation(6)));
+                                        this.ths[y].title = getTitleTranslation(8);
+                                        continue;
+                                };
+
+                                if(y > (this.showWeeks ? 0 : -1)) {
+                                        but = document.createElement("span");
+                                        but.className = "fd-day-header";                                        
+                                        /*@cc_on@*/
+                                        /*@if(@_win32)
+                                        but.unselectable = "on";
+                                        /*@end@*/
+                                        this.ths[y].appendChild(but);
+                                };
+                        };
+                
+                        but = null; 
+                                        
+                        this.trs             = this.table.getElementsByTagName('tbody')[0].getElementsByTagName('tr');
+                        this.tds             = this.table.getElementsByTagName('tbody')[0].getElementsByTagName('td');
+                        this.butPrevYear     = document.getElementById(this.id + "-prev-year-but");
+                        this.butPrevMonth    = document.getElementById(this.id + "-prev-month-but");
+                        this.butToday        = document.getElementById(this.id + "-today-but");
+                        this.butNextYear     = document.getElementById(this.id + "-next-year-but"); 
+                        this.butNextMonth    = document.getElementById(this.id + "-next-month-but");
+        
+                        if(this.noToday) {
+                                this.butToday.style.display = "none";        
+                        };
+                        
+                        if(this.showWeeks) {
+                                this.wkThs = this.table.getElementsByTagName('tbody')[0].getElementsByTagName('th');
+                                this.div.className += " weeks-displayed";
+                        };
+
+                        tableBody = tableHead = tr = createThAndButton = createTH = null;
+
+                        if(this.rangeLow && this.rangeHigh && (this.rangeHigh - this.rangeLow < 7)) { this.equaliseDates(); };                        
+                                                             
+                        this.updateTableHeaders();
+                        this.created = true;                                                                    
+                        this.updateTable();                         
+                        
+                        if(this.staticPos) {                                 
+                                this.visible = true;
+                                this.opacity = this.opacityTo = this.finalOpacity;                                                                                              
+                                this.div.style.visibility = "visible";                       
+                                this.div.style.display = "block";
+                                this.noFocus = true;                                                          
+                                this.fade();
+                        } else {                                     
+                                this.reposition();
+                                this.div.style.visibility = "visible";
+                                this.fade();
+                                this.noFocus = true;   
+                        };   
+                        
+                        this.callback("domcreate", { "id":this.id });                                                   
+                };                 
+                this.fade = function() {
+                                o.setOpacity(o.opacityTo);
+                                if(o.opacityTo == 0) {
+                                        o.div.style.display    = "none";
+                                        o.div.style.visibility = "hidden";
+                                        setARIAProperty(o.div, "hidden", "true");
+                                        o.visible = false;
+                                } else {
+                                        setARIAProperty(o.div, "hidden", "false");
+                                        o.visible = true;                                        
+                                };
+                };                  
+                this.trackDrag = function(e) {
+                        e = e || window.event;
+                        var diffx = (e.pageX?e.pageX:e.clientX?e.clientX:e.x) - o.mx;
+                        var diffy = (e.pageY?e.pageY:e.clientY?e.clientY:e.Y) - o.my;
+                        o.div.style.left = Math.round(o.x + diffx) > 0 ? Math.round(o.x + diffx) + 'px' : "0px";
+                        o.div.style.top  = Math.round(o.y + diffy) > 0 ? Math.round(o.y + diffy) + 'px' : "0px";
+                };
+                this.stopDrag = function(e) {
+                        var b = document.getElementsByTagName("body")[0];
+                        b.className = b.className.replace(/fd-drag-active/g, "");
+                        removeEvent(document,'mousemove',o.trackDrag, false);
+                        removeEvent(document,'mouseup',o.stopDrag, false);
+                        o.div.style.zIndex = 9999;
+                }; 
+                this.onmousedown = function(e) {
+                        e = e || document.parentWindow.event;
+                        var el     = e.target != null ? e.target : e.srcElement,
+                            origEl = el,
+                            hideDP = true,
+                            reg    = new RegExp("^fd-(but-)?" + o.id + "$");
+                        
+                        o.mouseDownElem = null;
+                       
+                        // Are we within the wrapper div or the button    
+                        while(el) {
+                                if(el.id && el.id.length && el.id.search(reg) != -1) { 
+                                        hideDP = false;
+                                        break;
+                                };
+                                try { el = el.parentNode; } catch(err) { break; };
+                        };
+                        
+                        // If not, then ...     
+                        if(hideDP) {                                                        
+                                hideAll();                                                            
+                                return true;                                                                  
+                        };
+                        
+                        if((o.div.className + origEl.className).search('fd-disabled') != -1) { return true; };                                                                                                            
+                        
+                        // We check the mousedown events on the buttons
+                        if(origEl.id.search(new RegExp("^" + o.id + "(-prev-year-but|-prev-month-but|-next-month-but|-next-year-but)$")) != -1) {
+                                
+                                o.mouseDownElem = origEl;
+                                
+                                addEvent(document, "mouseup", o.clearTimer);
+                                addEvent(origEl, "mouseout",  o.clearTimer); 
+                                                                 
+                                var incs = {
+                                        "-prev-year-but":[0,-1,0],
+                                        "-prev-month-but":[0,0,-1],
+                                        "-next-year-but":[0,1,0],
+                                        "-next-month-but":[0,0,1]
+                                    },
+                                    check = origEl.id.replace(o.id, ""),
+                                    dateYYYYMM = Number(o.date.getFullYear() + pad(o.date.getMonth()+1));
+                                
+                                o.timerInc      = 800;
+                                o.timerSet      = true;
+                                o.dayInc        = incs[check][0];
+                                o.yearInc       = incs[check][1];
+                                o.monthInc      = incs[check][2]; 
+                                o.accellerator  = 1;
+                                
+                                if(!(o.currentYYYYMM == dateYYYYMM)) {
+                                        if((o.currentYYYYMM < dateYYYYMM && (o.yearInc == -1 || o.monthInc == -1)) || (o.currentYYYYMM > dateYYYYMM && (o.yearInc == 1 || o.monthInc == 1))) {
+                                                o.delayedUpdate = false; 
+                                                o.timerInc = 1200;                                                
+                                        } else {
+                                                o.delayedUpdate = true;
+                                                o.timerInc = 800;                                                
+                                        };  
+                                };
+                                
+                                o.updateTable();    
+                                
+                                return stopEvent(e);
+                                                            
+                        } else if(el.className.search("drag-enabled") != -1) {                                  
+                                o.mx = e.pageX ? e.pageX : e.clientX ? e.clientX : e.x;
+                                o.my = e.pageY ? e.pageY : e.clientY ? e.clientY : e.Y;
+                                o.x  = parseInt(o.div.style.left);
+                                o.y  = parseInt(o.div.style.top);
+                                addEvent(document,'mousemove',o.trackDrag, false);
+                                addEvent(document,'mouseup',o.stopDrag, false);
+                                var b = document.getElementsByTagName("body")[0];
+                                b.className = b.className.replace(/fd-drag-active/g, "") + " fd-drag-active";
+                                o.div.style.zIndex = 10000;
+                                
+                                return stopEvent(e);
+                        };
+                        return true;                                                                      
+                }; 
+                this.onclick = function(e) {
+                        if(o.opacity != o.opacityTo || o.disabled) return stopEvent(e);
+                        
+                        e = e || document.parentWindow.event;
+                        var el = e.target != null ? e.target : e.srcElement;                         
+                          
+                        while(el.parentNode) {
+                                // Are we within a valid i.e. clickable TD node  
+                                if(el.tagName && el.tagName.toLowerCase() == "td") {   
+                                                                        
+                                        if(el.className.search(/cd-([0-9]{8})/) == -1 || el.className.search(/date-picker-unused|out-of-range|day-disabled|no-selection|not-selectable/) != -1) return stopEvent(e);
+                                        
+                                        var cellDate = el.className.match(/cd-([0-9]{8})/)[1];                                                                                                                                                                           
+                                        o.date       = new Date(cellDate.substr(0,4),cellDate.substr(4,2)-1,cellDate.substr(6,2));                                                                                
+                                        o.dateSet    = new Date(o.date); 
+                                        o.noFocus    = true;                                                                       
+                                        o.callback("dateset", { "id":o.id, "date":o.dateSet, "dd":o.dateSet.getDate(), "mm":o.dateSet.getMonth() + 1, "yyyy":o.dateSet.getFullYear() });                                          
+                                        o.returnFormattedDate();
+                                        o.hide();                  
+                                                
+                                        //o.stopTimer();
+                                        
+                                        break;   
+                                // Today button pressed             
+                                } else if(el.id && el.id == o.id + "-today-but") {                                 
+                                        o.date = new Date(); 
+                                        o.updateTable();
+                                        o.stopTimer();
+                                        break; 
+                                // Day headers clicked, change the first day of the week      
+                                } else if(el.className.search(/date-picker-day-header/) != -1) {
+                                        var cnt = o.showWeeks ? -1 : 0,
+                                        elem = el;
+                                        
+                                        while(elem.previousSibling) {
+                                                elem = elem.previousSibling;
+                                                if(elem.tagName && elem.tagName.toLowerCase() == "th") cnt++;
+                                        };
+                                        
+                                        o.firstDayOfWeek = (o.firstDayOfWeek + cnt) % 7;
+                                        o.updateTableHeaders();
+                                        break;     
+                                };
+                                try { el = el.parentNode; } catch(err) { break; };
+                        };
+                        
+                        return stopEvent(e);                                                
+                };
+                
+                this.show = function(autoFocus) {                         
+                        if(this.staticPos) { return; };
+                        
+                        var elem, elemID;
+                        for(elemID in this.formElements) {
+                                elem = document.getElementById(this.id);
+                                if(!elem || (elem && elem.disabled)) { return; };   
+                        };
+                        
+                        this.noFocus = true; 
+                        
+                        // If the datepicker doesn't exist in the dom  
+                        if(!this.created || !document.getElementById('fd-' + this.id)) {                          
+                                this.created    = false;
+                                this.fullCreate = false;                                                                                             
+                                this.create();                                 
+                                this.fullCreate = true;                                                            
+                        } else {                                                        
+                                this.setDateFromInput();                                                               
+                                this.reposition();                                 
+                        };                      
+                        
+                        this.noFocus = !!!autoFocus;                          
+                        
+                        if(this.noFocus) { 
+                                this.clickActivated = true;
+                                addEvent(document, "mousedown", this.onmousedown); 
+                                if(mouseWheel) {
+                                        if (window.addEventListener && !window.devicePixelRatio) window.addEventListener('DOMMouseScroll', this.onmousewheel, false);
+                                        else {
+                                                addEvent(document, "mousewheel", this.onmousewheel);
+                                                addEvent(window,   "mousewheel", this.onmousewheel);
+                                        };
+                                };     
+                        } else {
+                                this.clickActivated = false;
+                        };    
+                        
+                        this.opacityTo = this.finalOpacity;
+                        this.div.style.display = "block";                        
+                     
+                        this.setNewFocus(); 
+                        this.fade();
+                        var butt = document.getElementById('fd-but-' + this.id);
+                        if(butt) { butt.className = butt.className.replace("dp-button-active", "") + " dp-button-active"; };                                                
+                };
+                this.hide = function() {
+                        if(!this.visible || !this.created || !document.getElementById('fd-' + this.id)) return;
+                        
+                        this.kbEvent = false;
+                        
+                        o.div.className = o.div.className.replace("datepicker-focus", "");  
+                        
+                        this.stopTimer();
+                        this.removeOnFocusEvents();
+                        this.clickActivated = false;                         
+                                                                
+                        // Update status bar                                
+                        if(this.statusBar) { this.updateStatus(getTitleTranslation(9)); };    
+                        
+                        this.noFocus = true;
+                        this.setNewFocus();
+                        
+                        if(this.staticPos) {                                                                 
+                                return; 
+                        };
+
+                        var butt = document.getElementById('fd-but-' + this.id);
+                        if(butt) butt.className = butt.className.replace("dp-button-active", "");
+                
+                        removeEvent(document, "mousedown", this.onmousedown);
+                        
+                        if(mouseWheel) {
+                                if (window.addEventListener && !window.devicePixelRatio) {
+                                        try { window.removeEventListener('DOMMouseScroll', this.onmousewheel, false);} catch(err) {};                                 
+                                } else {
+                                        removeEvent(document, "mousewheel", this.onmousewheel);
+                                        removeEvent(window,   "mousewheel", this.onmousewheel);
+                                }; 
+                        };
+                        
+                        this.opacityTo = 0;
+                        this.fade();
+                        if (this.onPickerBlur) {
+                            this.onPickerBlur();
+                        }
+                };
+                this.onblur = function(e) {                                                                                                  
+                        o.hide();
+                };
+                this.onfocus = function(e) {                                               
+                        o.noFocus = false; 
+                        o.div.className = o.div.className.replace("datepicker-focus", "") + " datepicker-focus";                                                                                                      
+                        o.addOnFocusEvents();                                                                        
+                };   
+                this.onmousewheel = function(e) {                        
+                        e = e || document.parentWindow.event;
+                        var delta = 0;
+                        
+                        if (e.wheelDelta) {
+                                delta = e.wheelDelta/120;
+                        } else if(e.detail) {
+                                delta = -e.detail/3;
+                        };                          
+                        
+                        var n = o.date.getDate(),
+                            d = new Date(o.date),
+                            inc = delta > 0 ? 1 : -1;                         
+                       
+                        d.setDate(2);
+                        d.setMonth(d.getMonth() + inc * 1);
+                        d.setDate(Math.min(n, daysInMonth(d.getMonth(),d.getFullYear())));
+                      
+                        if(o.outOfRange(d)) { return stopEvent(e); };
+                        
+                        o.date = new Date(d);
+                        
+                        o.updateTable(); 
+                        
+                        if(o.statusBar) { o.updateStatus(printFormattedDate(o.date, o.statusFormat, true)); };
+                        
+                        return stopEvent(e);                                                       
+                };                      
+                this.onkeydown = function (e) {
+                        o.stopTimer();
+                        if(!o.visible) return false;
+                                
+                         e = e || document.parentWindow.event;
+                        var kc = e.keyCode ? e.keyCode : e.charCode;
+                                
+                        if( kc == 13 ) {
+                                // RETURN/ENTER: close & select the date
+                                var td = document.getElementById(o.id + "-date-picker-hover");                                         
+                                if(!td || td.className.search(/cd-([0-9]{8})/) == -1 || td.className.search(/no-selection|out-of-range|day-disabled/) != -1) {
+                                        return stopEvent(e);
+                                };
+                                o.dateSet = new Date(o.date);
+                                o.callback("dateset", o.createCbArgObj()); 
+                                o.returnFormattedDate();    
+                                o.hide();
+                                return stopEvent(e);
+                        } else if(kc == 27) {
+                                // ESC: close, no date selection 
+                                if(!o.staticPos) {
+                                        o.hide();
+                                        return stopEvent(e);
+                                };
+                                return true;
+                        } else if(kc == 32 || kc == 0) {
+                                // SPACE: goto today's date 
+                                o.date = new Date();
+                                o.updateTable();
+                                return stopEvent(e);
+                        } else if(kc == 9) {
+                                // TAB: close, no date selection & focus on btton - popup only                                      
+                                if(!o.staticPos) {
+                                        return stopEvent(e);
+                                };
+                                return true;                                
+                        };    
+                                 
+                        // Internet Explorer fires the keydown event faster than the JavaScript engine can
+                        // update the interface. The following attempts to fix this.
+                                
+                        /*@cc_on
+                        @if(@_win32)                                 
+                        if(new Date().getTime() - o.interval.getTime() < 50) { return stopEvent(e); }; 
+                        o.interval = new Date();                                 
+                        @end
+                        @*/
+                        
+                        if(isMoz) {
+                                if(new Date().getTime() - o.interval.getTime() < 50) { return stopEvent(e); }; 
+                                o.interval = new Date();
+                        };                                 
+                        
+                        if ((kc > 49 && kc < 56) || (kc > 97 && kc < 104)) {
+                                if(kc > 96) kc -= (96-48);
+                                kc -= 49;
+                                o.firstDayOfWeek = (o.firstDayOfWeek + kc) % 7;
+                                o.updateTableHeaders();
+                                return stopEvent(e);
+                        };
+
+                        if ( kc < 33 || kc > 40 ) return true;
+
+                        var d = new Date(o.date), tmp, cursorYYYYMM = o.date.getFullYear() + pad(o.date.getMonth()+1); 
+
+                        // HOME: Set date to first day of current month
+                        if(kc == 36) {
+                                d.setDate(1); 
+                        // END: Set date to last day of current month                                 
+                        } else if(kc == 35) {
+                                d.setDate(daysInMonth(d.getMonth(),d.getFullYear())); 
+                        // PAGE UP & DOWN                                   
+                        } else if ( kc == 33 || kc == 34) {
+                                var inc = (kc == 34) ? 1 : -1; 
+                                
+                                // CTRL + PAGE UP/DOWN: Moves to the same date in the previous/next year
+                                if(e.ctrlKey) {                                                                                                               
+                                        d.setFullYear(d.getFullYear() + inc * 1);
+                                // PAGE UP/DOWN: Moves to the same date in the previous/next month                                            
+                                } else {                                          
+                                        var n = o.date.getDate();                         
+                       
+                                        d.setDate(2);
+                                        d.setMonth(d.getMonth() + inc * 1);
+                                        d.setDate(Math.min(n, daysInMonth(d.getMonth(),d.getFullYear())));                                         
+                                };                                                                    
+                        // LEFT ARROW                                    
+                        } else if ( kc == 37 ) {                                         
+                                d = new Date(o.date.getFullYear(), o.date.getMonth(), o.date.getDate() - 1);                                       
+                        // RIGHT ARROW
+                        } else if ( kc == 39 || kc == 34) {                                         
+                                d = new Date(o.date.getFullYear(), o.date.getMonth(), o.date.getDate() + 1 ); 
+                        // UP ARROW                                        
+                        } else if ( kc == 38 ) {                                          
+                                d = new Date(o.date.getFullYear(), o.date.getMonth(), o.date.getDate() - 7);  
+                        // DOWN ARROW                                        
+                        } else if ( kc == 40 ) {                                          
+                                d = new Date(o.date.getFullYear(), o.date.getMonth(), o.date.getDate() + 7);                                         
+                        };
+
+                        if(o.outOfRange(d)) { return stopEvent(e); };
+                        o.date = d;
+                        
+                        if(o.statusBar) { 
+                                o.updateStatus(o.getBespokeTitle(o.date.getFullYear(),o.date.getMonth() + 1,o.date.getDate()) || printFormattedDate(o.date, o.statusFormat, true));                                
+                        };
+                        
+                        var t = String(o.date.getFullYear()) + pad(o.date.getMonth()+1) + pad(o.date.getDate());
+
+                        if(e.ctrlKey || (kc == 33 || kc == 34) || t < o.firstDateShown || t > o.lastDateShown) {                                                                       
+                                o.updateTable(); 
+                                /*@cc_on
+                                @if(@_win32)
+                                o.interval = new Date();                        
+                                @end
+                                @*/                                       
+                        } else {                                    
+                                if(!o.noToday) { o.disableTodayButton(); };                                        
+                                o.removeOldFocus();
+                                            
+                                for(var i = 0, td; td = o.tds[i]; i++) {                                                                                             
+                                        if(td.className.search("cd-" + t) == -1) {                                                          
+                                                continue;
+                                        };                                                 
+                                        o.showHideButtons(o.date);
+                                        td.id = o.id + "-date-picker-hover";                                                
+                                        o.setNewFocus();
+                                        break;
+                                };
+                        };
+
+                        return stopEvent(e);
+                }; 
+                this.onmouseout = function(e) {
+                        e = e || document.parentWindow.event;
+                        var p = e.toElement || e.relatedTarget;
+                        while (p && p != this) try { p = p.parentNode } catch(e) { p = this; };
+                        if (p == this) return false;
+                        if(o.currentTR) {
+                                o.currentTR.className = ""; 
+                                o.currentTR = null;
+                        };
+                        
+                        if(o.statusBar) { 
+                                o.updateStatus(o.getBespokeTitle(o.date.getFullYear(),o.date.getMonth() + 1,o.date.getDate()) || printFormattedDate(o.date, o.statusFormat, true));                                
+                        };                          
+                };
+                this.onmouseover = function(e) {
+                        e = e || document.parentWindow.event;
+                        var el = e.target != null ? e.target : e.srcElement;
+                        while(el.nodeType != 1) { el = el.parentNode; }; 
+                                
+                        if(!el || ! el.tagName) { return; };                              
+                                
+                        var statusText = getTitleTranslation(9);
+                        switch (el.tagName.toLowerCase()) {
+                                case "td":                                            
+                                        if(el.className.search(/date-picker-unused|out-of-range/) != -1) {
+                                                statusText = getTitleTranslation(9);
+                                        } if(el.className.search(/cd-([0-9]{8})/) != -1) {                                                                                               
+                                                o.stopTimer();
+                                                var cellDate = el.className.match(/cd-([0-9]{8})/)[1];                                                                                                                          
+                                                
+                                                o.removeOldFocus();
+                                                el.id = o.id+"-date-picker-hover";
+                                                o.setNewFocus();
+                                                                                       
+                                                o.date = new Date(+cellDate.substr(0,4),+cellDate.substr(4,2)-1,+cellDate.substr(6,2));                                                
+                                                if(!o.noToday) { o.disableTodayButton(); };
+                                                
+                                                statusText = o.getBespokeTitle(+cellDate.substr(0,4),+cellDate.substr(4,2),+cellDate.substr(6,2)) || printFormattedDate(o.date, o.statusFormat, true);                                                
+                                        };
+                                        break;
+                                case "th":
+                                        if(!o.statusBar) { break; };
+                                        if(el.className.search(/drag-enabled/) != -1) {
+                                                statusText = getTitleTranslation(10);
+                                        } else if(el.className.search(/date-picker-week-header/) != -1) {
+                                                var txt = el.firstChild ? el.firstChild.nodeValue : "";
+                                                statusText = txt.search(/^(\d+)$/) != -1 ? getTitleTranslation(7, [txt, txt < 3 && o.date.getMonth() == 11 ? getWeeksInYear(o.date.getFullYear()) + 1 : getWeeksInYear(o.date.getFullYear())]) : getTitleTranslation(9);
+                                        };
+                                        break;
+                                case "span":
+                                        if(!o.statusBar) { break; };
+                                        if(el.className.search(/drag-enabled/) != -1) {
+                                                statusText = getTitleTranslation(10);
+                                        } else if(el.className.search(/day-([0-6])/) != -1) {
+                                                var day = el.className.match(/day-([0-6])/)[1];
+                                                statusText = getTitleTranslation(11, [getDayTranslation(day, false)]);
+                                        } else if(el.className.search(/prev-year/) != -1) {
+                                                statusText = getTitleTranslation(2);
+                                        } else if(el.className.search(/prev-month/) != -1) {
+                                                statusText = getTitleTranslation(0);
+                                        } else if(el.className.search(/next-year/) != -1) {
+                                                statusText = getTitleTranslation(3);
+                                        } else if(el.className.search(/next-month/) != -1) {
+                                                statusText = getTitleTranslation(1);
+                                        } else if(el.className.search(/today-but/) != -1 && el.className.search(/disabled/) == -1) {
+                                                statusText = getTitleTranslation(12);
+                                        };
+                                        break;
+                                default:
+                                        statusText = "";
+                        };
+                        while(el.parentNode) {
+                                el = el.parentNode;
+                                if(el.nodeType == 1 && el.tagName.toLowerCase() == "tr") {                                                  
+                                        if(o.currentTR) {
+                                                if(el == o.currentTR) break;
+                                                o.currentTR.className = ""; 
+                                        };                                                 
+                                        el.className = "dp-row-highlight";
+                                        o.currentTR = el;
+                                        break;
+                                };
+                        };                                                          
+                        if(o.statusBar && statusText) { o.updateStatus(statusText); };                                 
+                }; 
+                this.clearTimer = function() {
+                        o.stopTimer();
+                        o.timerInc      = 800;
+                        o.yearInc       = 0;
+                        o.monthInc      = 0;
+                        o.dayInc        = 0;
+                        
+                        removeEvent(document, "mouseup", o.clearTimer);
+                        if(o.mouseDownElem != null) {
+                                removeEvent(o.mouseDownElem, "mouseout",  o.clearTimer);
+                        };
+                        o.mouseDownElem = null;
+                };    
+                
+                var o = this;                 
+                
+                this.setDateFromInput();
+                
+                if(this.staticPos) {                          
+                        this.create();                                               
+                } else { 
+                        this.createButton();                                               
+                };
+               
+                (function() {
+                        var elemID, elem;
+                        
+                        for(elemID in o.formElements) {                              
+                                elem = document.getElementById(elemID);
+                                if(elem && elem.tagName && elem.tagName.search(/select|input/i) != -1) {                                                                     
+                                        addEvent(elem, "change", o.changeHandler);                                
+                                };
+                                
+                                if(!elem || elem.disabled == true) {
+                                        o.disableDatePicker();
+                                };                         
+                        };                                      
+                })();   
+                
+                
+                // We have fully created the datepicker...
+                this.fullCreate = true;
+                
+                
+        };
+        datePicker.prototype.addButtonEvents = function(but) {
+               function buttonEvent (e) {
+                        e = e || window.event;                      
+                        
+                        var inpId     = this.id.replace('fd-but-',''),
+                            dpVisible = isVisible(inpId),
+                            autoFocus = false,
+                            kbEvent   = datePickers[inpId].kbEvent;
+                            
+                        if(kbEvent) {
+                                datePickers[inpId].kbEvent = false;
+                                return;
+                        };
+
+                        if(e.type == "keydown") {
+                                datePickers[inpId].kbEvent = true;
+                                var kc = e.keyCode != null ? e.keyCode : e.charCode;
+                                if(kc != 13) return true; 
+                                if(dpVisible) {
+                                        this.className = this.className.replace("dp-button-active", "");                                          
+                                        hideAll();
+                                        return stopEvent(e);
+                                };                                   
+                                autoFocus = true;
+                        } else {
+                                datePickers[inpId].kbEvent = false;
+                        };
+
+                        this.className = this.className.replace("dp-button-active", "");
+                        
+                        if(!dpVisible) {                                 
+                                this.className += " dp-button-active";
+                                hideAll(inpId);                                                             
+                                showDatePicker(inpId, autoFocus);
+                        } else {
+                                hideAll();
+                        };
+                
+                        return stopEvent(e);
+                };
+                
+                but.onkeydown = buttonEvent;
+                but.onclick = buttonEvent;
+                
+                if(!buttonTabIndex || this.bespokeTabIndex === false) {
+                        but.setAttribute(!/*@cc_on!@*/false ? "tabIndex" : "tabindex", "-1");
+                        but.tabIndex = -1; 
+                        but.onkeydown = null; 
+                        removeEvent(but, "keydown", buttonEvent);
+                } else {
+                        but.setAttribute(!/*@cc_on!@*/false ? "tabIndex" : "tabindex", this.bespokeTabIndex);
+                        but.tabIndex = this.bespokeTabIndex;
+                };                              
+        };
+        
+        datePicker.prototype.createButton = function() {
+                
+                if(this.staticPos || document.getElementById("fd-but-" + this.id)) { return; };
+
+                var inp         = document.getElementById(this.id),
+                    span        = document.createElement('span'),
+                    but         = document.createElement('a');
+
+                but.href        = "#" + this.id;
+                but.className   = "date-picker-control";
+                but.title       = getTitleTranslation(5);
+                but.id          = "fd-but-" + this.id;
+                                
+                span.appendChild(document.createTextNode(nbsp));
+                but.appendChild(span);
+
+                span = document.createElement('span');
+                span.className = "fd-screen-reader";
+                span.appendChild(document.createTextNode(but.title));
+                but.appendChild(span);
+                
+                // Set the ARIA role to be "button"
+                setARIARole(but, "button");                 
+                
+                // Set a "haspopup" ARIA property - should this not be a list if ID's????
+                setARIAProperty(but, "haspopup", true);
+                                             			                	
+                if(this.positioned && document.getElementById(this.positioned)) {
+                        document.getElementById(this.positioned).appendChild(but);
+                } else {
+                        inp.parentNode.insertBefore(but, inp.nextSibling);
+                };                   
+                
+                this.addButtonEvents(but);
+
+                but = null;
+                
+                this.callback("dombuttoncreate", {id:this.id});
+        };
+        datePicker.prototype.setBespokeTitles = function(titles) {                
+                this.bespokeTitles = titles;               
+        }; 
+        datePicker.prototype.addBespokeTitles = function(titles) {                
+                for(var dt in titles) {
+                        this.bespokeTitles[dt] = titles[dt];
+                };              
+        }; 
+        datePicker.prototype.getBespokeTitle = function(y,m,d) {
+                var dt, dtFull, yyyymmdd = y + String(pad(m)) + pad(d);
+                
+                // Try this datepickers bespoke titles
+                for(dt in this.bespokeTitles) {
+                        dtFull = dt.replace(/^(\*\*\*\*)/, y).replace(/^(\d\d\d\d)(\*\*)/, "$1"+ pad(m));        
+                        if(dtFull == yyyymmdd) return this.bespokeTitles[dt];
+                };
+                                
+                // Try the generic bespoke titles
+                for(dt in bespokeTitles) {
+                        dtFull = dt.replace(/^(\*\*\*\*)/, y).replace(/^(\d\d\d\d)(\*\*)/, "$1"+ pad(m));        
+                        if(dtFull == yyyymmdd) return bespokeTitles[dt];
+                };
+                
+                return false;             
+        };
+        datePicker.prototype.returnSelectedDate = function() {                
+                return this.dateSet;                
+        };   
+        datePicker.prototype.setRangeLow = function(range) {
+                this.rangeLow = (String(range).search(/^(\d\d\d\d)(0[1-9]|1[012])(0[1-9]|[12][0-9]|3[01])$/) == -1) ? false : range;                                              
+                if(!this.inUpdate) this.setDateFromInput();                
+        };
+        datePicker.prototype.setRangeHigh = function(range) {
+                this.rangeHigh = (String(range).search(/^(\d\d\d\d)(0[1-9]|1[012])(0[1-9]|[12][0-9]|3[01])$/) == -1) ? false : range;                                               
+                if(!this.inUpdate) this.setDateFromInput();                
+        };
+        datePicker.prototype.setDisabledDays = function(dayArray) {
+                if(!dayArray.length || dayArray.length != 7 || dayArray.join("").search(/^([0|1]{7})$/) == -1) {
+                        return false;
+                };                
+                this.disabledDays = dayArray;                 
+                if(!this.inUpdate) this.setDateFromInput();    
+        };
+        datePicker.prototype.setDisabledDates = function(dateObj) {                               
+                this.disabledDates  = {};               
+                this.addDisabledDates(dateObj);                
+        }; 
+        datePicker.prototype.setEnabledDates = function(dateObj) {                               
+                this.enabledDates = {};                 
+                this.addEnabledDates(dateObj);                
+        };         
+        datePicker.prototype.addDisabledDates = function(dateObj) {                    
+                this.enabledDates  = false; 
+                this.disabledDates = this.disabledDates || {};
+                
+                var startD;
+                for(startD in dateObj) {
+                        if((String(startD).search(wcDateRegExp) != -1 && dateObj[startD] == 1) || (String(startD).search(rangeRegExp) != -1 && String(dateObj[startD]).search(rangeRegExp) != -1)) {
+                                this.disabledDates[startD] = dateObj[startD];
+                        };
+                };
+                           
+                if(!this.inUpdate) this.setDateFromInput();                                                                
+        };
+        datePicker.prototype.addEnabledDates = function(dateObj) {
+                this.disabledDates = false; 
+                this.enabledDates  = this.enabledDates || {};
+                
+                var startD;
+                for(startD in dateObj) {
+                        if((String(startD).search(wcDateRegExp) != -1 && dateObj[startD] == 1) || (String(startD).search(rangeRegExp) != -1 && String(dateObj[startD]).search(rangeRegExp) != -1)) {
+                                this.enabledDates[startD] = dateObj[startD];
+                        };
+                };
+                            
+                if(!this.inUpdate) this.setDateFromInput();                                                                   
+        };
+        datePicker.prototype.setSelectedDate = function(yyyymmdd) {                                             
+                if(String(yyyymmdd).search(wcDateRegExp) == -1) {
+                        return false;
+                };  
+                
+                var match = yyyymmdd.match(rangeRegExp),
+                    dt    = new Date(+match[2],+match[3]-1,+match[4]);
+                
+                if(!dt || isNaN(dt) || !this.canDateBeSelected(dt)) {
+                        return false;
+                };
+                    
+                this.dateSet = new Date(dt);
+                
+                if(!this.inUpdate) this.updateTable();
+                
+                this.callback("dateset", this.createCbArgObj());
+                this.returnFormattedDate();                                         
+        };
+        datePicker.prototype.checkSelectedDate = function() {                
+                if(this.dateSet && !this.canDateBeSelected(this.dateSet)) {                        
+                        this.dateSet = null;
+                };
+                if(!this.inUpdate) this.updateTable();
+        };
+        datePicker.prototype.addOnFocusEvents = function() {                              
+                if(this.kbEventsAdded || this.noFocus) {                         
+                        return;
+                };
+                
+                addEvent(document, "keypress", this.onkeydown);
+                addEvent(document, "mousedown", this.onmousedown);
+                
+                /*@cc_on
+                @if(@_win32)
+                removeEvent(document, "keypress", this.onkeydown);
+                addEvent(document, "keydown", this.onkeydown);                 
+                @end
+                @*/
+                if(window.devicePixelRatio) {
+                        removeEvent(document, "keypress", this.onkeydown);
+                        addEvent(document, "keydown", this.onkeydown);
+                };             
+                this.noFocus = false;   
+                this.kbEventsAdded = true;                
+        };         
+        datePicker.prototype.removeOnFocusEvents = function() {
+                
+                if(!this.kbEventsAdded) { return; };
+                
+                removeEvent(document, "keypress",  this.onkeydown);
+                removeEvent(document, "keydown",   this.onkeydown);
+                removeEvent(document, "mousedown", this.onmousedown);                 
+                
+                this.kbEventsAdded = false;                 
+        };         
+        datePicker.prototype.stopTimer = function() {
+                this.timerSet = false;
+                window.clearTimeout(this.timer);
+        };
+        datePicker.prototype.setOpacity = function(op) {
+                this.div.style.opacity = op/100;
+                this.div.style.filter = 'alpha(opacity=' + op + ')';
+                this.opacity = op;
+        };         
+        datePicker.prototype.getDates = function(y, m) {                
+                var dpm = daysInMonth(m - 1, y),
+                    obj = {},
+                    dds = this.getGenericDates(y, m, false), 
+                    eds = this.getGenericDates(y, m, true), 
+                    dts = y + pad(m);                
+                   
+                for(var i = 1; i <= dpm; i++) {
+                        dt = dts + "" + pad(i);
+                        
+                        if(dds) {                                
+                                obj[dt] = (dt in dds) ? 0 : 1;                                
+                        } else if(eds) {
+                                obj[dt] = (dt in eds) ? 1 : 0;
+                        } else {
+                                obj[dt] = 1;
+                        };                                                    
+                };
+                
+                return obj;
+        }; 
+        datePicker.prototype.getGenericDates = function(y, m, enabled) {
+                var deDates = enabled ? this.enabledDates : this.disabledDates;                
+                
+                if(!deDates) {                        
+                        return false;
+                };
+                
+                m = pad(m);                 
+                
+                var obj    = {},            
+                    lower  = this.firstDateShown,
+                    upper  = this.lastDateShown,                            
+                    dt1, dt2, rngLower, rngUpper;  
+                
+                if(!upper || !lower) {
+                        lower = this.firstDateShown = y + pad(m) + "01";
+                        upper = this.lastDateShown  = y + pad(m) + pad(daysInMonth(m, y));                        
+                };                 
+                
+                for(dt in deDates) {                         
+                        dt1 = dt.replace(/^(\*\*\*\*)/, y).replace(/^(\d\d\d\d)(\*\*)/, "$1"+m);
+                        dt2 = deDates[dt];
+                        
+                        if(dt2 == 1) {                                                
+                                if(Number(dt1.substr(0,6)) >= +String(this.firstDateShown).substr(0,6)
+                                   && 
+                                   Number(dt1.substr(0,6)) <= +String(this.lastDateShown).substr(0,6)) {
+                                        obj[dt1] = 1;                                                              
+                                };
+                                continue; 
+                        };                       
+                        
+                        // Range
+                        if(+String(this.firstDateShown).substr(0,6) >= Number(dt1.substr(0,6))
+                           &&
+                           +String(this.lastDateShown).substr(0,6) <= Number(dt2.substr(0,6))) {                                              
+                                // Same month
+                                if(Number(dt1.substr(0,6)) == Number(dt2.substr(0,6))) {
+                                        for(var i = dt1; i <= dt2; i++) {
+                                                obj[i] = 1;                                                                                                
+                                        };
+                                        continue;
+                                };
+
+                                // Different months but we only want this month
+                                rngLower = Number(dt1.substr(0,6)) == +String(this.firstDateShown).substr(0,6) ? dt1 : lower;
+                                rngUpper = Number(dt2.substr(0,6)) == +String(this.lastDateShown).substr(0,6) ? dt2 : upper;
+                                for(var i = +rngLower; i <= +rngUpper; i++) {
+                                        obj[i] = 1;                                                                                    
+                                };
+                        };
+                };
+                return obj;
+        };       
+        datePicker.prototype.truePosition = function(element) {
+                var pos = this.cumulativeOffset(element);
+                var iebody      = (document.compatMode && document.compatMode != "BackCompat")? document.documentElement : document.body,
+                    dsocleft    = document.all ? iebody.scrollLeft : window.pageXOffset,
+                    dsoctop     = document.all ? iebody.scrollTop  : window.pageYOffset,
+                    posReal     = this.realOffset(element);
+                return [pos[0] - posReal[0] + dsocleft, pos[1] - posReal[1] + dsoctop];
+        };
+        datePicker.prototype.realOffset = function(element) {
+                var t = 0, l = 0;
+                do {
+                        t += element.scrollTop  || 0;
+                        l += element.scrollLeft || 0;
+                        element = element.parentNode;
+                } while(element);
+                return [l, t];
+        };
+        datePicker.prototype.cumulativeOffset = function(element) {
+                var t = 0, l = 0;
+                do {
+                        t += element.offsetTop  || 0;
+                        l += element.offsetLeft || 0;
+                        element = element.offsetParent;
+                } while(element);
+                return [l, t];
+        };
+        datePicker.prototype.equaliseDates = function() {
+                var clearDayFound = false, tmpDate;
+                for(var i = this.rangeLow; i <= this.rangeHigh; i++) {
+                        tmpDate = String(i);
+                        if(!this.disabledDays[new Date(tmpDate.substr(0,4), tmpDate.substr(6,2), tmpDate.substr(4,2)).getDay() - 1]) {
+                                clearDayFound = true;
+                                break;
+                        };
+                };
+                if(!clearDayFound) { this.disabledDays = [0,0,0,0,0,0,0] };
+        };
+        datePicker.prototype.outOfRange = function(tmpDate) {
+                
+                if(!this.rangeLow && !this.rangeHigh) { return false; };
+                var level = false;
+                if(!tmpDate) {
+                        level   = true;
+                        tmpDate = this.date;
+                };
+
+                var d  = pad(tmpDate.getDate()),
+                    m  = pad(tmpDate.getMonth() + 1),
+                    y  = tmpDate.getFullYear(),
+                    dt = String(y)+String(m)+String(d);
+
+                if(this.rangeLow && +dt < +this.rangeLow) {
+                        if(!level) { return true; };
+                        this.date = new Date(this.rangeLow.substr(0,4), this.rangeLow.substr(4,2)-1, this.rangeLow.substr(6,2), 5, 0, 0);
+                        return false;
+                };
+                if(this.rangeHigh && +dt > +this.rangeHigh) {
+                        if(!level) { return true; };
+                        this.date = new Date(this.rangeHigh.substr(0,4), this.rangeHigh.substr(4,2)-1, this.rangeHigh.substr(6,2), 5, 0, 0);
+                };
+                return false;
+        };  
+        datePicker.prototype.canDateBeSelected = function(tmpDate) {
+                if(!tmpDate) return false;
+                                                               
+                var d  = pad(tmpDate.getDate()),
+                    m  = pad(tmpDate.getMonth() + 1),
+                    y  = tmpDate.getFullYear(),
+                    dt = String(y)+String(m)+String(d),
+                    dd = this.getDates(y, m),                    
+                    wd = tmpDate.getDay() == 0 ? 7 : tmpDate.getDay();               
+                
+                if((this.rangeLow && +dt < +this.rangeLow) || (this.rangeHigh && +dt > +this.rangeHigh) || (dd[dt] == 0) || this.disabledDays[wd-1]) {
+                        return false;
+                };
+                
+                return true;
+        };        
+        datePicker.prototype.updateStatus = function(msg) {                                
+                while(this.statusBar.firstChild) { this.statusBar.removeChild(this.statusBar.firstChild); };
+                
+                if(msg && this.statusFormat.search(/-S|S-/) != -1 && msg.search(/([0-9]{1,2})(st|nd|rd|th)/) != -1) {                
+                        msg = msg.replace(/([0-9]{1,2})(st|nd|rd|th)/, "$1<sup>$2</sup>").split(/<sup>|<\/sup>/);                                                 
+                        var dc = document.createDocumentFragment();
+                        for(var i = 0, nd; nd = msg[i]; i++) {
+                                if(/^(st|nd|rd|th)$/.test(nd)) {
+                                        var sup = document.createElement("sup");
+                                        sup.appendChild(document.createTextNode(nd));
+                                        dc.appendChild(sup);
+                                } else {
+                                        dc.appendChild(document.createTextNode(nd));
+                                };
+                        };
+                        this.statusBar.appendChild(dc);                        
+                } else {                        
+                        this.statusBar.appendChild(document.createTextNode(msg ? msg : getTitleTranslation(9)));                                                 
+                };                                    
+        };
+        datePicker.prototype.setDateFromInput = function() {
+                var origDateSet = this.dateSet,
+                    m = false,
+                    dt, elemID, elem, elemFmt, d, y, elemVal;
+                
+                this.dateSet = null;
+                   
+                for(elemID in this.formElements) {
+                        elem = document.getElementById(elemID);
+                        
+                        if(!elem) {
+                                return;
+                        };
+                        
+                        elemVal = String(elem.value);
+                        elemFmt = this.formElements[elemID];
+                        dt      = false;
+                        
+                        if(!(elemVal == "")) {                        
+                                for(var i = 0, fmt; fmt = this.formatMasks[elemID][i]; i++) {                                        
+                                        dt = parseDateString(elemVal, fmt);                                                              
+                                        if(dt) {                                                                                       
+                                                break;
+                                        };                                
+                                }; 
+                        };
+                        
+                        if(dt) {
+                                if(elemFmt.search(new RegExp('[' + dParts + ']')) != -1) {
+                                        //console.log("located d part " + elemFmt + " : " + dt.getDate());
+                                        d = dt.getDate();        
+                                };
+                                if(elemFmt.search(new RegExp('[' + mParts + ']')) != -1) { 
+                                        //console.log("located m part " + elemFmt + " : " + dt.getMonth());                                       
+                                        m = dt.getMonth();                                               
+                                };
+                                if(elemFmt.search(new RegExp('[' + yParts + ']')) != -1) {
+                                        //console.log("located y part " + elemFmt + " : " + dt.getFullYear());
+                                        y = dt.getFullYear()        
+                                };                        
+                        };                                            
+                };
+                
+                dt = false;
+                
+                if(d && !(m === false) && y) {                                            
+                        if(+d > daysInMonth(+m, +y)) { 
+                                d  = daysInMonth(+m, +y);
+                                dt = false;
+                        } else {
+                                dt = new Date(+y, +m, +d);
+                        };
+                };
+               
+                if(!dt || isNaN(dt)) {                        
+                        var newDate = new Date(y || new Date().getFullYear(), !(m === false) ? m : new Date().getMonth(), 1);
+                        this.date = this.cursorDate ? new Date(+this.cursorDate.substr(0,4), +this.cursorDate.substr(4,2) - 1, +this.cursorDate.substr(6,2)) : new Date(newDate.getFullYear(), newDate.getMonth(), Math.min(+d || new Date().getDate(), daysInMonth(newDate.getMonth(), newDate.getFullYear())));
+                        
+                        this.date.setHours(5);
+                        this.outOfRange();                         
+                        //this.callback("dateset", this.createCbArgObj());  
+                        this.updateTable();                         
+                        return;
+                };
+
+        
+                dt.setHours(5);
+                this.date = new Date(dt);                            
+                this.outOfRange();                 
+                
+                if(dt.getTime() == this.date.getTime() && this.canDateBeSelected(this.date)) {                                              
+                        this.dateSet = new Date(this.date);
+                };
+                
+                //this.callback("dateset", this.createCbArgObj()); 
+                if(this.fullCreate) this.updateTable();
+                this.returnFormattedDate(true);
+        };
+        datePicker.prototype.setSelectIndex = function(elem, indx) {
+                for(var opt = elem.options.length-1; opt >= 0; opt--) {
+                        if(elem.options[opt].value == indx) {
+                                elem.selectedIndex = opt;
+                                return;
+                        };
+                };
+        };
+        datePicker.prototype.returnFormattedDate = function(noFocus) {     
+                if(!this.dateSet) {                                
+                        return;
+                };
+                
+                var d   = pad(this.dateSet.getDate()),
+                    m   = pad(this.dateSet.getMonth() + 1),
+                    y   = this.dateSet.getFullYear(),
+                    el  = false, 
+                    elemID, elem, elemFmt, fmtDate;
+                
+                noFocus = !!noFocus;
+                 
+                for(elemID in this.formElements) {
+                        elem    = document.getElementById(elemID);
+                        
+                        if(!elem) return;
+                        
+                        if(!el) el = elem;
+                        
+                        elemFmt = this.formElements[elemID];
+                        
+                        fmtDate = printFormattedDate(this.dateSet, elemFmt, returnLocaleDate);                   
+                        if(elem.tagName.toLowerCase() == "input") {
+                                elem.value = fmtDate; 
+                        } else {  
+                                this.setSelectIndex(elem, fmtDate);                              
+                        };
+                };
+                
+                if(this.staticPos) { 
+                        this.noFocus = true;
+                        this.updateTable(); 
+                        this.noFocus = false;
+                };                         
+                        
+                if(this.fullCreate) {
+                        if(el.type && el.type != "hidden" && !noFocus) { el.focus(); };                                                                                                                                             
+                };         
+        };
+        datePicker.prototype.disableDatePicker = function() {
+                if(this.disabled) return;
+                
+                if(this.staticPos) {
+                        this.removeOnFocusEvents();
+                        this.removeOldFocus();
+                        this.noFocus = true;
+                        this.div.className = this.div.className.replace(/dp-disabled/, "") + " dp-disabled";  
+                        this.table.onmouseover = this.table.onclick = this.table.onmouseout = this.table.onmousedown = null;                                      
+                        removeEvent(document, "mousedown", this.onmousedown);                         
+                        removeEvent(document, "mouseup",   this.clearTimer);                       
+                } else {  
+                        if(this.visible) this.hide();                        
+                        var but = document.getElementById("fd-but-" + this.id);
+                        if(but) {
+                                but.className = but.className.replace(/dp-disabled/, "") + " dp-disabled";
+                                // Set a "disabled" ARIA state
+                                setARIAProperty(but, "disabled", true);                               
+                                but.onkeydown = but.onclick = function() { return false; }; 
+                                but.setAttribute(!/*@cc_on!@*/false ? "tabIndex" : "tabindex", "-1");
+                                but.tabIndex = -1;                
+                        };                         
+                };               
+                                
+                clearTimeout(this.timer);                
+                this.disabled = true;  
+        }; 
+        datePicker.prototype.enableDatePicker = function() {
+                if(!this.disabled) return;
+                
+                if(this.staticPos) {
+                        this.removeOldFocus();
+                        this.noFocus = true;                        
+                        this.updateTable();
+                        this.div.className = this.div.className.replace(/dp-disabled/, "");
+                        this.disabled = false;                         
+                        this.table.onmouseover = this.onmouseover;
+                        this.table.onmouseout  = this.onmouseout;
+                        this.table.onclick     = this.onclick;                         
+                        this.table.onmousedown = this.onmousedown;                                                                    
+                } else {                         
+                        var but = document.getElementById("fd-but-" + this.id);
+                        if(but) {
+                                but.className = but.className.replace(/dp-disabled/, "");
+                                // Reset the "disabled" ARIA state
+                                setARIAProperty(but, "disabled", false);
+                                this.addButtonEvents(but);                                                
+                        };                         
+                };
+                
+                this.disabled = false;                
+        };
+        datePicker.prototype.disableTodayButton = function() {
+                var today = new Date();                     
+                this.butToday.className = this.butToday.className.replace("fd-disabled", "");
+                if(this.outOfRange(today) || (this.date.getDate() == today.getDate() && this.date.getMonth() == today.getMonth() && this.date.getFullYear() == today.getFullYear())) {
+                        this.butToday.className += " fd-disabled";                          
+                };
+        };
+        datePicker.prototype.updateTableHeaders = function() {
+                var colspanTotal = this.showWeeks ? 8 : 7,
+                    colOffset    = this.showWeeks ? 1 : 0,
+                    d, but;
+
+                for(var col = colOffset; col < colspanTotal; col++ ) {
+                        d = (this.firstDayOfWeek + (col - colOffset)) % 7;
+                        this.ths[col].title = getDayTranslation(d, false);
+
+                        if(col > colOffset) {
+                                but = this.ths[col].getElementsByTagName("span")[0];
+                                while(but.firstChild) { but.removeChild(but.firstChild); };
+                                but.appendChild(document.createTextNode(getDayTranslation(d, true)));
+                                but.title = this.ths[col].title;
+                                but.className = but.className.replace(/day-([0-6])/, "") + " day-" + d;
+                                but = null;
+                        } else {
+                                while(this.ths[col].firstChild) { this.ths[col].removeChild(this.ths[col].firstChild); };
+                                this.ths[col].appendChild(document.createTextNode(getDayTranslation(d, true)));
+                        };
+
+                        this.ths[col].className = this.ths[col].className.replace(/date-picker-highlight/g, "");
+                        if(this.highlightDays[d]) {
+                                this.ths[col].className += " date-picker-highlight";
+                        };
+                };
+                
+                if(this.created) { this.updateTable(); }
+        }; 
+        datePicker.prototype.callback = function(type, args) {   
+                if(!type || !(type in this.callbacks)) { 
+                        return false; 
+                };
+                
+                var ret = false;                   
+                for(var func = 0; func < this.callbacks[type].length; func++) {                         
+                        ret = this.callbacks[type][func](args || this.id);                        
+                };                      
+                return ret;
+        };      
+        datePicker.prototype.showHideButtons = function(tmpDate) {
+                if(!this.butPrevYear) { return; };
+                
+                var tdm = tmpDate.getMonth(),
+                    tdy = tmpDate.getFullYear();
+
+                if(this.outOfRange(new Date((tdy - 1), tdm, daysInMonth(+tdm, tdy-1)))) {                            
+                        if(this.butPrevYear.className.search(/fd-disabled/) == -1) {
+                                this.butPrevYear.className += " fd-disabled";
+                        };
+                        if(this.yearInc == -1) this.stopTimer();
+                } else {
+                        this.butPrevYear.className = this.butPrevYear.className.replace(/fd-disabled/g, "");
+                };                 
+                
+                if(this.outOfRange(new Date(tdy, (+tdm - 1), daysInMonth(+tdm-1, tdy)))) {                           
+                        if(this.butPrevMonth.className.search(/fd-disabled/) == -1) {
+                                this.butPrevMonth.className += " fd-disabled";
+                        };
+                        if(this.monthInc == -1) this.stopTimer();
+                } else {
+                        this.butPrevMonth.className = this.butPrevMonth.className.replace(/fd-disabled/g, "");
+                };
+         
+                if(this.outOfRange(new Date((tdy + 1), +tdm, 1))) {                            
+                        if(this.butNextYear.className.search(/fd-disabled/) == -1) {
+                                this.butNextYear.className += " fd-disabled";
+                        };
+                        if(this.yearInc == 1) this.stopTimer();
+                } else {
+                        this.butNextYear.className = this.butNextYear.className.replace(/fd-disabled/g, "");
+                };                
+                
+                if(this.outOfRange(new Date(tdy, +tdm + 1, 1))) {
+                        if(this.butNextMonth.className.search(/fd-disabled/) == -1) {
+                                this.butNextMonth.className += " fd-disabled";
+                        };
+                        if(this.monthInc == 1) this.stopTimer();
+                } else {
+                        this.butNextMonth.className = this.butNextMonth.className.replace(/fd-disabled/g, "");
+                };
+        };        
+        var localeDefaults = {
+                fullMonths:["January","February","March","April","May","June","July","August","September","October","November","December"],
+                monthAbbrs:["Jan","Feb","Mar","Apr","May","Jun","Jul","Aug","Sep","Oct","Nov","Dec"],
+                fullDays:  ["Monday","Tuesday","Wednesday","Thursday","Friday","Saturday","Sunday"],
+                dayAbbrs:  ["Mon","Tue","Wed","Thu","Fri","Sat","Sun"],
+                titles:    ["Previous month","Next month","Previous year","Next year", "Today", "Show Calendar", "wk", "Week [[%0%]] of [[%1%]]", "Week", "Select a date", "Click \u0026 Drag to move", "Display \u201C[[%0%]]\u201D first", "Go to Today\u2019s date", "Disabled date :"],
+                firstDayOfWeek:0,
+                imported:  false
+        };        
+        var joinNodeLists = function() {
+                if(!arguments.length) { return []; }
+                var nodeList = [];
+                for (var i = 0; i < arguments.length; i++) {
+                        for (var j = 0, item; item = arguments[i][j]; j++) {
+                                nodeList[nodeList.length] = item;
+                        };
+                };
+                return nodeList;
+        };
+        var cleanUp = function() {
+                var dp, fe;
+                for(dp in datePickers) {
+                        for(fe in datePickers[dp].formElements) {
+                                if(!document.getElementById(fe)) {
+                                        datePickers[dp].destroy();
+                                        datePickers[dp] = null;
+                                        delete datePickers[dp];
+                                        break;
+                                }
+                        };
+                };
+        };         
+        var hideAll = function(exception) {
+                var dp;
+                for(dp in datePickers) {
+                        if(!datePickers[dp].created || (exception && exception == datePickers[dp].id)) continue;
+                        datePickers[dp].hide();
+                };
+        };
+        var hideDatePicker = function(inpID) {
+                if(inpID in datePickers) {
+                        if(!datePickers[inpID].created || datePickers[inpID].staticPos) return;
+                        datePickers[inpID].hide();
+                };
+        };
+        var showDatePicker = function(inpID, autoFocus) {                
+                if(!(inpID in datePickers)) return false;   
+                
+                datePickers[inpID].clickActivated = !!!autoFocus;             
+                datePickers[inpID].show(autoFocus);
+                return true;        
+        };
+        var destroy = function(e) {
+                e = e || window.event;
+                
+                // Don't remove datepickers if it's a pagehide/pagecache event (webkit et al)
+                if(e.persisted) {
+                        return;
+                };
+                
+                for(dp in datePickers) {
+                        datePickers[dp].destroy();
+                        datePickers[dp] = null;
+                        delete datePickers[dp];
+                };
+                datePickers = null;
+                
+                removeEvent(window, 'unload', datePickerController.destroy);
+        }; 
+        var destroySingleDatePicker = function(id) {
+                if(id && (id in datePickers)) {
+                        datePickers[id].destroy();
+                        datePickers[id] = null;
+                        delete datePickers[id];        
+                };
+        };
+        var onPickerBlur = function(id, handler) {
+            if(id && (id in datePickers)) {
+                    datePickers[id].onPickerBlur = handler;
+            };
+        };
+        var getTitleTranslation = function(num, replacements) {
+                replacements = replacements || [];
+                if(localeImport.titles.length > num) {
+                         var txt = localeImport.titles[num];
+                         if(replacements && replacements.length) {
+                                for(var i = 0; i < replacements.length; i++) {
+                                        txt = txt.replace("[[%" + i + "%]]", replacements[i]);
+                                };
+                         };
+                         return txt.replace(/[[%(\d)%]]/g,"");
+                };
+                return "";
+        };
+        var getDayTranslation = function(day, abbreviation) {
+                var titles = localeImport[abbreviation ? "dayAbbrs" : "fullDays"];
+                return titles.length && titles.length > day ? titles[day] : "";
+        };
+        var getMonthTranslation = function(month, abbreviation) {
+                var titles = localeImport[abbreviation ? "monthAbbrs" : "fullMonths"];
+                return titles.length && titles.length > month ? titles[month] : "";
+        };
+        var daysInMonth = function(nMonth, nYear) {
+                nMonth = (nMonth + 12) % 12;
+                return (((0 == (nYear%4)) && ((0 != (nYear%100)) || (0 == (nYear%400)))) && nMonth == 1) ? 29: [31,28,31,30,31,30,31,31,30,31,30,31][nMonth];
+        };
+        
+        var getWeeksInYear = function(Y) {
+                if(Y in weeksInYearCache) {
+                        return weeksInYearCache[Y];
+                };
+                var X1, X2, NW;
+                with (X1 = new Date(Y, 0, 4)) {
+                        setDate(getDate() - (6 + getDay()) % 7);
+                };
+                with (X2 = new Date(Y, 11, 28)) {
+                        setDate(getDate() + (7 - getDay()) % 7);
+                };
+                weeksInYearCache[Y] = Math.round((X2 - X1) / 604800000);
+                return weeksInYearCache[Y];
+        };
+
+        var getWeekNumber = function(y,m,d) {
+                var d = new Date(y, m, d, 0, 0, 0);
+                var DoW = d.getDay();
+                d.setDate(d.getDate() - (DoW + 6) % 7 + 3); // Nearest Thu
+                var ms = d.valueOf(); // GMT
+                d.setMonth(0);
+                d.setDate(4); // Thu in Week 1
+                return Math.round((ms - d.valueOf()) / (7 * 864e5)) + 1;
+        };
+
+        var printFormattedDate = function(date, fmt, useImportedLocale) {
+                if(!date || isNaN(date)) { return ""; };                
+                
+                var parts = fmt.split("-"),
+                      str = [],
+                        d = date.getDate(),
+                        D = date.getDay(),
+                        m = date.getMonth(),
+                        y = date.getFullYear(),
+                    flags = {
+                                "sp":" ",
+                                "dt":".",
+                                "sl":"/",
+                                "ds":"-",
+                                "cc":",",
+                                "d":pad(d),
+                                "D":useImportedLocale ? localeImport.dayAbbrs[D == 0 ? 6 : D - 1] : localeDefaults.dayAbbrs[D == 0 ? 6 : D - 1],
+                                "l":useImportedLocale ? localeImport.fullDays[D == 0 ? 6 : D - 1] : localeDefaults.fullDays[D == 0 ? 6 : D - 1],
+                                "j":d,
+                                "N":D == 0 ? 7 : D,
+                                "w":D,                                
+                                "W":getWeekNumber(y,m,d),
+                                "M":useImportedLocale ? localeImport.monthAbbrs[m] : localeDefaults.monthAbbrs[m],
+                                "F":useImportedLocale ? localeImport.fullMonths[m] : localeDefaults.fullMonths[m],
+                                "m":pad(m + 1),
+                                "n":m + 1,
+                                "t":daysInMonth(m, y),
+                                "y":String(y).substr(2,2),                                
+                                "Y":y,
+                                "S":["th", "st", "nd", "rd"][d % 10 > 3 ? 0 : (d % 100 - d % 10 != 10) * d % 10]
+                            };    
+                
+                for(var pt = 0, part; part = parts[pt]; pt++) {  
+                        str.push(!(part in flags) ? "" : flags[part]);
+                };
+                
+                return str.join("");
+        };
+        var parseDateString = function(str, fmt) {
+                var d     = false,
+                    m     = false,
+                    y     = false,
+                    now   = new Date(),
+                    parts = fmt.replace(/-sp(-sp)+/g, "-sp").split("-"),
+                    divds = { "dt":".","sl":"/","ds":"-","cc":"," },
+                    str   = "" + str;                    
+            
+                loopLabel:
+                for(var pt = 0, part; part = parts[pt]; pt++) {                        
+                        if(str.length == 0) { return false; };
+                              
+                        switch(part) {
+                                // Dividers - be easy on them all i.e. accept them all when parsing...                                
+                                case "sp":
+                                case "dt":
+                                case "sl":
+                                case "ds":
+                                case "cc":       
+                                                str = str.replace(/^(\s|\.|\/|,|-){1,}/, "");                                     
+                                                break;
+                                // DAY
+                                case "d": // Day of the month, 2 digits with leading zeros (01 - 31)
+                                case "j": // Day of the month without leading zeros (1 - 31)  
+                                          // Accept both when parsing                                                          
+                                                if(str.search(/^(3[01]|[12][0-9]|0?[1-9])/) != -1) {
+                                                        d = +str.match(/^(3[01]|[12][0-9]|0?[1-9])/)[0];
+                                                        str = str.substr(str.match(/^(3[01]|[12][0-9]|0?[1-9])/)[0].length);                                                        
+                                                        break;
+                                                } else {                                                        
+                                                        return "";
+                                                };
+                                case "D": // A textual representation of a day, three letters (Mon - Sun)
+                                case "l": // A full textual representation of the day of the week (Monday - Sunday)
+                                          // Accept English & imported locales and both modifiers                                                  
+                                                l = localeDefaults.fullDays.concat(localeDefaults.dayAbbrs);                                                  
+                                                if(localeImport.imported) {
+                                                        l = l.concat(localeImport.fullDays).concat(localeImport.dayAbbrs);
+                                                }; 
+                                                
+                                                for(var i = 0; i < l.length; i++) {
+                                                        if(new RegExp("^" + l[i], "i").test(str)) {                                                                
+                                                                str = str.substr(l[i].length);
+                                                                continue loopLabel;
+                                                        };
+                                                };
+                                                
+                                                break;                                  
+                                case "N": // ISO-8601 numeric representation of the day of the week (added in PHP 5.1.0) 1 (for Monday) through 7 (for Sunday)
+                                case "w": // Numeric representation of the day of the week 0 (for Sunday) through 6 (for Saturday)
+                                                if(str.search(part == "N" ? /^([1-7])/ : /^([0-6])/) != -1) {
+                                                        str = str.substr(1);
+                                                        
+                                                };
+                                                break;
+                                case "S": // English ordinal suffix for the day of the month, 2 characters: st, nd, rd or th
+                                                if(str.search(/^(st|nd|rd|th)/i) != -1) {
+                                                        str = str.substr(2);                                                        
+                                                };
+                                                break;                                
+                                // WEEK
+                                case "W": // ISO-8601 week number of year, weeks starting on Monday (added in PHP 4.1.0): 1 - 53
+                                                if(str.search(/^([1-9]|[1234[0-9]|5[0-3])/) != -1) {
+                                                        str = str.substr(str.match(/^([1-9]|[1234[0-9]|5[0-3])/)[0].length);                                                        
+                                                };
+                                                break;
+                                // MONTH
+                                case "M": // A short textual representation of a month, three letters
+                                case "F": // A full textual representation of a month, such as January or March
+                                          // Accept English & imported locales and both modifiers                                                    
+                                                l = localeDefaults.fullMonths.concat(localeDefaults.monthAbbrs);
+                                                if(localeImport.imported) {
+                                                        l = l.concat(localeImport.fullMonths).concat(localeImport.monthAbbrs);
+                                                };
+                                                for(var i = 0; i < l.length; i++) {                                                        
+                                                        if(str.search(new RegExp("^" + l[i],"i")) != -1) {
+                                                                str = str.substr(l[i].length);
+                                                                m = ((i + 12) % 12);                                                                 
+                                                                continue loopLabel;
+                                                        };
+                                                };
+                                                return "";
+                                case "m": // Numeric representation of a month, with leading zeros
+                                case "n": // Numeric representation of a month, without leading zeros
+                                          // Accept either when parsing
+                                                l = /^(1[012]|0?[1-9])/;
+                                                if(str.search(l) != -1) {
+                                                        m = +str.match(l)[0] - 1;
+                                                        str = str.substr(str.match(l)[0].length);
+                                                        break;
+                                                } else {                                                        
+                                                        return "";
+                                                };
+                                case "t": // Number of days in the given month: 28 through 31
+                                                if(str.search(/2[89]|3[01]/) != -1) {
+                                                        str = str.substr(2);
+                                                        break;
+                                                };
+                                                break;
+                                // YEAR
+                                case "Y": // A full numeric representation of a year, 4 digits
+                                                if(str.search(/^(\d{4})/) != -1) {
+                                                        y = str.substr(0,4);
+                                                        str = str.substr(4);
+                                                        break;
+                                                } else {                                                        
+                                                        return "";
+                                                };
+                                case "y": // A two digit representation of a year - be easy on four figure dates though                                                
+                                                if(str.search(/^(\d{4})/) != -1) {
+                                                        y = str.substr(0,4);
+                                                        str = str.substr(4);
+                                                        break;
+                                                } else if(str.search(/^(0[0-9]|[1-9][0-9])/) != -1) {
+                                                        y = str.substr(0,2);
+                                                        y = +y < 50 ? '20' + "" + String(y) : '19' + "" + String(y);
+                                                        str = str.substr(2);
+                                                        break;
+                                                } else return "";
+                                       
+                                default:
+                                                return "";
+                        };
+                };   
+                
+                if(!(str == "") || (d === false && m === false && y === false)) {
+                        return false;
+                };                
+                
+                m = m === false ? 11                  : m;
+                y = y === false ? now.getFullYear()   : y;
+                d = d === false ? daysInMonth(+m, +y) : d;
+                
+                if(d > daysInMonth(+m, +y)) {
+                        return false;
+                };
+                
+                var tmpDate = new Date(y,m,d);
+                
+                return !tmpDate || isNaN(tmpDate) ? false : tmpDate;
+        };        
+        var findLabelForElement = function(element) {
+                var label;
+                if(element.parentNode && element.parentNode.tagName.toLowerCase() == "label") lebel = element.parentNode;
+                else {
+                        var labelList = document.getElementsByTagName('label');
+                        // loop through label array attempting to match each 'for' attribute to the id of the current element
+                        for(var lbl = 0; lbl < labelList.length; lbl++) {
+                                // Internet Explorer requires the htmlFor test
+                                if((labelList[lbl]['htmlFor'] && labelList[lbl]['htmlFor'] == element.id) || (labelList[lbl].getAttribute('for') == element.id)) {
+                                        label = labelList[lbl];
+                                        break;
+                                };
+                        };
+                };
+                
+                if(label && !label.id) { label.id = element.id + "_label"; };
+                return label;         
+        };  
+        var updateLanguage = function() {
+                if(typeof(window.fdLocale) == "object" ) {                         
+                        localeImport = {
+                                titles          : fdLocale.titles,
+                                fullMonths      : fdLocale.fullMonths,
+                                monthAbbrs      : fdLocale.monthAbbrs,
+                                fullDays        : fdLocale.fullDays,
+                                dayAbbrs        : fdLocale.dayAbbrs,
+                                firstDayOfWeek  : ("firstDayOfWeek" in fdLocale) ? fdLocale.firstDayOfWeek : 0,
+                                imported        : true
+                        };                                               
+                } else if(!localeImport) {                        
+                        localeImport = localeDefaults;
+                };    
+        };
+        var loadLanguage = function() {
+                updateLanguage();
+                for(dp in datePickers) {
+                        if(!datePickers[dp].created) continue;
+                        datePickers[dp].updateTable();
+                };   
+        };
+        var checkElem = function(elem) {                        
+                return !(!elem || !elem.tagName || !((elem.tagName.toLowerCase() == "input" && (elem.type == "text" || elem.type == "hidden")) || elem.tagName.toLowerCase() == "select"));                
+        };
+        var addDatePicker = function(options) {  
+                
+                updateLanguage();
+                
+                if(!options.formElements) {
+                        return;
+                };
+               
+                options.id = (options.id && (options.id in options.formElements)) ? options.id : "";
+                options.formatMasks = {};
+                 
+                var testParts  = [dParts,mParts,yParts],
+                    partsFound = [0,0,0],
+                    tmpPartsFound,
+                    matchedPart,
+                    newParts,
+                    indParts,
+                    fmt,
+                    fmtBag,
+                    fmtParts,
+                    newFormats,
+                    myMin,
+                    myMax;               
+                
+                for(var elemID in options.formElements) {                
+                        elem = document.getElementById(elemID);
+                        
+                        if(!checkElem(elem)) {
+                                return false;
+                        };
+                        
+                        if(!options.id) options.id = elemID;
+                        
+                        fmt             = options.formElements[elemID];
+                        
+                        if(!(fmt.match(validFmtRegExp))) {
+                                return false;
+                        };
+                        
+                        fmtBag          = [fmt];
+                        
+                        if(options.dateFormats && (elemID in options.dateFormats) && options.dateFormats[elemID].length) {
+                                newFormats = [];
+                                
+                                for(var f = 0, bDft; bDft = options.dateFormats[elemID][f]; f++) {                                       
+                                        if(!(bDft.match(validFmtRegExp))) {
+                                                return false;
+                                        };  
+                                        
+                                        newFormats.push(bDft); 
+                                };
+                                
+                                fmtBag = fmtBag.concat(newFormats);  
+                        };
+                         
+                        tmpPartsFound   = [0,0,0];                        
+                        
+                        for(var i = 0, testPart; testPart = testParts[i]; i++) {                                
+                                if(fmt.search(new RegExp('('+testPart+')')) != -1) {
+                                        partsFound[i] = tmpPartsFound[i] = 1;
+                                        
+                                        // Create the date format strings to check against later for text input elements
+                                        if(elem.tagName.toLowerCase() == "input") {
+                                                matchedPart = fmt.match(new RegExp('('+testPart+')'))[0];
+                                                newParts    = String(matchedPart + "|" + testPart.replace(new RegExp("(" + matchedPart + ")"), "")).replace("||", "|");
+                                                indParts    = newParts.split("|");
+                                                newFormats  = [];
+                                        
+                                                for(var z = 0, bFmt; bFmt = fmtBag[z]; z++) {
+                                                        for(var x = 0, indPart; indPart = indParts[x]; x++) {
+                                                                if(indPart == matchedPart) continue;
+                                                                newFormats.push(bFmt.replace(new RegExp('(' + testPart + ')(-|$)', 'g'), indPart + "-").replace(/-$/, ""));
+                                                        };
+                                                };
+                                        
+                                                fmtBag = fmtBag.concat(newFormats);
+                                        };
+                                };
+                        };                        
+                        
+                        options.formatMasks[elemID] = fmtBag.concat();
+                        
+                        if(elem.tagName.toLowerCase() == "select") {
+                                myMin = myMax = 0;
+                        
+                                // If we have a selectList, then try to parse the higher and lower limits 
+                                var selOptions = elem.options;
+                                
+                                // Check the yyyymmdd 
+                                if(tmpPartsFound[0] && tmpPartsFound[1] && tmpPartsFound[2]) { 
+                                        var yyyymmdd, 
+                                            cursorDate = false;
+                                        
+                                        // Remove the disabledDates parameter
+                                        if("disabledDates" in options) {
+                                                delete(options.disabledDates);
+                                        };
+                                        
+                                        // Dynamically calculate the available "enabled" dates
+                                        options.enabledDates = {};
+                                            
+                                        for(i = 0; i < selOptions.length; i++) {
+                                                for(var f = 0, fmt; fmt = fmtBag[f]; f++) {
+                                                        dt = parseDateString(selOptions[i].value, fmt /*options.formElements[elemID]*/);
+                                                        if(dt) {
+                                                                yyyymmdd = dt.getFullYear() + "" + pad(dt.getMonth()+1) + "" + pad(dt.getDate());
+                                                        
+                                                                if(!cursorDate) cursorDate = yyyymmdd;
+                                                        
+                                                                options.enabledDates[yyyymmdd] = 1;
+                                                        
+                                                                if(!myMin || Number(yyyymmdd) < myMin) {
+                                                                        myMin = yyyymmdd;
+                                                                }; 
+                                                        
+                                                                if(!myMax || Number(yyyymmdd) > myMax) {
+                                                                        myMax = yyyymmdd;
+                                                                };
+                                                                
+                                                                break;
+                                                        };                                                
+                                                };                                        
+                                        };  
+                        
+                                        // Automatically set cursor to first available date (if no bespoke cursorDate was set);                                        
+                                        if(!options.cursorDate && cursorDate) options.cursorDate = cursorDate;
+                                          
+                                } else if(tmpPartsFound[1] && tmpPartsFound[2]) {
+                                        var yyyymm;
+                                            
+                                        for(i = 0; i < selOptions.length; i++) {
+                                                for(var f = 0, fmt; fmt = fmtBag[f]; f++) {                                                
+                                                        dt = parseDateString(selOptions[i].value, fmt /*options.formElements[elemID]*/);
+                                                        if(dt) {
+                                                                yyyymm = dt.getFullYear() + "" + pad(dt.getMonth()+1);
+                                                        
+                                                                if(!myMin || Number(yyyymm) < myMin) {
+                                                                        myMin = yyyymm;
+                                                                }; 
+                                                        
+                                                                if(!myMax || Number(yyyymm) > myMax) {
+                                                                        myMax = yyyymm;
+                                                                };   
+                                                                
+                                                                break;                                             
+                                                        }; 
+                                                };                                       
+                                        };                                           
+                                        
+                                        // Round the min & max values to be used as rangeLow & rangeHigh
+                                        myMin += "" + "01";
+                                        myMax += "" + daysInMonth(+myMax.substr(4,2) - 1, +myMax.substr(0,4));
+                                                                                
+                                } else if(tmpPartsFound[2]) {
+                                        var yyyy;
+                                            
+                                        for(i = 0; i < selOptions.length; i++) {
+                                                for(var f = 0, fmt; fmt = fmtBag[f]; f++) { 
+                                                        dt = parseDateString(selOptions[i].value, fmt /*options.formElements[elemID]*/);
+                                                        if(dt) {
+                                                                yyyy = dt.getFullYear();                                                        
+                                                                if(!myMin || Number(yyyy) < myMin) {
+                                                                        myMin = yyyy;
+                                                                }; 
+                                                        
+                                                                if(!myMax || Number(yyyy) > myMax) {
+                                                                        myMax = yyyy;
+                                                                }; 
+                                                               
+                                                                break;
+                                                        };                                               
+                                                };                           
+                                        };  
+                                        
+                                        // Round the min & max values to be used as rangeLow & rangeHigh
+                                        myMin += "0101";
+                                        myMax += "1231";                                                                                                    
+                                };
+                                
+                                if(myMin && (!options.rangeLow  || (+options.rangeLow < +myMin)))  options.rangeLow = myMin;
+                                if(myMax && (!options.rangeHigh || (+options.rangeHigh > +myMin))) options.rangeHigh = myMax;                                
+                        };
+                };
+                
+                if(!(partsFound[0] && partsFound[1] && partsFound[2])) {
+                        return false;
+                }; 
+                
+                var opts = {
+                        afterHide:options.afterHide || "",
+                        formElements:options.formElements,
+                        // Form element id
+                        id:options.id,
+                        // Format masks 
+                        formatMasks:options.formatMasks,
+                        // Non popup datepicker required
+                        staticPos:!!(options.staticPos),
+                        // Position static datepicker or popup datepicker's button
+                        positioned:options.positioned && document.getElementById(options.positioned) ? options.positioned : "",
+                        // Ranges stipulated in YYYYMMDD format       
+                        rangeLow:options.rangeLow && String(options.rangeLow).search(rangeRegExp) != -1 ? options.rangeLow : "",
+                        rangeHigh:options.rangeHigh && String(options.rangeHigh).search(rangeRegExp) != -1 ? options.rangeHigh : "",
+                        // Status bar format
+                        statusFormat:options.statusFormat && String(options.statusFormat).search(validFmtRegExp) != -1 ? options.statusFormat : "",                                                                                 
+                        // No drag functionality
+                        dragDisabled:nodrag || !!(options.staticPos) ? true : !!(options.dragDisabled),
+                        // Bespoke tabindex for this datePicker (or it's activation button)
+                        bespokeTabIndex:options.bespokeTabindex && typeof options.bespokeTabindex == 'number' ? parseInt(options.bespokeTabindex, 10) : 0,
+                        // Bespoke titles
+                        bespokeTitles:options.bespokeTitles || {},
+                        // Final opacity 
+                        finalOpacity:options.finalOpacity && typeof options.finalOpacity == 'number' && (options.finalOpacity > 20 && options.finalOpacity <= 100) ? parseInt(+options.finalOpacity, 10) : (!!(options.staticPos) ? 100 : finalOpacity),
+                        // Do we hide the form elements on datepicker creation
+                        hideInput:!!(options.hideInput),
+                        // Do we hide the "today" button
+                        noToday:!!(options.noTodayButton),
+                        // Do we show week numbers
+                        showWeeks:!!(options.showWeeks),
+                        // Do we fill the entire grid with dates                                                  
+                        fillGrid:!!(options.fillGrid),
+                        // Do we constrain selection of dates outside the current month
+                        constrainSelection:"constrainSelection" in options ? !!(options.constrainSelection) : true,
+                        // The date to set the initial cursor to
+                        cursorDate:options.cursorDate && String(options.cursorDate).search(rangeRegExp) != -1 ? options.cursorDate : "",                        
+                        // Locate label to set the ARIA labelled-by property
+                        labelledBy:findLabelForElement(elem),
+                        // Have we been passed a describedBy to set the ARIA decribed-by property...
+                        describedBy:(options.describedBy && document.getElementById(options.describedBy)) ? options.describedBy : describedBy && document.getElementById(describedBy) ? describedBy : "",
+                        // Callback functions
+                        callbacks:options.callbackFunctions ? options.callbackFunctions : {},
+                        // Days of the week to highlight (normally the weekend)
+                        highlightDays:options.highlightDays && options.highlightDays.length && options.highlightDays.length == 7 ? options.highlightDays : [0,0,0,0,0,1,1],
+                        // Days of the week to disable
+                        disabledDays:options.disabledDays && options.disabledDays.length && options.disabledDays.length == 7 ? options.disabledDays : [0,0,0,0,0,0,0]                                                                   
+                };  
+                
+                if(options.disabledDates) {
+                        if(options.enabledDates) delete(options.enabledDates);
+                        opts.disabledDates = {};
+                        var startD;
+                        for(startD in options.disabledDates) {                                
+                                if((String(startD).search(wcDateRegExp) != -1 && options.disabledDates[startD] == 1) || (String(startD).search(rangeRegExp) != -1 && String(options.disabledDates[startD]).search(rangeRegExp) != -1)) {
+                                        opts.disabledDates[startD] = options.disabledDates[startD];                                           
+                                };
+                        };
+                } else if(options.enabledDates) {                        
+                        var startD;
+                        opts.enabledDates = {};
+                        for(startD in options.enabledDates) {                                
+                                if((String(startD).search(wcDateRegExp) != -1 && options.enabledDates[startD] == 1) || (String(startD).search(rangeRegExp) != -1 && String(options.enabledDates[startD]).search(rangeRegExp) != -1)) {
+                                        opts.enabledDates[startD] = options.enabledDates[startD];                                                                            
+                                };
+                        };
+                };                
+                
+                datePickers[options.id] = new datePicker(opts);               
+                datePickers[options.id].callback("create", datePickers[options.id].createCbArgObj());                  
+        };
+
+        // Used by the button to dictate whether to open or close the datePicker
+        var isVisible = function(id) {
+                return (!id || !(id in datePickers)) ? false : datePickers[id].visible;
+        };  
+        
+        addEvent(window, 'unload', destroy);
+        
+        return {
+                // General event functions...
+                addEvent:               function(obj, type, fn) { return addEvent(obj, type, fn); },
+                removeEvent:            function(obj, type, fn) { return removeEvent(obj, type, fn); },
+                stopEvent:              function(e) { return stopEvent(e); },
+                // Show a single popup datepicker
+                show:                   function(inpID) { return showDatePicker(inpID, false); },
+                // Hide a popup datepicker
+                hide:                   function(inpID) { return hideDatePicker(inpID); },                
+                // Create a new datepicker
+                createDatePicker:       function(options) { addDatePicker(options); },
+                // Destroy a datepicker (remove events and DOM nodes)               
+                destroyDatePicker:      function(inpID) { destroySingleDatePicker(inpID); },
+                onBlur:      function(inpID, handler) { onPickerBlur(inpID, handler); },
+                // Check datePicker form elements exist, if not, destroy the datepicker
+                cleanUp:                function() { cleanUp(); },                    
+                // Pretty print a date object according to the format passed in               
+                printFormattedDate:     function(dt, fmt, useImportedLocale) { return printFormattedDate(dt, fmt, useImportedLocale); },
+                // Update the internal date using the form element value
+                setDateFromInput:       function(inpID) { if(!inpID || !(inpID in datePickers)) return false; datePickers[inpID].setDateFromInput(); },
+                // Set low and high date ranges
+                setRangeLow:            function(inpID, yyyymmdd) { if(!inpID || !(inpID in datePickers)) { return false; }; datePickers[inpID].setRangeLow(yyyymmdd); },
+                setRangeHigh:           function(inpID, yyyymmdd) { if(!inpID || !(inpID in datePickers)) { return false; }; datePickers[inpID].setRangeHigh(yyyymmdd); },
+                // Set bespoke titles for a datepicker instance
+                setBespokeTitles:       function(inpID, titles) {if(!inpID || !(inpID in datePickers)) { return false; }; datePickers[inpID].setBespokeTitles(titles); },
+                // Add bespoke titles for a datepicker instance
+                addBespokeTitles:       function(inpID, titles) {if(!inpID || !(inpID in datePickers)) { return false; }; datePickers[inpID].addBespokeTitles(titles); },                
+                // Attempt to parse a valid date from a date string using the passed in format
+                parseDateString:        function(str, format) { return parseDateString(str, format); },
+                // Change global configuration parameters
+                setGlobalVars:          function(json) { affectJSON(json); },
+                setSelectedDate:        function(inpID, yyyymmdd) { if(!inpID || !(inpID in datePickers)) { return false; }; datePickers[inpID].setSelectedDate(yyyymmdd); },
+                // Is the date valid for selection i.e. not outside ranges etc
+                dateValidForSelection:  function(inpID, dt) { if(!inpID || !(inpID in datePickers)) return false; return datePickers[inpID].canDateBeSelected(dt); },
+                // Add disabled and enabled dates
+                addDisabledDates:       function(inpID, dts) { if(!inpID || !(inpID in datePickers)) return false; datePickers[inpID].addDisabledDates(dts); },
+                setDisabledDates:       function(inpID, dts) { if(!inpID || !(inpID in datePickers)) return false; datePickers[inpID].setDisabledDates(dts); },
+                addEnabledDates:        function(inpID, dts) { if(!inpID || !(inpID in datePickers)) return false; datePickers[inpID].addEnabledDates(dts); },
+                setEnabledDates:        function(inpID, dts) { if(!inpID || !(inpID in datePickers)) return false; datePickers[inpID].setEnabledDates(dts); },
+                // Disable and enable the datepicker
+                disable:                function(inpID) { if(!inpID || !(inpID in datePickers)) return false; datePickers[inpID].disableDatePicker(); },
+                enable:                 function(inpID) { if(!inpID || !(inpID in datePickers)) return false; datePickers[inpID].enableDatePicker(); },
+                // Set the cursor date
+                setCursorDate:          function(inpID, yyyymmdd) { if(!inpID || !(inpID in datePickers)) return false; datePickers[inpID].setCursorDate(yyyymmdd); },
+                // Whats the currently selected date
+                getSelectedDate:        function(inpID) { return (!inpID || !(inpID in datePickers)) ? false : datePickers[inpID].returnSelectedDate(); },
+                // Attempt to update the language (causes a redraw of all datepickers on the page)
+                loadLanguage:           function() { loadLanguage(); }
+        }; 
+})();/**
+ * Text editor.
+ * 
+ * @requires Prototype v1.6.1+ library
+ *
+ * @author Andrey Naumenko
+ */
+var TextEditor = Class.create(BaseTextEditor, {
+
+    editor_initialize: function() {
+        this.createInput();
+
+        this.eventHandler = this.handleKeyPress.bindAsEventListener(this);
+        Event.observe(this.input, "keypress", this.eventHandler);
+    },
+
+    handleKeyPress: function (event) {
+        switch (event.keyCode) {
+            case 13:
+                if (Prototype.Browser.IE ? event.ctrlKey : event.altKey) {
+                    this.switchTo("multiline");
+                }
+                break;
+        }
+    }
+});
+
+if (BaseEditor.isTableEditorExists()) {
+    TableEditor.Editors["text"] = TextEditor;
+}
+/**
+ * Multiline editor.
+ *
+ * @requires Prototype v1.6.1+ library
+ *
+ * @author Andrey Naumenko
+ */
+var MultiLineEditor = Class.create(BaseTextEditor, {
+    // Special flag, prevents closing on pressing enter
+    __do_nothing_on_enter: true,
+
+    editor_initialize: function() {
+        this.createInput();    
+
+        this.eventHandler = this.handleKeyPress.bindAsEventListener(this);
+        Event.observe(this.input, "keypress", this.eventHandler);
+    },
+
+    createInput: function() {
+        this.input = new Element("textarea");
+
+        this.setDefaultStyle();
+        this.input.setStyle(this.style);
+    },
+
+    handleKeyPress: function (event) {
+        switch (event.keyCode) {
+            case 13:
+                if (event.ctrlKey) this.doneEdit();
+                break;
+
+            default:
+                if (this.maxInputSize && this.input.value.length >= this.maxInputSize) {
+                    if (event.charCode != undefined && event.charCode != 0)
+                        Event.stop(event);
+                }
+                break;
+        }
+    },
+
+    getValue: function() {
+        var res = this.input.value;
+        return res.gsub("\r\n", "\n").replace(/\n$/, "");
+    }
+
+});
+
+if (BaseEditor.isTableEditorExists()) {
+    TableEditor.Editors["multiline"] = MultiLineEditor;
+}
+/**
+ * Numeric editor.
+ * Extends base text editor to restrict input values to numeric values only. Supports min/max constraints.
+ * 
+ * @requires Prototype v1.6.1+ library
+ *
+ * @author Andrey Naumenko
+ */
+var NumericEditor = Class.create(BaseTextEditor, {
+
+    min: null,
+    max: null,
+
+    editor_initialize: function(param) {
+        this.createInput();
+
+        var self = this;
+
+        this.input.onkeypress = function(event) {return self.keyPressed(event || window.event)}
+
+        if (param) {
+            this.min = param.min;
+            this.max = param.max;
+        }
+    },
+
+    isValid: function(value) {
+        var n = Number(value);
+        var invalid = isNaN(n) || (this.min && n < this.min) || (this.max && n > this.max);
+        return !invalid;
+    },
+
+    keyPressed: function(event) {
+        var v = this.input.getValue();
+        if (event.charCode == 0) return true;
+        var code = event.charCode == undefined ? event.keyCode : event.charCode;
+
+        if (code == 45)  // minus
+            return v.indexOf("-") < 0;
+        if (code == 46)  // point
+            return v.indexOf(".") < 0;
+
+        return code >= 48 && code <= 57; // digits (0-9)
+    }
+
+});
+
+if (BaseEditor.isTableEditorExists()) {
+    TableEditor.Editors["numeric"] = NumericEditor;
+}
+
+/**
+ * Base dropdown editor.
+ * 
+ * @requires Prototype v1.6.1+ library
+ *
+ * @author Aliaksandr Antonik
+ */
+var DropdownEditor = Class.create(BaseEditor, {
+    /**
+     * Constructor. Creates "select" HTML element and fills it with "option"s from param parameter.
+     * @param param an Enumeration with options for this dropdown. 
+     */
+    editor_initialize: function(param) {
+        this.createInput();
+
+        this.addOption("", "");
+        var pc = param.choices;
+        var pd = param.displayValues;
+        var len = Math.min(pc.length, pd.length);
+
+        for (var ind = 0; ind < len; ++ind) {
+            this.addOption(pc[ind], pd[ind]);
+        }
+    },
+
+    createInput: function() {
+        this.input = new Element("select");
+
+        // Default styles
+        this.input.style.border = "1px solid threedface";
+        this.input.style.margin = "0px";
+        this.input.style.padding = "0px";
+        this.input.style.width = "101%";
+
+        this.input.setStyle(this.style);
+    },
+
+    /**
+     *  Add an option element to this select
+     */
+    addOption : function(value, name) {
+        var optionElement = new Element("option");
+        optionElement.value = value;
+        optionElement.innerHTML = name;
+        this.input.appendChild(optionElement);
+    }
+
+});
+
+if (BaseEditor.isTableEditorExists()) {
+	TableEditor.Editors["combo"] = DropdownEditor;
+}/**
+ * Formula editor.
+ * 
+ * @requires Prototype v1.6.1+ library
+ *
+ * @author Andrei Astrouski
+ */
+var FormulaEditor = Class.create(BaseTextEditor, {
+
+    editor_initialize: function() {
+        this.createInput();
+
+        this.eventHandler = this.handleKeyPress.bindAsEventListener(this);
+        Event.observe(this.input, "keypress", this.eventHandler);
+    },
+
+    handleKeyPress: function (event) {
+    }
+
+});
+
+if (BaseEditor.isTableEditorExists()) {
+    TableEditor.Editors["formula"] = FormulaEditor;
+}
+/**
+ * Boolean editor.
+ * 
+ * @requires Prototype v1.6.1+ library
+ *
+ * @author Andrei Astrouski
+ */
+var BooleanEditor = Class.create(BaseEditor, {
+
+    editor_initialize: function() {
+        this.input = new Element("input");
+        this.input.setAttribute("type", "checkbox");
+    },
+
+    getValue: function() {
+        return this.input.checked;
+    },
+
+    setValue: function(value) {
+        this.input.checked = value == "true" ? true : false;
+    }
+
+});
+
+if (BaseEditor.isTableEditorExists()) {
+    TableEditor.Editors["boolean"] = BooleanEditor;
+}
+/**
+ * Date editor.
+ * 
+ * @requires Prototype v1.6.1+ library
+ *
+ * @author Andrei Astrouski
+ */
+
+var DateEditor = Class.create(BaseTextEditor, {
+
+    editor_initialize: function() {
+        this.createInput();
+
+        this.input.style.width = "-webkit-calc(100% - 28px)";
+        this.input.style.width =         "calc(100% - 28px)";
+
+        var self = this;
+
+        this.input.onkeydown = function(event) {
+            return self.keyPressed(event || window.event);
+        }
+        this.input.oncontextmenu = function(event) {
+            return false;
+        }
+        this.input.onclick = function() {
+            datePickerController.show(self.getId());
+        };
+    },
+
+    show: function($super, value) {
+        $super(value);
+
+        var inputId = this.getId();
+
+        var datePickerOpts = {
+            formElements: {},
+            finalOpacity: 100
+        };
+        datePickerOpts.formElements[inputId] = "m-sl-d-sl-Y";
+
+        var datePickerGlobalOpts = {
+            noDrag: true
+        };
+
+        datePickerController.setGlobalVars(datePickerGlobalOpts);
+
+        datePickerController.createDatePicker(datePickerOpts);
+
+        if (this.focussed) {
+            this.focus();
+        }
+    },
+
+    focus: function() {
+        datePickerController.show(this.getId());
+    },
+
+    bind: function($super, event, handler) {
+        if (event == "blur") {
+            datePickerController.onBlur(this.getId(), handler);
+        } else {
+            $super(event, handler);
+        }
+    },
+
+    destroy: function($super) {
+        datePickerController.destroyDatePicker(this.getId());
+        $super();
+    },
+
+    keyPressed: function(event) {
+    	var keyCode = event.keyCode;
+        switch (keyCode) {
+        	case Event.KEY_BACKSPACE:
+        	case Event.KEY_DELETE:
+        		this.input.value = '';
+        		break;
+        }
+        return false;
+    }
+
+});
+
+if (BaseEditor.isTableEditorExists()) {
+    TableEditor.Editors["date"] = DateEditor;
+}
+/**
+ * Multiple choice editor.
+ * 
+ * @requires Prototype v1.6.1+ library
+ *
+ * @author Aliaksandr Antonik
+ * @author Andrei Astrouski
+ */
+var MultiselectEditor = Class.create(BaseTextEditor, {
+
+    multiselectPanel: null,
+    entries: null,
+    choices: null,
+    separator: null,
+    separatorEscaper: null,
+    destroyed: null,
+
+    editor_initialize: function(param) {
+        var self = this;
+
+        this.createInput();
+        this.choices = param.choices;
+        this.entries = $H();
+
+        // Creating containing DIV
+        this.multiselectPanel = new Element("div");
+        this.multiselectPanel.className = "multiselect_container_outer";
+
+        // Creating buttons
+        var buttonContainer = new Element("div");
+        buttonContainer.className = "multiselect_buttons";
+
+        buttonContainer.innerHTML = '<input type="button" value="Select All"> <input type="button" value="Done">'
+        var b1 = buttonContainer.down(), b2 = b1.next();
+        b1.onclick = function() {
+            self.setAllCheckBoxes(this.value == "Select All");
+            this.value = (this.value == "Select All" ? "Deselect All" : "Select All");
+        }
+
+        b2.onclick = function() {
+            self.finishEdit();
+        }
+
+        this.multiselectPanel.appendChild(buttonContainer);
+
+        // Creating inner DIV
+        var container = new Element("div");
+        container.className = "multiselect_container";
+
+        // Creating entries
+        var pc = param.choices, pd = param.displayValues;
+        for (var ind = 0, len = pc.length; ind < len; ++ind) {
+            var entry = new Element("div");
+            entry.innerHTML = '<input type="checkbox">' + pd[ind].escapeHTML();
+            container.appendChild(entry);
+
+            this.entries[pc[ind]] = entry.down();
+        }
+
+        this.multiselectPanel.appendChild(container);
+
+        this.input.onclick = function(event) {
+            self.open();
+        };
+        this.input.onkeydown = function(event) {
+            self.open();
+            return false;
+        }
+        this.input.oncontextmenu = function(event) {
+            return false;
+        }
+
+        this.documentClickListener = this.documentClickHandler.bindAsEventListener(this);
+
+        this.separator = param.separator || ',';
+        this.separatorEscaper = param.separatorEscaper;
+
+        this.destroyed = true;
+    },
+
+    open: function() {
+        var pos = Element.positionedOffset(this.input);
+        pos[1] += this.input.getHeight();
+        this.multiselectPanel.style.left = pos[0] + "px";
+        this.multiselectPanel.style.top = pos[1] + "px";
+
+        this.input.up().appendChild(this.multiselectPanel);
+
+        this.destroyed = false;
+        var entries = this.entries;
+        this.splitValue(this.input.value).each(function (key) {
+            if (key) {
+                var checkbox = entries[key.strip()];
+                if (checkbox) {
+                    checkbox.checked = true;
+                }
+            }
+        });
+
+        Event.observe(document, 'click', this.documentClickListener);
+    },
+
+    close: function() {
+        if (!this.destroyed) {
+            Event.stopObserving(document, 'click', this.documentClickListener);
+            Element.remove(this.multiselectPanel);
+            this.destroyed = true;
+        }
+    },
+
+    finishEdit: function() {
+        this.setValue(this.combineValue());
+        this.handleF3();
+        this.destroy();
+    },
+
+    splitValue: function(value) {
+        if (this.separatorEscaper) {
+            var tempEscaper = ";;;";
+            var escaper = this.separatorEscaper + this.separator;
+            value = value.replace(escaper, tempEscaper);
+            var sValues = value.split(this.separator);
+            var result = [];
+            sValues.each(function (sValue) {
+                if (sValue.indexOf(tempEscaper) > -1) {
+                    sValue = sValue.replace(tempEscaper, escaper);
+                }
+                result.push(sValue);
+            });
+            return result;
+        }
+        return value.split(this.separator);
+    },
+
+    combineValue: function() {
+        var entries = this.entries;
+        return this.choices.findAll(function(key) {
+            return entries[key].checked}
+        ).join(this.separator)
+    },
+
+    destroy: function($super) {
+        this.close();
+        $super();
+    },
+
+    setAllCheckBoxes: function(value) {
+        var entries = this.entries;
+        this.choices.findAll(function(key) {
+            entries[key].checked = value;
+        });
+    },
+
+    documentClickHandler: function(e) {
+        var element = Event.element(e);
+        var abort = false;
+        if (!this.is(element)) {
+            this.close();
+        }
+    },
+
+    is: function($super, element) {
+        if ($super(element)) {
+            return true;
+        } else {
+            do {
+                if (element == this.multiselectPanel) {
+                    return true;
+                }
+            } while (element = element.parentNode);
+        }
+        return false;
+    }
+
+});
+
+if (BaseEditor.isTableEditorExists()) {
+	TableEditor.Editors["multiselect"] = MultiselectEditor;
+}/**
+ * Array editor.
+ * 
+ * @requires Prototype v1.6.1+ library
+ *
+ * @author Andrei Astrouski
+ */
+var ArrayEditor = Class.create(BaseTextEditor, {
+
+    separator: null,
+    entryEditor: null,
+
+    editor_initialize: function(param) {
+        this.createInput();
+
+        if (param) {
+            this.separator = param.separator;
+            this.entryEditor = param.entryEditor;
+        }
+    },
+
+    isValid: function(value) {
+        var valid = true;
+        var self = this;
+        if (self.entryEditor && value) {
+            var values = value.split(this.separator);
+            values.each(function(v) {
+                if (!self.entryEditor.isValid(v)) {
+                    valid = false;
+                }
+            });
+        }
+        return valid;
+    }
+
+});
+
+if (BaseEditor.isTableEditorExists()) {
+    TableEditor.Editors["array"] = ArrayEditor;
+}
+/**
+ * Range editor.
+ * 
+ * @requires Prototype v1.6.1+ library
+ * 
+ * @author Anastasia Abramova
+ */
+var NumberRangeEditor = Class.create(BaseTextEditor, {
+
+    rangePanel: null,
+
+    // td with checkBoxes and input text elements
+    tdCheckboxes: null,
+    tdValues: null,
+
+    // checkBoxes and input text elements
+    checkboxes: null,
+    values: null,
+
+    // buttons
+    btns: null,
+
+    // separators
+    generalSeparator: " .. ",
+    stableSeparators: ["more than ", "less than ", " and more", " - "],
+    unstableSeparators: [" ... ", ";", "+"],
+    dashSeparator: "-",
+    currentSeparator: null,
+
+    destroyed: null,
+    entryEditor: null,
+    
+    equals: false,
+    moreThan: false,
+    range: false,
+
+    editor_initialize: function(param) {
+        var self = this;
+        this.createInput();
+
+        // Creating containing DIV
+        this.rangePanel = new Element("div");
+
+        // Creating information DIV
+        var infoContainer = new Element("div");
+        var table = new Element('table', {'class':'hide-on-screen'} );
+        table.setAttribute("style", "padding-top: 5px;");
+        
+        self.tdCheckboxes = new Array(2);
+        for (var i = 0; i < self.tdCheckboxes.length; i++) {
+            self.tdCheckboxes[i] = new Element("td");
+            self.tdCheckboxes[i].setAttribute("align", "center");
+            self.tdCheckboxes[i].setAttribute("valign", "middle");
+        }
+        table.appendChild(this.tdCheckboxes[0]);
+        
+        self.tdValues = new Array(2);
+        for (var i = 0; i < self.tdValues.length; i++) {
+            self.tdValues[i] = new Element("td");
+            self.tdValues[i].setAttribute("align", "center");
+            self.tdValues[i].setAttribute("valign", "middle");
+        }
+
+        table.appendChild(this.tdValues[0]);
+
+        var buttnons = new Element("td")
+                .update('<input type="button" id="btnMore" value=">"/> <br/> <input type="button" id="btnLess" value="<"/> <br/> <input type="button" id="btnRange" value="-"/> <br/> <input type="button" id="btnEquals" value="="/>');
+        table.appendChild(buttnons);
+
+        table.appendChild(this.tdValues[1]);
+        table.appendChild(this.tdCheckboxes[1]);
+        
+        infoContainer.appendChild(table);
+        self.rangePanel.appendChild(infoContainer);
+
+        self.checkboxes = new Array();
+        self.values = new Array();
+        self.btns = new Array(4);
+        self.values[0] = self.tdValues[0];
+        self.values[0].value = "";
+
+        self.btns[0] = buttnons.down();
+
+        for (var i = 1; i < self.btns.length; i++) {
+            self.btns[i] = self.btns[i - 1].next().next();
+        }
+
+        self.values[1] = self.tdValues[1];
+        self.values[1].value = "";
+
+        for (var i = 0; i < self.btns.length; i++) {
+            self.btns[i].setAttribute("style", "width: 20px; height: 20px;");
+            self.btns[i].onclick = function() {
+                self.currentSeparator = self.generalSeparator;
+                self.changeSign(this.id);
+            }
+          }
+
+        // Creating result DIV
+        var resultContainer = new Element("div");
+        resultContainer.id = "range";
+        this.rangePanel.appendChild(resultContainer);
+
+        // Creating button Done DIV
+        var buttonContainer = new Element("div");
+        buttonContainer.innerHTML = '<br/> <input type="button" id="btnDone" value="Done">'
+        var b1 = buttonContainer.down().next();
+        b1.onclick = function() {
+            self.finishEdit();
+        }
+        this.rangePanel.appendChild(buttonContainer);
+
+        if (param) {
+            this.entryEditor = param.entryEditor;
+        };
+
+        this.input.onclick = function(event) {
+            self.open();
+        };
+
+        this.input.onkeydown = function(event) {
+            self.open();
+            return false;
+        };
+
+        this.input.oncontextmenu = function(event) {
+            return false;
+        };
+        
+        this.eventHandler = this.handleKeyPress.bindAsEventListener(this);
+        Event.observe(this.rangePanel, "keypress", this.eventHandler);
+
+        this.documentClickListener = this.documentClickHandler.bindAsEventListener(this);
+
+        this.destroyed = true;
+    },
+
+    show: function($super, value) {
+        $super(value);
+        this.open();
+    },
+
+    createInput: function() {
+        this.input = new Element("textarea");
+        this.setDefaultStyle();
+        this.input.setStyle(this.style);
+    },
+
+    open: function() {
+        this.rangePanel.setAttribute("style", "width: 230px; height: 170px; background: white; border:1px solid gray;");
+        this.rangePanel.setAttribute("align", "center");
+        this.input.up().appendChild(this.rangePanel);
+
+        this.destroyed = false;
+
+        var value = this.input.value;
+        var self = this;
+        var values;
+        self.stableSeparators.each(function(separator) {
+            if (value.indexOf(separator) !== -1) {
+                self.currentSeparator = separator;
+                values = self.splitValue(value, separator);
+                if (separator == " - ") {
+                    self.disableInputsChecks(2);
+                    self.values[0].value = values[0];
+                    self.values[1].value = values[1];
+                    self.checkboxes[0].setAttribute("checked", "checked");
+                    self.checkboxes[1].setAttribute("checked", "checked");
+                } else {
+                    if (separator != "less than ") {
+                        self.moreThan = "true";
+                        self.disableInputsChecks(0);
+                    } else {
+                        self.disableInputsChecks(1);
+                    }
+                    if (values[0]) {
+                        self.values[1].value = values[0];
+                        self.checkboxes[1].setAttribute("checked", "checked");
+                    } else {
+                        self.values[1].value = values[1];
+                    }
+                }
+            }
+        });
+        self.unstableSeparators.each(function(separator) {
+            if (value.indexOf(separator) !== -1) {
+                self.currentSeparator = self.generalSeparator;
+                values = self.splitValue(value, separator);
+                if (separator == ";") {
+                    self.disableInputsChecks(2);
+                    if (values[0].charAt(0) == "[") {
+                        self.checkboxes[0].setAttribute("checked", "checked");
+                    }
+                    if (values[1].charAt(values[1].length - 1) == "]") {
+                        self.checkboxes[1].setAttribute("checked", "checked");
+                    }
+                    self.values[0].value = values[0].substring(1);
+                    self.values[1].value = values[1].substring(0, values[1].length - 1);
+                } else if (separator == " ... ") {
+                    self.disableInputsChecks(2);
+                    self.values[0].value = values[0];
+                    self.values[1].value = values[1];
+                    self.checkboxes[0].setAttribute("checked", "checked");
+                    self.checkboxes[1].setAttribute("checked", "checked");
+                } else {
+                    self.disableInputsChecks(0);
+                    self.moreThan = "true";
+                    self.values[1].value = values[0];
+                    self.checkboxes[1].setAttribute("checked", "checked");
+                }
+            }
+        });
+        if ((value.indexOf(self.generalSeparator) != -1) || (value.charAt(0) == "<")||(value.charAt(0) == ">")) {
+            self.currentSeparator = self.generalSeparator;
+            if ((value.charAt(0) == "<")||(value.charAt(0) == ">")) {
+                if (value.charAt(0) == "<") {
+                    self.disableInputsChecks(1);
+                    if (value.charAt(1) == "=") {
+                        self.checkboxes[1].setAttribute("checked", "checked");
+                        self.values[1].value = value.substring(2);
+                    } else {
+                        self.values[1].value = value.substring(1);
+                    }
+                } else {
+                    self.disableInputsChecks(0);
+                    self.moreThan = "true";
+                    if (value.charAt(1) == "=") {
+                        self.values[1].value = value.substring(2);
+                    } else {
+                        self.values[1].value = value.substring(1);
+                    }
+                }
+            } else {
+                self.disableInputsChecks(2);
+                if ((value.charAt(0) == "[") || (value.charAt(0) == "(")) {
+                    if (value.charAt(0) == "[") {
+                        self.checkboxes[0].setAttribute("checked", "checked");
+                    }
+                    if (value.charAt(value.length - 1) == "]") {
+                        self.checkboxes[1].setAttribute("checked", "checked");
+                    }
+                    values = self.splitValue(value.substring(1, value.length - 1), self.currentSeparator);
+                } else {
+                    values = self.splitValue(value, self.currentSeparator);
+                }
+                self.values[0].value = values[0];
+                self.values[1].value = values[1];
+            }
+        }
+        if (!self.currentSeparator) {
+            self.currentSeparator = self.dashSeparator;
+            values = self.splitValue(value, self.currentSeparator);
+            if (values[0] && values[1]) {
+                self.disableInputsChecks(2);
+                self.values[0].value = values[0];
+                self.values[1].value = values[1];
+                self.checkboxes[0].setAttribute("checked", "checked");
+                self.checkboxes[1].setAttribute("checked", "checked");
+            } else if (values[0] || values[1]) {
+                self.currentSeparator = self.generalSeparator;
+                self.disableInputsChecks(3);
+                if (values[0]) {
+                    self.values[1].value = values[0];
+                } else {
+                    self.values[1].value = -values[1];
+                }
+                self.equals = true;
+            } else {
+                self.currentSeparator = self.generalSeparator;
+                self.values[0] = "";
+                self.values[1] = "";
+                self.disableInputsChecks(2);
+                self.checkboxes[0].setAttribute("checked", "checked");
+                self.checkboxes[1].setAttribute("checked", "checked");
+                document.getElementById("btnDone").setAttribute("disabled", "disabled");
+            }
+        }
+        self.changeRange();
+        Event.observe(document, 'click', self.documentClickListener);
+        self.values[1].focus();
+    },
+
+    changeRange: function() {
+        var content = "";
+        if (this.currentSeparator == "more than " || this.currentSeparator == "less than ") {
+            if (this.values[1].value) {
+                content = this.currentSeparator + this.values[1].value;
+            }
+        } else if (this.currentSeparator == " and more") {
+            if (this.values[1].value) {
+                content = this.values[1].value + this.currentSeparator;
+            }
+        } else if (this.values[0].value || this.range) {
+            if (this.checkboxes[0].checked) {
+                content = "[";
+            } else {
+                content = "(";
+            }
+            content = content + this.values[0].value + "-" + this.values[1].value;
+            if (this.checkboxes[1].checked) {
+                content = content + "]";
+            } else {
+                content = content + ")";
+            }
+        } else if (this.values[1].value) {
+            if (!this.equals) {
+                if (this.moreThan) {
+                    content = ">";
+                } else {
+                    content = "<";
+                }
+                if (this.checkboxes[1].checked) {
+                    content = content + "=";
+                }
+            }
+            content = content + this.values[1].value
+        }
+        document.getElementById("range").innerHTML = '<br/>' + content;
+        if (content == "") {
+            document.getElementById("btnDone").setAttribute("disabled", "disabled");
+        } else {
+            document.getElementById("btnDone").removeAttribute("disabled");
+        }
+    },
+
+    changeSign: function(btnId) {
+        var self = this;
+        if (btnId == "btnRange") {
+            if (self.checkboxes[1]) {
+                self.checkboxes[1].removeAttribute("disabled");
+            }
+            self.disableInputsChecks(2);
+        } else if (btnId == "btnEquals") {
+            self.disableInputsChecks(3);
+        } else if (btnId == "btnMore") {
+            self.disableInputsChecks(0);
+            self.checkboxes[1].removeAttribute("disabled");
+        } else {
+            self.disableInputsChecks(1);
+            self.checkboxes[1].removeAttribute("disabled");
+        }
+
+        if (btnId == "btnMore") {
+            self.moreThan = true;
+        } else {
+            self.moreThan = false;
+        }
+
+        if (btnId != "btnRange") {
+            self.values[0].value = "";
+            self.range = false;
+        } else {
+            self.range = true;
+        }
+
+        if (btnId == "btnEquals") {
+            self.equals = true;
+        } else {
+            self.equals = false;
+        }
+        self.changeRange();
+     },
+
+     disableInputsChecks: function(btnId) {
+         var self = this;
+         if (btnId == 2) {
+             self.tdCheckboxes[0].update('Include <br/> <input type="checkbox"/>');
+             self.tdCheckboxes[0].setAttribute("style", "width: 40px;");
+             self.tdValues[0].update('From <br/> <input type="text" style="width: 40px"/>');
+             self.values[0] = self.tdValues[0].down().next();
+             self.checkboxes[0] = self.tdCheckboxes[0].down().next();
+             self.tdValues[1].update('To <br/> <input type="text" style="width: 40px"/>');
+             self.checkboxes[0].onclick = function() {
+                 self.currentSeparator = self.generalSeparator;
+                 self.changeRange();
+             }
+             self.values[0].onkeyup = function() {
+                 self.changeRange();
+             }
+         } else if (btnId == 3) {
+             self.tdCheckboxes[0].update('');
+             self.tdCheckboxes[0].setAttribute("style", "width: 40px;");
+             self.tdValues[0].update('');
+             self.tdValues[0].setAttribute("style", "width: 40px;");
+             self.tdValues[1].update('<br/> <input type="text" style="width: 40px"/>');
+             self.tdCheckboxes[1].update('');
+             self.tdCheckboxes[1].setAttribute("style", "width: 40px;");
+             if (self.checkboxes[1]) {
+                 self.checkboxes[1].removeAttribute("checked");
+             }
+         } else {
+             if (btnId == 0) {
+                 self.tdValues[1].update('From <br/> <input type="text" style="width: 40px"/>');
+             } else {
+                 self.tdValues[1].update('To <br/> <input type="text" style="width: 40px"/>');
+             }
+             self.tdCheckboxes[0].update('<span style="font-size:20px"> &infin; </span>');
+             self.tdCheckboxes[0].setAttribute("style", "width: 80px;");
+             self.tdValues[0].update('');
+             self.tdValues[0].setAttribute("style", "width: 2px;");
+         }
+
+         if (btnId != 3) {
+             self.tdCheckboxes[1].update('Include <br/> <input type="checkbox"/>');
+             self.tdCheckboxes[1].setAttribute("style", "width: 40px;");
+             if (self.checkboxes[1]) {
+                 if (self.checkboxes[1].checked) {
+                     self.tdCheckboxes[1].down().next().setAttribute("checked", "checked");
+                 }
+             }
+             self.checkboxes[1] = self.tdCheckboxes[1].down().next();
+             self.checkboxes[1].onclick = function() {
+                 self.currentSeparator = self.generalSeparator;
+                 self.changeRange();
+             }
+         }
+
+         if (btnId == 0) {
+             if (self.values[0].value) {
+                 self.tdValues[1].down().next().value = self.values[0].value;
+             } else if (self.values[1].value) {
+                 self.tdValues[1].down().next().value = self.values[1].value;
+             }
+         } else {
+             if (self.values[1].value) {
+                 self.tdValues[1].down().next().value = self.values[1].value;
+             }
+         }
+
+         for (var i = 0; i < self.btns.length; i++) {
+             if (i != btnId) {
+                 self.btns[i].setAttribute("style", "color: black; width: 20px; height: 20px;");
+             } else {
+                 self.btns[i].setAttribute("style", "color: red; width: 20px; height: 20px;");
+             }
+         }
+
+         self.values[1] = self.tdValues[1].down().next();
+         self.values[1].onkeyup = function() {
+             self.changeRange();
+         }
+     },
+
+    close: function() {
+        if (!this.destroyed) {
+            Event.stopObserving(document, 'click', this.documentClickListener);
+            Element.remove(this.rangePanel);
+            this.destroyed = true;
+        }
+    },
+
+    finishEdit: function() {
+        if (this.isValid(this.values[0].value) && this.isValid(this.values[1].value)) {
+            this.setValue(this.combineValue());
+            this.handleF3();
+            this.destroy();
+        }
+    },
+
+    isValid: function(value) {
+        var valid = true;
+        var self = this;
+        if ((value.charAt(0) == "<")||(value.charAt(0) == ">")) {
+            value = value.substring(1);
+            if (value.charAt(0) == "=") {
+                value = value.substring(1);
+            }
+        }
+        if ((value.charAt(0) == "(")||(value.charAt(0) == "[")) {
+            value = value.substring(1, value.length - 1);
+        }
+        if (self.entryEditor && value) {
+            var values = value.split(self.currentSeparator);
+            if ((values.length == 3) && (self.currentSeparator == self.dashSeparator) && (value.charAt(0) == "-")) {
+                values.splice(1,1);
+            }
+            if (!values[0]) {
+                values.splice(0,1);
+            }
+            if (!values[1]) {
+                values.splice(1,1);
+            }
+            values.each(function(v) {
+                if (self.entryEditor == "integer") {
+                    var matchInt = v.match(/^-?[0-9]+$/);
+                    if (!matchInt) {
+                        valid = false;
+                    }
+                } else {
+                    var matchDouble = v.match(/^-?[0-9]+(\.?[0-9]+)?$/);
+                    if (!matchDouble) {
+                        valid = false;
+                    }
+                }
+            });
+        }
+        return valid;
+    },
+
+    combineValue: function() {
+        var result;
+        var values = new Array();
+        values[0] = this.values[0].value;
+        values[1] = this.values[1].value;
+        
+        if (values[0] && values[1]) {
+            result = values.join(this.currentSeparator);
+        } else if ((this.currentSeparator == "more than ") || (this.currentSeparator == "less than ")) {
+            result = this.currentSeparator + values[1];
+        } else if (this.currentSeparator == " and more") {
+            result = values[1] + this.currentSeparator;
+        } else {
+            result = values.join("");
+        }
+        if ((this.currentSeparator == this.generalSeparator) && (values[0] != values[1])) {
+            var prefix = "";
+            var suffix = "";
+            if (values[0] && values[1]){
+                var leftBorder;
+                var rightBorder;
+                if (!(this.checkboxes[0].checked && this.checkboxes[1].checked)) {
+                    if (this.checkboxes[0].checked) {
+                        prefix = "[";
+                    } else {
+                        prefix = "(";
+                    }
+                    if (this.checkboxes[1].checked) {
+                        suffix = "]";
+                    } else {
+                        suffix = ")";
+                    }
+                }
+            } else {
+                if (!this.equals) {
+                    if (this.moreThan) {
+                        if (this.checkboxes[1].checked) {
+                            prefix = ">=";
+                        } else {
+                            prefix = ">";
+                        }
+                    } else {
+                        if (this.checkboxes[1].checked) {
+                            prefix = "<=";
+                        } else {
+                            prefix = "<";
+                        }
+                    }
+                }
+            }
+            result = prefix + result + suffix;
+        }
+        return result;
+    },
+
+    splitValue: function(value, separator) {
+        return value.split(separator);
+    },
+
+    destroy: function($super) {
+        Event.stopObserving(this.input, "keypress", this.eventHandler);
+        this.close();
+        $super();
+    },
+
+    documentClickHandler: function(e) {
+        var element = Event.element(e);
+        var abort = false;
+        if (!this.is(element)) {
+            this.close();
+        }
+    },
+
+    is: function($super, element) {
+        if ($super(element)) {
+            return true;
+        } else {
+            do {
+                if (element == this.rangePanel) {
+                    return true;
+                }
+            } while (element = element.parentNode);
+        }
+        return false;
+    },
+
+    handleKeyPress: function (event) {
+        switch (event.keyCode) {
+            case 13:
+                this.finishEdit();
+                break;
+            default:
+                break;
+        }
+    }
+
+});
+
+if (BaseEditor.isTableEditorExists()) {
+    TableEditor.Editors["range"] = NumberRangeEditor;
+}/**
+ * Color Picker.
+ * 
+ * @requires Prototype v1.6.1+ library
+ *  
+ * @author Andrei Astrouski
+ */
+var ColorPicker = Class.create({
+
+    palette: [['#FFFFFF', '#FFDDDD', '#DDFFDD', '#DDDDFF', '#FFFFAA', '#FFE4BE', '#FFDDFF', '#FFD6AF', '#E5F5FF', '#DBFFEB'],
+              ['#EEEEEE', '#FFAAAA', '#AAFFAA', '#AAAAFF', '#FFFF77', '#FFC29C', '#FFBBFF', '#FFBF80', '#D2EDFF', '#C2FFDD'],
+              ['#CCCCCC', '#FF6666', '#66FF66', '#6666FF', '#FFFF33', '#FF9275', '#F19CEC', '#FAA857', '#AEDEFE', '#8FFFC0'],
+              ['#999999', '#FF3333', '#45F745', '#3333FF', '#FFFF00', '#FF7256', '#CD69C9', '#FF7F00', '#87CEFF', '#54FF9F'],
+              ['#666666', '#EA0B0B', '#25DA25', '#2222D3', '#EEEE00', '#EE6A50', '#B23AEE', '#EE7600', '#7EC0EE', '#4EEE94'],
+              ['#333333', '#AA0000', '#00AA00', '#1717AB', '#CDCD00', '#CD5B45', '#9A32CD', '#CD6600', '#6CA6CD', '#43CD80'],
+              ['#000000', '#660000', '#006600', '#000066', '#8B8B00', '#8B3E2F', '#68228B', '#8B4500', '#4A708B', '#2E8B57']],
+
+    colorPicker: null,
+    documentClickListener: null,
+    opened: false,
+
+    initialize: function(id, parent, onSelect, optParams) {
+        this.actionElement = $(id);
+        this.onSelect = onSelect;
+        this.parent = parent;
+        this.optParams = optParams;
+
+        if (this.optParams.showOn != false && !this.optParams.showOn) {
+            this.showOn = 'click';
+        }
+
+        if (this.showOn) {
+            this.showHandler = this.show.bindAsEventListener(this);
+            Event.observe(this.actionElement, this.showOn, this.showHandler);
+        }
+
+        this.documentClickListener = this.documentClickHandler.bindAsEventListener(this);
+    },
+
+    show: function() {
+        var self = this;
+
+        if (self.optParams.onShow) {
+            if (self.optParams.onShow() === false) {
+                return;
+            }
+        }
+
+        if (!this.opened) {
+            if (!this.colorPicker) {
+                this.colorPicker = this.createColorPicker();
+            }
+
+            // Show Color Picker
+            this.parent.appendChild(this.colorPicker);
+
+            if (self.optParams.onMouseOver) {
+                this.colorPicker.observe("mouseover", function(e) {
+                    self.optParams.onMouseOver();
+                });
+            }
+            if (self.optParams.onMouseOut) {
+                this.colorPicker.observe("mouseout", function(e) {
+                    self.optParams.onMouseOut();
+                });
+            }
+
+            Event.observe(document, 'click', this.documentClickListener);
+
+            $$("#" + this.actionElement.id + "_colorPicker .cp_palette table td div").each(function(elem) {
+                elem.observe("mouseover", function(e) {
+                    this.addClassName("cp_selected");
+                    if (self.optParams.onColorMouseOver) {
+                        self.optParams.onColorMouseOver(self.toRgb(this.style.backgroundColor));
+                    }
+                });
+                elem.observe("mouseout", function(e) {
+                    this.removeClassName("cp_selected");
+                    if (self.optParams.onColorMouseOut) {
+                        self.optParams.onColorMouseOut();
+                    }
+                });
+                elem.observe("click", function(e) {
+                    this.removeClassName("cp_selected");
+                    self.hide();
+                    self.onSelect(self.toRgb(this.style.backgroundColor));
+                });
+            });
+
+            this.opened = true;
+        }
+    },
+
+    documentClickHandler: function(e) {
+        var self = this;
+
+        var element = Event.element(e);
+
+        var b = false;
+        if (element == this.actionElement) {
+            b = true;
+        } else {
+            do {
+                if (element == this.multiselectPanel) {
+                    b = true;
+                }
+            } while (element = element.parentNode);
+        }
+
+        if (!b) {
+            if (self.optParams.onCancel) {
+                if (self.optParams.onCancel() === false) {
+                    return;
+                }
+            }
+            this.hide();
+        }
+    },
+
+    getInitPosition: function() {
+        var pos = Element.positionedOffset(this.actionElement);
+        pos[1] += this.actionElement.getHeight();
+        return pos;
+    },
+
+    createColorPicker: function() {
+        var colorPickerDiv = new Element("div");
+
+        colorPickerDiv.id = this.actionElement.id + "_colorPicker";
+        colorPickerDiv.update(this.createColorPalette());
+
+        var pos = this.getInitPosition();
+        colorPickerDiv.style.left = pos[0] + "px";
+        colorPickerDiv.style.top = pos[1] + "px";
+
+        colorPickerDiv.addClassName("colorPicker");
+        colorPickerDiv.addClassName("corner_all");
+        colorPickerDiv.addClassName("shadow_all");
+
+        return colorPickerDiv;
+    },
+
+    createColorPalette: function() {
+        var nRows = this.palette.length;
+        var nCols = this.palette[0].length;
+        var paletteHtml = "<div class='cp_palette'><table>";
+
+        for (var row = 0; row < nRows; row++) {
+            paletteHtml += "<tr>";
+            for (var col = 0; col < nCols; col++) {
+                paletteHtml += "<td><div style='background: " + this.palette[row][col] + "'>";
+                paletteHtml += "</div></td>";
+            }
+            paletteHtml += "</tr>";
+        }
+
+        paletteHtml += "</table></div>";
+
+        return paletteHtml;
+    },
+
+    hide: function() {
+        var self = this;
+
+        if (self.optParams.onHide) {
+            if (self.optParams.onHide() === false) {
+                return;
+            }
+        }
+
+        if (this.opened) {
+            Event.stopObserving(document, 'click', this.documentClickListener);
+            Element.remove(this.colorPicker);
+            this.opened = false;
+        }
+    },
+
+    toRgb: function(color) {
+        // rgb
+        if (color.indexOf("rgb") == 0) {
+            return color;
+        }
+
+        // hex
+        if (color.indexOf("#") == 0) {
+            color = color.substr(1);
+        }
+
+        var triplets = /^([a-f0-9]{2})([a-f0-9]{2})([a-f0-9]{2})$/i.exec(color).slice(1);
+
+        var red = parseInt(triplets[0], 16);
+        var green = parseInt(triplets[1], 16);
+        var blue = parseInt(triplets[2], 16);
+
+        return "rgb(" + red + "," + green + "," + blue + ")";
+    }
+
+});
+/**
+ * Popup.
+ * 
+ * @requires Prototype v1.6.1+ library
+ * 
+ * @author Andrei Astrouski
+ */
+var Popup = Class.create({
+
+    popup: null,
+
+    initialize: function(content, left, top, params) {
+        this.content = content;
+        this.left = left;
+        this.top = top;
+        this.params = params;
+    },
+
+    show: function() {
+        var self = this;
+
+        if (!this.popup) {
+            this.popup = this.createPopup();
+
+            // Show popup
+            document.body.appendChild(this.popup);
+        }
+    },
+
+    createPopup: function() {
+        var popupDiv = new Element("div");
+
+        popupDiv.update(this.content);
+
+        popupDiv.addClassName('popup');
+
+        popupDiv.style.left = this.left + "px";
+        popupDiv.style.top = this.top + "px";
+
+        if (this.params) {
+            if (this.params.width) {
+                popupDiv.style.width = this.params.width;
+            }
+            if (this.params.height) {
+                popupDiv.style.height = this.params.height;
+            }
+        }
+
+        return popupDiv;
+    },
+
+    hide: function() {
+        this.hide(0);
+    },
+
+    hide: function(timeout) {
+        var self = this;
+        if (!timeout || timeout < 0) {
+            timeout = 0;
+        }
+        window.setTimeout(function() {
+            if (self.popup) {
+                document.body.removeChild(self.popup);
+                self.popup = null;
+            }
+        }, timeout);
+    },
+
+    has: function(element) {
+    	if (!this.popup || !element) {
+    		return false;
+    	}
+        return element.descendantOf(this.popup); 
+    },
+
+    bind: function(event, handler) {
+        Event.observe(this.popup, event, handler);
+    },
+
+    unbind: function(event, handler) {
+        Event.stopObserving(this.popup, event, handler);
+    }
+
+});