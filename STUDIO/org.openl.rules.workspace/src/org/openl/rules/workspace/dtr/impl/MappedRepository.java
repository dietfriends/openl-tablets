--- conflicted
+++ resolved
@@ -1,631 +1,611 @@
-package org.openl.rules.workspace.dtr.impl;
-
-import java.io.*;
-import java.nio.charset.StandardCharsets;
-import java.util.*;
-import java.util.concurrent.locks.Lock;
-import java.util.concurrent.locks.ReadWriteLock;
-import java.util.concurrent.locks.ReentrantReadWriteLock;
-import java.util.regex.Matcher;
-import java.util.regex.Pattern;
-
-import javax.xml.xpath.XPath;
-import javax.xml.xpath.XPathExpression;
-import javax.xml.xpath.XPathExpressionException;
-import javax.xml.xpath.XPathFactory;
-
-import org.openl.rules.repository.RRepositoryFactory;
-import org.openl.rules.repository.RepositoryMode;
-import org.openl.rules.repository.api.*;
-import org.openl.rules.repository.exceptions.RRepositoryException;
-import org.openl.util.StringUtils;
-import org.slf4j.Logger;
-import org.slf4j.LoggerFactory;
-import org.xml.sax.InputSource;
-
-public class MappedRepository implements MappedFolderRepository, BranchRepository, RRepositoryFactory, Closeable {
-    private static final Pattern PROJECT_PROPERTY_PATTERN = Pattern.compile("(project\\.\\d+\\.)\\w+");
-    private final Logger log = LoggerFactory.getLogger(MappedRepository.class);
-
-    private FolderRepository delegate;
-
-    private volatile Map<String, String> externalToInternal = Collections.emptyMap();
-
-    private ReadWriteLock mappingLock = new ReentrantReadWriteLock();
-    private RepositoryMode repositoryMode;
-    private String configFile;
-    private String baseFolder;
-
-    public void setDelegate(FolderRepository delegate) {
-        this.delegate = delegate;
-    }
-
-    public void setRepositoryMode(RepositoryMode repositoryMode) {
-        this.repositoryMode = repositoryMode;
-    }
-
-    public void setConfigFile(String configFile) {
-        this.configFile = configFile;
-    }
-
-    public void setBaseFolder(String baseFolder) {
-        this.baseFolder = baseFolder;
-    }
-
-    private void setExternalToInternal(Map<String, String> externalToInternal) {
-        Lock lock = mappingLock.writeLock();
-        try {
-            lock.lock();
-            this.externalToInternal = Collections.unmodifiableMap(externalToInternal);
-        } finally {
-            lock.unlock();
-        }
-    }
-
-    @Override
-    public void close() throws IOException {
-        Lock lock = mappingLock.writeLock();
-        try {
-            lock.lock();
-            externalToInternal = Collections.emptyMap();
-
-            if (delegate instanceof Closeable) {
-                ((Closeable) delegate).close();
-            }
-        } finally {
-            lock.unlock();
-        }
-    }
-
-    @Override
-    public List<FileData> list(String path) throws IOException {
-        Map<String, String> mapping = getMappingForRead();
-
-        List<FileData> internal = new ArrayList<>();
-        for (Map.Entry<String, String> entry : mapping.entrySet()) {
-            String external = entry.getKey();
-            if (external.startsWith(path)) {
-                internal.addAll(delegate.list(entry.getValue() + "/"));
-            } else if (path.startsWith(external + "/")) {
-                internal.addAll(delegate.list(toInternal(mapping, path)));
-            }
-        }
-
-        return toExternal(mapping, internal);
-    }
-
-    @Override
-    public FileData check(String name) throws IOException {
-        Map<String, String> mapping = getMappingForRead();
-        return toExternal(mapping, delegate.check(toInternal(mapping, name)));
-    }
-
-    @Override
-    public FileItem read(String name) throws IOException {
-        Map<String, String> mapping = getMappingForRead();
-        return toExternal(mapping, delegate.read(toInternal(mapping, name)));
-    }
-
-    @Override
-    public FileData save(FileData data, InputStream stream) throws IOException {
-        Map<String, String> mapping = getMappingForRead();
-        return toExternal(mapping, delegate.save(toInternal(mapping, data), stream));
-    }
-
-    @Override
-    public boolean delete(FileData data) {
-        Map<String, String> mapping = getMappingForRead();
-        return delegate.delete(toInternal(mapping, data));
-    }
-
-    @Override
-    public void setListener(final Listener callback) {
-        delegate.setListener(new Listener() {
-            @Override
-            public void onChange() {
-                try {
-                    initialize();
-                } catch (Exception e) {
-                    log.warn(e.getMessage(), e);
-                }
-
-                callback.onChange();
-            }
-        });
-    }
-
-    @Override
-    public List<FileData> listHistory(String name) throws IOException {
-        Map<String, String> mapping = getMappingForRead();
-        return toExternal(mapping, delegate.listHistory(toInternal(mapping, name)));
-    }
-
-    @Override
-    public FileData checkHistory(String name, String version) throws IOException {
-        Map<String, String> mapping = getMappingForRead();
-        return toExternal(mapping, delegate.checkHistory(toInternal(mapping, name), version));
-    }
-
-    @Override
-    public FileItem readHistory(String name, String version) throws IOException {
-        Map<String, String> mapping = getMappingForRead();
-        return toExternal(mapping, delegate.readHistory(toInternal(mapping, name), version));
-    }
-
-    @Override
-    public boolean deleteHistory(FileData data) {
-        if (data.getVersion() == null) {
-            // Store mapping before modification to use it later
-            Map<String, String> mapping = getMappingForRead();
-
-            Lock lock = mappingLock.writeLock();
-            try {
-                lock.lock();
-
-                Map<String, String> newMap = new HashMap<>(externalToInternal);
-                newMap.remove(data.getName());
-                ByteArrayInputStream inputStream = getStreamFromProperties(newMap);
-
-                FileData configData = new FileData();
-                configData.setName(configFile);
-                configData.setAuthor(data.getAuthor());
-                configData.setComment(data.getComment());
-                delegate.save(configData, inputStream);
-
-                // Use mapping before modification
-                boolean result = delegate.deleteHistory(toInternal(mapping, data));
-                externalToInternal = newMap;
-                return result;
-            } catch (IOException e) {
-                log.error(e.getMessage(), e);
-                refreshMapping();
-                return false;
-            } finally {
-                lock.unlock();
-            }
-        } else {
-            Map<String, String> mapping = getMappingForRead();
-            return delegate.deleteHistory(toInternal(mapping, data));
-        }
-    }
-
-    @Override
-    public FileData copyHistory(String srcName, FileData destData, String version) throws IOException {
-<<<<<<< HEAD
-        Map<String, String> mapping = getMappingForRead();
-        return toExternal(mapping,
-            delegate.copyHistory(toInternal(mapping, srcName), toInternal(mapping, destData), version));
-=======
-        if (destData instanceof MappedFileData) {
-            try {
-                ByteArrayInputStream configStream = updateConfigFile((MappedFileData) destData);
-                FileData configData = new FileData();
-                configData.setName(configFile);
-                configData.setAuthor(destData.getAuthor());
-                configData.setComment(destData.getComment());
-                delegate.save(configData, configStream);
-
-                Map<String, String> mapping = getMappingForRead();
-                return toExternal(mapping, delegate.copyHistory(toInternal(mapping, srcName), toInternal(mapping, destData), version));
-            } catch (IOException | RuntimeException e) {
-                // Failed to update mapping. Restore current saved version.
-                refreshMapping();
-                throw e;
-            }
-        } else {
-            Map<String, String> mapping = getMappingForRead();
-            return toExternal(mapping, delegate.copyHistory(toInternal(mapping, srcName), toInternal(mapping, destData), version));
-        }
->>>>>>> 467ba8b0
-    }
-
-    @Override
-    public List<FileData> listFolders(String path) throws IOException {
-        Map<String, String> mapping = getMappingForRead();
-
-        List<FileData> internal = new ArrayList<>();
-        for (Map.Entry<String, String> entry : mapping.entrySet()) {
-            String external = entry.getKey();
-            if (external.startsWith(path) && !external.substring(path.length()).contains("/")) {
-                // "external" is direct child of "path"
-                FileData data = delegate.check(entry.getValue());
-                if (data == null) {
-                    log.error("Project {} is not found", entry.getValue());
-                } else {
-                    internal.add(data);
-                }
-            }
-        }
-
-        return toExternal(mapping, internal);
-    }
-
-    @Override
-    public List<FileData> listFiles(String path, String version) throws IOException {
-        Map<String, String> mapping = getMappingForRead();
-        return toExternal(mapping, delegate.listFiles(toInternal(mapping, path), version));
-    }
-
-    @Override
-    public FileData save(FileData folderData, Iterable<FileChange> files) throws IOException {
-        if (folderData instanceof MappedFileData) {
-            try {
-                FileChange configChange = new FileChange(configFile, updateConfigFile((MappedFileData) folderData));
-                Iterable<FileChange> filesWithMapping = new CompositeFileChanges(files, configChange);
-
-                // Mapping was updated on previous step.
-                Map<String, String> mapping = getMappingForRead();
-                FileData result = delegate.save(toInternal(mapping, folderData), toInternal(mapping, filesWithMapping));
-                return toExternal(mapping, result);
-            } catch (IOException | RuntimeException e) {
-                // Failed to update mapping. Restore current saved version.
-                refreshMapping();
-                throw e;
-            }
-        } else {
-            Map<String, String> mapping = getMappingForRead();
-            return toExternal(mapping, delegate.save(toInternal(mapping, folderData), toInternal(mapping, files)));
-        }
-    }
-
-    @Override
-    public Features supports() {
-        return new Features(delegate) {
-            @Override
-            public boolean mappedFolders() {
-                return true;
-            }
-        };
-    }
-
-    @Override
-    public String getBranch() {
-        return ((BranchRepository) delegate).getBranch();
-    }
-
-    @Override
-    public void createBranch(String projectName, String branch) throws IOException {
-        ((BranchRepository) delegate).createBranch(projectName, branch);
-    }
-
-    @Override
-    public void deleteBranch(String projectName, String branch) throws IOException {
-        ((BranchRepository) delegate).deleteBranch(projectName, branch);
-    }
-
-    @Override
-    public List<String> getBranches(String projectName) {
-        return ((BranchRepository) delegate).getBranches(projectName);
-    }
-
-    @Override
-    public BranchRepository forBranch(String branch) throws IOException {
-        BranchRepository delegateForBranch = ((BranchRepository) delegate).forBranch(branch);
-
-        MappedRepository mappedRepository = new MappedRepository();
-        mappedRepository.setDelegate((FolderRepository) delegateForBranch);
-        mappedRepository.setRepositoryMode(repositoryMode);
-        mappedRepository.setConfigFile(configFile);
-        mappedRepository.setBaseFolder(baseFolder);
-        try {
-            mappedRepository.initialize();
-        } catch (RRepositoryException e) {
-            throw new IOException(e.getMessage(), e);
-        }
-
-        return mappedRepository;
-    }
-
-    private Map<String, String> getMappingForRead() {
-        Lock lock = mappingLock.readLock();
-        Map<String, String> mapping;
-        try {
-            lock.lock();
-            mapping = externalToInternal;
-        } finally {
-            lock.unlock();
-        }
-        return mapping;
-    }
-
-    private Iterable<FileChange> toInternal(final Map<String, String> mapping, final Iterable<FileChange> files) {
-        return new Iterable<FileChange>() {
-            @SuppressWarnings("NullableProblems")
-            @Override
-            public Iterator<FileChange> iterator() {
-                return new Iterator<FileChange>() {
-                    private final Iterator<FileChange> delegate = files.iterator();
-
-                    @Override
-                    public boolean hasNext() {
-                        return delegate.hasNext();
-                    }
-
-                    @Override
-                    public FileChange next() {
-                        FileChange external = delegate.next();
-                        return new FileChange(toInternal(mapping, external.getName()), external.getStream());
-                    }
-
-                    @Override
-                    public void remove() {
-                        throw new UnsupportedOperationException("Remove is not supported");
-                    }
-                };
-            }
-        };
-    }
-
-    private FileData toInternal(Map<String, String> externalToInternal, FileData data) {
-        FileData copy = new FileData();
-        copy.setVersion(data.getVersion());
-        copy.setAuthor(data.getAuthor());
-        copy.setComment(data.getComment());
-        copy.setSize(data.getSize());
-        copy.setDeleted(data.isDeleted());
-        copy.setName(toInternal(externalToInternal, data.getName()));
-        return copy;
-    }
-
-    private String toInternal(Map<String, String> externalToInternal, String externalPath) {
-        for (Map.Entry<String, String> entry : externalToInternal.entrySet()) {
-            String externalBase = entry.getKey();
-            if (externalPath.equals(externalBase) || externalPath.startsWith(externalBase + "/")) {
-                return entry.getValue() + externalPath.substring(externalBase.length());
-            }
-        }
-
-        log.debug("Mapping for external folder '{}' is not found. Use it as is.", externalPath);
-        return externalPath;
-    }
-
-    private List<FileData> toExternal(Map<String, String> externalToInternal, List<FileData> internal) {
-        List<FileData> external = new ArrayList<>(internal.size());
-
-        for (FileData data : internal) {
-            external.add(toExternal(externalToInternal, data));
-        }
-
-        return external;
-    }
-
-    private FileItem toExternal(Map<String, String> externalToInternal, FileItem internal) {
-        return new FileItem(toExternal(externalToInternal, internal.getData()), internal.getStream());
-    }
-
-    private FileData toExternal(Map<String, String> externalToInternal, FileData data) {
-        if (data == null) {
-            return null;
-        }
-
-        data.setName(toExternal(externalToInternal, data.getName()));
-        return data;
-    }
-
-    private String toExternal(Map<String, String> externalToInternal, String internalPath) {
-        for (Map.Entry<String, String> entry : externalToInternal.entrySet()) {
-            String internalBase = entry.getValue();
-            if (internalPath.equals(internalBase) || internalPath.startsWith(internalBase + "/")) {
-                return entry.getKey() + internalPath.substring(internalBase.length());
-            }
-        }
-
-        // Shouldn't occur. If occurred, it's a bug.
-        log.warn("Mapping for internal folder '{}' is not found. Use it as is.", internalPath);
-        return internalPath;
-    }
-
-    @Override
-    public void initialize() throws RRepositoryException {
-        try {
-<<<<<<< HEAD
-            Map<String, String> newMapping = readExternalToInternalMap(delegate,
-                repositoryMode,
-                configFile,
-                baseFolder);
-
-            setExternalToInternal(newMapping);
-        } catch (IOException e) {
-=======
-            refreshMapping();
-        } catch (Exception e) {
->>>>>>> 467ba8b0
-            throw new RRepositoryException(e.getMessage(), e);
-        }
-    }
-
-    /**
-     * Load mapping from properties file.
-     *
-<<<<<<< HEAD
-     * @param delegate original repository
-=======
-     * @param delegate       original repository
->>>>>>> 467ba8b0
-     * @param repositoryMode Repository mode: design or deploy config.
-     * @param configFile     properties file
-     * @param baseFolder     virtual base folder. WebStudio will think that projects can be found in this folder.
-     * @return loaded mapping
-     * @throws IOException if it was any error during operation
-     */
-    private Map<String, String> readExternalToInternalMap(FolderRepository delegate,
-            RepositoryMode repositoryMode,
-            String configFile,
-            String baseFolder) throws IOException {
-        baseFolder = StringUtils.isBlank(baseFolder) ? "" : baseFolder.endsWith("/") ? baseFolder : baseFolder + "/";
-        Map<String, String> externalToInternal = new HashMap<>();
-        FileItem fileItem = delegate.read(configFile);
-        if (fileItem == null) {
-            log.debug("Repository configuration file {} is not found", configFile);
-            return generateExternalToInternalMap(delegate, repositoryMode, baseFolder);
-        }
-
-        Properties prop;
-        try (InputStreamReader in = new InputStreamReader(fileItem.getStream(), StandardCharsets.UTF_8)) {
-            prop = new Properties();
-            prop.load(in);
-        }
-
-        Set<String> processed = new HashSet<>();
-        for (Object key : prop.keySet()) {
-            String propertyName = ((String) key);
-
-            Matcher matcher = PROJECT_PROPERTY_PATTERN.matcher(propertyName);
-            if (matcher.matches()) {
-                String suffix = matcher.group(1);
-                if (processed.add(suffix)) {
-                    String name = prop.getProperty(suffix + "name");
-                    String path = prop.getProperty(suffix + "path");
-
-                    if (name != null && path != null) {
-                        if (path.endsWith("/")) {
-                            path = path.substring(0, path.length() - 1);
-                        }
-                        String externalPath = createUniquePath(externalToInternal, baseFolder + name);
-
-                        externalToInternal.put(externalPath, path);
-                    }
-                }
-            }
-        }
-
-        return externalToInternal;
-    }
-
-    private String createUniquePath(Map<String, String> externalToInternal, String externalPath) {
-        // If occasionally such project name exists already, add some suffix to it.
-        if (externalToInternal.containsKey(externalPath)) {
-            int i = 1;
-            String copy = externalPath + "." + i;
-            while (externalToInternal.containsKey(copy)) {
-                copy = externalPath + "." + (++i);
-            }
-            externalPath = copy;
-        }
-
-        return externalPath;
-    }
-
-    /**
-     * Detect existing projects and Deploy Configurations based on rules.xml and
-     * {@link ArtefactProperties#DESCRIPTORS_FILE}. If there are several projects with same name, suffix will be added
-     * to them
-     *
-     * @param delegate repository to detect projects
-     * @param repositoryMode repository mode. If design repository, rules.xml will be searched, otherwise
-     *            {@link ArtefactProperties#DESCRIPTORS_FILE}
-     * @param baseFolder virtual base folder. WebStudio will think that projects can be found in this folder.
-     * @return generated mapping
-     */
-    private Map<String, String> generateExternalToInternalMap(FolderRepository delegate,
-            RepositoryMode repositoryMode,
-            String baseFolder) throws IOException {
-        Map<String, String> externalToInternal = new HashMap<>();
-        List<FileData> allFiles = delegate.list("");
-        for (FileData fileData : allFiles) {
-            String fullName = fileData.getName();
-            String[] nameParts = fullName.split("/");
-            if (nameParts.length == 0) {
-                continue;
-            }
-            String fileName = nameParts[nameParts.length - 1];
-            if (repositoryMode == RepositoryMode.DESIGN) {
-                if ("rules.xml".equals(fileName)) {
-                    FileItem fileItem = delegate.read(fullName);
-                    try (InputStream stream = fileItem.getStream()) {
-                        String projectName = getProjectName(stream);
-                        String externalPath = createUniquePath(externalToInternal, baseFolder + projectName);
-
-                        int cutSize = "rules.xml".length() + (nameParts.length > 1 ? 1 : 0); // Exclude "/" if exist
-                        String path = fullName.substring(0, fullName.length() - cutSize);
-                        externalToInternal.put(externalPath, path);
-                    }
-                }
-            } else if (repositoryMode == RepositoryMode.DEPLOY_CONFIG) {
-                if (ArtefactProperties.DESCRIPTORS_FILE.equals(fileName)) {
-                    if (nameParts.length < 2) {
-                        continue;
-                    }
-
-                    String deployConfigName = nameParts[nameParts.length - 2];
-                    String externalPath = createUniquePath(externalToInternal, baseFolder + deployConfigName);
-                    int cutSize = ArtefactProperties.DESCRIPTORS_FILE.length() + 1; // Exclude "/"
-                    String path = fullName.substring(0, fullName.length() - cutSize);
-                    externalToInternal.put(externalPath, path);
-                }
-            }
-        }
-
-        return externalToInternal;
-    }
-
-
-    private void refreshMapping() {
-        try {
-            Map<String, String> currentMapping = readExternalToInternalMap(delegate,
-                    repositoryMode,
-                    configFile,
-                    baseFolder);
-
-            setExternalToInternal(currentMapping);
-        } catch (IOException e) {
-            log.error(e.getMessage(), e);
-            setExternalToInternal(Collections.<String, String>emptyMap());
-        }
-    }
-
-    private ByteArrayInputStream updateConfigFile(MappedFileData folderData) throws IOException {
-        Lock lock = mappingLock.writeLock();
-        try {
-            lock.lock();
-            Map<String, String> newMap = new HashMap<>(externalToInternal);
-            newMap.put(folderData.getName(), folderData.getInternalPath());
-
-            ByteArrayInputStream configInputStream = getStreamFromProperties(newMap);
-            externalToInternal = newMap;
-            return configInputStream;
-        } finally {
-            lock.unlock();
-        }
-    }
-
-    private ByteArrayInputStream getStreamFromProperties(Map<String, String> newMap) throws IOException {
-        String parent = StringUtils.isBlank(baseFolder) ?
-                        "" :
-                        baseFolder.endsWith("/") ? baseFolder : baseFolder + "/";
-
-        Properties prop = new Properties();
-        int i = 1;
-        for (Map.Entry<String, String> entry : newMap.entrySet()) {
-            if (entry.getKey().length() <= parent.length()) {
-                log.warn("Skip mapping for {} to {}", entry.getKey(), entry.getValue());
-                continue;
-            }
-            String name = entry.getKey().substring(parent.length());
-            String path = entry.getValue();
-
-            prop.setProperty("project." + i + ".name", name);
-            prop.setProperty("project." + i + ".path", path);
-            i++;
-        }
-
-        ByteArrayOutputStream outputStream = new ByteArrayOutputStream();
-        try (Writer writer = new OutputStreamWriter(outputStream, StandardCharsets.UTF_8)) {
-            prop.store(writer, null);
-        }
-
-        return new ByteArrayInputStream(outputStream.toByteArray());
-    }
-
-    private String getProjectName(InputStream inputStream) {
-        try {
-            InputSource inputSource = new InputSource(inputStream);
-            XPathFactory factory = XPathFactory.newInstance();
-            XPath xPath = factory.newXPath();
-            XPathExpression xPathExpression = xPath.compile("/project/name");
-            return xPathExpression.evaluate(inputSource);
-        } catch (XPathExpressionException e) {
-            return null;
-        }
-    }
-}
+package org.openl.rules.workspace.dtr.impl;
+
+import java.io.*;
+import java.nio.charset.StandardCharsets;
+import java.util.*;
+import java.util.concurrent.locks.Lock;
+import java.util.concurrent.locks.ReadWriteLock;
+import java.util.concurrent.locks.ReentrantReadWriteLock;
+import java.util.regex.Matcher;
+import java.util.regex.Pattern;
+
+import javax.xml.xpath.XPath;
+import javax.xml.xpath.XPathExpression;
+import javax.xml.xpath.XPathExpressionException;
+import javax.xml.xpath.XPathFactory;
+
+import org.openl.rules.repository.RRepositoryFactory;
+import org.openl.rules.repository.RepositoryMode;
+import org.openl.rules.repository.api.*;
+import org.openl.rules.repository.exceptions.RRepositoryException;
+import org.openl.util.StringUtils;
+import org.slf4j.Logger;
+import org.slf4j.LoggerFactory;
+import org.xml.sax.InputSource;
+
+public class MappedRepository implements MappedFolderRepository, BranchRepository, RRepositoryFactory, Closeable {
+    private static final Pattern PROJECT_PROPERTY_PATTERN = Pattern.compile("(project\\.\\d+\\.)\\w+");
+    private final Logger log = LoggerFactory.getLogger(MappedRepository.class);
+
+    private FolderRepository delegate;
+
+    private volatile Map<String, String> externalToInternal = Collections.emptyMap();
+
+    private ReadWriteLock mappingLock = new ReentrantReadWriteLock();
+    private RepositoryMode repositoryMode;
+    private String configFile;
+    private String baseFolder;
+
+    public void setDelegate(FolderRepository delegate) {
+        this.delegate = delegate;
+    }
+
+    public void setRepositoryMode(RepositoryMode repositoryMode) {
+        this.repositoryMode = repositoryMode;
+    }
+
+    public void setConfigFile(String configFile) {
+        this.configFile = configFile;
+    }
+
+    public void setBaseFolder(String baseFolder) {
+        this.baseFolder = baseFolder;
+    }
+
+    private void setExternalToInternal(Map<String, String> externalToInternal) {
+        Lock lock = mappingLock.writeLock();
+        try {
+            lock.lock();
+            this.externalToInternal = Collections.unmodifiableMap(externalToInternal);
+        } finally {
+            lock.unlock();
+        }
+    }
+
+    @Override
+    public void close() throws IOException {
+        Lock lock = mappingLock.writeLock();
+        try {
+            lock.lock();
+            externalToInternal = Collections.emptyMap();
+
+            if (delegate instanceof Closeable) {
+                ((Closeable) delegate).close();
+            }
+        } finally {
+            lock.unlock();
+        }
+    }
+
+    @Override
+    public List<FileData> list(String path) throws IOException {
+        Map<String, String> mapping = getMappingForRead();
+
+        List<FileData> internal = new ArrayList<>();
+        for (Map.Entry<String, String> entry : mapping.entrySet()) {
+            String external = entry.getKey();
+            if (external.startsWith(path)) {
+                internal.addAll(delegate.list(entry.getValue() + "/"));
+            } else if (path.startsWith(external + "/")) {
+                internal.addAll(delegate.list(toInternal(mapping, path)));
+            }
+        }
+
+        return toExternal(mapping, internal);
+    }
+
+    @Override
+    public FileData check(String name) throws IOException {
+        Map<String, String> mapping = getMappingForRead();
+        return toExternal(mapping, delegate.check(toInternal(mapping, name)));
+    }
+
+    @Override
+    public FileItem read(String name) throws IOException {
+        Map<String, String> mapping = getMappingForRead();
+        return toExternal(mapping, delegate.read(toInternal(mapping, name)));
+    }
+
+    @Override
+    public FileData save(FileData data, InputStream stream) throws IOException {
+        Map<String, String> mapping = getMappingForRead();
+        return toExternal(mapping, delegate.save(toInternal(mapping, data), stream));
+    }
+
+    @Override
+    public boolean delete(FileData data) {
+        Map<String, String> mapping = getMappingForRead();
+        return delegate.delete(toInternal(mapping, data));
+    }
+
+    @Override
+    public void setListener(final Listener callback) {
+        delegate.setListener(new Listener() {
+            @Override
+            public void onChange() {
+                try {
+                    initialize();
+                } catch (Exception e) {
+                    log.warn(e.getMessage(), e);
+                }
+
+                callback.onChange();
+            }
+        });
+    }
+
+    @Override
+    public List<FileData> listHistory(String name) throws IOException {
+        Map<String, String> mapping = getMappingForRead();
+        return toExternal(mapping, delegate.listHistory(toInternal(mapping, name)));
+    }
+
+    @Override
+    public FileData checkHistory(String name, String version) throws IOException {
+        Map<String, String> mapping = getMappingForRead();
+        return toExternal(mapping, delegate.checkHistory(toInternal(mapping, name), version));
+    }
+
+    @Override
+    public FileItem readHistory(String name, String version) throws IOException {
+        Map<String, String> mapping = getMappingForRead();
+        return toExternal(mapping, delegate.readHistory(toInternal(mapping, name), version));
+    }
+
+    @Override
+    public boolean deleteHistory(FileData data) {
+        if (data.getVersion() == null) {
+            // Store mapping before modification to use it later
+            Map<String, String> mapping = getMappingForRead();
+
+            Lock lock = mappingLock.writeLock();
+            try {
+                lock.lock();
+
+                Map<String, String> newMap = new HashMap<>(externalToInternal);
+                newMap.remove(data.getName());
+                ByteArrayInputStream inputStream = getStreamFromProperties(newMap);
+
+                FileData configData = new FileData();
+                configData.setName(configFile);
+                configData.setAuthor(data.getAuthor());
+                configData.setComment(data.getComment());
+                delegate.save(configData, inputStream);
+
+                // Use mapping before modification
+                boolean result = delegate.deleteHistory(toInternal(mapping, data));
+                externalToInternal = newMap;
+                return result;
+            } catch (IOException e) {
+                log.error(e.getMessage(), e);
+                refreshMapping();
+                return false;
+            } finally {
+                lock.unlock();
+            }
+        } else {
+            Map<String, String> mapping = getMappingForRead();
+            return delegate.deleteHistory(toInternal(mapping, data));
+        }
+    }
+
+    @Override
+    public FileData copyHistory(String srcName, FileData destData, String version) throws IOException {
+        if (destData instanceof MappedFileData) {
+            try {
+                ByteArrayInputStream configStream = updateConfigFile((MappedFileData) destData);
+                FileData configData = new FileData();
+                configData.setName(configFile);
+                configData.setAuthor(destData.getAuthor());
+                configData.setComment(destData.getComment());
+                delegate.save(configData, configStream);
+
+                Map<String, String> mapping = getMappingForRead();
+                return toExternal(mapping, delegate.copyHistory(toInternal(mapping, srcName), toInternal(mapping, destData), version));
+            } catch (IOException | RuntimeException e) {
+                // Failed to update mapping. Restore current saved version.
+                refreshMapping();
+                throw e;
+            }
+        } else {
+            Map<String, String> mapping = getMappingForRead();
+            return toExternal(mapping, delegate.copyHistory(toInternal(mapping, srcName), toInternal(mapping, destData), version));
+        }
+    }
+
+    @Override
+    public List<FileData> listFolders(String path) throws IOException {
+        Map<String, String> mapping = getMappingForRead();
+
+        List<FileData> internal = new ArrayList<>();
+        for (Map.Entry<String, String> entry : mapping.entrySet()) {
+            String external = entry.getKey();
+            if (external.startsWith(path) && !external.substring(path.length()).contains("/")) {
+                // "external" is direct child of "path"
+                FileData data = delegate.check(entry.getValue());
+                if (data == null) {
+                    log.error("Project {} is not found", entry.getValue());
+                } else {
+                    internal.add(data);
+                }
+            }
+        }
+
+        return toExternal(mapping, internal);
+    }
+
+    @Override
+    public List<FileData> listFiles(String path, String version) throws IOException {
+        Map<String, String> mapping = getMappingForRead();
+        return toExternal(mapping, delegate.listFiles(toInternal(mapping, path), version));
+    }
+
+    @Override
+    public FileData save(FileData folderData, Iterable<FileChange> files) throws IOException {
+        if (folderData instanceof MappedFileData) {
+            try {
+                FileChange configChange = new FileChange(configFile, updateConfigFile((MappedFileData) folderData));
+                Iterable<FileChange> filesWithMapping = new CompositeFileChanges(files, configChange);
+
+                // Mapping was updated on previous step.
+                Map<String, String> mapping = getMappingForRead();
+                FileData result = delegate.save(toInternal(mapping, folderData), toInternal(mapping, filesWithMapping));
+                return toExternal(mapping, result);
+            } catch (IOException | RuntimeException e) {
+                // Failed to update mapping. Restore current saved version.
+                refreshMapping();
+                throw e;
+            }
+        } else {
+            Map<String, String> mapping = getMappingForRead();
+            return toExternal(mapping, delegate.save(toInternal(mapping, folderData), toInternal(mapping, files)));
+        }
+    }
+
+    @Override
+    public Features supports() {
+        return new Features(delegate) {
+            @Override
+            public boolean mappedFolders() {
+                return true;
+            }
+        };
+    }
+
+    @Override
+    public String getBranch() {
+        return ((BranchRepository) delegate).getBranch();
+    }
+
+    @Override
+    public void createBranch(String projectName, String branch) throws IOException {
+        ((BranchRepository) delegate).createBranch(projectName, branch);
+    }
+
+    @Override
+    public void deleteBranch(String projectName, String branch) throws IOException {
+        ((BranchRepository) delegate).deleteBranch(projectName, branch);
+    }
+
+    @Override
+    public List<String> getBranches(String projectName) {
+        return ((BranchRepository) delegate).getBranches(projectName);
+    }
+
+    @Override
+    public BranchRepository forBranch(String branch) throws IOException {
+        BranchRepository delegateForBranch = ((BranchRepository) delegate).forBranch(branch);
+
+        MappedRepository mappedRepository = new MappedRepository();
+        mappedRepository.setDelegate((FolderRepository) delegateForBranch);
+        mappedRepository.setRepositoryMode(repositoryMode);
+        mappedRepository.setConfigFile(configFile);
+        mappedRepository.setBaseFolder(baseFolder);
+        try {
+            mappedRepository.initialize();
+        } catch (RRepositoryException e) {
+            throw new IOException(e.getMessage(), e);
+        }
+
+        return mappedRepository;
+    }
+
+    private Map<String, String> getMappingForRead() {
+        Lock lock = mappingLock.readLock();
+        Map<String, String> mapping;
+        try {
+            lock.lock();
+            mapping = externalToInternal;
+        } finally {
+            lock.unlock();
+        }
+        return mapping;
+    }
+
+    private Iterable<FileChange> toInternal(final Map<String, String> mapping, final Iterable<FileChange> files) {
+        return new Iterable<FileChange>() {
+            @SuppressWarnings("NullableProblems")
+            @Override
+            public Iterator<FileChange> iterator() {
+                return new Iterator<FileChange>() {
+                    private final Iterator<FileChange> delegate = files.iterator();
+
+                    @Override
+                    public boolean hasNext() {
+                        return delegate.hasNext();
+                    }
+
+                    @Override
+                    public FileChange next() {
+                        FileChange external = delegate.next();
+                        return new FileChange(toInternal(mapping, external.getName()), external.getStream());
+                    }
+
+                    @Override
+                    public void remove() {
+                        throw new UnsupportedOperationException("Remove is not supported");
+                    }
+                };
+            }
+        };
+    }
+
+    private FileData toInternal(Map<String, String> externalToInternal, FileData data) {
+        FileData copy = new FileData();
+        copy.setVersion(data.getVersion());
+        copy.setAuthor(data.getAuthor());
+        copy.setComment(data.getComment());
+        copy.setSize(data.getSize());
+        copy.setDeleted(data.isDeleted());
+        copy.setName(toInternal(externalToInternal, data.getName()));
+        return copy;
+    }
+
+    private String toInternal(Map<String, String> externalToInternal, String externalPath) {
+        for (Map.Entry<String, String> entry : externalToInternal.entrySet()) {
+            String externalBase = entry.getKey();
+            if (externalPath.equals(externalBase) || externalPath.startsWith(externalBase + "/")) {
+                return entry.getValue() + externalPath.substring(externalBase.length());
+            }
+        }
+
+        log.debug("Mapping for external folder '{}' is not found. Use it as is.", externalPath);
+        return externalPath;
+    }
+
+    private List<FileData> toExternal(Map<String, String> externalToInternal, List<FileData> internal) {
+        List<FileData> external = new ArrayList<>(internal.size());
+
+        for (FileData data : internal) {
+            external.add(toExternal(externalToInternal, data));
+        }
+
+        return external;
+    }
+
+    private FileItem toExternal(Map<String, String> externalToInternal, FileItem internal) {
+        return new FileItem(toExternal(externalToInternal, internal.getData()), internal.getStream());
+    }
+
+    private FileData toExternal(Map<String, String> externalToInternal, FileData data) {
+        if (data == null) {
+            return null;
+        }
+
+        data.setName(toExternal(externalToInternal, data.getName()));
+        return data;
+    }
+
+    private String toExternal(Map<String, String> externalToInternal, String internalPath) {
+        for (Map.Entry<String, String> entry : externalToInternal.entrySet()) {
+            String internalBase = entry.getValue();
+            if (internalPath.equals(internalBase) || internalPath.startsWith(internalBase + "/")) {
+                return entry.getKey() + internalPath.substring(internalBase.length());
+            }
+        }
+
+        // Shouldn't occur. If occurred, it's a bug.
+        log.warn("Mapping for internal folder '{}' is not found. Use it as is.", internalPath);
+        return internalPath;
+    }
+
+    @Override
+    public void initialize() throws RRepositoryException {
+        try {
+            refreshMapping();
+        } catch (Exception e) {
+            throw new RRepositoryException(e.getMessage(), e);
+        }
+    }
+
+    /**
+     * Load mapping from properties file.
+     *
+     * @param delegate       original repository
+     * @param repositoryMode Repository mode: design or deploy config.
+     * @param configFile     properties file
+     * @param baseFolder     virtual base folder. WebStudio will think that projects can be found in this folder.
+     * @return loaded mapping
+     * @throws IOException if it was any error during operation
+     */
+    private Map<String, String> readExternalToInternalMap(FolderRepository delegate,
+            RepositoryMode repositoryMode,
+            String configFile,
+            String baseFolder) throws IOException {
+        baseFolder = StringUtils.isBlank(baseFolder) ? "" : baseFolder.endsWith("/") ? baseFolder : baseFolder + "/";
+        Map<String, String> externalToInternal = new HashMap<>();
+        FileItem fileItem = delegate.read(configFile);
+        if (fileItem == null) {
+            log.debug("Repository configuration file {} is not found", configFile);
+            return generateExternalToInternalMap(delegate, repositoryMode, baseFolder);
+        }
+
+        Properties prop;
+        try (InputStreamReader in = new InputStreamReader(fileItem.getStream(), StandardCharsets.UTF_8)) {
+            prop = new Properties();
+            prop.load(in);
+        }
+
+        Set<String> processed = new HashSet<>();
+        for (Object key : prop.keySet()) {
+            String propertyName = ((String) key);
+
+            Matcher matcher = PROJECT_PROPERTY_PATTERN.matcher(propertyName);
+            if (matcher.matches()) {
+                String suffix = matcher.group(1);
+                if (processed.add(suffix)) {
+                    String name = prop.getProperty(suffix + "name");
+                    String path = prop.getProperty(suffix + "path");
+
+                    if (name != null && path != null) {
+                        if (path.endsWith("/")) {
+                            path = path.substring(0, path.length() - 1);
+                        }
+                        String externalPath = createUniquePath(externalToInternal, baseFolder + name);
+
+                        externalToInternal.put(externalPath, path);
+                    }
+                }
+            }
+        }
+
+        return externalToInternal;
+    }
+
+    private String createUniquePath(Map<String, String> externalToInternal, String externalPath) {
+        // If occasionally such project name exists already, add some suffix to it.
+        if (externalToInternal.containsKey(externalPath)) {
+            int i = 1;
+            String copy = externalPath + "." + i;
+            while (externalToInternal.containsKey(copy)) {
+                copy = externalPath + "." + (++i);
+            }
+            externalPath = copy;
+        }
+
+        return externalPath;
+    }
+
+    /**
+     * Detect existing projects and Deploy Configurations based on rules.xml and
+     * {@link ArtefactProperties#DESCRIPTORS_FILE}. If there are several projects with same name, suffix will be added
+     * to them
+     *
+     * @param delegate repository to detect projects
+     * @param repositoryMode repository mode. If design repository, rules.xml will be searched, otherwise
+     *            {@link ArtefactProperties#DESCRIPTORS_FILE}
+     * @param baseFolder virtual base folder. WebStudio will think that projects can be found in this folder.
+     * @return generated mapping
+     */
+    private Map<String, String> generateExternalToInternalMap(FolderRepository delegate,
+            RepositoryMode repositoryMode,
+            String baseFolder) throws IOException {
+        Map<String, String> externalToInternal = new HashMap<>();
+        List<FileData> allFiles = delegate.list("");
+        for (FileData fileData : allFiles) {
+            String fullName = fileData.getName();
+            String[] nameParts = fullName.split("/");
+            if (nameParts.length == 0) {
+                continue;
+            }
+            String fileName = nameParts[nameParts.length - 1];
+            if (repositoryMode == RepositoryMode.DESIGN) {
+                if ("rules.xml".equals(fileName)) {
+                    FileItem fileItem = delegate.read(fullName);
+                    try (InputStream stream = fileItem.getStream()) {
+                        String projectName = getProjectName(stream);
+                        String externalPath = createUniquePath(externalToInternal, baseFolder + projectName);
+
+                        int cutSize = "rules.xml".length() + (nameParts.length > 1 ? 1 : 0); // Exclude "/" if exist
+                        String path = fullName.substring(0, fullName.length() - cutSize);
+                        externalToInternal.put(externalPath, path);
+                    }
+                }
+            } else if (repositoryMode == RepositoryMode.DEPLOY_CONFIG) {
+                if (ArtefactProperties.DESCRIPTORS_FILE.equals(fileName)) {
+                    if (nameParts.length < 2) {
+                        continue;
+                    }
+
+                    String deployConfigName = nameParts[nameParts.length - 2];
+                    String externalPath = createUniquePath(externalToInternal, baseFolder + deployConfigName);
+                    int cutSize = ArtefactProperties.DESCRIPTORS_FILE.length() + 1; // Exclude "/"
+                    String path = fullName.substring(0, fullName.length() - cutSize);
+                    externalToInternal.put(externalPath, path);
+                }
+            }
+        }
+
+        return externalToInternal;
+    }
+
+
+    private void refreshMapping() {
+        try {
+            Map<String, String> currentMapping = readExternalToInternalMap(delegate,
+                    repositoryMode,
+                    configFile,
+                    baseFolder);
+
+            setExternalToInternal(currentMapping);
+        } catch (IOException e) {
+            log.error(e.getMessage(), e);
+            setExternalToInternal(Collections.<String, String>emptyMap());
+        }
+    }
+
+    private ByteArrayInputStream updateConfigFile(MappedFileData folderData) throws IOException {
+        Lock lock = mappingLock.writeLock();
+        try {
+            lock.lock();
+            Map<String, String> newMap = new HashMap<>(externalToInternal);
+            newMap.put(folderData.getName(), folderData.getInternalPath());
+
+            ByteArrayInputStream configInputStream = getStreamFromProperties(newMap);
+            externalToInternal = newMap;
+            return configInputStream;
+        } finally {
+            lock.unlock();
+        }
+    }
+
+    private ByteArrayInputStream getStreamFromProperties(Map<String, String> newMap) throws IOException {
+        String parent = StringUtils.isBlank(baseFolder) ?
+                        "" :
+                        baseFolder.endsWith("/") ? baseFolder : baseFolder + "/";
+
+        Properties prop = new Properties();
+        int i = 1;
+        for (Map.Entry<String, String> entry : newMap.entrySet()) {
+            if (entry.getKey().length() <= parent.length()) {
+                log.warn("Skip mapping for {} to {}", entry.getKey(), entry.getValue());
+                continue;
+            }
+            String name = entry.getKey().substring(parent.length());
+            String path = entry.getValue();
+
+            prop.setProperty("project." + i + ".name", name);
+            prop.setProperty("project." + i + ".path", path);
+            i++;
+        }
+
+        ByteArrayOutputStream outputStream = new ByteArrayOutputStream();
+        try (Writer writer = new OutputStreamWriter(outputStream, StandardCharsets.UTF_8)) {
+            prop.store(writer, null);
+        }
+
+        return new ByteArrayInputStream(outputStream.toByteArray());
+    }
+
+    private String getProjectName(InputStream inputStream) {
+        try {
+            InputSource inputSource = new InputSource(inputStream);
+            XPathFactory factory = XPathFactory.newInstance();
+            XPath xPath = factory.newXPath();
+            XPathExpression xPathExpression = xPath.compile("/project/name");
+            return xPathExpression.evaluate(inputSource);
+        } catch (XPathExpressionException e) {
+            return null;
+        }
+    }
+}