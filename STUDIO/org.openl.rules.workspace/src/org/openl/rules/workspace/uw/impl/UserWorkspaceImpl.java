--- conflicted
+++ resolved
@@ -1,464 +1,451 @@
-package org.openl.rules.workspace.uw.impl;
-
-import java.io.IOException;
-import java.util.*;
-
-import org.openl.rules.common.ArtefactPath;
-import org.openl.rules.common.ProjectException;
-import org.openl.rules.project.abstraction.*;
-import org.openl.rules.project.impl.local.LocalRepository;
-import org.openl.rules.repository.api.BranchRepository;
-import org.openl.rules.repository.api.FileData;
-import org.openl.rules.repository.api.Repository;
-import org.openl.rules.workspace.WorkspaceUser;
-import org.openl.rules.workspace.dtr.DesignTimeRepository;
-import org.openl.rules.workspace.dtr.RepositoryException;
-import org.openl.rules.workspace.dtr.impl.MappedFileData;
-import org.openl.rules.workspace.lw.LocalWorkspace;
-import org.openl.rules.workspace.uw.UserWorkspace;
-import org.openl.rules.workspace.uw.UserWorkspaceListener;
-import org.openl.util.RuntimeExceptionWrapper;
-import org.slf4j.Logger;
-import org.slf4j.LoggerFactory;
-
-public class UserWorkspaceImpl implements UserWorkspace {
-    private final Logger log = LoggerFactory.getLogger(UserWorkspaceImpl.class);
-
-    private static final Comparator<AProject> PROJECTS_COMPARATOR = new Comparator<AProject>() {
-        @Override
-        public int compare(AProject o1, AProject o2) {
-            return o1.getName().compareToIgnoreCase(o2.getName());
-        }
-    };
-
-    private final WorkspaceUser user;
-    private final LocalWorkspace localWorkspace;
-    private final DesignTimeRepository designTimeRepository;
-
-    private final HashMap<String, RulesProject> userRulesProjects;
-    private final HashMap<String, ADeploymentProject> userDProjects;
-
-    private boolean projectsRefreshNeeded = true;
-    private boolean deploymentsRefreshNeeded = true;
-
-    private final List<UserWorkspaceListener> listeners = new ArrayList<>();
-    private final LockEngine projectsLockEngine;
-    private final LockEngine deploymentsLockEngine;
-
-    public UserWorkspaceImpl(WorkspaceUser user,
-            LocalWorkspace localWorkspace,
-            DesignTimeRepository designTimeRepository,
-            LockEngine projectsLockEngine,
-            LockEngine deploymentsLockEngine) {
-        this.user = user;
-        this.localWorkspace = localWorkspace;
-        this.designTimeRepository = designTimeRepository;
-        this.projectsLockEngine = projectsLockEngine;
-        this.deploymentsLockEngine = deploymentsLockEngine;
-
-        userRulesProjects = new HashMap<>();
-        userDProjects = new HashMap<>();
-    }
-
-    @Override
-    public void activate() {
-        refresh();
-    }
-
-    @Override
-    public void addWorkspaceListener(UserWorkspaceListener listener) {
-        listeners.add(listener);
-    }
-
-<<<<<<< HEAD
-    @Override
-    public void copyDDProject(ADeploymentProject project, String name) throws ProjectException {
-        ADeploymentProject newProject = designTimeRepository.createDeploymentConfigurationBuilder(name)
-            .user(getUser())
-            .lockEngine(deploymentsLockEngine)
-            .build();
-        newProject.getFileData().setComment(Comments.copiedFrom(project.getName()));
-=======
-    public void copyDDProject(ADeploymentProject project, String name, String comment) throws ProjectException {
-        ADeploymentProject newProject = designTimeRepository.createDeploymentConfigurationBuilder(name)
-                .user(getUser())
-                .lockEngine(deploymentsLockEngine)
-                .build();
-        newProject.getFileData().setComment(comment);
->>>>>>> 467ba8b0
-        newProject.update(project, user);
-
-        refresh();
-    }
-
-    @Override
-    public ADeploymentProject createDDProject(String name) throws RepositoryException {
-        if (deploymentsRefreshNeeded) {
-            refreshDeploymentProjects();
-        }
-        ADeploymentProject ddProject = designTimeRepository.createDeploymentConfigurationBuilder(name)
-            .user(getUser())
-            .lockEngine(deploymentsLockEngine)
-            .build();
-        userDProjects.put(name, ddProject);
-        return ddProject;
-    }
-
-    @Override
-    public AProject createProject(String name) throws ProjectException {
-        return designTimeRepository.createProject(name);
-    }
-
-    @Override
-    public AProjectArtefact getArtefactByPath(ArtefactPath artefactPath) throws ProjectException {
-        String projectName = artefactPath.segment(0);
-        AProject uwp = getProject(projectName);
-
-        ArtefactPath pathInProject = artefactPath.withoutFirstSegment();
-        return uwp.getArtefactByPath(pathInProject);
-    }
-
-    @Override
-    public ADeploymentProject getDDProject(String name) throws ProjectException {
-        refreshDeploymentProjects();
-        ADeploymentProject deploymentProject;
-        synchronized (userDProjects) {
-            deploymentProject = userDProjects.get(name);
-        }
-        if (deploymentProject == null) {
-            throw new ProjectException("Cannot find deployment project ''{0}''", null, name);
-        }
-        return deploymentProject;
-    }
-
-    @Override
-    public ADeploymentProject getLatestDeploymentConfiguration(String name) {
-        return getDesignTimeRepository().createDeploymentConfigurationBuilder(name)
-            .user(getUser())
-            .lockEngine(deploymentsLockEngine)
-            .build();
-    }
-
-    @Override
-    public List<ADeploymentProject> getDDProjects() throws ProjectException {
-        refreshDeploymentProjects();
-
-        ArrayList<ADeploymentProject> result;
-        synchronized (userDProjects) {
-            result = new ArrayList<>(userDProjects.values());
-        }
-        Collections.sort(result, PROJECTS_COMPARATOR);
-
-        return result;
-    }
-
-    @Override
-    public DesignTimeRepository getDesignTimeRepository() {
-        return designTimeRepository;
-    }
-
-    // --- protected
-
-    @Override
-    public LocalWorkspace getLocalWorkspace() {
-        return localWorkspace;
-    }
-
-    @Override
-    public RulesProject getProject(String name) throws ProjectException {
-        return getProject(name, true);
-    }
-
-    @Override
-    public RulesProject getProject(String name, boolean refreshBefore) throws ProjectException {
-        if (refreshBefore || projectsRefreshNeeded) {
-            refreshRulesProjects();
-        }
-
-        RulesProject uwp;
-        synchronized (userRulesProjects) {
-            uwp = userRulesProjects.get(name);
-        }
-
-        if (uwp == null) {
-            throw new ProjectException("Cannot find project ''{0}''", null, name);
-        }
-
-        return uwp;
-    }
-
-    @Override
-    public Collection<RulesProject> getProjects() {
-        return getProjects(true);
-    }
-
-    @Override
-    public Collection<RulesProject> getProjects(boolean refreshBefore) {
-        if (refreshBefore || projectsRefreshNeeded) {
-            refreshRulesProjects();
-        }
-
-        ArrayList<RulesProject> result;
-        synchronized (userRulesProjects) {
-            result = new ArrayList<>(userRulesProjects.values());
-        }
-
-        Collections.sort(result, PROJECTS_COMPARATOR);
-
-        return result;
-    }
-
-    @Override
-    public WorkspaceUser getUser() {
-        return user;
-    }
-
-    @Override
-    public boolean hasDDProject(String name) {
-        if (deploymentsRefreshNeeded) {
-            try {
-                refreshDeploymentProjects();
-            } catch (RepositoryException e) {
-                // FIXME Don't wrap checked exception
-                throw RuntimeExceptionWrapper.wrap(e);
-            }
-        }
-        synchronized (userDProjects) {
-            if (userDProjects.get(name) != null) {
-                return true;
-            }
-        }
-        return designTimeRepository.hasDDProject(name);
-    }
-
-    @Override
-    public boolean hasProject(String name) {
-        synchronized (userRulesProjects) {
-            if (projectsRefreshNeeded) {
-                refreshRulesProjects();
-            }
-            if (userRulesProjects.get(name) != null) {
-                return true;
-            }
-        }
-        return localWorkspace.hasProject(name) || designTimeRepository.hasProject(name);
-    }
-
-    @Override
-    public void passivate() {
-        synchronized (userRulesProjects) {
-            userRulesProjects.clear();
-        }
-
-        synchronized (userDProjects) {
-            userDProjects.clear();
-        }
-        scheduleProjectsRefresh();
-        scheduleDeploymentsRefresh();
-    }
-
-    @Override
-    public void refresh() {
-        localWorkspace.refresh();
-        scheduleProjectsRefresh();
-        scheduleDeploymentsRefresh();
-    }
-
-    private void scheduleDeploymentsRefresh() {
-        synchronized (userDProjects) {
-            deploymentsRefreshNeeded = true;
-        }
-    }
-
-    private void refreshDeploymentProjects() throws RepositoryException {
-        List<ADeploymentProject> dtrProjects = designTimeRepository.getDDProjects();
-
-        synchronized (userDProjects) {
-            // add new
-            HashMap<String, ADeploymentProject> dtrProjectsMap = new HashMap<>();
-            for (ADeploymentProject ddp : dtrProjects) {
-                String name = ddp.getName();
-                dtrProjectsMap.put(name, ddp);
-
-                ADeploymentProject userDProject = userDProjects.get(name);
-
-                if (userDProject == null || ddp.isDeleted() != userDProject.isDeleted()) {
-                    userDProject = new ADeploymentProject(user,
-                        ddp.getRepository(),
-                        ddp.getFileData(),
-                        deploymentsLockEngine);
-                    if (!userDProject.isOpened()) {
-                        // Closed project can't be locked.
-                        // DeployConfiguration changes aren't persisted. If it closed, it means changes are lost. We can
-                        // safely unlock it
-                        if (userDProject.isLockedByMe()) {
-                            userDProject.unlock();
-                        }
-                    }
-
-                    userDProjects.put(name, userDProject);
-                } else {
-                    userDProject.refresh();
-                }
-            }
-
-            // remove deleted
-            Iterator<ADeploymentProject> i = userDProjects.values().iterator();
-            while (i.hasNext()) {
-                ADeploymentProject userDProject = i.next();
-                String name = userDProject.getName();
-
-                if (!dtrProjectsMap.containsKey(name)) {
-                    i.remove();
-                }
-            }
-
-            deploymentsRefreshNeeded = false;
-        }
-    }
-
-    private void scheduleProjectsRefresh() {
-        synchronized (userRulesProjects) {
-            projectsRefreshNeeded = true;
-        }
-    }
-
-    private void refreshRulesProjects() {
-        localWorkspace.refresh();
-
-        synchronized (userRulesProjects) {
-
-            userRulesProjects.clear();
-
-            // add new
-            final Repository designRepository = designTimeRepository.getRepository();
-            LocalRepository localRepository = localWorkspace.getRepository();
-            for (AProject rp : designTimeRepository.getProjects()) {
-                String name = rp.getName();
-
-                AProject lp = null;
-                if (localWorkspace.hasProject(name)) {
-                    try {
-                        lp = localWorkspace.getProject(name);
-                    } catch (ProjectException e) {
-                        // ignore
-                        log.error("refreshRulesProjects", e);
-                    }
-                }
-
-                FileData local = lp == null ? null : lp.getFileData();
-
-                Repository desRepo = designRepository;
-                FileData designFileData = rp.getFileData();
-
-                try {
-                    if (designRepository.supports().branches() && local != null) {
-                        BranchRepository branchRepository = (BranchRepository) designRepository;
-                        String repoBranch = branchRepository.getBranch();
-                        String branch = local.getBranch();
-                        if (branch == null) {
-                            log.warn("Unknown branch in repository supporting branches");
-                        } else if (!branch.equals(repoBranch)) {
-                            // We are inside alternative branch. Must change design repo info.
-                            desRepo = branchRepository.forBranch(branch);
-                            // Other branch - other version of file data
-                            if (designFileData != null) {
-                                designFileData = desRepo.check(designFileData.getName());
-                            }
-                        }
-                    }
-                } catch (IOException e) {
-                    log.error("Skip workspace changes for project '{}' because of error: {}",
-                        rp.getName(),
-                        e.getMessage(),
-                        e);
-                    desRepo = designRepository;
-                    designFileData = rp.getFileData();
-                    local = null;
-                }
-
-                userRulesProjects.put(name,
-                    new RulesProject(this, localRepository, local, desRepo, designFileData, projectsLockEngine));
-            }
-
-            // LocalProjects that hasn't corresponding project in
-            // DesignTimeRepository
-            for (AProject lp : localWorkspace.getProjects()) {
-                String name = lp.getName();
-
-                if (!designTimeRepository.hasProject(name)) {
-                    FileData local = lp.getFileData();
-                    userRulesProjects.put(name,
-                        new RulesProject(this, localRepository, local, designRepository, null, projectsLockEngine));
-                }
-            }
-
-            Iterator<Map.Entry<String, RulesProject>> entryIterator = userRulesProjects.entrySet().iterator();
-            while (entryIterator.hasNext()) {
-                Map.Entry<String, RulesProject> entry = entryIterator.next();
-                if (!designTimeRepository.hasProject(entry.getKey()) && !localWorkspace.hasProject(entry.getKey())) {
-                    entryIterator.remove();
-                }
-            }
-
-            projectsRefreshNeeded = false;
-        }
-    }
-
-    @Override
-    public void release() {
-        localWorkspace.release();
-        synchronized (userRulesProjects) {
-            userRulesProjects.clear();
-        }
-
-        synchronized (userDProjects) {
-            userDProjects.clear();
-        }
-        scheduleProjectsRefresh();
-        scheduleDeploymentsRefresh();
-
-        for (UserWorkspaceListener listener : new ArrayList<>(listeners)) {
-            listener.workspaceReleased(this);
-        }
-    }
-
-    @Override
-    public void removeWorkspaceListener(UserWorkspaceListener listener) {
-        listeners.remove(listener);
-    }
-
-<<<<<<< HEAD
-    @Override
-    public void uploadLocalProject(String name) throws ProjectException {
-=======
-    public void uploadLocalProject(String name, String projectFolder, String comment) throws ProjectException {
->>>>>>> 467ba8b0
-        try {
-            AProject createdProject = createProject(name);
-            AProject project = localWorkspace.getProject(name);
-            project.refresh();
-            if (designTimeRepository.getRepository().supports().mappedFolders()) {
-                FileData fileData = createdProject.getFileData();
-                createdProject.setFileData(new MappedFileData(fileData.getName(), projectFolder + name));
-            }
-            createdProject.getFileData().setComment(comment);
-            createdProject.update(project, user);
-            refreshRulesProjects();
-        } catch (ProjectException e) {
-            try {
-                if (designTimeRepository.hasProject(name)) {
-                    designTimeRepository.getProject(name).erase(user, comment);
-                }
-            } catch (ProjectException e1) {
-                log.error(e1.getMessage(), e1);
-            }
-            throw e;
-        }
-    }
-
-    @Override
-    public LockEngine getProjectsLockEngine() {
-        return projectsLockEngine;
-    }
-}
+package org.openl.rules.workspace.uw.impl;
+
+import java.io.IOException;
+import java.util.*;
+
+import org.openl.rules.common.ArtefactPath;
+import org.openl.rules.common.ProjectException;
+import org.openl.rules.project.abstraction.*;
+import org.openl.rules.project.impl.local.LocalRepository;
+import org.openl.rules.repository.api.BranchRepository;
+import org.openl.rules.repository.api.FileData;
+import org.openl.rules.repository.api.Repository;
+import org.openl.rules.workspace.WorkspaceUser;
+import org.openl.rules.workspace.dtr.DesignTimeRepository;
+import org.openl.rules.workspace.dtr.RepositoryException;
+import org.openl.rules.workspace.dtr.impl.MappedFileData;
+import org.openl.rules.workspace.lw.LocalWorkspace;
+import org.openl.rules.workspace.uw.UserWorkspace;
+import org.openl.rules.workspace.uw.UserWorkspaceListener;
+import org.openl.util.RuntimeExceptionWrapper;
+import org.slf4j.Logger;
+import org.slf4j.LoggerFactory;
+
+public class UserWorkspaceImpl implements UserWorkspace {
+    private final Logger log = LoggerFactory.getLogger(UserWorkspaceImpl.class);
+
+    private static final Comparator<AProject> PROJECTS_COMPARATOR = new Comparator<AProject>() {
+        @Override
+        public int compare(AProject o1, AProject o2) {
+            return o1.getName().compareToIgnoreCase(o2.getName());
+        }
+    };
+
+    private final WorkspaceUser user;
+    private final LocalWorkspace localWorkspace;
+    private final DesignTimeRepository designTimeRepository;
+
+    private final HashMap<String, RulesProject> userRulesProjects;
+    private final HashMap<String, ADeploymentProject> userDProjects;
+
+    private boolean projectsRefreshNeeded = true;
+    private boolean deploymentsRefreshNeeded = true;
+
+    private final List<UserWorkspaceListener> listeners = new ArrayList<>();
+    private final LockEngine projectsLockEngine;
+    private final LockEngine deploymentsLockEngine;
+
+    public UserWorkspaceImpl(WorkspaceUser user,
+            LocalWorkspace localWorkspace,
+            DesignTimeRepository designTimeRepository,
+            LockEngine projectsLockEngine,
+            LockEngine deploymentsLockEngine) {
+        this.user = user;
+        this.localWorkspace = localWorkspace;
+        this.designTimeRepository = designTimeRepository;
+        this.projectsLockEngine = projectsLockEngine;
+        this.deploymentsLockEngine = deploymentsLockEngine;
+
+        userRulesProjects = new HashMap<>();
+        userDProjects = new HashMap<>();
+    }
+
+    @Override
+    public void activate() {
+        refresh();
+    }
+
+    @Override
+    public void addWorkspaceListener(UserWorkspaceListener listener) {
+        listeners.add(listener);
+    }
+
+    @Override
+    public void copyDDProject(ADeploymentProject project, String name, String comment) throws ProjectException {
+        ADeploymentProject newProject = designTimeRepository.createDeploymentConfigurationBuilder(name)
+            .user(getUser())
+            .lockEngine(deploymentsLockEngine)
+            .build();
+        newProject.getFileData().setComment(comment);
+        newProject.update(project, user);
+
+        refresh();
+    }
+
+    @Override
+    public ADeploymentProject createDDProject(String name) throws RepositoryException {
+        if (deploymentsRefreshNeeded) {
+            refreshDeploymentProjects();
+        }
+        ADeploymentProject ddProject = designTimeRepository.createDeploymentConfigurationBuilder(name)
+            .user(getUser())
+            .lockEngine(deploymentsLockEngine)
+            .build();
+        userDProjects.put(name, ddProject);
+        return ddProject;
+    }
+
+    @Override
+    public AProject createProject(String name) throws ProjectException {
+        return designTimeRepository.createProject(name);
+    }
+
+    @Override
+    public AProjectArtefact getArtefactByPath(ArtefactPath artefactPath) throws ProjectException {
+        String projectName = artefactPath.segment(0);
+        AProject uwp = getProject(projectName);
+
+        ArtefactPath pathInProject = artefactPath.withoutFirstSegment();
+        return uwp.getArtefactByPath(pathInProject);
+    }
+
+    @Override
+    public ADeploymentProject getDDProject(String name) throws ProjectException {
+        refreshDeploymentProjects();
+        ADeploymentProject deploymentProject;
+        synchronized (userDProjects) {
+            deploymentProject = userDProjects.get(name);
+        }
+        if (deploymentProject == null) {
+            throw new ProjectException("Cannot find deployment project ''{0}''", null, name);
+        }
+        return deploymentProject;
+    }
+
+    @Override
+    public ADeploymentProject getLatestDeploymentConfiguration(String name) {
+        return getDesignTimeRepository().createDeploymentConfigurationBuilder(name)
+            .user(getUser())
+            .lockEngine(deploymentsLockEngine)
+            .build();
+    }
+
+    @Override
+    public List<ADeploymentProject> getDDProjects() throws ProjectException {
+        refreshDeploymentProjects();
+
+        ArrayList<ADeploymentProject> result;
+        synchronized (userDProjects) {
+            result = new ArrayList<>(userDProjects.values());
+        }
+        Collections.sort(result, PROJECTS_COMPARATOR);
+
+        return result;
+    }
+
+    @Override
+    public DesignTimeRepository getDesignTimeRepository() {
+        return designTimeRepository;
+    }
+
+    // --- protected
+
+    @Override
+    public LocalWorkspace getLocalWorkspace() {
+        return localWorkspace;
+    }
+
+    @Override
+    public RulesProject getProject(String name) throws ProjectException {
+        return getProject(name, true);
+    }
+
+    @Override
+    public RulesProject getProject(String name, boolean refreshBefore) throws ProjectException {
+        if (refreshBefore || projectsRefreshNeeded) {
+            refreshRulesProjects();
+        }
+
+        RulesProject uwp;
+        synchronized (userRulesProjects) {
+            uwp = userRulesProjects.get(name);
+        }
+
+        if (uwp == null) {
+            throw new ProjectException("Cannot find project ''{0}''", null, name);
+        }
+
+        return uwp;
+    }
+
+    @Override
+    public Collection<RulesProject> getProjects() {
+        return getProjects(true);
+    }
+
+    @Override
+    public Collection<RulesProject> getProjects(boolean refreshBefore) {
+        if (refreshBefore || projectsRefreshNeeded) {
+            refreshRulesProjects();
+        }
+
+        ArrayList<RulesProject> result;
+        synchronized (userRulesProjects) {
+            result = new ArrayList<>(userRulesProjects.values());
+        }
+
+        Collections.sort(result, PROJECTS_COMPARATOR);
+
+        return result;
+    }
+
+    @Override
+    public WorkspaceUser getUser() {
+        return user;
+    }
+
+    @Override
+    public boolean hasDDProject(String name) {
+        if (deploymentsRefreshNeeded) {
+            try {
+                refreshDeploymentProjects();
+            } catch (RepositoryException e) {
+                // FIXME Don't wrap checked exception
+                throw RuntimeExceptionWrapper.wrap(e);
+            }
+        }
+        synchronized (userDProjects) {
+            if (userDProjects.get(name) != null) {
+                return true;
+            }
+        }
+        return designTimeRepository.hasDDProject(name);
+    }
+
+    @Override
+    public boolean hasProject(String name) {
+        synchronized (userRulesProjects) {
+            if (projectsRefreshNeeded) {
+                refreshRulesProjects();
+            }
+            if (userRulesProjects.get(name) != null) {
+                return true;
+            }
+        }
+        return localWorkspace.hasProject(name) || designTimeRepository.hasProject(name);
+    }
+
+    @Override
+    public void passivate() {
+        synchronized (userRulesProjects) {
+            userRulesProjects.clear();
+        }
+
+        synchronized (userDProjects) {
+            userDProjects.clear();
+        }
+        scheduleProjectsRefresh();
+        scheduleDeploymentsRefresh();
+    }
+
+    @Override
+    public void refresh() {
+        localWorkspace.refresh();
+        scheduleProjectsRefresh();
+        scheduleDeploymentsRefresh();
+    }
+
+    private void scheduleDeploymentsRefresh() {
+        synchronized (userDProjects) {
+            deploymentsRefreshNeeded = true;
+        }
+    }
+
+    private void refreshDeploymentProjects() throws RepositoryException {
+        List<ADeploymentProject> dtrProjects = designTimeRepository.getDDProjects();
+
+        synchronized (userDProjects) {
+            // add new
+            HashMap<String, ADeploymentProject> dtrProjectsMap = new HashMap<>();
+            for (ADeploymentProject ddp : dtrProjects) {
+                String name = ddp.getName();
+                dtrProjectsMap.put(name, ddp);
+
+                ADeploymentProject userDProject = userDProjects.get(name);
+
+                if (userDProject == null || ddp.isDeleted() != userDProject.isDeleted()) {
+                    userDProject = new ADeploymentProject(user,
+                        ddp.getRepository(),
+                        ddp.getFileData(),
+                        deploymentsLockEngine);
+                    if (!userDProject.isOpened()) {
+                        // Closed project can't be locked.
+                        // DeployConfiguration changes aren't persisted. If it closed, it means changes are lost. We can
+                        // safely unlock it
+                        if (userDProject.isLockedByMe()) {
+                            userDProject.unlock();
+                        }
+                    }
+
+                    userDProjects.put(name, userDProject);
+                } else {
+                    userDProject.refresh();
+                }
+            }
+
+            // remove deleted
+            Iterator<ADeploymentProject> i = userDProjects.values().iterator();
+            while (i.hasNext()) {
+                ADeploymentProject userDProject = i.next();
+                String name = userDProject.getName();
+
+                if (!dtrProjectsMap.containsKey(name)) {
+                    i.remove();
+                }
+            }
+
+            deploymentsRefreshNeeded = false;
+        }
+    }
+
+    private void scheduleProjectsRefresh() {
+        synchronized (userRulesProjects) {
+            projectsRefreshNeeded = true;
+        }
+    }
+
+    private void refreshRulesProjects() {
+        localWorkspace.refresh();
+
+        synchronized (userRulesProjects) {
+
+            userRulesProjects.clear();
+
+            // add new
+            final Repository designRepository = designTimeRepository.getRepository();
+            LocalRepository localRepository = localWorkspace.getRepository();
+            for (AProject rp : designTimeRepository.getProjects()) {
+                String name = rp.getName();
+
+                AProject lp = null;
+                if (localWorkspace.hasProject(name)) {
+                    try {
+                        lp = localWorkspace.getProject(name);
+                    } catch (ProjectException e) {
+                        // ignore
+                        log.error("refreshRulesProjects", e);
+                    }
+                }
+
+                FileData local = lp == null ? null : lp.getFileData();
+
+                Repository desRepo = designRepository;
+                FileData designFileData = rp.getFileData();
+
+                try {
+                    if (designRepository.supports().branches() && local != null) {
+                        BranchRepository branchRepository = (BranchRepository) designRepository;
+                        String repoBranch = branchRepository.getBranch();
+                        String branch = local.getBranch();
+                        if (branch == null) {
+                            log.warn("Unknown branch in repository supporting branches");
+                        } else if (!branch.equals(repoBranch)) {
+                            // We are inside alternative branch. Must change design repo info.
+                            desRepo = branchRepository.forBranch(branch);
+                            // Other branch - other version of file data
+                            if (designFileData != null) {
+                                designFileData = desRepo.check(designFileData.getName());
+                            }
+                        }
+                    }
+                } catch (IOException e) {
+                    log.error("Skip workspace changes for project '{}' because of error: {}",
+                        rp.getName(),
+                        e.getMessage(),
+                        e);
+                    desRepo = designRepository;
+                    designFileData = rp.getFileData();
+                    local = null;
+                }
+
+                userRulesProjects.put(name,
+                    new RulesProject(this, localRepository, local, desRepo, designFileData, projectsLockEngine));
+            }
+
+            // LocalProjects that hasn't corresponding project in
+            // DesignTimeRepository
+            for (AProject lp : localWorkspace.getProjects()) {
+                String name = lp.getName();
+
+                if (!designTimeRepository.hasProject(name)) {
+                    FileData local = lp.getFileData();
+                    userRulesProjects.put(name,
+                        new RulesProject(this, localRepository, local, designRepository, null, projectsLockEngine));
+                }
+            }
+
+            Iterator<Map.Entry<String, RulesProject>> entryIterator = userRulesProjects.entrySet().iterator();
+            while (entryIterator.hasNext()) {
+                Map.Entry<String, RulesProject> entry = entryIterator.next();
+                if (!designTimeRepository.hasProject(entry.getKey()) && !localWorkspace.hasProject(entry.getKey())) {
+                    entryIterator.remove();
+                }
+            }
+
+            projectsRefreshNeeded = false;
+        }
+    }
+
+    @Override
+    public void release() {
+        localWorkspace.release();
+        synchronized (userRulesProjects) {
+            userRulesProjects.clear();
+        }
+
+        synchronized (userDProjects) {
+            userDProjects.clear();
+        }
+        scheduleProjectsRefresh();
+        scheduleDeploymentsRefresh();
+
+        for (UserWorkspaceListener listener : new ArrayList<>(listeners)) {
+            listener.workspaceReleased(this);
+        }
+    }
+
+    @Override
+    public void removeWorkspaceListener(UserWorkspaceListener listener) {
+        listeners.remove(listener);
+    }
+
+    @Override
+    public void uploadLocalProject(String name, String projectFolder, String comment) throws ProjectException {
+        try {
+            AProject createdProject = createProject(name);
+            AProject project = localWorkspace.getProject(name);
+            project.refresh();
+            if (designTimeRepository.getRepository().supports().mappedFolders()) {
+                FileData fileData = createdProject.getFileData();
+                createdProject.setFileData(new MappedFileData(fileData.getName(), projectFolder + name));
+            }
+            createdProject.getFileData().setComment(comment);
+            createdProject.update(project, user);
+            refreshRulesProjects();
+        } catch (ProjectException e) {
+            try {
+                if (designTimeRepository.hasProject(name)) {
+                    designTimeRepository.getProject(name).erase(user, comment);
+                }
+            } catch (ProjectException e1) {
+                log.error(e1.getMessage(), e1);
+            }
+            throw e;
+        }
+    }
+
+    @Override
+    public LockEngine getProjectsLockEngine() {
+        return projectsLockEngine;
+    }
+}