package org.openl.rules.rest;

import static org.openl.rules.security.AccessManager.isGranted;

import java.io.File;
import java.io.FileInputStream;
import java.io.FileNotFoundException;
import java.io.FileOutputStream;
import java.io.IOException;
import java.io.InputStream;
import java.net.URI;
import java.net.URISyntaxException;
import java.nio.file.Files;
import java.util.ArrayList;
import java.util.Collection;
import java.util.List;
import java.util.zip.ZipInputStream;

import javax.ws.rs.Consumes;
import javax.ws.rs.GET;
import javax.ws.rs.POST;
import javax.ws.rs.Path;
import javax.ws.rs.PathParam;
import javax.ws.rs.Produces;
import javax.ws.rs.core.Context;
import javax.ws.rs.core.GenericEntity;
import javax.ws.rs.core.MediaType;
import javax.ws.rs.core.Response;
import javax.ws.rs.core.Response.Status;
import javax.ws.rs.core.StreamingOutput;
import javax.ws.rs.core.UriInfo;
import javax.xml.xpath.XPath;
import javax.xml.xpath.XPathExpression;
import javax.xml.xpath.XPathExpressionException;
import javax.xml.xpath.XPathFactory;

import org.apache.cxf.jaxrs.ext.multipart.Multipart;
import org.openl.rules.common.LockInfo;
import org.openl.rules.common.ProjectException;
import org.openl.rules.common.ProjectVersion;
import org.openl.rules.common.VersionInfo;
import org.openl.rules.project.abstraction.AProject;
import org.openl.rules.project.abstraction.Comments;
import org.openl.rules.project.abstraction.RulesProject;
import org.openl.rules.project.model.ProjectDescriptor;
import org.openl.rules.project.xml.XmlProjectDescriptorSerializer;
import org.openl.rules.repository.api.ChangesetType;
import org.openl.rules.repository.api.FileData;
import org.openl.rules.repository.api.FileItem;
import org.openl.rules.repository.api.FolderRepository;
import org.openl.rules.repository.api.Repository;
import org.openl.rules.repository.folder.FileChangesFromZip;
import org.openl.rules.security.Privileges;
import org.openl.rules.webstudio.web.repository.RepositoryUtils;
import org.openl.rules.workspace.MultiUserWorkspaceManager;
import org.openl.rules.workspace.WorkspaceException;
import org.openl.rules.workspace.WorkspaceUserImpl;
import org.openl.rules.workspace.dtr.DesignTimeRepository;
import org.openl.rules.workspace.uw.UserWorkspace;
import org.openl.util.FileUtils;
import org.openl.util.IOUtils;
import org.openl.util.StringTool;
import org.openl.util.StringUtils;
import org.openl.util.ZipUtils;
import org.slf4j.Logger;
import org.slf4j.LoggerFactory;
import org.springframework.beans.factory.annotation.Qualifier;
import org.springframework.security.core.Authentication;
import org.springframework.security.core.context.SecurityContextHolder;
import org.springframework.stereotype.Service;
import org.xml.sax.InputSource;

/*
 GET /projects                                       list of (Project Name, Last Version, Last Modified Date, Last Modified By, Status, Editor)
 GET /project/{Project Name}/[{version}]             (Project_Name.zip)
 POST /project/{Project Name}                        (Some_Project.zip, comments)
 POST /project                                       (Some_Project.zip, comments)
 POST /project                                       (Some_Project.zip)
 POST /lock_project/{Project Name}                   (ok, fail (already locked by ...))
 POST /unlock_project/{Project Name}                 (ok, fail)
 */
@Service
@Path("/repo/")
@Produces(MediaType.APPLICATION_JSON)
public class RepositoryService {
    private static final Logger LOG = LoggerFactory.getLogger(RepositoryService.class);

    private final MultiUserWorkspaceManager workspaceManager;

    private final Comments designRepoComments;

    public RepositoryService(MultiUserWorkspaceManager workspaceManager,
            @Qualifier("designRepositoryComments") Comments designRepoComments) {
        this.workspaceManager = workspaceManager;
        this.designRepoComments = designRepoComments;
    }

    /**
     * @return a list of project descriptions.
     */
    @GET
    @Path("projects")
    public Response getProjects() throws WorkspaceException {
        if (!isGranted(Privileges.VIEW_PROJECTS)) {
            return Response.status(Status.FORBIDDEN).entity("Does not have VIEW privilege").build();
        }
        Collection<? extends AProject> projects = getDesignTimeRepository().getProjects();
        List<ProjectDescription> result = new ArrayList<>(projects.size());
        for (AProject prj : projects) {
            ProjectDescription projectDescription = getProjectDescription(prj);
            result.add(projectDescription);
        }
        return Response.ok(new GenericEntity<List<ProjectDescription>>(result) {
        }).build();
    }

    /**
     * Returns the latest zipped project.
     *
     * @param name a project name
     * @return a zipped project
     */
    @GET
    @Path("project/{name}")
    @Produces("application/zip")
    public Response getLastProject(@PathParam("name") String name) throws WorkspaceException {
        try {
            if (!isGranted(Privileges.VIEW_PROJECTS)) {
                return Response.status(Status.FORBIDDEN).entity("Does not have VIEW privilege").build();
            }
            FileData fileData = getRepository().check(getFileName(name));
            if (fileData == null) {
                throw new FileNotFoundException(String.format("Project '%s' is not found.", name));
            }

            return getProject(name, fileData.getVersion());
        } catch (IOException ex) {
            return Response.status(Status.NOT_FOUND).entity(ex.getMessage()).build();
        }
    }

    /**
     * Returns a zipped project.
     *
     * @param name a project name
     * @param version a project version
     * @return a zipped project
     */
    @GET
    @Path("project/{name}/{version}")
    @Produces("application/zip")
    public Response getProject(@PathParam("name") final String name,
            @PathParam("version") final String version) throws WorkspaceException {
        try {
            if (!isGranted(Privileges.VIEW_PROJECTS)) {
                return Response.status(Status.FORBIDDEN).entity("Does not have VIEW privilege").build();
            }

            final Repository repository = getRepository();
            final String projectPath = getFileName(name);

            Object entity;

            if (repository.supports().folders()) {
                FileData fileData = getRepository().check(getFileName(name));
                if (fileData == null) {
                    throw new FileNotFoundException(String.format("Project '%s' is not found.", name));
                }

                final String rulesPath = getDesignTimeRepository().getRulesLocation();

<<<<<<< HEAD
                entity = (StreamingOutput) out -> RepositoryUtils.archive((FolderRepository) repository, rulesPath, name, version, out);
=======
                entity = (StreamingOutput) out -> RepositoryUtils.archive((FolderRepository) repository, rulesPath, name, version, out, null);
>>>>>>> 55d20403
            } else {
                FileItem fileItem = repository.readHistory(projectPath, version);
                if (fileItem == null) {
                    throw new FileNotFoundException(String.format("File '%s' is not found.", name));
                }

                entity = fileItem.getStream();
            }
            String zipFileName = String.format("%s-%s.zip", name, version);

            return Response.ok(entity)
                .header("Content-Disposition", "attachment;filename=\"" + zipFileName + "\"")
                .build();
        } catch (IOException ex) {
            return Response.status(Status.NOT_FOUND).entity(ex.getMessage()).build();
        }
    }

    /**
     * Uploads a zipped project to a design repository. The upload will be performed if the project in the design
     * repository is not locked by other user.
     *
     * @param name a project name to update
     * @param zipFile a zipped project
     * @param comment a revision comment
     */
    @POST
    @Path("project/{name}")
    @Consumes(MediaType.MULTIPART_FORM_DATA)
    public Response addProject(@Context UriInfo uriInfo,
            @PathParam("name") String name,
            @Multipart(value = "file") InputStream zipFile,
            @Multipart(value = "comment", required = false) String comment) throws WorkspaceException {
        File modifiedZip = null;
        FileInputStream modifiedZipStream = null;
        File originalZipFolder = null;
        try {
            originalZipFolder = Files.createTempDirectory("openl").toFile();
            ZipUtils.extractAll(zipFile, originalZipFolder);

            File rules = new File(originalZipFolder, "rules.xml");
            if (rules.exists()) {
                // Change project name in rules.xml.
                try {
                    XmlProjectDescriptorSerializer serializer = new XmlProjectDescriptorSerializer(false);
                    ProjectDescriptor projectDescriptor = serializer.deserialize(new FileInputStream(rules));
                    projectDescriptor.setName(name);
                    String modifiedRules = serializer.serialize(projectDescriptor);

                    IOUtils.copyAndClose(IOUtils.toInputStream(modifiedRules), new FileOutputStream(rules));
                } catch (Exception e) {
                    LOG.warn(e.getMessage(), e);
                }
            }

            modifiedZip = File.createTempFile("project", ".zip");
            ZipUtils.archive(originalZipFolder, modifiedZip);
            modifiedZipStream = new FileInputStream(modifiedZip);

            return addProject(uriInfo.getPath(false), name, modifiedZipStream, modifiedZip.length(), comment);
        } catch (IOException ex) {
            return Response.status(Status.INTERNAL_SERVER_ERROR).entity(ex.getMessage()).build();
        } finally {
            FileUtils.deleteQuietly(originalZipFolder);
            IOUtils.closeQuietly(modifiedZipStream);
            FileUtils.deleteQuietly(modifiedZip);
        }
    }

    /**
     * Uploads a zipped project to a design repository. The upload will be performed if the project in the design
     * repository is not locked by other user.
     *
     * @param zipFile a zipped project
     * @param comment a revision comment
     */
    @POST
    @Path("project")
    @Consumes(MediaType.MULTIPART_FORM_DATA)
    public Response addProject(@Context UriInfo uriInfo,
            @Multipart(value = "file") File zipFile,
            @Multipart(value = "comment", required = false) String comment) throws WorkspaceException {
        File zipFolder = null;
        try {
            // Temp folders
            zipFolder = Files.createTempDirectory("openl").toFile();
            // Unpack jar to a file system
            ZipUtils.extractAll(zipFile, zipFolder);

            // Renamed a project according to rules.xml
            File rules = new File(zipFolder, "rules.xml");
            String name = null;
            if (rules.exists()) {
                name = getProjectName(rules);
            }
            if (StringUtils.isBlank(name)) {
                return Response.status(Status.NOT_ACCEPTABLE)
                    .entity("The uploaded file does not contain Project Name in the rules.xml ")
                    .build();
            }

            return addProject(uriInfo.getPath(false) + "/" + StringTool.encodeURL(name),
                name,
                new FileInputStream(zipFile),
                zipFile.length(),
                comment);
        } catch (IOException ex) {
            return Response.status(Status.INTERNAL_SERVER_ERROR).entity(ex.getMessage()).build();
        } finally {
            /* Clean up */
            FileUtils.deleteQuietly(zipFolder);
            FileUtils.deleteQuietly(zipFile);
        }
    }

    /**
     * Uploads a zipped project to a design repository. The upload will be performed if the project in the design
     * repository is not locked by other user.
     *
     * @param zipFile a zipped project
     */
    @POST
    @Path("project")
    public Response addProject(@Context UriInfo uriInfo, File zipFile) throws WorkspaceException {
        return addProject(uriInfo, zipFile, null);
    }

    private Response addProject(String uri,
            String name,
            InputStream zipFile,
            long zipSize,
            String comment) throws WorkspaceException {
        try {
            UserWorkspace userWorkspace = workspaceManager.getUserWorkspace(getUser());
            String repositoryId = getDefaultRepositoryId();
            if (userWorkspace.hasProject(repositoryId, name)) {
                if (!isGranted(Privileges.EDIT_PROJECTS)) {
                    return Response.status(Status.FORBIDDEN).entity("Does not have EDIT PROJECTS privilege").build();
                }
                RulesProject project = userWorkspace.getProject(repositoryId, name);
                if (!project.tryLock()) {
                    String lockedBy = project.getLockInfo().getLockedBy().getUserName();
                    return Response.status(Status.FORBIDDEN).entity("Already locked by '" + lockedBy + "'").build();
                }
            } else {
                if (!isGranted(Privileges.CREATE_PROJECTS)) {
                    return Response.status(Status.FORBIDDEN).entity("Does not have CREATE PROJECTS privilege").build();
                }
                if (getRepository().supports().mappedFolders()) {
                    throw new UnsupportedOperationException(
                        "Cannot create a project for repository with non-flat folder structure");
                }
            }

            String fileName = getFileName(name);

            Repository repository = getRepository();
            FileData existing = repository.check(fileName);
            if (existing != null && existing.isDeleted()) {
                // Remove "deleted" marker
                FileData delData = new FileData();
                delData.setName(existing.getName());
                delData.setVersion(existing.getVersion());
                delData.setAuthor(existing.getAuthor());
                delData.setComment(designRepoComments.restoreProject(name));
                repository.deleteHistory(delData);
            }

            FileData data = new FileData();
            data.setName(fileName);
            data.setComment("[REST] " + StringUtils.trimToEmpty(comment));
            data.setAuthor(getUserName());

            FileData save;
            if (repository.supports().folders()) {
                try (ZipInputStream stream = new ZipInputStream(zipFile)) {
                    save = ((FolderRepository) repository)
                        .save(data, new FileChangesFromZip(stream, fileName), ChangesetType.FULL);
                }
            } else {
                data.setSize(zipSize);
                save = repository.save(data, zipFile);
            }
            userWorkspace.getProject(repositoryId, name).unlock();
            return Response.created(new URI(uri + "/" + StringTool.encodeURL(save.getVersion()))).build();
        } catch (IOException | URISyntaxException | RuntimeException ex) {
            return Response.status(Status.INTERNAL_SERVER_ERROR).entity(ex.getMessage()).build();
        } catch (ProjectException ex) {
            return Response.status(Status.NOT_FOUND).entity(ex.getMessage()).build();
        } finally {
            IOUtils.closeQuietly(zipFile);
        }
    }

    private String getProjectName(File file) {
        try {
            InputSource inputSource = new InputSource(new FileInputStream(file));
            XPathFactory factory = XPathFactory.newInstance();
            XPath xPath = factory.newXPath();
            XPathExpression xPathExpression = xPath.compile("/project/name");
            return StringUtils.trimToNull(xPathExpression.evaluate(inputSource));
        } catch (FileNotFoundException | XPathExpressionException e) {
            return null;
        }
    }

    private String getFileName(String name) throws WorkspaceException {
        return getDesignTimeRepository().getRulesLocation() + name;
    }

    /**
     * Locks the given project. The lock will be set if this project is not locked.
     *
     * @param name a project name to lock
     */
    @POST
    @Path("lockProject/{name}")
    public Response lockProject(@PathParam("name") String name) throws WorkspaceException, ProjectException {
        // When locking the project only EDIT_PROJECTS privilege is needed because we modify the project's state.
        if (!isGranted(Privileges.EDIT_PROJECTS)) {
            return Response.status(Status.FORBIDDEN).entity("Does not have EDIT PROJECTS privilege").build();
        }
        RulesProject project = workspaceManager.getUserWorkspace(getUser()).getProject(getDefaultRepositoryId(), name);
        if (!project.tryLock()) {
            String lockedBy = project.getLockInfo().getLockedBy().getUserName();
            return Response.status(Status.FORBIDDEN).entity("Already locked by '" + lockedBy + "'").build();
        }
        return Response.ok().build();
    }

    /**
     * Unlocks the given project. The unlock will be set if this project is locked by current user.
     *
     * @param name a project name to unlock.
     */
    @POST
    @Path("unlockProject/{name}")
    public Response unlockProject(@PathParam("name") String name) throws WorkspaceException, ProjectException {
        // When unlocking the project locked by current user, only EDIT_PROJECTS privilege is needed because we modify
        // the project's state.
        // UNLOCK_PROJECTS privilege is needed only to unlock the project locked by other user (it's not our case).
        if (!isGranted(Privileges.EDIT_PROJECTS)) {
            return Response.status(Status.FORBIDDEN).entity("Does not have EDIT PROJECTS privilege").build();
        }
        RulesProject project = workspaceManager.getUserWorkspace(getUser()).getProject(getDefaultRepositoryId(), name);
        if (!project.isLocked()) {
            return Response.status(Status.FORBIDDEN).entity("The project is not locked.").build();
        } else if (!project.isLockedByMe()) {
            String lockedBy = project.getLockInfo().getLockedBy().getUserName();
            return Response.status(Status.FORBIDDEN).entity("Locked by '" + lockedBy + "'").build();
        }
        project.unlock();
        return Response.ok().build();
    }

    private Repository getRepository() throws WorkspaceException {
        return getDesignTimeRepository().getRepository(getDefaultRepositoryId());
    }

    @Deprecated
    private String getDefaultRepositoryId() throws WorkspaceException {
        // We don't support several repositories for now. Use first repository.
        return getDesignTimeRepository().getRepositories().get(0).getId();
    }

    private DesignTimeRepository getDesignTimeRepository() throws WorkspaceException {
        return workspaceManager.getUserWorkspace(getUser()).getDesignTimeRepository();
    }

    private ProjectDescription getProjectDescription(AProject project) {
        ProjectDescription description = new ProjectDescription();
        description.setName(project.getName());
        ProjectVersion version = project.getVersion();
        description.setVersion(version.getRevision());
        VersionInfo versionInfo = version.getVersionInfo();
        description.setModifiedBy(versionInfo.getCreatedBy());
        description.setModifiedAt(versionInfo.getCreatedAt());
        boolean locked = project.isLocked();
        description.setLocked(locked);
        if (locked) {
            LockInfo lockInfo = project.getLockInfo();
            description.setLockedBy(lockInfo.getLockedBy().getUserName());
            description.setLockedAt(lockInfo.getLockedAt());
        }
        return description;
    }

    private WorkspaceUserImpl getUser() {
        String name = getUserName();
        return new WorkspaceUserImpl(name);
    }

    private String getUserName() {
        Authentication auth = SecurityContextHolder.getContext().getAuthentication();
        return auth.getName();
    }
}
<|MERGE_RESOLUTION|>--- conflicted
+++ resolved
@@ -1,473 +1,469 @@
-package org.openl.rules.rest;
-
-import static org.openl.rules.security.AccessManager.isGranted;
-
-import java.io.File;
-import java.io.FileInputStream;
-import java.io.FileNotFoundException;
-import java.io.FileOutputStream;
-import java.io.IOException;
-import java.io.InputStream;
-import java.net.URI;
-import java.net.URISyntaxException;
-import java.nio.file.Files;
-import java.util.ArrayList;
-import java.util.Collection;
-import java.util.List;
-import java.util.zip.ZipInputStream;
-
-import javax.ws.rs.Consumes;
-import javax.ws.rs.GET;
-import javax.ws.rs.POST;
-import javax.ws.rs.Path;
-import javax.ws.rs.PathParam;
-import javax.ws.rs.Produces;
-import javax.ws.rs.core.Context;
-import javax.ws.rs.core.GenericEntity;
-import javax.ws.rs.core.MediaType;
-import javax.ws.rs.core.Response;
-import javax.ws.rs.core.Response.Status;
-import javax.ws.rs.core.StreamingOutput;
-import javax.ws.rs.core.UriInfo;
-import javax.xml.xpath.XPath;
-import javax.xml.xpath.XPathExpression;
-import javax.xml.xpath.XPathExpressionException;
-import javax.xml.xpath.XPathFactory;
-
-import org.apache.cxf.jaxrs.ext.multipart.Multipart;
-import org.openl.rules.common.LockInfo;
-import org.openl.rules.common.ProjectException;
-import org.openl.rules.common.ProjectVersion;
-import org.openl.rules.common.VersionInfo;
-import org.openl.rules.project.abstraction.AProject;
-import org.openl.rules.project.abstraction.Comments;
-import org.openl.rules.project.abstraction.RulesProject;
-import org.openl.rules.project.model.ProjectDescriptor;
-import org.openl.rules.project.xml.XmlProjectDescriptorSerializer;
-import org.openl.rules.repository.api.ChangesetType;
-import org.openl.rules.repository.api.FileData;
-import org.openl.rules.repository.api.FileItem;
-import org.openl.rules.repository.api.FolderRepository;
-import org.openl.rules.repository.api.Repository;
-import org.openl.rules.repository.folder.FileChangesFromZip;
-import org.openl.rules.security.Privileges;
-import org.openl.rules.webstudio.web.repository.RepositoryUtils;
-import org.openl.rules.workspace.MultiUserWorkspaceManager;
-import org.openl.rules.workspace.WorkspaceException;
-import org.openl.rules.workspace.WorkspaceUserImpl;
-import org.openl.rules.workspace.dtr.DesignTimeRepository;
-import org.openl.rules.workspace.uw.UserWorkspace;
-import org.openl.util.FileUtils;
-import org.openl.util.IOUtils;
-import org.openl.util.StringTool;
-import org.openl.util.StringUtils;
-import org.openl.util.ZipUtils;
-import org.slf4j.Logger;
-import org.slf4j.LoggerFactory;
-import org.springframework.beans.factory.annotation.Qualifier;
-import org.springframework.security.core.Authentication;
-import org.springframework.security.core.context.SecurityContextHolder;
-import org.springframework.stereotype.Service;
-import org.xml.sax.InputSource;
-
-/*
- GET /projects                                       list of (Project Name, Last Version, Last Modified Date, Last Modified By, Status, Editor)
- GET /project/{Project Name}/[{version}]             (Project_Name.zip)
- POST /project/{Project Name}                        (Some_Project.zip, comments)
- POST /project                                       (Some_Project.zip, comments)
- POST /project                                       (Some_Project.zip)
- POST /lock_project/{Project Name}                   (ok, fail (already locked by ...))
- POST /unlock_project/{Project Name}                 (ok, fail)
- */
-@Service
-@Path("/repo/")
-@Produces(MediaType.APPLICATION_JSON)
-public class RepositoryService {
-    private static final Logger LOG = LoggerFactory.getLogger(RepositoryService.class);
-
-    private final MultiUserWorkspaceManager workspaceManager;
-
-    private final Comments designRepoComments;
-
-    public RepositoryService(MultiUserWorkspaceManager workspaceManager,
-            @Qualifier("designRepositoryComments") Comments designRepoComments) {
-        this.workspaceManager = workspaceManager;
-        this.designRepoComments = designRepoComments;
-    }
-
-    /**
-     * @return a list of project descriptions.
-     */
-    @GET
-    @Path("projects")
-    public Response getProjects() throws WorkspaceException {
-        if (!isGranted(Privileges.VIEW_PROJECTS)) {
-            return Response.status(Status.FORBIDDEN).entity("Does not have VIEW privilege").build();
-        }
-        Collection<? extends AProject> projects = getDesignTimeRepository().getProjects();
-        List<ProjectDescription> result = new ArrayList<>(projects.size());
-        for (AProject prj : projects) {
-            ProjectDescription projectDescription = getProjectDescription(prj);
-            result.add(projectDescription);
-        }
-        return Response.ok(new GenericEntity<List<ProjectDescription>>(result) {
-        }).build();
-    }
-
-    /**
-     * Returns the latest zipped project.
-     *
-     * @param name a project name
-     * @return a zipped project
-     */
-    @GET
-    @Path("project/{name}")
-    @Produces("application/zip")
-    public Response getLastProject(@PathParam("name") String name) throws WorkspaceException {
-        try {
-            if (!isGranted(Privileges.VIEW_PROJECTS)) {
-                return Response.status(Status.FORBIDDEN).entity("Does not have VIEW privilege").build();
-            }
-            FileData fileData = getRepository().check(getFileName(name));
-            if (fileData == null) {
-                throw new FileNotFoundException(String.format("Project '%s' is not found.", name));
-            }
-
-            return getProject(name, fileData.getVersion());
-        } catch (IOException ex) {
-            return Response.status(Status.NOT_FOUND).entity(ex.getMessage()).build();
-        }
-    }
-
-    /**
-     * Returns a zipped project.
-     *
-     * @param name a project name
-     * @param version a project version
-     * @return a zipped project
-     */
-    @GET
-    @Path("project/{name}/{version}")
-    @Produces("application/zip")
-    public Response getProject(@PathParam("name") final String name,
-            @PathParam("version") final String version) throws WorkspaceException {
-        try {
-            if (!isGranted(Privileges.VIEW_PROJECTS)) {
-                return Response.status(Status.FORBIDDEN).entity("Does not have VIEW privilege").build();
-            }
-
-            final Repository repository = getRepository();
-            final String projectPath = getFileName(name);
-
-            Object entity;
-
-            if (repository.supports().folders()) {
-                FileData fileData = getRepository().check(getFileName(name));
-                if (fileData == null) {
-                    throw new FileNotFoundException(String.format("Project '%s' is not found.", name));
-                }
-
-                final String rulesPath = getDesignTimeRepository().getRulesLocation();
-
-<<<<<<< HEAD
-                entity = (StreamingOutput) out -> RepositoryUtils.archive((FolderRepository) repository, rulesPath, name, version, out);
-=======
-                entity = (StreamingOutput) out -> RepositoryUtils.archive((FolderRepository) repository, rulesPath, name, version, out, null);
->>>>>>> 55d20403
-            } else {
-                FileItem fileItem = repository.readHistory(projectPath, version);
-                if (fileItem == null) {
-                    throw new FileNotFoundException(String.format("File '%s' is not found.", name));
-                }
-
-                entity = fileItem.getStream();
-            }
-            String zipFileName = String.format("%s-%s.zip", name, version);
-
-            return Response.ok(entity)
-                .header("Content-Disposition", "attachment;filename=\"" + zipFileName + "\"")
-                .build();
-        } catch (IOException ex) {
-            return Response.status(Status.NOT_FOUND).entity(ex.getMessage()).build();
-        }
-    }
-
-    /**
-     * Uploads a zipped project to a design repository. The upload will be performed if the project in the design
-     * repository is not locked by other user.
-     *
-     * @param name a project name to update
-     * @param zipFile a zipped project
-     * @param comment a revision comment
-     */
-    @POST
-    @Path("project/{name}")
-    @Consumes(MediaType.MULTIPART_FORM_DATA)
-    public Response addProject(@Context UriInfo uriInfo,
-            @PathParam("name") String name,
-            @Multipart(value = "file") InputStream zipFile,
-            @Multipart(value = "comment", required = false) String comment) throws WorkspaceException {
-        File modifiedZip = null;
-        FileInputStream modifiedZipStream = null;
-        File originalZipFolder = null;
-        try {
-            originalZipFolder = Files.createTempDirectory("openl").toFile();
-            ZipUtils.extractAll(zipFile, originalZipFolder);
-
-            File rules = new File(originalZipFolder, "rules.xml");
-            if (rules.exists()) {
-                // Change project name in rules.xml.
-                try {
-                    XmlProjectDescriptorSerializer serializer = new XmlProjectDescriptorSerializer(false);
-                    ProjectDescriptor projectDescriptor = serializer.deserialize(new FileInputStream(rules));
-                    projectDescriptor.setName(name);
-                    String modifiedRules = serializer.serialize(projectDescriptor);
-
-                    IOUtils.copyAndClose(IOUtils.toInputStream(modifiedRules), new FileOutputStream(rules));
-                } catch (Exception e) {
-                    LOG.warn(e.getMessage(), e);
-                }
-            }
-
-            modifiedZip = File.createTempFile("project", ".zip");
-            ZipUtils.archive(originalZipFolder, modifiedZip);
-            modifiedZipStream = new FileInputStream(modifiedZip);
-
-            return addProject(uriInfo.getPath(false), name, modifiedZipStream, modifiedZip.length(), comment);
-        } catch (IOException ex) {
-            return Response.status(Status.INTERNAL_SERVER_ERROR).entity(ex.getMessage()).build();
-        } finally {
-            FileUtils.deleteQuietly(originalZipFolder);
-            IOUtils.closeQuietly(modifiedZipStream);
-            FileUtils.deleteQuietly(modifiedZip);
-        }
-    }
-
-    /**
-     * Uploads a zipped project to a design repository. The upload will be performed if the project in the design
-     * repository is not locked by other user.
-     *
-     * @param zipFile a zipped project
-     * @param comment a revision comment
-     */
-    @POST
-    @Path("project")
-    @Consumes(MediaType.MULTIPART_FORM_DATA)
-    public Response addProject(@Context UriInfo uriInfo,
-            @Multipart(value = "file") File zipFile,
-            @Multipart(value = "comment", required = false) String comment) throws WorkspaceException {
-        File zipFolder = null;
-        try {
-            // Temp folders
-            zipFolder = Files.createTempDirectory("openl").toFile();
-            // Unpack jar to a file system
-            ZipUtils.extractAll(zipFile, zipFolder);
-
-            // Renamed a project according to rules.xml
-            File rules = new File(zipFolder, "rules.xml");
-            String name = null;
-            if (rules.exists()) {
-                name = getProjectName(rules);
-            }
-            if (StringUtils.isBlank(name)) {
-                return Response.status(Status.NOT_ACCEPTABLE)
-                    .entity("The uploaded file does not contain Project Name in the rules.xml ")
-                    .build();
-            }
-
-            return addProject(uriInfo.getPath(false) + "/" + StringTool.encodeURL(name),
-                name,
-                new FileInputStream(zipFile),
-                zipFile.length(),
-                comment);
-        } catch (IOException ex) {
-            return Response.status(Status.INTERNAL_SERVER_ERROR).entity(ex.getMessage()).build();
-        } finally {
-            /* Clean up */
-            FileUtils.deleteQuietly(zipFolder);
-            FileUtils.deleteQuietly(zipFile);
-        }
-    }
-
-    /**
-     * Uploads a zipped project to a design repository. The upload will be performed if the project in the design
-     * repository is not locked by other user.
-     *
-     * @param zipFile a zipped project
-     */
-    @POST
-    @Path("project")
-    public Response addProject(@Context UriInfo uriInfo, File zipFile) throws WorkspaceException {
-        return addProject(uriInfo, zipFile, null);
-    }
-
-    private Response addProject(String uri,
-            String name,
-            InputStream zipFile,
-            long zipSize,
-            String comment) throws WorkspaceException {
-        try {
-            UserWorkspace userWorkspace = workspaceManager.getUserWorkspace(getUser());
-            String repositoryId = getDefaultRepositoryId();
-            if (userWorkspace.hasProject(repositoryId, name)) {
-                if (!isGranted(Privileges.EDIT_PROJECTS)) {
-                    return Response.status(Status.FORBIDDEN).entity("Does not have EDIT PROJECTS privilege").build();
-                }
-                RulesProject project = userWorkspace.getProject(repositoryId, name);
-                if (!project.tryLock()) {
-                    String lockedBy = project.getLockInfo().getLockedBy().getUserName();
-                    return Response.status(Status.FORBIDDEN).entity("Already locked by '" + lockedBy + "'").build();
-                }
-            } else {
-                if (!isGranted(Privileges.CREATE_PROJECTS)) {
-                    return Response.status(Status.FORBIDDEN).entity("Does not have CREATE PROJECTS privilege").build();
-                }
-                if (getRepository().supports().mappedFolders()) {
-                    throw new UnsupportedOperationException(
-                        "Cannot create a project for repository with non-flat folder structure");
-                }
-            }
-
-            String fileName = getFileName(name);
-
-            Repository repository = getRepository();
-            FileData existing = repository.check(fileName);
-            if (existing != null && existing.isDeleted()) {
-                // Remove "deleted" marker
-                FileData delData = new FileData();
-                delData.setName(existing.getName());
-                delData.setVersion(existing.getVersion());
-                delData.setAuthor(existing.getAuthor());
-                delData.setComment(designRepoComments.restoreProject(name));
-                repository.deleteHistory(delData);
-            }
-
-            FileData data = new FileData();
-            data.setName(fileName);
-            data.setComment("[REST] " + StringUtils.trimToEmpty(comment));
-            data.setAuthor(getUserName());
-
-            FileData save;
-            if (repository.supports().folders()) {
-                try (ZipInputStream stream = new ZipInputStream(zipFile)) {
-                    save = ((FolderRepository) repository)
-                        .save(data, new FileChangesFromZip(stream, fileName), ChangesetType.FULL);
-                }
-            } else {
-                data.setSize(zipSize);
-                save = repository.save(data, zipFile);
-            }
-            userWorkspace.getProject(repositoryId, name).unlock();
-            return Response.created(new URI(uri + "/" + StringTool.encodeURL(save.getVersion()))).build();
-        } catch (IOException | URISyntaxException | RuntimeException ex) {
-            return Response.status(Status.INTERNAL_SERVER_ERROR).entity(ex.getMessage()).build();
-        } catch (ProjectException ex) {
-            return Response.status(Status.NOT_FOUND).entity(ex.getMessage()).build();
-        } finally {
-            IOUtils.closeQuietly(zipFile);
-        }
-    }
-
-    private String getProjectName(File file) {
-        try {
-            InputSource inputSource = new InputSource(new FileInputStream(file));
-            XPathFactory factory = XPathFactory.newInstance();
-            XPath xPath = factory.newXPath();
-            XPathExpression xPathExpression = xPath.compile("/project/name");
-            return StringUtils.trimToNull(xPathExpression.evaluate(inputSource));
-        } catch (FileNotFoundException | XPathExpressionException e) {
-            return null;
-        }
-    }
-
-    private String getFileName(String name) throws WorkspaceException {
-        return getDesignTimeRepository().getRulesLocation() + name;
-    }
-
-    /**
-     * Locks the given project. The lock will be set if this project is not locked.
-     *
-     * @param name a project name to lock
-     */
-    @POST
-    @Path("lockProject/{name}")
-    public Response lockProject(@PathParam("name") String name) throws WorkspaceException, ProjectException {
-        // When locking the project only EDIT_PROJECTS privilege is needed because we modify the project's state.
-        if (!isGranted(Privileges.EDIT_PROJECTS)) {
-            return Response.status(Status.FORBIDDEN).entity("Does not have EDIT PROJECTS privilege").build();
-        }
-        RulesProject project = workspaceManager.getUserWorkspace(getUser()).getProject(getDefaultRepositoryId(), name);
-        if (!project.tryLock()) {
-            String lockedBy = project.getLockInfo().getLockedBy().getUserName();
-            return Response.status(Status.FORBIDDEN).entity("Already locked by '" + lockedBy + "'").build();
-        }
-        return Response.ok().build();
-    }
-
-    /**
-     * Unlocks the given project. The unlock will be set if this project is locked by current user.
-     *
-     * @param name a project name to unlock.
-     */
-    @POST
-    @Path("unlockProject/{name}")
-    public Response unlockProject(@PathParam("name") String name) throws WorkspaceException, ProjectException {
-        // When unlocking the project locked by current user, only EDIT_PROJECTS privilege is needed because we modify
-        // the project's state.
-        // UNLOCK_PROJECTS privilege is needed only to unlock the project locked by other user (it's not our case).
-        if (!isGranted(Privileges.EDIT_PROJECTS)) {
-            return Response.status(Status.FORBIDDEN).entity("Does not have EDIT PROJECTS privilege").build();
-        }
-        RulesProject project = workspaceManager.getUserWorkspace(getUser()).getProject(getDefaultRepositoryId(), name);
-        if (!project.isLocked()) {
-            return Response.status(Status.FORBIDDEN).entity("The project is not locked.").build();
-        } else if (!project.isLockedByMe()) {
-            String lockedBy = project.getLockInfo().getLockedBy().getUserName();
-            return Response.status(Status.FORBIDDEN).entity("Locked by '" + lockedBy + "'").build();
-        }
-        project.unlock();
-        return Response.ok().build();
-    }
-
-    private Repository getRepository() throws WorkspaceException {
-        return getDesignTimeRepository().getRepository(getDefaultRepositoryId());
-    }
-
-    @Deprecated
-    private String getDefaultRepositoryId() throws WorkspaceException {
-        // We don't support several repositories for now. Use first repository.
-        return getDesignTimeRepository().getRepositories().get(0).getId();
-    }
-
-    private DesignTimeRepository getDesignTimeRepository() throws WorkspaceException {
-        return workspaceManager.getUserWorkspace(getUser()).getDesignTimeRepository();
-    }
-
-    private ProjectDescription getProjectDescription(AProject project) {
-        ProjectDescription description = new ProjectDescription();
-        description.setName(project.getName());
-        ProjectVersion version = project.getVersion();
-        description.setVersion(version.getRevision());
-        VersionInfo versionInfo = version.getVersionInfo();
-        description.setModifiedBy(versionInfo.getCreatedBy());
-        description.setModifiedAt(versionInfo.getCreatedAt());
-        boolean locked = project.isLocked();
-        description.setLocked(locked);
-        if (locked) {
-            LockInfo lockInfo = project.getLockInfo();
-            description.setLockedBy(lockInfo.getLockedBy().getUserName());
-            description.setLockedAt(lockInfo.getLockedAt());
-        }
-        return description;
-    }
-
-    private WorkspaceUserImpl getUser() {
-        String name = getUserName();
-        return new WorkspaceUserImpl(name);
-    }
-
-    private String getUserName() {
-        Authentication auth = SecurityContextHolder.getContext().getAuthentication();
-        return auth.getName();
-    }
-}
+package org.openl.rules.rest;
+
+import static org.openl.rules.security.AccessManager.isGranted;
+
+import java.io.File;
+import java.io.FileInputStream;
+import java.io.FileNotFoundException;
+import java.io.FileOutputStream;
+import java.io.IOException;
+import java.io.InputStream;
+import java.net.URI;
+import java.net.URISyntaxException;
+import java.nio.file.Files;
+import java.util.ArrayList;
+import java.util.Collection;
+import java.util.List;
+import java.util.zip.ZipInputStream;
+
+import javax.ws.rs.Consumes;
+import javax.ws.rs.GET;
+import javax.ws.rs.POST;
+import javax.ws.rs.Path;
+import javax.ws.rs.PathParam;
+import javax.ws.rs.Produces;
+import javax.ws.rs.core.Context;
+import javax.ws.rs.core.GenericEntity;
+import javax.ws.rs.core.MediaType;
+import javax.ws.rs.core.Response;
+import javax.ws.rs.core.Response.Status;
+import javax.ws.rs.core.StreamingOutput;
+import javax.ws.rs.core.UriInfo;
+import javax.xml.xpath.XPath;
+import javax.xml.xpath.XPathExpression;
+import javax.xml.xpath.XPathExpressionException;
+import javax.xml.xpath.XPathFactory;
+
+import org.apache.cxf.jaxrs.ext.multipart.Multipart;
+import org.openl.rules.common.LockInfo;
+import org.openl.rules.common.ProjectException;
+import org.openl.rules.common.ProjectVersion;
+import org.openl.rules.common.VersionInfo;
+import org.openl.rules.project.abstraction.AProject;
+import org.openl.rules.project.abstraction.Comments;
+import org.openl.rules.project.abstraction.RulesProject;
+import org.openl.rules.project.model.ProjectDescriptor;
+import org.openl.rules.project.xml.XmlProjectDescriptorSerializer;
+import org.openl.rules.repository.api.ChangesetType;
+import org.openl.rules.repository.api.FileData;
+import org.openl.rules.repository.api.FileItem;
+import org.openl.rules.repository.api.FolderRepository;
+import org.openl.rules.repository.api.Repository;
+import org.openl.rules.repository.folder.FileChangesFromZip;
+import org.openl.rules.security.Privileges;
+import org.openl.rules.webstudio.web.repository.RepositoryUtils;
+import org.openl.rules.workspace.MultiUserWorkspaceManager;
+import org.openl.rules.workspace.WorkspaceException;
+import org.openl.rules.workspace.WorkspaceUserImpl;
+import org.openl.rules.workspace.dtr.DesignTimeRepository;
+import org.openl.rules.workspace.uw.UserWorkspace;
+import org.openl.util.FileUtils;
+import org.openl.util.IOUtils;
+import org.openl.util.StringTool;
+import org.openl.util.StringUtils;
+import org.openl.util.ZipUtils;
+import org.slf4j.Logger;
+import org.slf4j.LoggerFactory;
+import org.springframework.beans.factory.annotation.Qualifier;
+import org.springframework.security.core.Authentication;
+import org.springframework.security.core.context.SecurityContextHolder;
+import org.springframework.stereotype.Service;
+import org.xml.sax.InputSource;
+
+/*
+ GET /projects                                       list of (Project Name, Last Version, Last Modified Date, Last Modified By, Status, Editor)
+ GET /project/{Project Name}/[{version}]             (Project_Name.zip)
+ POST /project/{Project Name}                        (Some_Project.zip, comments)
+ POST /project                                       (Some_Project.zip, comments)
+ POST /project                                       (Some_Project.zip)
+ POST /lock_project/{Project Name}                   (ok, fail (already locked by ...))
+ POST /unlock_project/{Project Name}                 (ok, fail)
+ */
+@Service
+@Path("/repo/")
+@Produces(MediaType.APPLICATION_JSON)
+public class RepositoryService {
+    private static final Logger LOG = LoggerFactory.getLogger(RepositoryService.class);
+
+    private final MultiUserWorkspaceManager workspaceManager;
+
+    private final Comments designRepoComments;
+
+    public RepositoryService(MultiUserWorkspaceManager workspaceManager,
+            @Qualifier("designRepositoryComments") Comments designRepoComments) {
+        this.workspaceManager = workspaceManager;
+        this.designRepoComments = designRepoComments;
+    }
+
+    /**
+     * @return a list of project descriptions.
+     */
+    @GET
+    @Path("projects")
+    public Response getProjects() throws WorkspaceException {
+        if (!isGranted(Privileges.VIEW_PROJECTS)) {
+            return Response.status(Status.FORBIDDEN).entity("Does not have VIEW privilege").build();
+        }
+        Collection<? extends AProject> projects = getDesignTimeRepository().getProjects();
+        List<ProjectDescription> result = new ArrayList<>(projects.size());
+        for (AProject prj : projects) {
+            ProjectDescription projectDescription = getProjectDescription(prj);
+            result.add(projectDescription);
+        }
+        return Response.ok(new GenericEntity<List<ProjectDescription>>(result) {
+        }).build();
+    }
+
+    /**
+     * Returns the latest zipped project.
+     *
+     * @param name a project name
+     * @return a zipped project
+     */
+    @GET
+    @Path("project/{name}")
+    @Produces("application/zip")
+    public Response getLastProject(@PathParam("name") String name) throws WorkspaceException {
+        try {
+            if (!isGranted(Privileges.VIEW_PROJECTS)) {
+                return Response.status(Status.FORBIDDEN).entity("Does not have VIEW privilege").build();
+            }
+            FileData fileData = getRepository().check(getFileName(name));
+            if (fileData == null) {
+                throw new FileNotFoundException(String.format("Project '%s' is not found.", name));
+            }
+
+            return getProject(name, fileData.getVersion());
+        } catch (IOException ex) {
+            return Response.status(Status.NOT_FOUND).entity(ex.getMessage()).build();
+        }
+    }
+
+    /**
+     * Returns a zipped project.
+     *
+     * @param name a project name
+     * @param version a project version
+     * @return a zipped project
+     */
+    @GET
+    @Path("project/{name}/{version}")
+    @Produces("application/zip")
+    public Response getProject(@PathParam("name") final String name,
+            @PathParam("version") final String version) throws WorkspaceException {
+        try {
+            if (!isGranted(Privileges.VIEW_PROJECTS)) {
+                return Response.status(Status.FORBIDDEN).entity("Does not have VIEW privilege").build();
+            }
+
+            final Repository repository = getRepository();
+            final String projectPath = getFileName(name);
+
+            Object entity;
+
+            if (repository.supports().folders()) {
+                FileData fileData = getRepository().check(getFileName(name));
+                if (fileData == null) {
+                    throw new FileNotFoundException(String.format("Project '%s' is not found.", name));
+                }
+
+                final String rulesPath = getDesignTimeRepository().getRulesLocation();
+
+                entity = (StreamingOutput) out -> RepositoryUtils.archive((FolderRepository) repository, rulesPath, name, version, out, null);
+            } else {
+                FileItem fileItem = repository.readHistory(projectPath, version);
+                if (fileItem == null) {
+                    throw new FileNotFoundException(String.format("File '%s' is not found.", name));
+                }
+
+                entity = fileItem.getStream();
+            }
+            String zipFileName = String.format("%s-%s.zip", name, version);
+
+            return Response.ok(entity)
+                .header("Content-Disposition", "attachment;filename=\"" + zipFileName + "\"")
+                .build();
+        } catch (IOException ex) {
+            return Response.status(Status.NOT_FOUND).entity(ex.getMessage()).build();
+        }
+    }
+
+    /**
+     * Uploads a zipped project to a design repository. The upload will be performed if the project in the design
+     * repository is not locked by other user.
+     *
+     * @param name a project name to update
+     * @param zipFile a zipped project
+     * @param comment a revision comment
+     */
+    @POST
+    @Path("project/{name}")
+    @Consumes(MediaType.MULTIPART_FORM_DATA)
+    public Response addProject(@Context UriInfo uriInfo,
+            @PathParam("name") String name,
+            @Multipart(value = "file") InputStream zipFile,
+            @Multipart(value = "comment", required = false) String comment) throws WorkspaceException {
+        File modifiedZip = null;
+        FileInputStream modifiedZipStream = null;
+        File originalZipFolder = null;
+        try {
+            originalZipFolder = Files.createTempDirectory("openl").toFile();
+            ZipUtils.extractAll(zipFile, originalZipFolder);
+
+            File rules = new File(originalZipFolder, "rules.xml");
+            if (rules.exists()) {
+                // Change project name in rules.xml.
+                try {
+                    XmlProjectDescriptorSerializer serializer = new XmlProjectDescriptorSerializer(false);
+                    ProjectDescriptor projectDescriptor = serializer.deserialize(new FileInputStream(rules));
+                    projectDescriptor.setName(name);
+                    String modifiedRules = serializer.serialize(projectDescriptor);
+
+                    IOUtils.copyAndClose(IOUtils.toInputStream(modifiedRules), new FileOutputStream(rules));
+                } catch (Exception e) {
+                    LOG.warn(e.getMessage(), e);
+                }
+            }
+
+            modifiedZip = File.createTempFile("project", ".zip");
+            ZipUtils.archive(originalZipFolder, modifiedZip);
+            modifiedZipStream = new FileInputStream(modifiedZip);
+
+            return addProject(uriInfo.getPath(false), name, modifiedZipStream, modifiedZip.length(), comment);
+        } catch (IOException ex) {
+            return Response.status(Status.INTERNAL_SERVER_ERROR).entity(ex.getMessage()).build();
+        } finally {
+            FileUtils.deleteQuietly(originalZipFolder);
+            IOUtils.closeQuietly(modifiedZipStream);
+            FileUtils.deleteQuietly(modifiedZip);
+        }
+    }
+
+    /**
+     * Uploads a zipped project to a design repository. The upload will be performed if the project in the design
+     * repository is not locked by other user.
+     *
+     * @param zipFile a zipped project
+     * @param comment a revision comment
+     */
+    @POST
+    @Path("project")
+    @Consumes(MediaType.MULTIPART_FORM_DATA)
+    public Response addProject(@Context UriInfo uriInfo,
+            @Multipart(value = "file") File zipFile,
+            @Multipart(value = "comment", required = false) String comment) throws WorkspaceException {
+        File zipFolder = null;
+        try {
+            // Temp folders
+            zipFolder = Files.createTempDirectory("openl").toFile();
+            // Unpack jar to a file system
+            ZipUtils.extractAll(zipFile, zipFolder);
+
+            // Renamed a project according to rules.xml
+            File rules = new File(zipFolder, "rules.xml");
+            String name = null;
+            if (rules.exists()) {
+                name = getProjectName(rules);
+            }
+            if (StringUtils.isBlank(name)) {
+                return Response.status(Status.NOT_ACCEPTABLE)
+                    .entity("The uploaded file does not contain Project Name in the rules.xml ")
+                    .build();
+            }
+
+            return addProject(uriInfo.getPath(false) + "/" + StringTool.encodeURL(name),
+                name,
+                new FileInputStream(zipFile),
+                zipFile.length(),
+                comment);
+        } catch (IOException ex) {
+            return Response.status(Status.INTERNAL_SERVER_ERROR).entity(ex.getMessage()).build();
+        } finally {
+            /* Clean up */
+            FileUtils.deleteQuietly(zipFolder);
+            FileUtils.deleteQuietly(zipFile);
+        }
+    }
+
+    /**
+     * Uploads a zipped project to a design repository. The upload will be performed if the project in the design
+     * repository is not locked by other user.
+     *
+     * @param zipFile a zipped project
+     */
+    @POST
+    @Path("project")
+    public Response addProject(@Context UriInfo uriInfo, File zipFile) throws WorkspaceException {
+        return addProject(uriInfo, zipFile, null);
+    }
+
+    private Response addProject(String uri,
+            String name,
+            InputStream zipFile,
+            long zipSize,
+            String comment) throws WorkspaceException {
+        try {
+            UserWorkspace userWorkspace = workspaceManager.getUserWorkspace(getUser());
+            String repositoryId = getDefaultRepositoryId();
+            if (userWorkspace.hasProject(repositoryId, name)) {
+                if (!isGranted(Privileges.EDIT_PROJECTS)) {
+                    return Response.status(Status.FORBIDDEN).entity("Does not have EDIT PROJECTS privilege").build();
+                }
+                RulesProject project = userWorkspace.getProject(repositoryId, name);
+                if (!project.tryLock()) {
+                    String lockedBy = project.getLockInfo().getLockedBy().getUserName();
+                    return Response.status(Status.FORBIDDEN).entity("Already locked by '" + lockedBy + "'").build();
+                }
+            } else {
+                if (!isGranted(Privileges.CREATE_PROJECTS)) {
+                    return Response.status(Status.FORBIDDEN).entity("Does not have CREATE PROJECTS privilege").build();
+                }
+                if (getRepository().supports().mappedFolders()) {
+                    throw new UnsupportedOperationException(
+                        "Cannot create a project for repository with non-flat folder structure");
+                }
+            }
+
+            String fileName = getFileName(name);
+
+            Repository repository = getRepository();
+            FileData existing = repository.check(fileName);
+            if (existing != null && existing.isDeleted()) {
+                // Remove "deleted" marker
+                FileData delData = new FileData();
+                delData.setName(existing.getName());
+                delData.setVersion(existing.getVersion());
+                delData.setAuthor(existing.getAuthor());
+                delData.setComment(designRepoComments.restoreProject(name));
+                repository.deleteHistory(delData);
+            }
+
+            FileData data = new FileData();
+            data.setName(fileName);
+            data.setComment("[REST] " + StringUtils.trimToEmpty(comment));
+            data.setAuthor(getUserName());
+
+            FileData save;
+            if (repository.supports().folders()) {
+                try (ZipInputStream stream = new ZipInputStream(zipFile)) {
+                    save = ((FolderRepository) repository)
+                        .save(data, new FileChangesFromZip(stream, fileName), ChangesetType.FULL);
+                }
+            } else {
+                data.setSize(zipSize);
+                save = repository.save(data, zipFile);
+            }
+            userWorkspace.getProject(repositoryId, name).unlock();
+            return Response.created(new URI(uri + "/" + StringTool.encodeURL(save.getVersion()))).build();
+        } catch (IOException | URISyntaxException | RuntimeException ex) {
+            return Response.status(Status.INTERNAL_SERVER_ERROR).entity(ex.getMessage()).build();
+        } catch (ProjectException ex) {
+            return Response.status(Status.NOT_FOUND).entity(ex.getMessage()).build();
+        } finally {
+            IOUtils.closeQuietly(zipFile);
+        }
+    }
+
+    private String getProjectName(File file) {
+        try {
+            InputSource inputSource = new InputSource(new FileInputStream(file));
+            XPathFactory factory = XPathFactory.newInstance();
+            XPath xPath = factory.newXPath();
+            XPathExpression xPathExpression = xPath.compile("/project/name");
+            return StringUtils.trimToNull(xPathExpression.evaluate(inputSource));
+        } catch (FileNotFoundException | XPathExpressionException e) {
+            return null;
+        }
+    }
+
+    private String getFileName(String name) throws WorkspaceException {
+        return getDesignTimeRepository().getRulesLocation() + name;
+    }
+
+    /**
+     * Locks the given project. The lock will be set if this project is not locked.
+     *
+     * @param name a project name to lock
+     */
+    @POST
+    @Path("lockProject/{name}")
+    public Response lockProject(@PathParam("name") String name) throws WorkspaceException, ProjectException {
+        // When locking the project only EDIT_PROJECTS privilege is needed because we modify the project's state.
+        if (!isGranted(Privileges.EDIT_PROJECTS)) {
+            return Response.status(Status.FORBIDDEN).entity("Does not have EDIT PROJECTS privilege").build();
+        }
+        RulesProject project = workspaceManager.getUserWorkspace(getUser()).getProject(getDefaultRepositoryId(), name);
+        if (!project.tryLock()) {
+            String lockedBy = project.getLockInfo().getLockedBy().getUserName();
+            return Response.status(Status.FORBIDDEN).entity("Already locked by '" + lockedBy + "'").build();
+        }
+        return Response.ok().build();
+    }
+
+    /**
+     * Unlocks the given project. The unlock will be set if this project is locked by current user.
+     *
+     * @param name a project name to unlock.
+     */
+    @POST
+    @Path("unlockProject/{name}")
+    public Response unlockProject(@PathParam("name") String name) throws WorkspaceException, ProjectException {
+        // When unlocking the project locked by current user, only EDIT_PROJECTS privilege is needed because we modify
+        // the project's state.
+        // UNLOCK_PROJECTS privilege is needed only to unlock the project locked by other user (it's not our case).
+        if (!isGranted(Privileges.EDIT_PROJECTS)) {
+            return Response.status(Status.FORBIDDEN).entity("Does not have EDIT PROJECTS privilege").build();
+        }
+        RulesProject project = workspaceManager.getUserWorkspace(getUser()).getProject(getDefaultRepositoryId(), name);
+        if (!project.isLocked()) {
+            return Response.status(Status.FORBIDDEN).entity("The project is not locked.").build();
+        } else if (!project.isLockedByMe()) {
+            String lockedBy = project.getLockInfo().getLockedBy().getUserName();
+            return Response.status(Status.FORBIDDEN).entity("Locked by '" + lockedBy + "'").build();
+        }
+        project.unlock();
+        return Response.ok().build();
+    }
+
+    private Repository getRepository() throws WorkspaceException {
+        return getDesignTimeRepository().getRepository(getDefaultRepositoryId());
+    }
+
+    @Deprecated
+    private String getDefaultRepositoryId() throws WorkspaceException {
+        // We don't support several repositories for now. Use first repository.
+        return getDesignTimeRepository().getRepositories().get(0).getId();
+    }
+
+    private DesignTimeRepository getDesignTimeRepository() throws WorkspaceException {
+        return workspaceManager.getUserWorkspace(getUser()).getDesignTimeRepository();
+    }
+
+    private ProjectDescription getProjectDescription(AProject project) {
+        ProjectDescription description = new ProjectDescription();
+        description.setName(project.getName());
+        ProjectVersion version = project.getVersion();
+        description.setVersion(version.getRevision());
+        VersionInfo versionInfo = version.getVersionInfo();
+        description.setModifiedBy(versionInfo.getCreatedBy());
+        description.setModifiedAt(versionInfo.getCreatedAt());
+        boolean locked = project.isLocked();
+        description.setLocked(locked);
+        if (locked) {
+            LockInfo lockInfo = project.getLockInfo();
+            description.setLockedBy(lockInfo.getLockedBy().getUserName());
+            description.setLockedAt(lockInfo.getLockedAt());
+        }
+        return description;
+    }
+
+    private WorkspaceUserImpl getUser() {
+        String name = getUserName();
+        return new WorkspaceUserImpl(name);
+    }
+
+    private String getUserName() {
+        Authentication auth = SecurityContextHolder.getContext().getAuthentication();
+        return auth.getName();
+    }
+}