--- conflicted
+++ resolved
@@ -1,376 +1,368 @@
-package org.openl.rules.webstudio.web.admin;
-
-import static org.openl.rules.webstudio.web.admin.AdministrationSettings.*;
-
-import java.io.IOException;
-import java.util.List;
-import java.util.concurrent.atomic.AtomicInteger;
-
-import javax.faces.context.FacesContext;
-
-import org.openl.config.ConfigNames;
-import org.openl.config.InMemoryProperties;
-import org.openl.config.PropertiesHolder;
-import org.openl.engine.OpenLSystemProperties;
-import org.openl.rules.repository.RepositoryMode;
-import org.openl.rules.security.AccessManager;
-import org.openl.rules.security.Privileges;
-import org.openl.rules.webstudio.web.jsf.annotation.ViewScope;
-import org.openl.rules.webstudio.web.repository.DeploymentManager;
-import org.openl.rules.webstudio.web.repository.ProductionRepositoriesTreeController;
-import org.openl.rules.webstudio.web.repository.RepositoryFactoryProxy;
-import org.openl.rules.webstudio.web.repository.RepositoryTreeState;
-import org.openl.rules.webstudio.web.util.WebStudioUtils;
-import org.openl.rules.workspace.dtr.DesignTimeRepository;
-import org.openl.rules.workspace.dtr.impl.DesignTimeRepositoryImpl;
-import org.openl.spring.env.DynamicPropertySource;
-import org.openl.util.StringUtils;
-import org.slf4j.Logger;
-import org.slf4j.LoggerFactory;
-import org.springframework.core.env.PropertyResolver;
-import org.springframework.stereotype.Service;
-
-/**
- * TODO Remove property getters/setters when migrating to EL 2.2
- *
- * @author Andrei Astrouski
- */
-@Service
-@ViewScope
-public class SystemSettingsBean {
-    private final Logger log = LoggerFactory.getLogger(SystemSettingsBean.class);
-
-    private final ProductionRepositoriesTreeController productionRepositoriesTreeController;
-
-    private final DeploymentManager deploymentManager;
-
-    private final DesignTimeRepository designTimeRepository;
-
-    private final RepositoryTreeState repositoryTreeState;
-
-    private final PropertiesHolder properties;
-
-    private RepositoryConfiguration deployConfigRepositoryConfiguration;
-
-    private RepositoryEditor designRepositoryEditor;
-    private RepositoryEditor productionRepositoryEditor;
-    private SystemSettingsValidator validator;
-
-    public SystemSettingsBean(ProductionRepositoriesTreeController productionRepositoriesTreeController,
-<<<<<<< HEAD
-        RepositoryFactoryProxy designRepositoryFactoryProxy,
-        RepositoryFactoryProxy productionRepositoryFactoryProxy,
-        DeploymentManager deploymentManager,
-        DesignTimeRepository designTimeRepository,
-        RepositoryTreeState repositoryTreeState,
-        PropertyResolver propertyResolver) {
-=======
-            ProductionRepositoryFactoryProxy productionRepositoryFactoryProxy,
-            DeploymentManager deploymentManager,
-            DesignTimeRepository designTimeRepository,
-            RepositoryTreeState repositoryTreeState,
-            PropertyResolver propertyResolver) {
->>>>>>> 383fcddc
-        this.productionRepositoriesTreeController = productionRepositoriesTreeController;
-        this.deploymentManager = deploymentManager;
-        this.designTimeRepository = designTimeRepository;
-        this.repositoryTreeState = repositoryTreeState;
-
-        properties = new InMemoryProperties(propertyResolver);
-
-        try {
-            deployConfigRepositoryConfiguration = new RepositoryConfiguration(ConfigNames.DEPLOY_CONFIG, properties);
-            if (!isUseDesignRepo() && deployConfigRepositoryConfiguration.getErrorMessage() != null) {
-                log.error(deployConfigRepositoryConfiguration.getErrorMessage());
-                WebStudioUtils.addErrorMessage("Incorrect deploy config repository configuration, please fix it.");
-            }
-
-            designRepositoryEditor = new RepositoryEditor(designRepositoryFactoryProxy, properties);
-            productionRepositoryEditor = new RepositoryEditor(productionRepositoryFactoryProxy, properties);
-
-            for (RepositoryConfiguration configuration : designRepositoryEditor.getRepositoryConfigurations()) {
-                if (configuration.getErrorMessage() != null) {
-                    log.error(configuration.getErrorMessage());
-                    WebStudioUtils.addErrorMessage("Incorrect design repository configuration '" + configuration.getName() + "', please fix it.");
-                }
-            }
-
-            validator = new SystemSettingsValidator();
-        } catch (Exception e) {
-            log.error(e.getMessage(), e);
-            WebStudioUtils.addErrorMessage(e.getMessage());
-        }
-    }
-
-    public boolean isHasMessages() {
-        return FacesContext.getCurrentInstance().getMaximumSeverity() != null;
-    }
-
-    public String getUserWorkspaceHome() {
-        return properties.getProperty(USER_WORKSPACE_HOME);
-    }
-
-    public void setUserWorkspaceHome(String userWorkspaceHome) {
-        properties.setProperty(USER_WORKSPACE_HOME, userWorkspaceHome);
-    }
-
-    public String getDatePattern() {
-        return properties.getProperty(DATE_PATTERN);
-    }
-
-    public void setDatePattern(String datePattern) {
-        properties.setProperty(DATE_PATTERN, datePattern);
-    }
-
-    public String getTimePattern() {
-        return properties.getProperty(TIME_PATTERN);
-    }
-
-    public void setTimePattern(String timePattern) {
-        properties.setProperty(TIME_PATTERN, timePattern);
-    }
-
-    public boolean isUpdateSystemProperties() {
-        return Boolean.parseBoolean(properties.getProperty(UPDATE_SYSTEM_PROPERTIES));
-    }
-
-    public void setUpdateSystemProperties(boolean updateSystemProperties) {
-        properties.setProperty(UPDATE_SYSTEM_PROPERTIES, updateSystemProperties);
-    }
-
-    public String getProjectHistoryCount() {
-        return properties.getProperty(PROJECT_HISTORY_COUNT);
-    }
-
-    public void setProjectHistoryCount(String count) {
-        properties.setProperty(PROJECT_HISTORY_COUNT, count);
-    }
-
-    public List<RepositoryConfiguration> getDesignRepositoryConfigurations() {
-        return designRepositoryEditor.getRepositoryConfigurations();
-    }
-
-    public RepositoryConfiguration getDeployConfigRepositoryConfiguration() {
-        return deployConfigRepositoryConfiguration;
-    }
-
-    public boolean isUseDesignRepo() {
-        return StringUtils.isNotBlank(getDesignRepoForDeployConfig());
-    }
-
-    public void setUseDesignRepo(boolean useDesignRepo) {
-        if (useDesignRepo) {
-            String repo = getDesignRepoForDeployConfig();
-            if (StringUtils.isBlank(repo)) {
-                String firstRepo = designTimeRepository.getRepositories().get(0).getId();
-                properties.setProperty(DesignTimeRepositoryImpl.USE_REPOSITORY_FOR_DEPLOY_CONFIG, firstRepo);
-            }
-        } else {
-            properties.setProperty(DesignTimeRepositoryImpl.USE_REPOSITORY_FOR_DEPLOY_CONFIG, "");
-        }
-    }
-
-    public String getDesignRepoForDeployConfig() {
-        return properties.getProperty(DesignTimeRepositoryImpl.USE_REPOSITORY_FOR_DEPLOY_CONFIG);
-    }
-
-    public void setDesignRepoForDeployConfig(String repoId) {
-        properties.setProperty(DesignTimeRepositoryImpl.USE_REPOSITORY_FOR_DEPLOY_CONFIG, repoId);
-    }
-
-    public FolderStructureSettings getFolderStructure(RepositoryConfiguration config) {
-        return new FolderStructureSettings(config);
-    }
-
-    public FolderStructureSettings getDeployConfigFolderStructure() {
-        return new FolderStructureSettings(deployConfigRepositoryConfiguration);
-    }
-
-    public List<RepositoryConfiguration> getProductionRepositoryConfigurations() {
-        return productionRepositoryEditor.getRepositoryConfigurations();
-    }
-
-    public PropertiesHolder getProperties() {
-        return properties;
-    }
-
-    public void setDispatchingValidationEnabled(boolean dispatchingValidationEnabled) {
-        properties.setProperty(OpenLSystemProperties.DISPATCHING_VALIDATION, dispatchingValidationEnabled);
-    }
-
-    public boolean isDispatchingValidationEnabled() {
-        return Boolean.parseBoolean(properties.getProperty(OpenLSystemProperties.DISPATCHING_VALIDATION));
-    }
-
-    public boolean isRunTestsInParallel() {
-        return Boolean.parseBoolean(properties.getProperty(RUN_TESTS_IN_PARALLEL));
-    }
-
-    public void setRunTestsInParallel(boolean runTestsInParallel) {
-        properties.setProperty(RUN_TESTS_IN_PARALLEL, runTestsInParallel);
-    }
-
-    public String getTestRunThreadCount() {
-        return properties.getProperty(TEST_RUN_THREAD_COUNT_PROPERTY);
-    }
-
-    public void setTestRunThreadCount(String testRunThreadCount) {
-        properties.setProperty(TEST_RUN_THREAD_COUNT_PROPERTY, Integer.parseInt(StringUtils.trim(testRunThreadCount)));
-    }
-
-    public boolean isAutoCompile() {
-        return Boolean.parseBoolean(properties.getProperty(AUTO_COMPILE));
-    }
-
-    public boolean isAdmin() {
-        return AccessManager.isGranted(Privileges.ADMIN);
-    }
-
-    public void setAutoCompile(boolean autoCompile) {
-        properties.setProperty(AUTO_COMPILE, autoCompile);
-    }
-
-    public void applyChanges() {
-        try {
-            repositoryTreeState.invalidateTree();
-            repositoryTreeState.invalidateSelection();
-
-            designRepositoryEditor.validate();
-            designRepositoryEditor.save();
-
-            if (!isUseDesignRepo()) {
-                RepositoryValidators.validate(deployConfigRepositoryConfiguration);
-                RepositoryValidators.validateConnectionForDesignRepository(deployConfigRepositoryConfiguration,
-                    designTimeRepository);
-            }
-
-            productionRepositoryEditor.validate();
-            productionRepositoryEditor.save(new RepositoryEditor.Callback() {
-                @Override
-                public void onDelete(String configName) {
-                    deploymentManager.removeRepository(configName);
-                }
-            });
-
-            saveSystemConfig();
-        } catch (Exception e) {
-            log.error(e.getMessage(), e);
-            WebStudioUtils.addErrorMessage(e.getMessage());
-        }
-    }
-
-    private void saveSystemConfig() throws IOException {
-        if (!isUseDesignRepo()) {
-            deployConfigRepositoryConfiguration.commit();
-        }
-
-        DynamicPropertySource.get().save(properties.getConfig());
-
-        refreshConfig();
-    }
-
-    public void restoreDefaults() {
-        try {
-            designRepositoryEditor.revertChanges();
-            properties.revertProperties(DesignTimeRepositoryImpl.USE_REPOSITORY_FOR_DEPLOY_CONFIG);
-            deployConfigRepositoryConfiguration.revert();
-
-            productionRepositoryEditor.revertChanges();
-
-            // We cannot invoke configManager.restoreDefaults(): in this case some
-            // settings (such as user.mode etc) not edited in this page
-            // will be reverted too. We should revert only settings edited in Administration page
-            properties
-                .revertProperties(AdministrationSettings.getAllSettings().toArray(StringUtils.EMPTY_STRING_ARRAY));
-            saveSystemConfig();
-
-            productionRepositoryEditor.reload();
-            designRepositoryEditor.reload();
-        } catch (IOException e) {
-            log.error(e.getMessage(), e);
-            WebStudioUtils.addErrorMessage(e.getMessage());
-        }
-    }
-    
-    public void addDesignRepository() {
-        designRepositoryEditor.addRepository(createRepositoryConfiguration(RepositoryMode.DESIGN));
-    }
-
-    public void deleteDesignRepository(String configName) {
-        try {
-            designRepositoryEditor.deleteRepository(configName);
-        } catch (Exception e) {
-            log.error(e.getMessage(), e);
-            WebStudioUtils.addErrorMessage(e.getMessage());
-        }
-    }
-    
-    public void addProductionRepository() {
-        productionRepositoryEditor.addRepository(createRepositoryConfiguration(RepositoryMode.PRODUCTION));
-    }
-
-    private RepositoryConfiguration createRepositoryConfiguration(RepositoryMode repositoryMode) {
-        List<RepositoryConfiguration> configurations;
-        String configName;
-        String accessType;
-
-        switch (repositoryMode) {
-            case DESIGN:
-                configName = ConfigNames.DESIGN_CONFIG;
-                accessType = RepositoryType.GIT.name().toLowerCase();
-                configurations = getDesignRepositoryConfigurations();
-                break;
-            case PRODUCTION:
-                configName = ConfigNames.PRODUCTION;
-                accessType = RepositoryType.DB.name().toLowerCase();
-                configurations = getProductionRepositoryConfigurations();
-                break;
-            default:
-                throw new IllegalArgumentException("Unsupported repository mode " + repositoryMode);
-        }
-
-        RepositoryConfiguration templateConfig = new RepositoryConfiguration(configName, properties);
-        templateConfig.setType(accessType);
-        
-        AtomicInteger max = new AtomicInteger(0);
-        configurations.forEach(rc -> {
-            if (rc.getConfigName().matches(configName + "\\d+")) {
-                String num = rc.getConfigName().substring(configName.length());
-                int i = Integer.parseInt(num);
-                if (i > max.get()) {
-                    max.set(i);
-                }
-            }
-        });
-        String newConfigName = configName + (max.get() + 1);
-        
-        RepositoryConfiguration repoConfig = new RepositoryConfiguration(newConfigName, properties, templateConfig);
-        repoConfig.commit();
-        return repoConfig;
-    }
-
-    public void deleteProductionRepository(String configName) {
-        try {
-            productionRepositoryEditor.deleteRepository(configName,
-                new RepositoryEditor.Callback() {
-                    @Override
-                    public void onDelete(String configName) {
-                        /* Delete Production repo from tree */
-                        productionRepositoriesTreeController.deleteProdRepo(configName);
-                    }
-                });
-        } catch (Exception e) {
-            log.error(e.getMessage(), e);
-            WebStudioUtils.addErrorMessage(e.getMessage());
-        }
-    }
-
-    public SystemSettingsValidator getValidator() {
-        return validator;
-    }
-
-    private void refreshConfig() {
-        WebStudioUtils.getWebStudio(true).setNeedRestart(true);
-    }
-
-}
+package org.openl.rules.webstudio.web.admin;
+
+import static org.openl.rules.webstudio.web.admin.AdministrationSettings.*;
+
+import java.io.IOException;
+import java.util.List;
+import java.util.concurrent.atomic.AtomicInteger;
+
+import javax.faces.context.FacesContext;
+
+import org.openl.config.ConfigNames;
+import org.openl.config.InMemoryProperties;
+import org.openl.config.PropertiesHolder;
+import org.openl.engine.OpenLSystemProperties;
+import org.openl.rules.repository.RepositoryMode;
+import org.openl.rules.security.AccessManager;
+import org.openl.rules.security.Privileges;
+import org.openl.rules.webstudio.web.jsf.annotation.ViewScope;
+import org.openl.rules.webstudio.web.repository.DeploymentManager;
+import org.openl.rules.webstudio.web.repository.ProductionRepositoriesTreeController;
+import org.openl.rules.webstudio.web.repository.RepositoryFactoryProxy;
+import org.openl.rules.webstudio.web.repository.RepositoryTreeState;
+import org.openl.rules.webstudio.web.util.WebStudioUtils;
+import org.openl.rules.workspace.dtr.DesignTimeRepository;
+import org.openl.rules.workspace.dtr.impl.DesignTimeRepositoryImpl;
+import org.openl.spring.env.DynamicPropertySource;
+import org.openl.util.StringUtils;
+import org.slf4j.Logger;
+import org.slf4j.LoggerFactory;
+import org.springframework.core.env.PropertyResolver;
+import org.springframework.stereotype.Service;
+
+/**
+ * TODO Remove property getters/setters when migrating to EL 2.2
+ *
+ * @author Andrei Astrouski
+ */
+@Service
+@ViewScope
+public class SystemSettingsBean {
+    private final Logger log = LoggerFactory.getLogger(SystemSettingsBean.class);
+
+    private final ProductionRepositoriesTreeController productionRepositoriesTreeController;
+
+    private final DeploymentManager deploymentManager;
+
+    private final DesignTimeRepository designTimeRepository;
+
+    private final RepositoryTreeState repositoryTreeState;
+
+    private final PropertiesHolder properties;
+
+    private RepositoryConfiguration deployConfigRepositoryConfiguration;
+
+    private RepositoryEditor designRepositoryEditor;
+    private RepositoryEditor productionRepositoryEditor;
+    private SystemSettingsValidator validator;
+
+    public SystemSettingsBean(ProductionRepositoriesTreeController productionRepositoriesTreeController,
+        RepositoryFactoryProxy designRepositoryFactoryProxy,
+        RepositoryFactoryProxy productionRepositoryFactoryProxy,
+            DeploymentManager deploymentManager,
+            DesignTimeRepository designTimeRepository,
+            RepositoryTreeState repositoryTreeState,
+            PropertyResolver propertyResolver) {
+        this.productionRepositoriesTreeController = productionRepositoriesTreeController;
+        this.deploymentManager = deploymentManager;
+        this.designTimeRepository = designTimeRepository;
+        this.repositoryTreeState = repositoryTreeState;
+
+        properties = new InMemoryProperties(propertyResolver);
+
+        try {
+            deployConfigRepositoryConfiguration = new RepositoryConfiguration(ConfigNames.DEPLOY_CONFIG, properties);
+            if (!isUseDesignRepo() && deployConfigRepositoryConfiguration.getErrorMessage() != null) {
+                log.error(deployConfigRepositoryConfiguration.getErrorMessage());
+                WebStudioUtils.addErrorMessage("Incorrect deploy config repository configuration, please fix it.");
+            }
+
+            designRepositoryEditor = new RepositoryEditor(designRepositoryFactoryProxy, properties);
+            productionRepositoryEditor = new RepositoryEditor(productionRepositoryFactoryProxy, properties);
+
+            for (RepositoryConfiguration configuration : designRepositoryEditor.getRepositoryConfigurations()) {
+                if (configuration.getErrorMessage() != null) {
+                    log.error(configuration.getErrorMessage());
+                    WebStudioUtils.addErrorMessage("Incorrect design repository configuration '" + configuration.getName() + "', please fix it.");
+                }
+            }
+
+            validator = new SystemSettingsValidator();
+        } catch (Exception e) {
+            log.error(e.getMessage(), e);
+            WebStudioUtils.addErrorMessage(e.getMessage());
+        }
+    }
+
+    public boolean isHasMessages() {
+        return FacesContext.getCurrentInstance().getMaximumSeverity() != null;
+    }
+
+    public String getUserWorkspaceHome() {
+        return properties.getProperty(USER_WORKSPACE_HOME);
+    }
+
+    public void setUserWorkspaceHome(String userWorkspaceHome) {
+        properties.setProperty(USER_WORKSPACE_HOME, userWorkspaceHome);
+    }
+
+    public String getDatePattern() {
+        return properties.getProperty(DATE_PATTERN);
+    }
+
+    public void setDatePattern(String datePattern) {
+        properties.setProperty(DATE_PATTERN, datePattern);
+    }
+
+    public String getTimePattern() {
+        return properties.getProperty(TIME_PATTERN);
+    }
+
+    public void setTimePattern(String timePattern) {
+        properties.setProperty(TIME_PATTERN, timePattern);
+    }
+
+    public boolean isUpdateSystemProperties() {
+        return Boolean.parseBoolean(properties.getProperty(UPDATE_SYSTEM_PROPERTIES));
+    }
+
+    public void setUpdateSystemProperties(boolean updateSystemProperties) {
+        properties.setProperty(UPDATE_SYSTEM_PROPERTIES, updateSystemProperties);
+    }
+
+    public String getProjectHistoryCount() {
+        return properties.getProperty(PROJECT_HISTORY_COUNT);
+    }
+
+    public void setProjectHistoryCount(String count) {
+        properties.setProperty(PROJECT_HISTORY_COUNT, count);
+    }
+
+    public List<RepositoryConfiguration> getDesignRepositoryConfigurations() {
+        return designRepositoryEditor.getRepositoryConfigurations();
+    }
+
+    public RepositoryConfiguration getDeployConfigRepositoryConfiguration() {
+        return deployConfigRepositoryConfiguration;
+    }
+
+    public boolean isUseDesignRepo() {
+        return StringUtils.isNotBlank(getDesignRepoForDeployConfig());
+    }
+
+    public void setUseDesignRepo(boolean useDesignRepo) {
+        if (useDesignRepo) {
+            String repo = getDesignRepoForDeployConfig();
+            if (StringUtils.isBlank(repo)) {
+                String firstRepo = designTimeRepository.getRepositories().get(0).getId();
+                properties.setProperty(DesignTimeRepositoryImpl.USE_REPOSITORY_FOR_DEPLOY_CONFIG, firstRepo);
+            }
+        } else {
+            properties.setProperty(DesignTimeRepositoryImpl.USE_REPOSITORY_FOR_DEPLOY_CONFIG, "");
+        }
+    }
+
+    public String getDesignRepoForDeployConfig() {
+        return properties.getProperty(DesignTimeRepositoryImpl.USE_REPOSITORY_FOR_DEPLOY_CONFIG);
+    }
+
+    public void setDesignRepoForDeployConfig(String repoId) {
+        properties.setProperty(DesignTimeRepositoryImpl.USE_REPOSITORY_FOR_DEPLOY_CONFIG, repoId);
+    }
+
+    public FolderStructureSettings getFolderStructure(RepositoryConfiguration config) {
+        return new FolderStructureSettings(config);
+    }
+
+    public FolderStructureSettings getDeployConfigFolderStructure() {
+        return new FolderStructureSettings(deployConfigRepositoryConfiguration);
+    }
+
+    public List<RepositoryConfiguration> getProductionRepositoryConfigurations() {
+        return productionRepositoryEditor.getRepositoryConfigurations();
+    }
+
+    public PropertiesHolder getProperties() {
+        return properties;
+    }
+
+    public void setDispatchingValidationEnabled(boolean dispatchingValidationEnabled) {
+        properties.setProperty(OpenLSystemProperties.DISPATCHING_VALIDATION, dispatchingValidationEnabled);
+    }
+
+    public boolean isDispatchingValidationEnabled() {
+        return Boolean.parseBoolean(properties.getProperty(OpenLSystemProperties.DISPATCHING_VALIDATION));
+    }
+
+    public boolean isRunTestsInParallel() {
+        return Boolean.parseBoolean(properties.getProperty(RUN_TESTS_IN_PARALLEL));
+    }
+
+    public void setRunTestsInParallel(boolean runTestsInParallel) {
+        properties.setProperty(RUN_TESTS_IN_PARALLEL, runTestsInParallel);
+    }
+
+    public String getTestRunThreadCount() {
+        return properties.getProperty(TEST_RUN_THREAD_COUNT_PROPERTY);
+    }
+
+    public void setTestRunThreadCount(String testRunThreadCount) {
+        properties.setProperty(TEST_RUN_THREAD_COUNT_PROPERTY, Integer.parseInt(StringUtils.trim(testRunThreadCount)));
+    }
+
+    public boolean isAutoCompile() {
+        return Boolean.parseBoolean(properties.getProperty(AUTO_COMPILE));
+    }
+
+    public boolean isAdmin() {
+        return AccessManager.isGranted(Privileges.ADMIN);
+    }
+
+    public void setAutoCompile(boolean autoCompile) {
+        properties.setProperty(AUTO_COMPILE, autoCompile);
+    }
+
+    public void applyChanges() {
+        try {
+            repositoryTreeState.invalidateTree();
+            repositoryTreeState.invalidateSelection();
+
+            designRepositoryEditor.validate();
+            designRepositoryEditor.save();
+
+            if (!isUseDesignRepo()) {
+                RepositoryValidators.validate(deployConfigRepositoryConfiguration);
+                RepositoryValidators.validateConnectionForDesignRepository(deployConfigRepositoryConfiguration,
+                    designTimeRepository);
+            }
+
+            productionRepositoryEditor.validate();
+            productionRepositoryEditor.save(new RepositoryEditor.Callback() {
+                @Override
+                public void onDelete(String configName) {
+                    deploymentManager.removeRepository(configName);
+                }
+            });
+
+            saveSystemConfig();
+        } catch (Exception e) {
+            log.error(e.getMessage(), e);
+            WebStudioUtils.addErrorMessage(e.getMessage());
+        }
+    }
+
+    private void saveSystemConfig() throws IOException {
+        if (!isUseDesignRepo()) {
+            deployConfigRepositoryConfiguration.commit();
+        }
+
+        DynamicPropertySource.get().save(properties.getConfig());
+
+        refreshConfig();
+    }
+
+    public void restoreDefaults() {
+        try {
+            designRepositoryEditor.revertChanges();
+            properties.revertProperties(DesignTimeRepositoryImpl.USE_REPOSITORY_FOR_DEPLOY_CONFIG);
+            deployConfigRepositoryConfiguration.revert();
+
+            productionRepositoryEditor.revertChanges();
+
+            // We cannot invoke configManager.restoreDefaults(): in this case some
+            // settings (such as user.mode etc) not edited in this page
+            // will be reverted too. We should revert only settings edited in Administration page
+            properties
+                .revertProperties(AdministrationSettings.getAllSettings().toArray(StringUtils.EMPTY_STRING_ARRAY));
+            saveSystemConfig();
+
+            productionRepositoryEditor.reload();
+            designRepositoryEditor.reload();
+        } catch (IOException e) {
+            log.error(e.getMessage(), e);
+            WebStudioUtils.addErrorMessage(e.getMessage());
+        }
+    }
+    
+    public void addDesignRepository() {
+        designRepositoryEditor.addRepository(createRepositoryConfiguration(RepositoryMode.DESIGN));
+    }
+
+    public void deleteDesignRepository(String configName) {
+        try {
+            designRepositoryEditor.deleteRepository(configName);
+        } catch (Exception e) {
+            log.error(e.getMessage(), e);
+            WebStudioUtils.addErrorMessage(e.getMessage());
+        }
+    }
+    
+    public void addProductionRepository() {
+        productionRepositoryEditor.addRepository(createRepositoryConfiguration(RepositoryMode.PRODUCTION));
+    }
+
+    private RepositoryConfiguration createRepositoryConfiguration(RepositoryMode repositoryMode) {
+        List<RepositoryConfiguration> configurations;
+        String configName;
+        String accessType;
+
+        switch (repositoryMode) {
+            case DESIGN:
+                configName = ConfigNames.DESIGN_CONFIG;
+                accessType = RepositoryType.GIT.name().toLowerCase();
+                configurations = getDesignRepositoryConfigurations();
+                break;
+            case PRODUCTION:
+                configName = ConfigNames.PRODUCTION;
+                accessType = RepositoryType.DB.name().toLowerCase();
+                configurations = getProductionRepositoryConfigurations();
+                break;
+            default:
+                throw new IllegalArgumentException("Unsupported repository mode " + repositoryMode);
+        }
+
+        RepositoryConfiguration templateConfig = new RepositoryConfiguration(configName, properties);
+        templateConfig.setType(accessType);
+        
+        AtomicInteger max = new AtomicInteger(0);
+        configurations.forEach(rc -> {
+            if (rc.getConfigName().matches(configName + "\\d+")) {
+                String num = rc.getConfigName().substring(configName.length());
+                int i = Integer.parseInt(num);
+                if (i > max.get()) {
+                    max.set(i);
+                }
+            }
+        });
+        String newConfigName = configName + (max.get() + 1);
+        
+        RepositoryConfiguration repoConfig = new RepositoryConfiguration(newConfigName, properties, templateConfig);
+        repoConfig.commit();
+        return repoConfig;
+    }
+
+    public void deleteProductionRepository(String configName) {
+        try {
+            productionRepositoryEditor.deleteRepository(configName,
+                new RepositoryEditor.Callback() {
+                    @Override
+                    public void onDelete(String configName) {
+                        /* Delete Production repo from tree */
+                        productionRepositoriesTreeController.deleteProdRepo(configName);
+                    }
+                });
+        } catch (Exception e) {
+            log.error(e.getMessage(), e);
+            WebStudioUtils.addErrorMessage(e.getMessage());
+        }
+    }
+
+    public SystemSettingsValidator getValidator() {
+        return validator;
+    }
+
+    private void refreshConfig() {
+        WebStudioUtils.getWebStudio(true).setNeedRestart(true);
+    }
+
+}