--- conflicted
+++ resolved
@@ -1,151 +1,132 @@
-package org.openl.rules.webstudio.web;
-
-import java.io.File;
-import java.text.SimpleDateFormat;
-import java.util.ArrayList;
-import java.util.Arrays;
-import java.util.Collections;
-import java.util.Comparator;
-import java.util.Date;
-import java.util.List;
-import java.util.Map;
-import java.util.stream.Collectors;
-
-import javax.faces.bean.ManagedBean;
-import javax.faces.bean.ManagedProperty;
-import javax.faces.bean.RequestScoped;
-
-import org.openl.commons.web.jsf.FacesUtils;
-import org.openl.rules.ui.Message;
-import org.openl.rules.ui.ProjectModel;
-import org.openl.rules.webstudio.web.diff.UploadExcelDiffController;
-import org.openl.rules.webstudio.web.util.WebStudioUtils;
-import org.openl.source.SourceHistoryManager;
-import org.slf4j.Logger;
-import org.slf4j.LoggerFactory;
-import org.springframework.core.env.PropertyResolver;
-
-/**
- * @author Andrei Astrouski
- */
-@ManagedBean
-@RequestScoped
-public class RevertProjectChangesBean {
-
-    private final Logger log = LoggerFactory.getLogger(RevertProjectChangesBean.class);
-
-    @ManagedProperty("#{environment}")
-    private PropertyResolver propertyResolver;
-
-    public RevertProjectChangesBean() {
-    }
-
-    public List<ProjectHistoryItem> getHistory() {
-        ProjectModel model = WebStudioUtils.getProjectModel();
-        String[] sourceNames = getSources();
-        List<File> historyListFiles = model.getHistoryManager().get(sourceNames);
-
-        Map<String, List<ProjectHistoryItem>> sourceNameHistoryMap = historyListFiles.stream().map(f -> {
-            String modifiedOnStr = new SimpleDateFormat(dateModifiedPattern).format(new Date(f.lastModified()));
-            return new ProjectHistoryItem(f.lastModified(), modifiedOnStr, f.getName());
-        }).collect(Collectors.groupingBy(ProjectHistoryItem::getSourceName));
-
-<<<<<<< HEAD
-        List<ProjectHistoryItem> history = new ArrayList<>();
-        for (List<ProjectHistoryItem> files : sourceNameHistoryMap.values()) {
-            //mark as current
-            files.stream().max(Comparator.comparingLong(ProjectHistoryItem::getVersion)).ifPresent(f -> f.setCurrent(true));
-            //mark as initial
-            files.stream().min(Comparator.comparingLong(ProjectHistoryItem::getVersion)).ifPresent(f -> f.setDisabled(true));
-            history.addAll(files);
-=======
-            ProjectHistoryItem historyItem = new ProjectHistoryItem();
-            String pattern = propertyResolver.getProperty("data.format.date") + " 'at' hh:mm:ss a";
-            String modifiedOnStr = new SimpleDateFormat(pattern).format(new Date(modifiedOn));
-            historyItem.setVersion(modifiedOn);
-            historyItem.setModifiedOn(modifiedOnStr);
-            historyItem.setSourceName(sourceName);
-
-            if (!used.contains(sourceName)) {
-                used.add(sourceName);
-                historyItem.setDisabled(true);
-                // Add initial file to top
-                history.add(0, historyItem);
-                continue;
-            }
-
-            history.add(historyItem);
->>>>>>> 96ab460c
-        }
-
-        Collections.sort(history, Comparator.comparingLong(ProjectHistoryItem::getVersion).reversed());
-        return history;
-    }
-
-    public String[] getSources() {
-        ProjectModel model = WebStudioUtils.getProjectModel();
-        return model.getModuleSourceNames();
-    }
-
-    public String restore() throws Exception {
-        String versionToRestoreParam = FacesUtils.getRequestParameter("toRestore");
-        long versionToRestore = Long.parseLong(versionToRestoreParam);
-
-        ProjectModel model = WebStudioUtils.getProjectModel();
-        if (model != null) {
-            model.getHistoryManager().restore(versionToRestore);
-        }
-        return null;
-    }
-
-    public String compare() {
-        try {
-            long[] versionsToCompare = getVersionsToCompare();
-
-            ProjectModel model = WebStudioUtils.getProjectModel();
-            SourceHistoryManager<File> historyManager = model.getHistoryManager();
-            List<File> sources = historyManager.get(versionsToCompare);
-            if (sources.size() == 2) {
-                File file1ToCompare = sources.get(0);
-                File file2ToCompare = sources.get(1);
-                String file1Name = file1ToCompare.getName();
-                String file2Name = file2ToCompare.getName();
-
-                if (!file2Name.equals(file1Name)) {
-                    // Try to get a previous version
-                    file1ToCompare = historyManager.getPrev(file2ToCompare.lastModified());
-                    if (file1ToCompare == null) {
-                        // Get initial source
-                        sources = historyManager.get(file2Name);
-                        file1ToCompare = sources.get(0);
-                    }
-                }
-
-                UploadExcelDiffController diffController = (UploadExcelDiffController) FacesUtils
-                    .getBackingBean("uploadExcelDiffController");
-                diffController.compare(Arrays.asList(file1ToCompare, file2ToCompare));
-            }
-        } catch (Exception e) {
-            log.error(e.getMessage(), e);
-            throw new Message("Error when comparing projects");
-        }
-
-        return null;
-    }
-
-    private long[] getVersionsToCompare() {
-        String versionsToCompareParam = FacesUtils.getRequestParameter("toCompare");
-        String[] versionsToCompareStr = versionsToCompareParam.split(",");
-
-        long[] versionsToCompare = new long[versionsToCompareStr.length];
-        for (int i = 0; i < versionsToCompareStr.length; i++) {
-            versionsToCompare[i] = Long.parseLong(versionsToCompareStr[i]);
-        }
-
-        return versionsToCompare;
-    }
-
-    public void setPropertyResolver(PropertyResolver propertyResolver) {
-        this.propertyResolver = propertyResolver;
-    }
-}
+package org.openl.rules.webstudio.web;
+
+import java.io.File;
+import java.text.SimpleDateFormat;
+import java.util.ArrayList;
+import java.util.Arrays;
+import java.util.Collections;
+import java.util.Comparator;
+import java.util.Date;
+import java.util.List;
+import java.util.Map;
+import java.util.stream.Collectors;
+
+import javax.faces.bean.ManagedBean;
+import javax.faces.bean.ManagedProperty;
+import javax.faces.bean.RequestScoped;
+
+import org.openl.commons.web.jsf.FacesUtils;
+import org.openl.rules.ui.Message;
+import org.openl.rules.ui.ProjectModel;
+import org.openl.rules.webstudio.web.diff.UploadExcelDiffController;
+import org.openl.rules.webstudio.web.util.WebStudioUtils;
+import org.openl.source.SourceHistoryManager;
+import org.slf4j.Logger;
+import org.slf4j.LoggerFactory;
+import org.springframework.core.env.PropertyResolver;
+
+/**
+ * @author Andrei Astrouski
+ */
+@ManagedBean
+@RequestScoped
+public class RevertProjectChangesBean {
+
+    private final Logger log = LoggerFactory.getLogger(RevertProjectChangesBean.class);
+
+    @ManagedProperty("#{environment}")
+    private PropertyResolver propertyResolver;
+
+    public RevertProjectChangesBean() {
+    }
+
+    public List<ProjectHistoryItem> getHistory() {
+        ProjectModel model = WebStudioUtils.getProjectModel();
+        String[] sourceNames = getSources();
+        List<File> historyListFiles = model.getHistoryManager().get(sourceNames);
+
+        Map<String, List<ProjectHistoryItem>> sourceNameHistoryMap = historyListFiles.stream().map(f -> {
+            String modifiedOnStr = new SimpleDateFormat(dateModifiedPattern).format(new Date(f.lastModified()));
+            return new ProjectHistoryItem(f.lastModified(), modifiedOnStr, f.getName());
+        }).collect(Collectors.groupingBy(ProjectHistoryItem::getSourceName));
+
+        List<ProjectHistoryItem> history = new ArrayList<>();
+        for (List<ProjectHistoryItem> files : sourceNameHistoryMap.values()) {
+            //mark as current
+            files.stream().max(Comparator.comparingLong(ProjectHistoryItem::getVersion)).ifPresent(f -> f.setCurrent(true));
+            //mark as initial
+            files.stream().min(Comparator.comparingLong(ProjectHistoryItem::getVersion)).ifPresent(f -> f.setDisabled(true));
+            history.addAll(files);
+        }
+
+        Collections.sort(history, Comparator.comparingLong(ProjectHistoryItem::getVersion).reversed());
+        return history;
+    }
+
+    public String[] getSources() {
+        ProjectModel model = WebStudioUtils.getProjectModel();
+        return model.getModuleSourceNames();
+    }
+
+    public String restore() throws Exception {
+        String versionToRestoreParam = FacesUtils.getRequestParameter("toRestore");
+        long versionToRestore = Long.parseLong(versionToRestoreParam);
+
+        ProjectModel model = WebStudioUtils.getProjectModel();
+        if (model != null) {
+            model.getHistoryManager().restore(versionToRestore);
+        }
+        return null;
+    }
+
+    public String compare() {
+        try {
+            long[] versionsToCompare = getVersionsToCompare();
+
+            ProjectModel model = WebStudioUtils.getProjectModel();
+            SourceHistoryManager<File> historyManager = model.getHistoryManager();
+            List<File> sources = historyManager.get(versionsToCompare);
+            if (sources.size() == 2) {
+                File file1ToCompare = sources.get(0);
+                File file2ToCompare = sources.get(1);
+                String file1Name = file1ToCompare.getName();
+                String file2Name = file2ToCompare.getName();
+
+                if (!file2Name.equals(file1Name)) {
+                    // Try to get a previous version
+                    file1ToCompare = historyManager.getPrev(file2ToCompare.lastModified());
+                    if (file1ToCompare == null) {
+                        // Get initial source
+                        sources = historyManager.get(file2Name);
+                        file1ToCompare = sources.get(0);
+                    }
+                }
+
+                UploadExcelDiffController diffController = (UploadExcelDiffController) FacesUtils
+                    .getBackingBean("uploadExcelDiffController");
+                diffController.compare(Arrays.asList(file1ToCompare, file2ToCompare));
+            }
+        } catch (Exception e) {
+            log.error(e.getMessage(), e);
+            throw new Message("Error when comparing projects");
+        }
+
+        return null;
+    }
+
+    private long[] getVersionsToCompare() {
+        String versionsToCompareParam = FacesUtils.getRequestParameter("toCompare");
+        String[] versionsToCompareStr = versionsToCompareParam.split(",");
+
+        long[] versionsToCompare = new long[versionsToCompareStr.length];
+        for (int i = 0; i < versionsToCompareStr.length; i++) {
+            versionsToCompare[i] = Long.parseLong(versionsToCompareStr[i]);
+        }
+
+        return versionsToCompare;
+    }
+
+    public void setPropertyResolver(PropertyResolver propertyResolver) {
+        this.propertyResolver = propertyResolver;
+    }
+}