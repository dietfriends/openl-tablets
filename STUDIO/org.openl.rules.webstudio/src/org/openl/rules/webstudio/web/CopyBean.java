package org.openl.rules.webstudio.web;

import static org.openl.rules.security.AccessManager.isGranted;
import static org.openl.rules.security.Privileges.CREATE_PROJECTS;

import java.io.IOException;
import java.text.MessageFormat;
import java.text.SimpleDateFormat;
import java.util.Collection;
import java.util.Date;
import java.util.List;
import java.util.Map;

import javax.faces.bean.ManagedBean;
import javax.faces.bean.ManagedProperty;
import javax.faces.bean.SessionScoped;
import javax.faces.component.UIComponent;
import javax.faces.component.UIInput;
import javax.faces.context.FacesContext;

import org.openl.commons.web.jsf.FacesUtils;
import org.openl.rules.common.ProjectVersion;
import org.openl.rules.project.abstraction.*;
import org.openl.rules.project.impl.local.LocalRepository;
import org.openl.rules.repository.api.BranchRepository;
import org.openl.rules.repository.api.FileData;
import org.openl.rules.repository.api.Repository;
import org.openl.rules.ui.WebStudio;
import org.openl.rules.webstudio.util.NameChecker;
import org.openl.rules.webstudio.web.repository.CommentValidator;
import org.openl.rules.webstudio.web.repository.RepositoryTreeState;
import org.openl.rules.webstudio.web.repository.tree.TreeProject;
import org.openl.rules.webstudio.web.servlet.RulesUserSession;
import org.openl.rules.webstudio.web.util.WebStudioUtils;
import org.openl.rules.workspace.WorkspaceException;
import org.openl.rules.workspace.dtr.DesignTimeRepository;
import org.openl.rules.workspace.dtr.impl.MappedFileData;
import org.openl.rules.workspace.uw.UserWorkspace;
import org.openl.util.StringUtils;
import org.slf4j.Logger;
import org.slf4j.LoggerFactory;

/**
 * FIXME: Replace SessionScoped with RequestScoped when validation issues in inputNumberSpinner in Repository and Editor
 * tabs will be fixed.
 */
@ManagedBean
@SessionScoped
public class CopyBean {
    private final Logger log = LoggerFactory.getLogger(CopyBean.class);

    @ManagedProperty(value = "#{systemConfig}")
    private Map<String, Object> config;

    @ManagedProperty(value = "#{designRepositoryComments}")
    private Comments designRepoComments;

    @ManagedProperty(value = "#{repositoryTreeState}")
    private RepositoryTreeState repositoryTreeState;

    private String currentProjectName;
    private String newProjectName;
    private String projectFolder;
    private boolean separateProject = false;
    private String newBranchName;
    private String comment;
    private Boolean copyOldRevisions = Boolean.FALSE;
    private Integer revisionsCount;
    private CommentValidator commentValidator;
    private String errorMessage;

    public boolean getCanCreate() {
        return isGranted(CREATE_PROJECTS);
    }

    public String getCurrentProjectName() {
        return currentProjectName;
    }

    public void setCurrentProjectName(String currentProjectName) {
        this.currentProjectName = currentProjectName;
    }

    public String getNewProjectName() {
        return newProjectName;
    }

    public void setNewProjectName(String newProjectName) {
        this.newProjectName = StringUtils.trimToNull(newProjectName);
    }

    public String getProjectFolder() {
        return projectFolder;
    }

    public void setProjectFolder(String projectFolder) {
        String folder = StringUtils.trimToEmpty(projectFolder).replace('\\', '/');
        if (!folder.isEmpty() && !folder.endsWith("/")) {
            folder += '/';
        }
        this.projectFolder = folder;
    }

    public boolean isSeparateProject() {
        return separateProject;
    }

    public void setSeparateProject(boolean separateProject) {
        this.separateProject = separateProject;
    }

    public String getNewBranchName() {
        return newBranchName;
    }

    public void setNewBranchName(String newBranchName) {
        this.newBranchName = newBranchName;
    }

    public String getComment() {
        if (comment == null) {
            return designRepoComments.copiedFrom(getCurrentProjectName());
        }
        return comment;
    }

    public void setComment(String comment) {
        this.comment = StringUtils.trimToNull(comment);
    }

    public void setCopyOldRevisions(Boolean copyOldRevisions) {
        this.copyOldRevisions = copyOldRevisions;
    }

    public Boolean getCopyOldRevisions() {
        return copyOldRevisions;
    }

    public void setRevisionsCount(Integer revisionsCount) {
        this.revisionsCount = revisionsCount;
    }

    public Integer getRevisionsCount() {
        if (revisionsCount == null) {
            return getMaxRevisionsCount();
        }
        return revisionsCount;
    }

    public int getMaxRevisionsCount() {
        RulesProject project = getCurrentProject();
        return project == null ? 0 : project.getVersionsCount() - project.getFirstRevisionIndex();
    }

    public String getErrorMessage() {
        return errorMessage;
    }

    public void copy() {
        try {
            errorMessage = null;

            UserWorkspace userWorkspace = getUserWorkspace();
            DesignTimeRepository designTimeRepository = userWorkspace.getDesignTimeRepository();

            LocalRepository localRepository = userWorkspace.getLocalWorkspace().getRepository();

            RulesProject project = userWorkspace.getProject(currentProjectName, false);
            if (isSupportsBranches() && !separateProject) {
                Repository designRepository = project.getDesignRepository();
                ((BranchRepository) designRepository).createBranch(currentProjectName, newBranchName);
            } else {
                Repository designRepository = designTimeRepository.getRepository();
                String designPath = designTimeRepository.createProject(newProjectName).getFolderPath();

                if (copyOldRevisions) {
                    List<ProjectVersion> versions = project.getVersions();
                    int start = versions.size() - revisionsCount;
                    for (int i = start; i < versions.size(); i++) {
                        ProjectVersion version = versions.get(i);
                        FileData fileData;
                        if (i == start && designRepository.supports().mappedFolders()) {
                            fileData = new MappedFileData(designPath, projectFolder + newProjectName);
                        } else {
                            fileData = new FileData();
                            fileData.setName(designPath);
                        }
                        fileData.setAuthor(version.getVersionInfo().getCreatedBy());
                        fileData.setComment(version.getVersionComment());
                        designRepository.copyHistory(project.getDesignFolderName(), fileData, version.getRevision());
                    }
                }

                AProject designProject = new AProject(designRepository, designPath);
                AProject localProject = new AProject(project.getRepository(), project.getFolderPath());
                if (!copyOldRevisions && designRepository.supports().mappedFolders()) {
                    designProject.setFileData(new MappedFileData(designPath, projectFolder + newProjectName));
                }
                designProject.getFileData().setComment(comment);
                designProject.setResourceTransformer(new ProjectDescriptorTransformer(newProjectName));
                designProject.update(localProject, userWorkspace.getUser());
                designProject.setResourceTransformer(null);

                RulesProject copiedProject = new RulesProject(userWorkspace,
                    localRepository,
                    null,
                    designRepository,
                    designProject.getFileData(),
                    userWorkspace.getProjectsLockEngine());
                copiedProject.open();
            }

            WebStudioUtils.getWebStudio().resetProjects();
            userWorkspace.refresh();
            repositoryTreeState.invalidateTree();

            switchToNewBranch();
        } catch (Exception e) {
            log.error(e.getMessage(), e);
            errorMessage = "Can't copy the project: " + e.getMessage();
        }
    }

    private void switchToNewBranch() {
        if (!(isSupportsBranches() && !separateProject)) {
            return;
        }
        try {
            UserWorkspaceProject selectedProject = getCurrentProject();
            if (selectedProject == null) {
                return;
            }
            TreeProject node = repositoryTreeState.getProjectNodeByPhysicalName(selectedProject.getName());
            selectedProject = repositoryTreeState.getProject(node);
            WebStudio studio = WebStudioUtils.getWebStudio();

            if (selectedProject.isOpened()) {
                studio.getModel().clearModuleInfo();
                selectedProject.releaseMyLock();
            }
            selectedProject.setBranch(newBranchName);
            // Update files
            selectedProject.open();

            repositoryTreeState.refreshNode(node);
            studio.reset();
        } catch (Exception e) {
            log.error(e.getMessage(), e);
        }
    }

    public void newProjectNameValidator(FacesContext context, UIComponent toValidate, Object value) {
        if (isSupportsBranches() && !isSeparateProjectSubmitted(context)) {
            return;
        }
        String newProjectName = StringUtils.trim((String) value);
        FacesUtils.validate(StringUtils.isNotBlank(newProjectName), "Can not be empty");
        FacesUtils.validate(NameChecker.checkName(newProjectName), NameChecker.BAD_PROJECT_NAME_MSG);

        RulesUserSession rulesUserSession = WebStudioUtils.getRulesUserSession(FacesUtils.getSession());
        try {
            UserWorkspace userWorkspace = rulesUserSession.getUserWorkspace();
            FacesUtils.validate(!userWorkspace.hasProject(newProjectName), "Project with such name already exists.");
        } catch (WorkspaceException e) {
            log.error(e.getMessage(), e);
            FacesUtils.throwValidationError("Error during validation.");
        }
    }

    public void newBranchNameValidator(FacesContext context, UIComponent toValidate, Object value) {
        if (!isSupportsBranches() || isSeparateProjectSubmitted(context)) {
            return;
        }

        String newBranchName = StringUtils.trim((String) value);
        FacesUtils.validate(StringUtils.isNotBlank(newBranchName), "Can not be empty.");
        FacesUtils.validate(newBranchName.matches("[\\w\\-/]+"),
<<<<<<< HEAD
            "Invalid branch name. Only latin letters, numbers, '_', '-' and '/' are allowed.");

=======
            "Invalid branch name. Only latin letters, numbers, '_', '-' and '/' are allowed");
        
>>>>>>> 9c2c02a7
        try {
            UserWorkspace userWorkspace = getUserWorkspace();
            DesignTimeRepository designTimeRepository = userWorkspace.getDesignTimeRepository();

            BranchRepository designRepository = (BranchRepository) designTimeRepository.getRepository();
<<<<<<< HEAD
            FacesUtils.validate(designRepository.isValidBranchName(newBranchName),
                "Invalid branch name. It should not contain reserved words or symbols.");
            Collection<String> branches = designRepository.getBranches(currentProjectName);
            FacesUtils.validate(!branches.contains(newBranchName), "Branch " + newBranchName + " already exists.");
=======
            FacesUtils.validate(designRepository.isValidBranchName(newBranchName), "Invalid branch name. It should not contain reserved words or symbols");
            FacesUtils.validate(!designRepository.branchExists(newBranchName), "Branch " + newBranchName + " already exists");
>>>>>>> 9c2c02a7
        } catch (WorkspaceException | IOException ignored) {
        }

    }

    public void commentValidator(FacesContext context, UIComponent toValidate, Object value) {
        if (isSupportsBranches() && !isSeparateProjectSubmitted(context)) {
            return;
        }

        String comment = (String) value;

        RulesProject project = getCurrentProject();
        if (project != null) {
            commentValidator.validate(comment);
        }
    }

    private Boolean isSeparateProjectSubmitted(FacesContext context) {
        return (Boolean) ((UIInput) context.getViewRoot().findComponent("copyProjectForm:separateProjectCheckbox"))
            .getValue();
    }

    public void setInitProject(String currentProjectName) {
        try {
            this.currentProjectName = currentProjectName;
            newProjectName = null;
            projectFolder = "";
            comment = null;
            copyOldRevisions = Boolean.FALSE;
            revisionsCount = null;
            separateProject = false;
            errorMessage = null;
            if (isSupportsBranches()) {
                // Remove restricted symbols
                String simplifiedProjectName = currentProjectName.replaceAll("[^\\w\\-]", "");
                String userName = getUserWorkspace().getUser().getUserName();
                String date = new SimpleDateFormat("yyyyMMdd").format(new Date());
                String pattern = config.get("design-repository.new-branch-pattern").toString();
                newBranchName = MessageFormat.format(pattern, simplifiedProjectName, userName, date);
            }
        } catch (Exception e) {
            log.error(e.getMessage(), e);
        }
    }

    public boolean isSupportsBranches() {
        RulesProject project = getCurrentProject();
        return project != null && project.isSupportsBranches();
    }

    public boolean isSupportsMappedFolders() {
        try {
            UserWorkspace userWorkspace = getUserWorkspace();
            DesignTimeRepository designTimeRepository = userWorkspace.getDesignTimeRepository();

            Repository designRepository = designTimeRepository.getRepository();
            return designRepository.supports().mappedFolders();
        } catch (Exception e) {
            log.error(e.getMessage(), e);
            return false;
        }
    }

    private RulesProject getCurrentProject() {
        if (StringUtils.isBlank(currentProjectName)) {
            return null;
        }

        try {
            UserWorkspace userWorkspace = getUserWorkspace();
            if (!userWorkspace.hasProject(currentProjectName)) {
                currentProjectName = null;
                return null;
            }

            return userWorkspace.getProject(currentProjectName, false);
        } catch (Exception e) {
            log.error(e.getMessage(), e);
            return null;
        }
    }

    private UserWorkspace getUserWorkspace() throws WorkspaceException {
        RulesUserSession rulesUserSession = WebStudioUtils.getRulesUserSession(FacesUtils.getSession());
        return rulesUserSession.getUserWorkspace();
    }

    public void setConfig(Map<String, Object> config) {
        this.config = config;
        this.commentValidator = CommentValidator.forDesignRepo(config);
    }

    public void setDesignRepoComments(Comments designRepoComments) {
        this.designRepoComments = designRepoComments;
    }

    public void setRepositoryTreeState(RepositoryTreeState repositoryTreeState) {
        this.repositoryTreeState = repositoryTreeState;
    }

    public boolean isConfirmationRequired() {
        if (!isSupportsBranches()) {
            return false;
        }
        RulesProject project = getCurrentProject();
        return project != null && project.isOpened() && project.getStatus() == ProjectStatus.EDITING;
    }
}
<|MERGE_RESOLUTION|>--- conflicted
+++ resolved
@@ -1,407 +1,395 @@
-package org.openl.rules.webstudio.web;
-
-import static org.openl.rules.security.AccessManager.isGranted;
-import static org.openl.rules.security.Privileges.CREATE_PROJECTS;
-
-import java.io.IOException;
-import java.text.MessageFormat;
-import java.text.SimpleDateFormat;
-import java.util.Collection;
-import java.util.Date;
-import java.util.List;
-import java.util.Map;
-
-import javax.faces.bean.ManagedBean;
-import javax.faces.bean.ManagedProperty;
-import javax.faces.bean.SessionScoped;
-import javax.faces.component.UIComponent;
-import javax.faces.component.UIInput;
-import javax.faces.context.FacesContext;
-
-import org.openl.commons.web.jsf.FacesUtils;
-import org.openl.rules.common.ProjectVersion;
-import org.openl.rules.project.abstraction.*;
-import org.openl.rules.project.impl.local.LocalRepository;
-import org.openl.rules.repository.api.BranchRepository;
-import org.openl.rules.repository.api.FileData;
-import org.openl.rules.repository.api.Repository;
-import org.openl.rules.ui.WebStudio;
-import org.openl.rules.webstudio.util.NameChecker;
-import org.openl.rules.webstudio.web.repository.CommentValidator;
-import org.openl.rules.webstudio.web.repository.RepositoryTreeState;
-import org.openl.rules.webstudio.web.repository.tree.TreeProject;
-import org.openl.rules.webstudio.web.servlet.RulesUserSession;
-import org.openl.rules.webstudio.web.util.WebStudioUtils;
-import org.openl.rules.workspace.WorkspaceException;
-import org.openl.rules.workspace.dtr.DesignTimeRepository;
-import org.openl.rules.workspace.dtr.impl.MappedFileData;
-import org.openl.rules.workspace.uw.UserWorkspace;
-import org.openl.util.StringUtils;
-import org.slf4j.Logger;
-import org.slf4j.LoggerFactory;
-
-/**
- * FIXME: Replace SessionScoped with RequestScoped when validation issues in inputNumberSpinner in Repository and Editor
- * tabs will be fixed.
- */
-@ManagedBean
-@SessionScoped
-public class CopyBean {
-    private final Logger log = LoggerFactory.getLogger(CopyBean.class);
-
-    @ManagedProperty(value = "#{systemConfig}")
-    private Map<String, Object> config;
-
-    @ManagedProperty(value = "#{designRepositoryComments}")
-    private Comments designRepoComments;
-
-    @ManagedProperty(value = "#{repositoryTreeState}")
-    private RepositoryTreeState repositoryTreeState;
-
-    private String currentProjectName;
-    private String newProjectName;
-    private String projectFolder;
-    private boolean separateProject = false;
-    private String newBranchName;
-    private String comment;
-    private Boolean copyOldRevisions = Boolean.FALSE;
-    private Integer revisionsCount;
-    private CommentValidator commentValidator;
-    private String errorMessage;
-
-    public boolean getCanCreate() {
-        return isGranted(CREATE_PROJECTS);
-    }
-
-    public String getCurrentProjectName() {
-        return currentProjectName;
-    }
-
-    public void setCurrentProjectName(String currentProjectName) {
-        this.currentProjectName = currentProjectName;
-    }
-
-    public String getNewProjectName() {
-        return newProjectName;
-    }
-
-    public void setNewProjectName(String newProjectName) {
-        this.newProjectName = StringUtils.trimToNull(newProjectName);
-    }
-
-    public String getProjectFolder() {
-        return projectFolder;
-    }
-
-    public void setProjectFolder(String projectFolder) {
-        String folder = StringUtils.trimToEmpty(projectFolder).replace('\\', '/');
-        if (!folder.isEmpty() && !folder.endsWith("/")) {
-            folder += '/';
-        }
-        this.projectFolder = folder;
-    }
-
-    public boolean isSeparateProject() {
-        return separateProject;
-    }
-
-    public void setSeparateProject(boolean separateProject) {
-        this.separateProject = separateProject;
-    }
-
-    public String getNewBranchName() {
-        return newBranchName;
-    }
-
-    public void setNewBranchName(String newBranchName) {
-        this.newBranchName = newBranchName;
-    }
-
-    public String getComment() {
-        if (comment == null) {
-            return designRepoComments.copiedFrom(getCurrentProjectName());
-        }
-        return comment;
-    }
-
-    public void setComment(String comment) {
-        this.comment = StringUtils.trimToNull(comment);
-    }
-
-    public void setCopyOldRevisions(Boolean copyOldRevisions) {
-        this.copyOldRevisions = copyOldRevisions;
-    }
-
-    public Boolean getCopyOldRevisions() {
-        return copyOldRevisions;
-    }
-
-    public void setRevisionsCount(Integer revisionsCount) {
-        this.revisionsCount = revisionsCount;
-    }
-
-    public Integer getRevisionsCount() {
-        if (revisionsCount == null) {
-            return getMaxRevisionsCount();
-        }
-        return revisionsCount;
-    }
-
-    public int getMaxRevisionsCount() {
-        RulesProject project = getCurrentProject();
-        return project == null ? 0 : project.getVersionsCount() - project.getFirstRevisionIndex();
-    }
-
-    public String getErrorMessage() {
-        return errorMessage;
-    }
-
-    public void copy() {
-        try {
-            errorMessage = null;
-
-            UserWorkspace userWorkspace = getUserWorkspace();
-            DesignTimeRepository designTimeRepository = userWorkspace.getDesignTimeRepository();
-
-            LocalRepository localRepository = userWorkspace.getLocalWorkspace().getRepository();
-
-            RulesProject project = userWorkspace.getProject(currentProjectName, false);
-            if (isSupportsBranches() && !separateProject) {
-                Repository designRepository = project.getDesignRepository();
-                ((BranchRepository) designRepository).createBranch(currentProjectName, newBranchName);
-            } else {
-                Repository designRepository = designTimeRepository.getRepository();
-                String designPath = designTimeRepository.createProject(newProjectName).getFolderPath();
-
-                if (copyOldRevisions) {
-                    List<ProjectVersion> versions = project.getVersions();
-                    int start = versions.size() - revisionsCount;
-                    for (int i = start; i < versions.size(); i++) {
-                        ProjectVersion version = versions.get(i);
-                        FileData fileData;
-                        if (i == start && designRepository.supports().mappedFolders()) {
-                            fileData = new MappedFileData(designPath, projectFolder + newProjectName);
-                        } else {
-                            fileData = new FileData();
-                            fileData.setName(designPath);
-                        }
-                        fileData.setAuthor(version.getVersionInfo().getCreatedBy());
-                        fileData.setComment(version.getVersionComment());
-                        designRepository.copyHistory(project.getDesignFolderName(), fileData, version.getRevision());
-                    }
-                }
-
-                AProject designProject = new AProject(designRepository, designPath);
-                AProject localProject = new AProject(project.getRepository(), project.getFolderPath());
-                if (!copyOldRevisions && designRepository.supports().mappedFolders()) {
-                    designProject.setFileData(new MappedFileData(designPath, projectFolder + newProjectName));
-                }
-                designProject.getFileData().setComment(comment);
-                designProject.setResourceTransformer(new ProjectDescriptorTransformer(newProjectName));
-                designProject.update(localProject, userWorkspace.getUser());
-                designProject.setResourceTransformer(null);
-
-                RulesProject copiedProject = new RulesProject(userWorkspace,
-                    localRepository,
-                    null,
-                    designRepository,
-                    designProject.getFileData(),
-                    userWorkspace.getProjectsLockEngine());
-                copiedProject.open();
-            }
-
-            WebStudioUtils.getWebStudio().resetProjects();
-            userWorkspace.refresh();
-            repositoryTreeState.invalidateTree();
-
-            switchToNewBranch();
-        } catch (Exception e) {
-            log.error(e.getMessage(), e);
-            errorMessage = "Can't copy the project: " + e.getMessage();
-        }
-    }
-
-    private void switchToNewBranch() {
-        if (!(isSupportsBranches() && !separateProject)) {
-            return;
-        }
-        try {
-            UserWorkspaceProject selectedProject = getCurrentProject();
-            if (selectedProject == null) {
-                return;
-            }
-            TreeProject node = repositoryTreeState.getProjectNodeByPhysicalName(selectedProject.getName());
-            selectedProject = repositoryTreeState.getProject(node);
-            WebStudio studio = WebStudioUtils.getWebStudio();
-
-            if (selectedProject.isOpened()) {
-                studio.getModel().clearModuleInfo();
-                selectedProject.releaseMyLock();
-            }
-            selectedProject.setBranch(newBranchName);
-            // Update files
-            selectedProject.open();
-
-            repositoryTreeState.refreshNode(node);
-            studio.reset();
-        } catch (Exception e) {
-            log.error(e.getMessage(), e);
-        }
-    }
-
-    public void newProjectNameValidator(FacesContext context, UIComponent toValidate, Object value) {
-        if (isSupportsBranches() && !isSeparateProjectSubmitted(context)) {
-            return;
-        }
-        String newProjectName = StringUtils.trim((String) value);
-        FacesUtils.validate(StringUtils.isNotBlank(newProjectName), "Can not be empty");
-        FacesUtils.validate(NameChecker.checkName(newProjectName), NameChecker.BAD_PROJECT_NAME_MSG);
-
-        RulesUserSession rulesUserSession = WebStudioUtils.getRulesUserSession(FacesUtils.getSession());
-        try {
-            UserWorkspace userWorkspace = rulesUserSession.getUserWorkspace();
-            FacesUtils.validate(!userWorkspace.hasProject(newProjectName), "Project with such name already exists.");
-        } catch (WorkspaceException e) {
-            log.error(e.getMessage(), e);
-            FacesUtils.throwValidationError("Error during validation.");
-        }
-    }
-
-    public void newBranchNameValidator(FacesContext context, UIComponent toValidate, Object value) {
-        if (!isSupportsBranches() || isSeparateProjectSubmitted(context)) {
-            return;
-        }
-
-        String newBranchName = StringUtils.trim((String) value);
-        FacesUtils.validate(StringUtils.isNotBlank(newBranchName), "Can not be empty.");
-        FacesUtils.validate(newBranchName.matches("[\\w\\-/]+"),
-<<<<<<< HEAD
-            "Invalid branch name. Only latin letters, numbers, '_', '-' and '/' are allowed.");
-
-=======
-            "Invalid branch name. Only latin letters, numbers, '_', '-' and '/' are allowed");
-        
->>>>>>> 9c2c02a7
-        try {
-            UserWorkspace userWorkspace = getUserWorkspace();
-            DesignTimeRepository designTimeRepository = userWorkspace.getDesignTimeRepository();
-
-            BranchRepository designRepository = (BranchRepository) designTimeRepository.getRepository();
-<<<<<<< HEAD
-            FacesUtils.validate(designRepository.isValidBranchName(newBranchName),
-                "Invalid branch name. It should not contain reserved words or symbols.");
-            Collection<String> branches = designRepository.getBranches(currentProjectName);
-            FacesUtils.validate(!branches.contains(newBranchName), "Branch " + newBranchName + " already exists.");
-=======
-            FacesUtils.validate(designRepository.isValidBranchName(newBranchName), "Invalid branch name. It should not contain reserved words or symbols");
-            FacesUtils.validate(!designRepository.branchExists(newBranchName), "Branch " + newBranchName + " already exists");
->>>>>>> 9c2c02a7
-        } catch (WorkspaceException | IOException ignored) {
-        }
-
-    }
-
-    public void commentValidator(FacesContext context, UIComponent toValidate, Object value) {
-        if (isSupportsBranches() && !isSeparateProjectSubmitted(context)) {
-            return;
-        }
-
-        String comment = (String) value;
-
-        RulesProject project = getCurrentProject();
-        if (project != null) {
-            commentValidator.validate(comment);
-        }
-    }
-
-    private Boolean isSeparateProjectSubmitted(FacesContext context) {
-        return (Boolean) ((UIInput) context.getViewRoot().findComponent("copyProjectForm:separateProjectCheckbox"))
-            .getValue();
-    }
-
-    public void setInitProject(String currentProjectName) {
-        try {
-            this.currentProjectName = currentProjectName;
-            newProjectName = null;
-            projectFolder = "";
-            comment = null;
-            copyOldRevisions = Boolean.FALSE;
-            revisionsCount = null;
-            separateProject = false;
-            errorMessage = null;
-            if (isSupportsBranches()) {
-                // Remove restricted symbols
-                String simplifiedProjectName = currentProjectName.replaceAll("[^\\w\\-]", "");
-                String userName = getUserWorkspace().getUser().getUserName();
-                String date = new SimpleDateFormat("yyyyMMdd").format(new Date());
-                String pattern = config.get("design-repository.new-branch-pattern").toString();
-                newBranchName = MessageFormat.format(pattern, simplifiedProjectName, userName, date);
-            }
-        } catch (Exception e) {
-            log.error(e.getMessage(), e);
-        }
-    }
-
-    public boolean isSupportsBranches() {
-        RulesProject project = getCurrentProject();
-        return project != null && project.isSupportsBranches();
-    }
-
-    public boolean isSupportsMappedFolders() {
-        try {
-            UserWorkspace userWorkspace = getUserWorkspace();
-            DesignTimeRepository designTimeRepository = userWorkspace.getDesignTimeRepository();
-
-            Repository designRepository = designTimeRepository.getRepository();
-            return designRepository.supports().mappedFolders();
-        } catch (Exception e) {
-            log.error(e.getMessage(), e);
-            return false;
-        }
-    }
-
-    private RulesProject getCurrentProject() {
-        if (StringUtils.isBlank(currentProjectName)) {
-            return null;
-        }
-
-        try {
-            UserWorkspace userWorkspace = getUserWorkspace();
-            if (!userWorkspace.hasProject(currentProjectName)) {
-                currentProjectName = null;
-                return null;
-            }
-
-            return userWorkspace.getProject(currentProjectName, false);
-        } catch (Exception e) {
-            log.error(e.getMessage(), e);
-            return null;
-        }
-    }
-
-    private UserWorkspace getUserWorkspace() throws WorkspaceException {
-        RulesUserSession rulesUserSession = WebStudioUtils.getRulesUserSession(FacesUtils.getSession());
-        return rulesUserSession.getUserWorkspace();
-    }
-
-    public void setConfig(Map<String, Object> config) {
-        this.config = config;
-        this.commentValidator = CommentValidator.forDesignRepo(config);
-    }
-
-    public void setDesignRepoComments(Comments designRepoComments) {
-        this.designRepoComments = designRepoComments;
-    }
-
-    public void setRepositoryTreeState(RepositoryTreeState repositoryTreeState) {
-        this.repositoryTreeState = repositoryTreeState;
-    }
-
-    public boolean isConfirmationRequired() {
-        if (!isSupportsBranches()) {
-            return false;
-        }
-        RulesProject project = getCurrentProject();
-        return project != null && project.isOpened() && project.getStatus() == ProjectStatus.EDITING;
-    }
-}
+package org.openl.rules.webstudio.web;
+
+import static org.openl.rules.security.AccessManager.isGranted;
+import static org.openl.rules.security.Privileges.CREATE_PROJECTS;
+
+import java.io.IOException;
+import java.text.MessageFormat;
+import java.text.SimpleDateFormat;
+import java.util.Collection;
+import java.util.Date;
+import java.util.List;
+import java.util.Map;
+
+import javax.faces.bean.ManagedBean;
+import javax.faces.bean.ManagedProperty;
+import javax.faces.bean.SessionScoped;
+import javax.faces.component.UIComponent;
+import javax.faces.component.UIInput;
+import javax.faces.context.FacesContext;
+
+import org.openl.commons.web.jsf.FacesUtils;
+import org.openl.rules.common.ProjectVersion;
+import org.openl.rules.project.abstraction.*;
+import org.openl.rules.project.impl.local.LocalRepository;
+import org.openl.rules.repository.api.BranchRepository;
+import org.openl.rules.repository.api.FileData;
+import org.openl.rules.repository.api.Repository;
+import org.openl.rules.ui.WebStudio;
+import org.openl.rules.webstudio.util.NameChecker;
+import org.openl.rules.webstudio.web.repository.CommentValidator;
+import org.openl.rules.webstudio.web.repository.RepositoryTreeState;
+import org.openl.rules.webstudio.web.repository.tree.TreeProject;
+import org.openl.rules.webstudio.web.servlet.RulesUserSession;
+import org.openl.rules.webstudio.web.util.WebStudioUtils;
+import org.openl.rules.workspace.WorkspaceException;
+import org.openl.rules.workspace.dtr.DesignTimeRepository;
+import org.openl.rules.workspace.dtr.impl.MappedFileData;
+import org.openl.rules.workspace.uw.UserWorkspace;
+import org.openl.util.StringUtils;
+import org.slf4j.Logger;
+import org.slf4j.LoggerFactory;
+
+/**
+ * FIXME: Replace SessionScoped with RequestScoped when validation issues in inputNumberSpinner in Repository and Editor
+ * tabs will be fixed.
+ */
+@ManagedBean
+@SessionScoped
+public class CopyBean {
+    private final Logger log = LoggerFactory.getLogger(CopyBean.class);
+
+    @ManagedProperty(value = "#{systemConfig}")
+    private Map<String, Object> config;
+
+    @ManagedProperty(value = "#{designRepositoryComments}")
+    private Comments designRepoComments;
+
+    @ManagedProperty(value = "#{repositoryTreeState}")
+    private RepositoryTreeState repositoryTreeState;
+
+    private String currentProjectName;
+    private String newProjectName;
+    private String projectFolder;
+    private boolean separateProject = false;
+    private String newBranchName;
+    private String comment;
+    private Boolean copyOldRevisions = Boolean.FALSE;
+    private Integer revisionsCount;
+    private CommentValidator commentValidator;
+    private String errorMessage;
+
+    public boolean getCanCreate() {
+        return isGranted(CREATE_PROJECTS);
+    }
+
+    public String getCurrentProjectName() {
+        return currentProjectName;
+    }
+
+    public void setCurrentProjectName(String currentProjectName) {
+        this.currentProjectName = currentProjectName;
+    }
+
+    public String getNewProjectName() {
+        return newProjectName;
+    }
+
+    public void setNewProjectName(String newProjectName) {
+        this.newProjectName = StringUtils.trimToNull(newProjectName);
+    }
+
+    public String getProjectFolder() {
+        return projectFolder;
+    }
+
+    public void setProjectFolder(String projectFolder) {
+        String folder = StringUtils.trimToEmpty(projectFolder).replace('\\', '/');
+        if (!folder.isEmpty() && !folder.endsWith("/")) {
+            folder += '/';
+        }
+        this.projectFolder = folder;
+    }
+
+    public boolean isSeparateProject() {
+        return separateProject;
+    }
+
+    public void setSeparateProject(boolean separateProject) {
+        this.separateProject = separateProject;
+    }
+
+    public String getNewBranchName() {
+        return newBranchName;
+    }
+
+    public void setNewBranchName(String newBranchName) {
+        this.newBranchName = newBranchName;
+    }
+
+    public String getComment() {
+        if (comment == null) {
+            return designRepoComments.copiedFrom(getCurrentProjectName());
+        }
+        return comment;
+    }
+
+    public void setComment(String comment) {
+        this.comment = StringUtils.trimToNull(comment);
+    }
+
+    public void setCopyOldRevisions(Boolean copyOldRevisions) {
+        this.copyOldRevisions = copyOldRevisions;
+    }
+
+    public Boolean getCopyOldRevisions() {
+        return copyOldRevisions;
+    }
+
+    public void setRevisionsCount(Integer revisionsCount) {
+        this.revisionsCount = revisionsCount;
+    }
+
+    public Integer getRevisionsCount() {
+        if (revisionsCount == null) {
+            return getMaxRevisionsCount();
+        }
+        return revisionsCount;
+    }
+
+    public int getMaxRevisionsCount() {
+        RulesProject project = getCurrentProject();
+        return project == null ? 0 : project.getVersionsCount() - project.getFirstRevisionIndex();
+    }
+
+    public String getErrorMessage() {
+        return errorMessage;
+    }
+
+    public void copy() {
+        try {
+            errorMessage = null;
+
+            UserWorkspace userWorkspace = getUserWorkspace();
+            DesignTimeRepository designTimeRepository = userWorkspace.getDesignTimeRepository();
+
+            LocalRepository localRepository = userWorkspace.getLocalWorkspace().getRepository();
+
+            RulesProject project = userWorkspace.getProject(currentProjectName, false);
+            if (isSupportsBranches() && !separateProject) {
+                Repository designRepository = project.getDesignRepository();
+                ((BranchRepository) designRepository).createBranch(currentProjectName, newBranchName);
+            } else {
+                Repository designRepository = designTimeRepository.getRepository();
+                String designPath = designTimeRepository.createProject(newProjectName).getFolderPath();
+
+                if (copyOldRevisions) {
+                    List<ProjectVersion> versions = project.getVersions();
+                    int start = versions.size() - revisionsCount;
+                    for (int i = start; i < versions.size(); i++) {
+                        ProjectVersion version = versions.get(i);
+                        FileData fileData;
+                        if (i == start && designRepository.supports().mappedFolders()) {
+                            fileData = new MappedFileData(designPath, projectFolder + newProjectName);
+                        } else {
+                            fileData = new FileData();
+                            fileData.setName(designPath);
+                        }
+                        fileData.setAuthor(version.getVersionInfo().getCreatedBy());
+                        fileData.setComment(version.getVersionComment());
+                        designRepository.copyHistory(project.getDesignFolderName(), fileData, version.getRevision());
+                    }
+                }
+
+                AProject designProject = new AProject(designRepository, designPath);
+                AProject localProject = new AProject(project.getRepository(), project.getFolderPath());
+                if (!copyOldRevisions && designRepository.supports().mappedFolders()) {
+                    designProject.setFileData(new MappedFileData(designPath, projectFolder + newProjectName));
+                }
+                designProject.getFileData().setComment(comment);
+                designProject.setResourceTransformer(new ProjectDescriptorTransformer(newProjectName));
+                designProject.update(localProject, userWorkspace.getUser());
+                designProject.setResourceTransformer(null);
+
+                RulesProject copiedProject = new RulesProject(userWorkspace,
+                    localRepository,
+                    null,
+                    designRepository,
+                    designProject.getFileData(),
+                    userWorkspace.getProjectsLockEngine());
+                copiedProject.open();
+            }
+
+            WebStudioUtils.getWebStudio().resetProjects();
+            userWorkspace.refresh();
+            repositoryTreeState.invalidateTree();
+
+            switchToNewBranch();
+        } catch (Exception e) {
+            log.error(e.getMessage(), e);
+            errorMessage = "Can't copy the project: " + e.getMessage();
+        }
+    }
+
+    private void switchToNewBranch() {
+        if (!(isSupportsBranches() && !separateProject)) {
+            return;
+        }
+        try {
+            UserWorkspaceProject selectedProject = getCurrentProject();
+            if (selectedProject == null) {
+                return;
+            }
+            TreeProject node = repositoryTreeState.getProjectNodeByPhysicalName(selectedProject.getName());
+            selectedProject = repositoryTreeState.getProject(node);
+            WebStudio studio = WebStudioUtils.getWebStudio();
+
+            if (selectedProject.isOpened()) {
+                studio.getModel().clearModuleInfo();
+                selectedProject.releaseMyLock();
+            }
+            selectedProject.setBranch(newBranchName);
+            // Update files
+            selectedProject.open();
+
+            repositoryTreeState.refreshNode(node);
+            studio.reset();
+        } catch (Exception e) {
+            log.error(e.getMessage(), e);
+        }
+    }
+
+    public void newProjectNameValidator(FacesContext context, UIComponent toValidate, Object value) {
+        if (isSupportsBranches() && !isSeparateProjectSubmitted(context)) {
+            return;
+        }
+        String newProjectName = StringUtils.trim((String) value);
+        FacesUtils.validate(StringUtils.isNotBlank(newProjectName), "Can not be empty");
+        FacesUtils.validate(NameChecker.checkName(newProjectName), NameChecker.BAD_PROJECT_NAME_MSG);
+
+        RulesUserSession rulesUserSession = WebStudioUtils.getRulesUserSession(FacesUtils.getSession());
+        try {
+            UserWorkspace userWorkspace = rulesUserSession.getUserWorkspace();
+            FacesUtils.validate(!userWorkspace.hasProject(newProjectName), "Project with such name already exists.");
+        } catch (WorkspaceException e) {
+            log.error(e.getMessage(), e);
+            FacesUtils.throwValidationError("Error during validation.");
+        }
+    }
+
+    public void newBranchNameValidator(FacesContext context, UIComponent toValidate, Object value) {
+        if (!isSupportsBranches() || isSeparateProjectSubmitted(context)) {
+            return;
+        }
+
+        String newBranchName = StringUtils.trim((String) value);
+        FacesUtils.validate(StringUtils.isNotBlank(newBranchName), "Can not be empty.");
+        FacesUtils.validate(newBranchName.matches("[\\w\\-/]+"),
+            "Invalid branch name. Only latin letters, numbers, '_', '-' and '/' are allowed.");
+        
+        try {
+            UserWorkspace userWorkspace = getUserWorkspace();
+            DesignTimeRepository designTimeRepository = userWorkspace.getDesignTimeRepository();
+
+            BranchRepository designRepository = (BranchRepository) designTimeRepository.getRepository();
+            FacesUtils.validate(designRepository.isValidBranchName(newBranchName),
+            FacesUtils.validate(!designRepository.branchExists(newBranchName), "Branch " + newBranchName + " already exists.");
+        } catch (WorkspaceException | IOException ignored) {
+        }
+
+    }
+
+    public void commentValidator(FacesContext context, UIComponent toValidate, Object value) {
+        if (isSupportsBranches() && !isSeparateProjectSubmitted(context)) {
+            return;
+        }
+
+        String comment = (String) value;
+
+        RulesProject project = getCurrentProject();
+        if (project != null) {
+            commentValidator.validate(comment);
+        }
+    }
+
+    private Boolean isSeparateProjectSubmitted(FacesContext context) {
+        return (Boolean) ((UIInput) context.getViewRoot().findComponent("copyProjectForm:separateProjectCheckbox"))
+            .getValue();
+    }
+
+    public void setInitProject(String currentProjectName) {
+        try {
+            this.currentProjectName = currentProjectName;
+            newProjectName = null;
+            projectFolder = "";
+            comment = null;
+            copyOldRevisions = Boolean.FALSE;
+            revisionsCount = null;
+            separateProject = false;
+            errorMessage = null;
+            if (isSupportsBranches()) {
+                // Remove restricted symbols
+                String simplifiedProjectName = currentProjectName.replaceAll("[^\\w\\-]", "");
+                String userName = getUserWorkspace().getUser().getUserName();
+                String date = new SimpleDateFormat("yyyyMMdd").format(new Date());
+                String pattern = config.get("design-repository.new-branch-pattern").toString();
+                newBranchName = MessageFormat.format(pattern, simplifiedProjectName, userName, date);
+            }
+        } catch (Exception e) {
+            log.error(e.getMessage(), e);
+        }
+    }
+
+    public boolean isSupportsBranches() {
+        RulesProject project = getCurrentProject();
+        return project != null && project.isSupportsBranches();
+    }
+
+    public boolean isSupportsMappedFolders() {
+        try {
+            UserWorkspace userWorkspace = getUserWorkspace();
+            DesignTimeRepository designTimeRepository = userWorkspace.getDesignTimeRepository();
+
+            Repository designRepository = designTimeRepository.getRepository();
+            return designRepository.supports().mappedFolders();
+        } catch (Exception e) {
+            log.error(e.getMessage(), e);
+            return false;
+        }
+    }
+
+    private RulesProject getCurrentProject() {
+        if (StringUtils.isBlank(currentProjectName)) {
+            return null;
+        }
+
+        try {
+            UserWorkspace userWorkspace = getUserWorkspace();
+            if (!userWorkspace.hasProject(currentProjectName)) {
+                currentProjectName = null;
+                return null;
+            }
+
+            return userWorkspace.getProject(currentProjectName, false);
+        } catch (Exception e) {
+            log.error(e.getMessage(), e);
+            return null;
+        }
+    }
+
+    private UserWorkspace getUserWorkspace() throws WorkspaceException {
+        RulesUserSession rulesUserSession = WebStudioUtils.getRulesUserSession(FacesUtils.getSession());
+        return rulesUserSession.getUserWorkspace();
+    }
+
+    public void setConfig(Map<String, Object> config) {
+        this.config = config;
+        this.commentValidator = CommentValidator.forDesignRepo(config);
+    }
+
+    public void setDesignRepoComments(Comments designRepoComments) {
+        this.designRepoComments = designRepoComments;
+    }
+
+    public void setRepositoryTreeState(RepositoryTreeState repositoryTreeState) {
+        this.repositoryTreeState = repositoryTreeState;
+    }
+
+    public boolean isConfirmationRequired() {
+        if (!isSupportsBranches()) {
+            return false;
+        }
+        RulesProject project = getCurrentProject();
+        return project != null && project.isOpened() && project.getStatus() == ProjectStatus.EDITING;
+    }
+}