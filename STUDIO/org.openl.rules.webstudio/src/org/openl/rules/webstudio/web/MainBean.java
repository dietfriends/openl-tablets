--- conflicted
+++ resolved
@@ -1,154 +1,149 @@
-package org.openl.rules.webstudio.web;
-
-import java.util.Map;
-import java.util.UUID;
-
-import javax.faces.bean.ManagedBean;
-import javax.faces.bean.ManagedProperty;
-import javax.faces.bean.RequestScoped;
-import javax.faces.component.UIComponent;
-import javax.faces.context.FacesContext;
-
-import org.openl.commons.web.jsf.FacesUtils;
-import org.openl.rules.common.CommonException;
-import org.openl.rules.project.abstraction.Comments;
-import org.openl.rules.project.abstraction.RulesProject;
-import org.openl.rules.repository.api.FileData;
-import org.openl.rules.ui.Explanator;
-import org.openl.rules.ui.ParameterRegistry;
-import org.openl.rules.ui.WebStudio;
-import org.openl.rules.webstudio.web.jsf.WebContext;
-import org.openl.rules.webstudio.web.repository.CommentValidator;
-import org.openl.rules.webstudio.web.repository.RepositoryTreeState;
-import org.openl.rules.webstudio.web.tableeditor.TableBean;
-import org.openl.rules.webstudio.web.util.WebStudioUtils;
-import org.openl.util.StringUtils;
-import org.slf4j.Logger;
-import org.slf4j.LoggerFactory;
-
-/**
- * Request scope managed bean providing logic for Main page.
- */
-@ManagedBean
-@RequestScoped
-public class MainBean {
-
-    @ManagedProperty(value = "#{repositoryTreeState}")
-    private RepositoryTreeState repositoryTreeState;
-
-    @ManagedProperty(value = "#{systemConfig}")
-    private Map<String, Object> config;
-
-    @ManagedProperty(value = "#{designRepositoryComments}")
-    private Comments designRepoComments;
-
-    private CommentValidator commentValidator;
-
-    private String requestId;
-
-    private final Logger log = LoggerFactory.getLogger(MainBean.class);
-
-    public MainBean() {
-        if (WebContext.getContextPath() == null) {
-            WebContext.setContextPath(FacesUtils.getContextPath());
-        }
-        requestId = UUID.randomUUID().toString();
-    }
-
-    public void setRepositoryTreeState(RepositoryTreeState repositoryTreeState) {
-        this.repositoryTreeState = repositoryTreeState;
-    }
-
-    public void setConfig(Map<String, Object> config) {
-        this.config = config;
-
-        commentValidator = CommentValidator.forDesignRepo(config);
-    }
-
-    public void setDesignRepoComments(Comments designRepoComments) {
-        this.designRepoComments = designRepoComments;
-    }
-
-    /**
-     * Stub method that used for bean initialization.
-     */
-    public String getInit() {
-        WebStudioUtils.getWebStudio(true);
-        return StringUtils.EMPTY;
-    }
-
-    public void init() {
-        WebStudio studio = WebStudioUtils.getWebStudio(true);
-
-        String branchName = FacesUtils.getRequestParameter("branch");
-        String projectName = FacesUtils.getRequestParameter("project");
-        String moduleName = FacesUtils.getRequestParameter("module");
-
-        studio.init(branchName, projectName, moduleName);
-    }
-
-    public String getVersionComment() {
-        WebStudio studio = WebStudioUtils.getWebStudio();
-        RulesProject project = studio.getCurrentProject();
-
-        if (project != null && project.isOpenedOtherVersion()) {
-            return designRepoComments.restoredFrom(project.getHistoryVersion());
-        }
-
-<<<<<<< HEAD
-        return "";
-=======
-
-        return designRepoComments.saveProject();
->>>>>>> 467ba8b0
-    }
-
-    public void setVersionComment(String comment) {
-        WebStudio studio = WebStudioUtils.getWebStudio();
-        RulesProject project = studio.getCurrentProject();
-        if (project != null) {
-            FileData fileData = project.getFileData();
-            if (fileData != null) {
-                fileData.setComment(comment);
-            }
-        }
-    }
-
-    public void commentValidator(FacesContext context, UIComponent toValidate, Object value) {
-        String comment = (String) value;
-
-        commentValidator.validate(comment);
-    }
-
-    public void saveProject() {
-        WebStudio studio = WebStudioUtils.getWebStudio();
-        studio.saveProject(FacesUtils.getSession());
-    }
-
-    public void reload() {
-        try {
-            WebStudioUtils.getRulesUserSession(FacesUtils.getSession()).getUserWorkspace().refresh();
-        } catch (CommonException e) {
-            log.error("Error on reloading user's workspace", e);
-        }
-        repositoryTreeState.invalidateTree();
-        WebStudioUtils.getWebStudio().resetProjects();
-    }
-
-    public void setRequestId(String requestId) {
-        this.requestId = requestId;
-    }
-
-    public String getRequestId() {
-        return requestId;
-    }
-
-    public void onPageUnload() {
-        if (StringUtils.isNotEmpty(requestId)) {
-            log.debug("Page unload for request id: {}", requestId);
-            Explanator.remove(requestId);
-            ParameterRegistry.remove(requestId);
-            TableBean.tryUnlock(requestId);
-        }
-    }
-}
+package org.openl.rules.webstudio.web;
+
+import java.util.Map;
+import java.util.UUID;
+
+import javax.faces.bean.ManagedBean;
+import javax.faces.bean.ManagedProperty;
+import javax.faces.bean.RequestScoped;
+import javax.faces.component.UIComponent;
+import javax.faces.context.FacesContext;
+
+import org.openl.commons.web.jsf.FacesUtils;
+import org.openl.rules.common.CommonException;
+import org.openl.rules.project.abstraction.Comments;
+import org.openl.rules.project.abstraction.RulesProject;
+import org.openl.rules.repository.api.FileData;
+import org.openl.rules.ui.Explanator;
+import org.openl.rules.ui.ParameterRegistry;
+import org.openl.rules.ui.WebStudio;
+import org.openl.rules.webstudio.web.jsf.WebContext;
+import org.openl.rules.webstudio.web.repository.CommentValidator;
+import org.openl.rules.webstudio.web.repository.RepositoryTreeState;
+import org.openl.rules.webstudio.web.tableeditor.TableBean;
+import org.openl.rules.webstudio.web.util.WebStudioUtils;
+import org.openl.util.StringUtils;
+import org.slf4j.Logger;
+import org.slf4j.LoggerFactory;
+
+/**
+ * Request scope managed bean providing logic for Main page.
+ */
+@ManagedBean
+@RequestScoped
+public class MainBean {
+
+    @ManagedProperty(value = "#{repositoryTreeState}")
+    private RepositoryTreeState repositoryTreeState;
+
+    @ManagedProperty(value = "#{systemConfig}")
+    private Map<String, Object> config;
+
+    @ManagedProperty(value = "#{designRepositoryComments}")
+    private Comments designRepoComments;
+
+    private CommentValidator commentValidator;
+
+    private String requestId;
+
+    private final Logger log = LoggerFactory.getLogger(MainBean.class);
+
+    public MainBean() {
+        if (WebContext.getContextPath() == null) {
+            WebContext.setContextPath(FacesUtils.getContextPath());
+        }
+        requestId = UUID.randomUUID().toString();
+    }
+
+    public void setRepositoryTreeState(RepositoryTreeState repositoryTreeState) {
+        this.repositoryTreeState = repositoryTreeState;
+    }
+
+    public void setConfig(Map<String, Object> config) {
+        this.config = config;
+
+        commentValidator = CommentValidator.forDesignRepo(config);
+    }
+
+    public void setDesignRepoComments(Comments designRepoComments) {
+        this.designRepoComments = designRepoComments;
+    }
+
+    /**
+     * Stub method that used for bean initialization.
+     */
+    public String getInit() {
+        WebStudioUtils.getWebStudio(true);
+        return StringUtils.EMPTY;
+    }
+
+    public void init() {
+        WebStudio studio = WebStudioUtils.getWebStudio(true);
+
+        String branchName = FacesUtils.getRequestParameter("branch");
+        String projectName = FacesUtils.getRequestParameter("project");
+        String moduleName = FacesUtils.getRequestParameter("module");
+
+        studio.init(branchName, projectName, moduleName);
+    }
+
+    public String getVersionComment() {
+        WebStudio studio = WebStudioUtils.getWebStudio();
+        RulesProject project = studio.getCurrentProject();
+
+        if (project != null && project.isOpenedOtherVersion()) {
+            return designRepoComments.restoredFrom(project.getHistoryVersion());
+        }
+
+        return designRepoComments.saveProject();
+    }
+
+    public void setVersionComment(String comment) {
+        WebStudio studio = WebStudioUtils.getWebStudio();
+        RulesProject project = studio.getCurrentProject();
+        if (project != null) {
+            FileData fileData = project.getFileData();
+            if (fileData != null) {
+                fileData.setComment(comment);
+            }
+        }
+    }
+
+    public void commentValidator(FacesContext context, UIComponent toValidate, Object value) {
+        String comment = (String) value;
+
+        commentValidator.validate(comment);
+    }
+
+    public void saveProject() {
+        WebStudio studio = WebStudioUtils.getWebStudio();
+        studio.saveProject(FacesUtils.getSession());
+    }
+
+    public void reload() {
+        try {
+            WebStudioUtils.getRulesUserSession(FacesUtils.getSession()).getUserWorkspace().refresh();
+        } catch (CommonException e) {
+            log.error("Error on reloading user's workspace", e);
+        }
+        repositoryTreeState.invalidateTree();
+        WebStudioUtils.getWebStudio().resetProjects();
+    }
+
+    public void setRequestId(String requestId) {
+        this.requestId = requestId;
+    }
+
+    public String getRequestId() {
+        return requestId;
+    }
+
+    public void onPageUnload() {
+        if (StringUtils.isNotEmpty(requestId)) {
+            log.debug("Page unload for request id: {}", requestId);
+            Explanator.remove(requestId);
+            ParameterRegistry.remove(requestId);
+            TableBean.tryUnlock(requestId);
+        }
+    }
+}