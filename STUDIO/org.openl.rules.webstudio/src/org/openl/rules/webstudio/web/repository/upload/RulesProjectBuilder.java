--- conflicted
+++ resolved
@@ -1,131 +1,126 @@
-package org.openl.rules.webstudio.web.repository.upload;
-
-import java.io.InputStream;
-
-import org.openl.rules.common.ProjectException;
-import org.openl.rules.common.impl.ArtefactPathImpl;
-import org.openl.rules.project.abstraction.*;
-import org.openl.rules.repository.api.Repository;
-import org.openl.rules.webstudio.util.NameChecker;
-import org.openl.rules.workspace.WorkspaceUser;
-import org.openl.rules.workspace.dtr.impl.MappedFileData;
-import org.openl.rules.workspace.uw.UserWorkspace;
-import org.slf4j.Logger;
-import org.slf4j.LoggerFactory;
-
-public class RulesProjectBuilder {
-    private final Logger log = LoggerFactory.getLogger(RulesProjectBuilder.class);
-    private final RulesProject project;
-    private final UserWorkspace workspace;
-    private final String internalPath;
-    private final String comment;
-
-    public RulesProjectBuilder(UserWorkspace workspace, String projectName, String projectFolder, String comment) throws ProjectException {
-        this.workspace = workspace;
-        this.comment = comment;
-        internalPath = projectFolder + projectName;
-        synchronized (this.workspace) {
-            // TODO: workspace.createProject() should return RulesProject instance initialized with LockEngine
-            AProject createdProject = workspace.createProject(projectName);
-            LockEngine lockEngine = workspace.getProjectsLockEngine();
-            project = new RulesProject(workspace,
-                workspace.getLocalWorkspace().getRepository(),
-                null,
-                createdProject.getRepository(),
-                createdProject.getFileData(),
-                lockEngine);
-        }
-        project.open();
-    }
-
-    protected RulesProject getProject() {
-        return project;
-    }
-
-    public boolean addFile(String fileName, InputStream inputStream) throws ProjectException {
-        AProjectFolder folder = project;
-        String resName;
-
-        int pos = fileName.lastIndexOf('/');
-        if (pos >= 0) {
-            String path = fileName.substring(0, pos);
-            resName = fileName.substring(pos + 1);
-
-            folder = checkPath(project, path);
-        } else {
-            resName = fileName;
-        }
-
-        // throws exception if name is invalid
-        checkName(resName);
-
-        folder.addResource(resName, inputStream);
-
-        return true;
-    }
-
-    public boolean addFolder(String folderName) throws ProjectException {
-        folderName = folderName.substring(0, folderName.length() - 1);
-
-        checkPath(project, folderName);
-
-        return true;
-    }
-
-    public void cancel() {
-        // it was created it will be perish
-        try {
-            log.debug("Canceling uploading of new project");
-
-            synchronized (workspace) {
-                project.close();
-                project.erase(workspace.getUser(), comment);
-            }
-        } catch (ProjectException e) {
-            log.error("Failed to cancel new project", e);
-        }
-    }
-
-    public void save() throws ProjectException {
-        WorkspaceUser user = workspace.getUser();
-<<<<<<< HEAD
-        // Override comment to avoid reusing of comment from previous version (we create a new project but it can
-        // contain
-=======
-        Repository designRepository = project.getDesignRepository();
-        if (designRepository.supports().mappedFolders()) {
-            project.setFileData(new MappedFileData(project.getDesignFolderName(), internalPath));
-        }
-
-        // Override comment to avoid reusing of comment from previous version (we create a new project but it can contain
->>>>>>> 467ba8b0
-        // unerasable history for example in Git).
-        project.getFileData().setComment(comment);
-        project.save(user);
-        workspace.refresh();
-    }
-
-    private void checkName(String artefactName) throws ProjectException {
-        if (!NameChecker.checkName(artefactName)) {
-            throw new ProjectException(
-                "File or folder name '" + artefactName + "' is invalid. " + NameChecker.BAD_NAME_MSG);
-        }
-    }
-
-    private AProjectFolder checkPath(AProject project, String fullName) throws ProjectException {
-        ArtefactPathImpl ap = new ArtefactPathImpl(fullName);
-        AProjectFolder current = project;
-        for (String segment : ap.getSegments()) {
-            if (current.hasArtefact(segment)) {
-                current = (AProjectFolder) current.getArtefact(segment);
-            } else {
-                // throws exception if name is invalid
-                checkName(segment);
-
-                current = current.addFolder(segment);
-            }
-        }
-
-        return current;
-    }
-}
+package org.openl.rules.webstudio.web.repository.upload;
+
+import java.io.InputStream;
+
+import org.openl.rules.common.ProjectException;
+import org.openl.rules.common.impl.ArtefactPathImpl;
+import org.openl.rules.project.abstraction.*;
+import org.openl.rules.repository.api.Repository;
+import org.openl.rules.webstudio.util.NameChecker;
+import org.openl.rules.workspace.WorkspaceUser;
+import org.openl.rules.workspace.dtr.impl.MappedFileData;
+import org.openl.rules.workspace.uw.UserWorkspace;
+import org.slf4j.Logger;
+import org.slf4j.LoggerFactory;
+
+public class RulesProjectBuilder {
+    private final Logger log = LoggerFactory.getLogger(RulesProjectBuilder.class);
+    private final RulesProject project;
+    private final UserWorkspace workspace;
+    private final String internalPath;
+    private final String comment;
+
+    public RulesProjectBuilder(UserWorkspace workspace, String projectName, String projectFolder, String comment) throws ProjectException {
+        this.workspace = workspace;
+        this.comment = comment;
+        internalPath = projectFolder + projectName;
+        synchronized (this.workspace) {
+            // TODO: workspace.createProject() should return RulesProject instance initialized with LockEngine
+            AProject createdProject = workspace.createProject(projectName);
+            LockEngine lockEngine = workspace.getProjectsLockEngine();
+            project = new RulesProject(workspace,
+                workspace.getLocalWorkspace().getRepository(),
+                null,
+                createdProject.getRepository(),
+                createdProject.getFileData(),
+                lockEngine);
+        }
+        project.open();
+    }
+
+    protected RulesProject getProject() {
+        return project;
+    }
+
+    public boolean addFile(String fileName, InputStream inputStream) throws ProjectException {
+        AProjectFolder folder = project;
+        String resName;
+
+        int pos = fileName.lastIndexOf('/');
+        if (pos >= 0) {
+            String path = fileName.substring(0, pos);
+            resName = fileName.substring(pos + 1);
+
+            folder = checkPath(project, path);
+        } else {
+            resName = fileName;
+        }
+
+        // throws exception if name is invalid
+        checkName(resName);
+
+        folder.addResource(resName, inputStream);
+
+        return true;
+    }
+
+    public boolean addFolder(String folderName) throws ProjectException {
+        folderName = folderName.substring(0, folderName.length() - 1);
+
+        checkPath(project, folderName);
+
+        return true;
+    }
+
+    public void cancel() {
+        // it was created it will be perish
+        try {
+            log.debug("Canceling uploading of new project");
+
+            synchronized (workspace) {
+                project.close();
+                project.erase(workspace.getUser(), comment);
+            }
+        } catch (ProjectException e) {
+            log.error("Failed to cancel new project", e);
+        }
+    }
+
+    public void save() throws ProjectException {
+        WorkspaceUser user = workspace.getUser();
+        Repository designRepository = project.getDesignRepository();
+        if (designRepository.supports().mappedFolders()) {
+            project.setFileData(new MappedFileData(project.getDesignFolderName(), internalPath));
+        }
+
+        // Override comment to avoid reusing of comment from previous version (we create a new project but it can contain
+        // unerasable history for example in Git).
+        project.getFileData().setComment(comment);
+        project.save(user);
+        workspace.refresh();
+    }
+
+    private void checkName(String artefactName) throws ProjectException {
+        if (!NameChecker.checkName(artefactName)) {
+            throw new ProjectException(
+                "File or folder name '" + artefactName + "' is invalid. " + NameChecker.BAD_NAME_MSG);
+        }
+    }
+
+    private AProjectFolder checkPath(AProject project, String fullName) throws ProjectException {
+        ArtefactPathImpl ap = new ArtefactPathImpl(fullName);
+        AProjectFolder current = project;
+        for (String segment : ap.getSegments()) {
+            if (current.hasArtefact(segment)) {
+                current = (AProjectFolder) current.getArtefact(segment);
+            } else {
+                // throws exception if name is invalid
+                checkName(segment);
+
+                current = current.addFolder(segment);
+            }
+        }
+
+        return current;
+    }
+}