package org.openl.rules.webstudio.web.admin;

import java.io.File;

import org.eclipse.jgit.lib.Constants;
import org.openl.config.ConfigurationManager;
import org.openl.config.PropertiesHolder;
import org.openl.rules.repository.RepositoryMode;
import org.openl.util.StringUtils;

public class GitRepositorySettings extends RepositorySettings {
    private String uri;
    private String login;
    private String password;
    private String userDisplayName;
    private String userEmail;
    private String localRepositoryPath;
    private String branch;
    private String tagPrefix;
    private int listenerTimerPeriod;
    private String settingsPath;

    private final String URI;
    private final String LOGIN;
    private final String PASSWORD;
    private final String USER_DISPLAY_NAME;
    private final String USER_EMAIL;
    private final String LOCAL_REPOSITORY_PATH;
    private final String BRANCH;
    private final String TAG_PREFIX;
    private final String LISTENER_TIMER_PERIOD;
    private final RepositoryMode repositoryMode;
    private final String SETTINGS_PATH;

    GitRepositorySettings(ConfigurationManager configManager, String configPrefix, RepositoryMode repositoryMode) {
        super(configManager, configPrefix);
        this.repositoryMode = repositoryMode;

        URI = configPrefix + "uri";
        LOGIN = configPrefix + "login";
        PASSWORD = configPrefix + "password";
        USER_DISPLAY_NAME = configPrefix + "user-display-name";
        USER_EMAIL = configPrefix + "user-email";
        LOCAL_REPOSITORY_PATH = configPrefix + "local-repository-path";
        BRANCH = configPrefix + "branch";
        TAG_PREFIX = configPrefix + "tag-prefix";
        LISTENER_TIMER_PERIOD = configPrefix + "listener-timer-period";
        SETTINGS_PATH = "git-settings-path";

        load(configManager);
    }

    private void load(ConfigurationManager configManager) {
        String type = getTypePrefix(repositoryMode);

        String localPath = configManager.getStringProperty(LOCAL_REPOSITORY_PATH);
        String defaultLocalPath = localPath != null ? localPath
                                                    : System.getProperty(
                                                        "webstudio.home") + File.separator + type + "-repository";

        uri = configManager.getStringProperty(URI);
        login = configManager.getStringProperty(LOGIN);
        password = configManager.getPassword(PASSWORD);
        userDisplayName = configManager.getStringProperty(USER_DISPLAY_NAME);
        userEmail = configManager.getStringProperty(USER_EMAIL);
        localRepositoryPath = defaultLocalPath;
        branch = configManager.getStringProperty(BRANCH, Constants.MASTER);
        tagPrefix = configManager.getStringProperty(TAG_PREFIX);
        listenerTimerPeriod = configManager.getLongProperty(LISTENER_TIMER_PERIOD, 10L).intValue();
        settingsPath = configManager.getStringProperty(SETTINGS_PATH);
    }

    public String getUri() {
        return uri;
    }

    public void setUri(String uri) {
        this.uri = uri;
    }

    public String getLogin() {
        return login;
    }

    public void setLogin(String login) {
        this.login = login;
    }

    public String getPassword() {
        return password;
    }

    public void setPassword(String password) {
        this.password = password;
    }

    public String getUserDisplayName() {
        return userDisplayName;
    }

    public void setUserDisplayName(String userDisplayName) {
        this.userDisplayName = userDisplayName;
    }

    public String getUserEmail() {
        return userEmail;
    }

    public void setUserEmail(String userEmail) {
        this.userEmail = userEmail;
    }

    public String getLocalRepositoryPath() {
        return localRepositoryPath;
    }

    public void setLocalRepositoryPath(String localRepositoryPath) {
        this.localRepositoryPath = localRepositoryPath;
    }

    public String getBranch() {
        return branch;
    }

    public void setBranch(String branch) {
        this.branch = branch;
    }

    public String getTagPrefix() {
        return tagPrefix;
    }

    public void setTagPrefix(String tagPrefix) {
        this.tagPrefix = tagPrefix;
    }

    public int getListenerTimerPeriod() {
        // Convert to seconds
        return listenerTimerPeriod;
    }

    public void setListenerTimerPeriod(int listenerTimerPeriod) {
        // Convert to milliseconds
        this.listenerTimerPeriod = listenerTimerPeriod;
    }

    public String getSettingsPath() {
        return settingsPath;
    }

    public void setSettingsPath(String settingsPath) {
        this.settingsPath = settingsPath;
    }

    @Override
    protected void store(PropertiesHolder propertiesHolder) {
        super.store(propertiesHolder);

        propertiesHolder.setProperty(URI, uri);

        if (StringUtils.isEmpty(login)) {
            propertiesHolder.removeProperty(LOGIN);
            propertiesHolder.removeProperty(PASSWORD);
        } else {
            propertiesHolder.setProperty(LOGIN, getLogin());
            propertiesHolder.setPassword(PASSWORD, getPassword());
        }

        propertiesHolder.setProperty(USER_DISPLAY_NAME, userDisplayName);
        propertiesHolder.setProperty(USER_EMAIL, userEmail);
        propertiesHolder.setProperty(LOCAL_REPOSITORY_PATH, localRepositoryPath);
        propertiesHolder.setProperty(BRANCH, branch);
        propertiesHolder.setProperty(TAG_PREFIX, tagPrefix);
        propertiesHolder.setProperty(LISTENER_TIMER_PERIOD, listenerTimerPeriod);
        propertiesHolder.setProperty(SETTINGS_PATH, settingsPath);
    }

    @Override
    protected void revert(ConfigurationManager configurationManager) {
        super.revert(configurationManager);

<<<<<<< HEAD
        configurationManager.removeProperties(URI,
            LOGIN,
            PASSWORD,
            USER_DISPLAY_NAME,
            USER_EMAIL,
            LOCAL_REPOSITORY_PATH,
            BRANCH,
            TAG_PREFIX,
            LISTENER_TIMER_PERIOD,
            COMMENT_PATTERN,
            SETTINGS_PATH);
=======
        configurationManager.removeProperties(
                URI,
                LOGIN,
                PASSWORD,
                USER_DISPLAY_NAME,
                USER_EMAIL,
                LOCAL_REPOSITORY_PATH,
                BRANCH,
                TAG_PREFIX,
                LISTENER_TIMER_PERIOD,
                SETTINGS_PATH
        );
>>>>>>> 467ba8b0
        load(configurationManager);
    }

    @Override
    public void copyContent(RepositorySettings other) {
        super.copyContent(other);

        if (other instanceof GitRepositorySettings) {
            GitRepositorySettings otherSettings = (GitRepositorySettings) other;
            setUri(otherSettings.getUri());
            setLogin(otherSettings.getLogin());
            setPassword(otherSettings.getPassword());
            setUserDisplayName(otherSettings.getUserDisplayName());
            setUserEmail(otherSettings.getUserEmail());
            setLocalRepositoryPath(otherSettings.getLocalRepositoryPath());
            setBranch(otherSettings.getBranch());
            setTagPrefix(otherSettings.getTagPrefix());
            setListenerTimerPeriod(otherSettings.getListenerTimerPeriod());
            setCommentTemplate(otherSettings.getCommentTemplate());
            setSettingsPath(otherSettings.getSettingsPath());
        }
    }

    @Override
    public RepositorySettingsValidators getValidators() {
        return new GitRepositorySettingsValidators();
    }
}
<|MERGE_RESOLUTION|>--- conflicted
+++ resolved
@@ -1,235 +1,219 @@
-package org.openl.rules.webstudio.web.admin;
-
-import java.io.File;
-
-import org.eclipse.jgit.lib.Constants;
-import org.openl.config.ConfigurationManager;
-import org.openl.config.PropertiesHolder;
-import org.openl.rules.repository.RepositoryMode;
-import org.openl.util.StringUtils;
-
-public class GitRepositorySettings extends RepositorySettings {
-    private String uri;
-    private String login;
-    private String password;
-    private String userDisplayName;
-    private String userEmail;
-    private String localRepositoryPath;
-    private String branch;
-    private String tagPrefix;
-    private int listenerTimerPeriod;
-    private String settingsPath;
-
-    private final String URI;
-    private final String LOGIN;
-    private final String PASSWORD;
-    private final String USER_DISPLAY_NAME;
-    private final String USER_EMAIL;
-    private final String LOCAL_REPOSITORY_PATH;
-    private final String BRANCH;
-    private final String TAG_PREFIX;
-    private final String LISTENER_TIMER_PERIOD;
-    private final RepositoryMode repositoryMode;
-    private final String SETTINGS_PATH;
-
-    GitRepositorySettings(ConfigurationManager configManager, String configPrefix, RepositoryMode repositoryMode) {
-        super(configManager, configPrefix);
-        this.repositoryMode = repositoryMode;
-
-        URI = configPrefix + "uri";
-        LOGIN = configPrefix + "login";
-        PASSWORD = configPrefix + "password";
-        USER_DISPLAY_NAME = configPrefix + "user-display-name";
-        USER_EMAIL = configPrefix + "user-email";
-        LOCAL_REPOSITORY_PATH = configPrefix + "local-repository-path";
-        BRANCH = configPrefix + "branch";
-        TAG_PREFIX = configPrefix + "tag-prefix";
-        LISTENER_TIMER_PERIOD = configPrefix + "listener-timer-period";
-        SETTINGS_PATH = "git-settings-path";
-
-        load(configManager);
-    }
-
-    private void load(ConfigurationManager configManager) {
-        String type = getTypePrefix(repositoryMode);
-
-        String localPath = configManager.getStringProperty(LOCAL_REPOSITORY_PATH);
-        String defaultLocalPath = localPath != null ? localPath
-                                                    : System.getProperty(
-                                                        "webstudio.home") + File.separator + type + "-repository";
-
-        uri = configManager.getStringProperty(URI);
-        login = configManager.getStringProperty(LOGIN);
-        password = configManager.getPassword(PASSWORD);
-        userDisplayName = configManager.getStringProperty(USER_DISPLAY_NAME);
-        userEmail = configManager.getStringProperty(USER_EMAIL);
-        localRepositoryPath = defaultLocalPath;
-        branch = configManager.getStringProperty(BRANCH, Constants.MASTER);
-        tagPrefix = configManager.getStringProperty(TAG_PREFIX);
-        listenerTimerPeriod = configManager.getLongProperty(LISTENER_TIMER_PERIOD, 10L).intValue();
-        settingsPath = configManager.getStringProperty(SETTINGS_PATH);
-    }
-
-    public String getUri() {
-        return uri;
-    }
-
-    public void setUri(String uri) {
-        this.uri = uri;
-    }
-
-    public String getLogin() {
-        return login;
-    }
-
-    public void setLogin(String login) {
-        this.login = login;
-    }
-
-    public String getPassword() {
-        return password;
-    }
-
-    public void setPassword(String password) {
-        this.password = password;
-    }
-
-    public String getUserDisplayName() {
-        return userDisplayName;
-    }
-
-    public void setUserDisplayName(String userDisplayName) {
-        this.userDisplayName = userDisplayName;
-    }
-
-    public String getUserEmail() {
-        return userEmail;
-    }
-
-    public void setUserEmail(String userEmail) {
-        this.userEmail = userEmail;
-    }
-
-    public String getLocalRepositoryPath() {
-        return localRepositoryPath;
-    }
-
-    public void setLocalRepositoryPath(String localRepositoryPath) {
-        this.localRepositoryPath = localRepositoryPath;
-    }
-
-    public String getBranch() {
-        return branch;
-    }
-
-    public void setBranch(String branch) {
-        this.branch = branch;
-    }
-
-    public String getTagPrefix() {
-        return tagPrefix;
-    }
-
-    public void setTagPrefix(String tagPrefix) {
-        this.tagPrefix = tagPrefix;
-    }
-
-    public int getListenerTimerPeriod() {
-        // Convert to seconds
-        return listenerTimerPeriod;
-    }
-
-    public void setListenerTimerPeriod(int listenerTimerPeriod) {
-        // Convert to milliseconds
-        this.listenerTimerPeriod = listenerTimerPeriod;
-    }
-
-    public String getSettingsPath() {
-        return settingsPath;
-    }
-
-    public void setSettingsPath(String settingsPath) {
-        this.settingsPath = settingsPath;
-    }
-
-    @Override
-    protected void store(PropertiesHolder propertiesHolder) {
-        super.store(propertiesHolder);
-
-        propertiesHolder.setProperty(URI, uri);
-
-        if (StringUtils.isEmpty(login)) {
-            propertiesHolder.removeProperty(LOGIN);
-            propertiesHolder.removeProperty(PASSWORD);
-        } else {
-            propertiesHolder.setProperty(LOGIN, getLogin());
-            propertiesHolder.setPassword(PASSWORD, getPassword());
-        }
-
-        propertiesHolder.setProperty(USER_DISPLAY_NAME, userDisplayName);
-        propertiesHolder.setProperty(USER_EMAIL, userEmail);
-        propertiesHolder.setProperty(LOCAL_REPOSITORY_PATH, localRepositoryPath);
-        propertiesHolder.setProperty(BRANCH, branch);
-        propertiesHolder.setProperty(TAG_PREFIX, tagPrefix);
-        propertiesHolder.setProperty(LISTENER_TIMER_PERIOD, listenerTimerPeriod);
-        propertiesHolder.setProperty(SETTINGS_PATH, settingsPath);
-    }
-
-    @Override
-    protected void revert(ConfigurationManager configurationManager) {
-        super.revert(configurationManager);
-
-<<<<<<< HEAD
-        configurationManager.removeProperties(URI,
-            LOGIN,
-            PASSWORD,
-            USER_DISPLAY_NAME,
-            USER_EMAIL,
-            LOCAL_REPOSITORY_PATH,
-            BRANCH,
-            TAG_PREFIX,
-            LISTENER_TIMER_PERIOD,
-            COMMENT_PATTERN,
-            SETTINGS_PATH);
-=======
-        configurationManager.removeProperties(
-                URI,
-                LOGIN,
-                PASSWORD,
-                USER_DISPLAY_NAME,
-                USER_EMAIL,
-                LOCAL_REPOSITORY_PATH,
-                BRANCH,
-                TAG_PREFIX,
-                LISTENER_TIMER_PERIOD,
-                SETTINGS_PATH
-        );
->>>>>>> 467ba8b0
-        load(configurationManager);
-    }
-
-    @Override
-    public void copyContent(RepositorySettings other) {
-        super.copyContent(other);
-
-        if (other instanceof GitRepositorySettings) {
-            GitRepositorySettings otherSettings = (GitRepositorySettings) other;
-            setUri(otherSettings.getUri());
-            setLogin(otherSettings.getLogin());
-            setPassword(otherSettings.getPassword());
-            setUserDisplayName(otherSettings.getUserDisplayName());
-            setUserEmail(otherSettings.getUserEmail());
-            setLocalRepositoryPath(otherSettings.getLocalRepositoryPath());
-            setBranch(otherSettings.getBranch());
-            setTagPrefix(otherSettings.getTagPrefix());
-            setListenerTimerPeriod(otherSettings.getListenerTimerPeriod());
-            setCommentTemplate(otherSettings.getCommentTemplate());
-            setSettingsPath(otherSettings.getSettingsPath());
-        }
-    }
-
-    @Override
-    public RepositorySettingsValidators getValidators() {
-        return new GitRepositorySettingsValidators();
-    }
-}
+package org.openl.rules.webstudio.web.admin;
+
+import java.io.File;
+
+import org.eclipse.jgit.lib.Constants;
+import org.openl.config.ConfigurationManager;
+import org.openl.config.PropertiesHolder;
+import org.openl.rules.repository.RepositoryMode;
+import org.openl.util.StringUtils;
+
+public class GitRepositorySettings extends RepositorySettings {
+    private String uri;
+    private String login;
+    private String password;
+    private String userDisplayName;
+    private String userEmail;
+    private String localRepositoryPath;
+    private String branch;
+    private String tagPrefix;
+    private int listenerTimerPeriod;
+    private String settingsPath;
+
+    private final String URI;
+    private final String LOGIN;
+    private final String PASSWORD;
+    private final String USER_DISPLAY_NAME;
+    private final String USER_EMAIL;
+    private final String LOCAL_REPOSITORY_PATH;
+    private final String BRANCH;
+    private final String TAG_PREFIX;
+    private final String LISTENER_TIMER_PERIOD;
+    private final RepositoryMode repositoryMode;
+    private final String SETTINGS_PATH;
+
+    GitRepositorySettings(ConfigurationManager configManager, String configPrefix, RepositoryMode repositoryMode) {
+        super(configManager, configPrefix);
+        this.repositoryMode = repositoryMode;
+
+        URI = configPrefix + "uri";
+        LOGIN = configPrefix + "login";
+        PASSWORD = configPrefix + "password";
+        USER_DISPLAY_NAME = configPrefix + "user-display-name";
+        USER_EMAIL = configPrefix + "user-email";
+        LOCAL_REPOSITORY_PATH = configPrefix + "local-repository-path";
+        BRANCH = configPrefix + "branch";
+        TAG_PREFIX = configPrefix + "tag-prefix";
+        LISTENER_TIMER_PERIOD = configPrefix + "listener-timer-period";
+        SETTINGS_PATH = "git-settings-path";
+
+        load(configManager);
+    }
+
+    private void load(ConfigurationManager configManager) {
+        String type = getTypePrefix(repositoryMode);
+
+        String localPath = configManager.getStringProperty(LOCAL_REPOSITORY_PATH);
+        String defaultLocalPath = localPath != null ? localPath
+                                                    : System.getProperty(
+                                                        "webstudio.home") + File.separator + type + "-repository";
+
+        uri = configManager.getStringProperty(URI);
+        login = configManager.getStringProperty(LOGIN);
+        password = configManager.getPassword(PASSWORD);
+        userDisplayName = configManager.getStringProperty(USER_DISPLAY_NAME);
+        userEmail = configManager.getStringProperty(USER_EMAIL);
+        localRepositoryPath = defaultLocalPath;
+        branch = configManager.getStringProperty(BRANCH, Constants.MASTER);
+        tagPrefix = configManager.getStringProperty(TAG_PREFIX);
+        listenerTimerPeriod = configManager.getLongProperty(LISTENER_TIMER_PERIOD, 10L).intValue();
+        settingsPath = configManager.getStringProperty(SETTINGS_PATH);
+    }
+
+    public String getUri() {
+        return uri;
+    }
+
+    public void setUri(String uri) {
+        this.uri = uri;
+    }
+
+    public String getLogin() {
+        return login;
+    }
+
+    public void setLogin(String login) {
+        this.login = login;
+    }
+
+    public String getPassword() {
+        return password;
+    }
+
+    public void setPassword(String password) {
+        this.password = password;
+    }
+
+    public String getUserDisplayName() {
+        return userDisplayName;
+    }
+
+    public void setUserDisplayName(String userDisplayName) {
+        this.userDisplayName = userDisplayName;
+    }
+
+    public String getUserEmail() {
+        return userEmail;
+    }
+
+    public void setUserEmail(String userEmail) {
+        this.userEmail = userEmail;
+    }
+
+    public String getLocalRepositoryPath() {
+        return localRepositoryPath;
+    }
+
+    public void setLocalRepositoryPath(String localRepositoryPath) {
+        this.localRepositoryPath = localRepositoryPath;
+    }
+
+    public String getBranch() {
+        return branch;
+    }
+
+    public void setBranch(String branch) {
+        this.branch = branch;
+    }
+
+    public String getTagPrefix() {
+        return tagPrefix;
+    }
+
+    public void setTagPrefix(String tagPrefix) {
+        this.tagPrefix = tagPrefix;
+    }
+
+    public int getListenerTimerPeriod() {
+        // Convert to seconds
+        return listenerTimerPeriod;
+    }
+
+    public void setListenerTimerPeriod(int listenerTimerPeriod) {
+        // Convert to milliseconds
+        this.listenerTimerPeriod = listenerTimerPeriod;
+    }
+
+    public String getSettingsPath() {
+        return settingsPath;
+    }
+
+    public void setSettingsPath(String settingsPath) {
+        this.settingsPath = settingsPath;
+    }
+
+    @Override
+    protected void store(PropertiesHolder propertiesHolder) {
+        super.store(propertiesHolder);
+
+        propertiesHolder.setProperty(URI, uri);
+
+        if (StringUtils.isEmpty(login)) {
+            propertiesHolder.removeProperty(LOGIN);
+            propertiesHolder.removeProperty(PASSWORD);
+        } else {
+            propertiesHolder.setProperty(LOGIN, getLogin());
+            propertiesHolder.setPassword(PASSWORD, getPassword());
+        }
+
+        propertiesHolder.setProperty(USER_DISPLAY_NAME, userDisplayName);
+        propertiesHolder.setProperty(USER_EMAIL, userEmail);
+        propertiesHolder.setProperty(LOCAL_REPOSITORY_PATH, localRepositoryPath);
+        propertiesHolder.setProperty(BRANCH, branch);
+        propertiesHolder.setProperty(TAG_PREFIX, tagPrefix);
+        propertiesHolder.setProperty(LISTENER_TIMER_PERIOD, listenerTimerPeriod);
+        propertiesHolder.setProperty(SETTINGS_PATH, settingsPath);
+    }
+
+    @Override
+    protected void revert(ConfigurationManager configurationManager) {
+        super.revert(configurationManager);
+
+        configurationManager.removeProperties(URI,
+            LOGIN,
+            PASSWORD,
+            USER_DISPLAY_NAME,
+            USER_EMAIL,
+            LOCAL_REPOSITORY_PATH,
+            BRANCH,
+            TAG_PREFIX,
+            LISTENER_TIMER_PERIOD,
+            SETTINGS_PATH);
+        load(configurationManager);
+    }
+
+    @Override
+    public void copyContent(RepositorySettings other) {
+        super.copyContent(other);
+
+        if (other instanceof GitRepositorySettings) {
+            GitRepositorySettings otherSettings = (GitRepositorySettings) other;
+            setUri(otherSettings.getUri());
+            setLogin(otherSettings.getLogin());
+            setPassword(otherSettings.getPassword());
+            setUserDisplayName(otherSettings.getUserDisplayName());
+            setUserEmail(otherSettings.getUserEmail());
+            setLocalRepositoryPath(otherSettings.getLocalRepositoryPath());
+            setBranch(otherSettings.getBranch());
+            setTagPrefix(otherSettings.getTagPrefix());
+            setListenerTimerPeriod(otherSettings.getListenerTimerPeriod());
+            setCommentTemplate(otherSettings.getCommentTemplate());
+            setSettingsPath(otherSettings.getSettingsPath());
+        }
+    }
+
+    @Override
+    public RepositorySettingsValidators getValidators() {
+        return new GitRepositorySettingsValidators();
+    }
+}