--- conflicted
+++ resolved
@@ -1,73 +1,70 @@
-package org.openl.rules.webstudio.web.repository.project;
-
-<<<<<<< HEAD
-import java.io.IOException;
-
-=======
-import org.openl.rules.common.ProjectException;
->>>>>>> 97e22e23
-import org.openl.rules.webstudio.web.repository.upload.AProjectCreator;
-import org.openl.rules.webstudio.web.repository.upload.RulesProjectBuilder;
-import org.openl.rules.workspace.filter.PathFilter;
-import org.openl.rules.workspace.uw.UserWorkspace;
-import org.openl.util.IOUtils;
-
-public class ExcelFilesProjectCreator extends AProjectCreator {
-
-    private ProjectFile[] files;
-    private PathFilter pathFilter;
-    private final String comment;
-
-    public ExcelFilesProjectCreator(String projectName,
-            String projectFolder,
-            UserWorkspace userWorkspace,
-            String comment,
-            PathFilter pathFilter,
-            ProjectFile... files) {
-        super(projectName, projectFolder, userWorkspace);
-        this.comment = comment;
-        this.pathFilter = pathFilter;
-        this.files = files;
-    }
-
-    @Override
-    protected RulesProjectBuilder getProjectBuilder() throws ProjectException {
-        RulesProjectBuilder projectBuilder = new RulesProjectBuilder(getUserWorkspace(),
-            getProjectName(),
-            getProjectFolder(),
-            comment);
-
-        if (files != null) {
-            for (ProjectFile file : files) {
-                String fileName = file.getName();
-                if (!pathFilter.accept(fileName)) {
-                    continue;
-                }
-
-                if (checkFileSize(file)) {
-                    projectBuilder.addFile(fileName, changeFileIfNeeded(fileName, file.getInput()));
-                } else {
-                    throw new ProjectException("Size of the file " + file.getName() + " is more then 100MB.");
-                }
-
-            }
-        }
-
-        return projectBuilder;
-    }
-
-    @Override
-    public void destroy() {
-        for (ProjectFile file : files) {
-            try {
-                IOUtils.closeQuietly(file.getInput());
-            } catch (IOException ignored) {
-            }
-        }
-    }
-
-    private boolean checkFileSize(ProjectFile file) {
-        return file.getSize() <= 100 * 1024 * 1024;
-    }
-
-}
+package org.openl.rules.webstudio.web.repository.project;
+
+import java.io.IOException;
+import org.openl.rules.common.ProjectException;
+
+import org.openl.rules.webstudio.web.repository.upload.AProjectCreator;
+import org.openl.rules.webstudio.web.repository.upload.RulesProjectBuilder;
+import org.openl.rules.workspace.filter.PathFilter;
+import org.openl.rules.workspace.uw.UserWorkspace;
+import org.openl.util.IOUtils;
+
+public class ExcelFilesProjectCreator extends AProjectCreator {
+
+    private ProjectFile[] files;
+    private PathFilter pathFilter;
+    private final String comment;
+
+    public ExcelFilesProjectCreator(String projectName,
+            String projectFolder,
+            UserWorkspace userWorkspace,
+            String comment,
+            PathFilter pathFilter,
+            ProjectFile... files) {
+        super(projectName, projectFolder, userWorkspace);
+        this.comment = comment;
+        this.pathFilter = pathFilter;
+        this.files = files;
+    }
+
+    @Override
+    protected RulesProjectBuilder getProjectBuilder() throws ProjectException {
+        RulesProjectBuilder projectBuilder = new RulesProjectBuilder(getUserWorkspace(),
+            getProjectName(),
+            getProjectFolder(),
+            comment);
+
+        if (files != null) {
+            for (ProjectFile file : files) {
+                String fileName = file.getName();
+                if (!pathFilter.accept(fileName)) {
+                    continue;
+                }
+
+                if (checkFileSize(file)) {
+                    projectBuilder.addFile(fileName, changeFileIfNeeded(fileName, file.getInput()));
+                } else {
+                    throw new ProjectException("Size of the file " + file.getName() + " is more then 100MB.");
+                }
+
+            }
+        }
+
+        return projectBuilder;
+    }
+
+    @Override
+    public void destroy() {
+        for (ProjectFile file : files) {
+            try {
+                IOUtils.closeQuietly(file.getInput());
+            } catch (IOException ignored) {
+            }
+        }
+    }
+
+    private boolean checkFileSize(ProjectFile file) {
+        return file.getSize() <= 100 * 1024 * 1024;
+    }
+
+}