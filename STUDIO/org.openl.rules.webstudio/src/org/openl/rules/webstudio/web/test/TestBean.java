--- conflicted
+++ resolved
@@ -1,425 +1,423 @@
-package org.openl.rules.webstudio.web.test;
-
-import java.util.ArrayList;
-import java.util.Arrays;
-import java.util.Comparator;
-import java.util.HashMap;
-import java.util.List;
-import java.util.Map;
-
-import javax.faces.bean.ManagedBean;
-import javax.faces.bean.ViewScoped;
-
-import org.apache.commons.lang3.StringUtils;
-import org.apache.commons.logging.Log;
-import org.apache.commons.logging.LogFactory;
-import org.openl.commons.web.jsf.FacesUtils;
-import org.openl.engine.OpenLSystemProperties;
-import org.openl.meta.explanation.ExplanationNumberValue;
-import org.openl.rules.calc.SpreadsheetResult;
-import org.openl.rules.calc.result.DefaultResultBuilder;
-import org.openl.rules.lang.xls.syntax.TableUtils;
-import org.openl.rules.table.IOpenLTable;
-import org.openl.rules.table.Point;
-import org.openl.rules.testmethod.ParameterWithValueDeclaration;
-import org.openl.rules.testmethod.TestSuite;
-import org.openl.rules.testmethod.TestSuiteMethod;
-import org.openl.rules.testmethod.TestUnit;
-import org.openl.rules.testmethod.TestUnitsResults;
-import org.openl.rules.testmethod.result.BeanResultComparator;
-import org.openl.rules.testmethod.result.ComparedResult;
-import org.openl.rules.testmethod.result.TestResultComparator;
-import org.openl.rules.ui.ObjectViewer;
-import org.openl.rules.ui.ProjectHelper;
-import org.openl.rules.ui.ProjectModel;
-import org.openl.rules.ui.WebStudio;
-import org.openl.rules.webstudio.web.util.Constants;
-import org.openl.rules.webstudio.web.util.WebStudioUtils;
-import org.openl.types.IOpenMethod;
-import org.openl.types.IParameterDeclaration;
-
-/**
- * Request scope managed bean providing logic for 'Run Tests' page of WebStudio.
- */
-@ManagedBean
-@ViewScoped
-public class TestBean {
-
-    private final Log LOG = LogFactory.getLog(TestBean.class);
-
-    public static final Comparator<TestUnitsResults> TEST_COMPARATOR = new Comparator<TestUnitsResults>() {
-
-        public int compare(TestUnitsResults t1, TestUnitsResults t2) {
-            if (t2 != null && t1 != null) {
-                int cmp = t2.getNumberOfFailures() - t1.getNumberOfFailures();
-                if (cmp != 0) {
-                    return cmp;
-                }
-                return t1.getName().compareTo(t2.getName());
-            } else {
-                return t1 == t2 ? 0 : t1 == null ? 1 : -1;
-            }
-        }
-    };
-
-    private WebStudio studio;
-    private TestUnitsResults[] ranResults;
-    private boolean runResultsInitialized = false;
-
-    private final static int ALL = -1;
-
-    private final static int DEFAULT_PAGE = 1;
-    private int page = DEFAULT_PAGE;
-    private int lastPage = DEFAULT_PAGE;
-
-    private int testsPerPage;
-    private boolean testsFailuresOnly;
-    private int testsFailuresPerTest;
-    private boolean showComplexResult;
-
-    /**
-     * URI of tested table
-     */
-    private String uri;
-
-    public TestBean() {
-        studio = WebStudioUtils.getWebStudio();
-        String id = FacesUtils.getRequestParameter(Constants.REQUEST_PARAM_ID);
-        IOpenLTable table = studio.getModel().getTableById(id);
-        if (table != null) {
-            uri = table.getUri();
-        }
-
-        TestResultsHelper.initExplanator();
-        // testAll();
-
-        initPagination();
-        initFailures();
-        initComplexResult();
-    }
-
-    private void initPagination() {
-        testsPerPage = studio.getTestsPerPage();
-        int perPage = FacesUtils.getRequestIntParameter(Constants.REQUEST_PARAM_PERPAGE, testsPerPage);
-        if ((perPage == ALL || perPage > 0) && perPage != testsPerPage) {
-            testsPerPage = perPage;
-        }
-
-        if (ranResults != null && ranResults.length > 0) {
-            lastPage = testsPerPage == ALL ? DEFAULT_PAGE
-                                          : ((int) Math.ceil((double) ranResults.length / testsPerPage));
-        }
-
-        int initPage = FacesUtils.getRequestIntParameter(Constants.REQUEST_PARAM_PAGE, DEFAULT_PAGE);
-        if (initPage > DEFAULT_PAGE && initPage <= lastPage) {
-            page = initPage;
-        }
-    }
-
-    private void initFailures() {
-        testsFailuresOnly = studio.isTestsFailuresOnly();
-        String failuresOnlyParameter = FacesUtils.getRequestParameter(Constants.REQUEST_PARAM_FAILURES_ONLY);
-        boolean failuresOnly = failuresOnlyParameter == null ? testsFailuresOnly
-                                                            : Boolean.valueOf(failuresOnlyParameter);
-        if (failuresOnly != testsFailuresOnly) {
-            testsFailuresOnly = failuresOnly;
-        }
-
-        testsFailuresPerTest = studio.getTestsFailuresPerTest();
-        int failuresPerTest = FacesUtils.getRequestIntParameter(Constants.REQUEST_PARAM_FAILURES_NUMBER,
-            testsFailuresPerTest);
-        if ((failuresPerTest == ALL || failuresPerTest > 0) && failuresPerTest != testsFailuresPerTest) {
-            testsFailuresPerTest = failuresPerTest;
-        }
-    }
-
-    private void initComplexResult() {
-        showComplexResult = studio.isShowComplexResult();
-        String isShowComplexResultParameter = FacesUtils.getRequestParameter(Constants.REQUEST_PARAM_COMPLEX_RESULT);
-        boolean isShowComplexResult = isShowComplexResultParameter == null ? showComplexResult
-                                                                          : Boolean.valueOf(isShowComplexResultParameter);
-        if (isShowComplexResult != showComplexResult) {
-            showComplexResult = isShowComplexResult;
-        }
-    }
-
-    public int getPage() {
-        return page;
-    }
-
-    public int getLastPage() {
-        return lastPage;
-    }
-
-    private void testAll() {
-        ProjectModel model = WebStudioUtils.getProjectModel();
-
-        addTestSuitesForRun();
-
-        boolean isParallel = OpenLSystemProperties.isRunTestsInParallel(studio.getSystemConfigManager().getProperties());
-        if (model.hasTestSuitesToRun()) {
-            // Concrete test with cases
-            List<TestUnitsResults> results = new ArrayList<TestUnitsResults>();
-            while (model.hasTestSuitesToRun()) {
-                TestSuite test = model.popLastTest();
-                results.add(model.runTest(test, isParallel));
-            }
-            ranResults = new TestUnitsResults[results.size()];
-            ranResults = results.toArray(ranResults);
-        } else {
-            if (uri != null) {
-                // All tests for table or concrete test
-                ranResults = model.runAllTests(uri);
-            } else {
-                // All module tests
-                ranResults = model.runAllTests();
-            }
-        }
-    }
-
-<<<<<<< HEAD
-    private void addTestSuitesForRun() {
-        IOpenMethod method = studio.getModel().getMethod(uri);
-        if (method instanceof TestSuiteMethod) {
-            TestSuiteMethod testSuiteMethod = (TestSuiteMethod) method;
-
-            String testRanges = FacesUtils.getRequestParameter(Constants.REQUEST_PARAM_TEST_RANGES);
-            String[] testIds = FacesUtils.getRequest().getParameterValues(Constants.REQUEST_PARAM_TEST_ID);
-            if (testRanges == null && testIds == null) {
-                // Run all test cases of selected test suite
-                studio.getModel().addTestSuiteToRun(new TestSuiteWithPreview(testSuiteMethod));
-            } else {
-                // Run only selected test cases of selected test suite
-                int[] indices;
-                if (testRanges != null) {
-                    indices = testSuiteMethod.getIndices(testRanges);
-                } else {
-                    indices = new int[testIds.length];
-                    for (int i = 0; i < testIds.length; i++) {
-                        indices[i] = Integer.parseInt(testIds[i]) - 1;
-                    }
-                }
-                studio.getModel().addTestSuiteToRun(new TestSuiteWithPreview(testSuiteMethod, indices));
-            }
-        }
-    }
-=======
-    private boolean ranTestsSorted = false;
->>>>>>> e0e505da
-
-    public TestUnitsResults[] getRanTests() {
-        if (!runResultsInitialized) {
-            testAll();
-            runResultsInitialized = true;
-        }
-        if (!ranTestsSorted) {
-            Arrays.sort(ranResults, TEST_COMPARATOR);
-            ranTestsSorted = true;
-        }
-
-        int startPos = (page - 1) * testsPerPage;
-        int endPos = startPos + testsPerPage;
-        if (endPos >= ranResults.length || testsPerPage == ALL) {
-            endPos = ranResults.length;
-        }
-
-        return Arrays.copyOfRange(ranResults, startPos, endPos);
-    }
-
-    public boolean hasComplexResults(TestUnitsResults testResult) {
-        List<TestUnit> cases = testResult.getTestUnits();
-        for (TestUnit testCase : cases) {
-            if (isComplexResult(testCase)) {
-                return true;
-            }
-        }
-        return false;
-    }
-
-    public int getNumberOfTests() {
-        ProjectModel model = WebStudioUtils.getProjectModel();
-        if (model.hasTestSuitesToRun()) {
-            return model.testSuitesToRunCount();
-        }
-        return 0;
-    }
-
-    private Integer numberOfFailedTests = null;
-
-    public int getNumberOfFailedTests() {
-        if (!runResultsInitialized) {
-            testAll();
-            runResultsInitialized = true;
-        }
-        if (numberOfFailedTests == null) {
-            int cnt = 0;
-            for (TestUnitsResults result : ranResults) {
-                if (result != null && result.getNumberOfFailures() > 0) {
-                    cnt++;
-                }
-            }
-            numberOfFailedTests = cnt;
-        }
-        return numberOfFailedTests;
-    }
-
-    Integer numberOfFailedTestCases = null;
-
-    public int getNumberOfFailedTestCases() {
-        if (!runResultsInitialized) {
-            testAll();
-            runResultsInitialized = true;
-        }
-        if (numberOfFailedTestCases == null) {
-            int sum = 0;
-            for (TestUnitsResults result : ranResults) {
-                if (result != null) {
-                    sum += result.getNumberOfFailures();
-                }
-            }
-            numberOfFailedTestCases = sum;
-        }
-        return numberOfFailedTestCases;
-    }
-
-    public String formatExplanationValue(Object value) {
-        return TestResultsHelper.format(TestResultsHelper.getExplanationValueResult(value));
-    }
-
-    public boolean isExplanationValue(Object value) {
-        return TestResultsHelper.getExplanationValueResult(value) != null;
-    }
-
-    public int getExplanatorId(Object value) {
-        return TestResultsHelper.getExplanatorId((ExplanationNumberValue<?>) value);
-    }
-
-    /**
-     * @return Actual calculated result as Object
-     */
-    private Object getActualResultInternal(Object objTestUnit) {
-        TestUnit testUnit = (TestUnit) objTestUnit;
-        return testUnit.getActualResult();
-    }
-
-    public boolean isResultThrowable(Object testUnit) {
-        return getActualResultInternal(testUnit) instanceof Throwable;
-    }
-
-    public boolean isSpreadsheetResult(Object objTestUnit) {
-        return getSpreadsheetResult(objTestUnit) != null;
-    }
-
-    public boolean isComplexResult(Object objTestUnit) {
-        Object actualValue = getActualResultInternal(objTestUnit);
-        ParameterWithValueDeclaration param = new ParameterWithValueDeclaration("actual",
-            actualValue,
-            IParameterDeclaration.OUT);
-        return !param.getType().isSimple() && !isResultThrowable(objTestUnit);
-    }
-
-    public SpreadsheetResult getSpreadsheetResult(Object objTestUnit) {
-        return TestResultsHelper.getSpreadsheetResult(getActualResultInternal(objTestUnit));
-    }
-
-    public String getFormattedSpreadsheetResult(Object objTestUnit) {
-        SpreadsheetResult spreadsheetResult = getSpreadsheetResult(objTestUnit);
-
-        try {
-            if (spreadsheetResult != null) {
-                Map<Point, ComparedResult> fieldsCoordinates = getFieldsCoordinates(objTestUnit, spreadsheetResult);
-                return ObjectViewer.displaySpreadsheetResult(spreadsheetResult, fieldsCoordinates);
-            }
-        } catch (Exception e) {
-            if (LOG.isErrorEnabled()) {
-                LOG.error(e.getMessage(), e);
-            }
-        }
-        return StringUtils.EMPTY;
-    }
-
-    private Map<Point, ComparedResult> getFieldsCoordinates(Object objTestUnit, SpreadsheetResult spreadsheetResult) {
-        Map<Point, ComparedResult> fieldsCoordinates = new HashMap<Point, ComparedResult>();
-        TestUnit testUnit = (TestUnit) objTestUnit;
-        TestResultComparator testUnitResultComparator = testUnit.getTestUnitResultComparator().getComparator();
-        if (!(testUnitResultComparator instanceof BeanResultComparator)) {
-            return fieldsCoordinates;
-        }
-
-        BeanResultComparator comparator = (BeanResultComparator) testUnitResultComparator;
-        List<ComparedResult> fieldsToTest = comparator.getComparisonResults();
-
-        if (fieldsToTest != null) {
-            Map<String, Point> coordinates = DefaultResultBuilder.getAbsoluteSpreadsheetFieldCoordinates(spreadsheetResult);
-
-            for (ComparedResult fieldToTest : fieldsToTest) {
-                Point fieldCoordinates = coordinates.get(fieldToTest.getFieldName());
-                if (fieldCoordinates != null) {
-                    fieldsCoordinates.put(fieldCoordinates, fieldToTest);
-                }
-            }
-        }
-        return fieldsCoordinates;
-    }
-
-    public String getTestedTableUri() {
-        return uri;
-    }
-
-    public String getTestTableName(Object testResults) {
-        return ProjectHelper.getTestName(((TestUnitsResults) testResults).getTestSuite().getTestSuiteMethod());
-    }
-
-    public String getTestTableId(Object testResults) {
-        String uri = ((TestUnitsResults) testResults).getTestSuite().getUri();
-        return TableUtils.makeTableId(uri);
-    }
-
-    public String getTestTableInfo(Object testResults) {
-        return ProjectHelper.getTestInfo(((TestUnitsResults) testResults).getTestSuite().getTestSuiteMethod());
-    }
-
-    public String getTestedTableName() {
-        return ProjectHelper.getTestName(WebStudioUtils.getProjectModel().getMethod(uri));
-    }
-
-    public boolean isTest() {
-        return StringUtils.isNotBlank(uri) && WebStudioUtils.getProjectModel().getMethod(uri) instanceof TestSuiteMethod;
-    }
-
-    public boolean isExpired() {
-        return StringUtils.isNotBlank(uri) && runResultsInitialized && (ranResults == null || ranResults.length == 0);
-    }
-
-    public int getTestsPerPage() {
-        return testsPerPage;
-    }
-
-    public boolean isTestsFailuresOnly() {
-        return testsFailuresOnly;
-    }
-
-    public int getTestsFailuresPerTest() {
-        return testsFailuresPerTest;
-    }
-
-    public boolean isShowComplexResult() {
-        return showComplexResult;
-    }
-
-    public void setTestsPerPage(int testsPerPage) {
-        this.testsPerPage = testsPerPage;
-    }
-
-    public void setTestsFailuresOnly(boolean testsFailuresOnly) {
-        this.testsFailuresOnly = testsFailuresOnly;
-    }
-
-    public void setTestsFailuresPerTest(int testsFailuresPerTest) {
-        this.testsFailuresPerTest = testsFailuresPerTest;
-    }
-
-    public void setShowComplexResult(boolean showComplexResult) {
-        this.showComplexResult = showComplexResult;
-    }
-}
+package org.openl.rules.webstudio.web.test;
+
+import java.util.ArrayList;
+import java.util.Arrays;
+import java.util.Comparator;
+import java.util.HashMap;
+import java.util.List;
+import java.util.Map;
+
+import javax.faces.bean.ManagedBean;
+import javax.faces.bean.ViewScoped;
+
+import org.apache.commons.lang3.StringUtils;
+import org.apache.commons.logging.Log;
+import org.apache.commons.logging.LogFactory;
+import org.openl.commons.web.jsf.FacesUtils;
+import org.openl.engine.OpenLSystemProperties;
+import org.openl.meta.explanation.ExplanationNumberValue;
+import org.openl.rules.calc.SpreadsheetResult;
+import org.openl.rules.calc.result.DefaultResultBuilder;
+import org.openl.rules.lang.xls.syntax.TableUtils;
+import org.openl.rules.table.IOpenLTable;
+import org.openl.rules.table.Point;
+import org.openl.rules.testmethod.ParameterWithValueDeclaration;
+import org.openl.rules.testmethod.TestSuite;
+import org.openl.rules.testmethod.TestSuiteMethod;
+import org.openl.rules.testmethod.TestUnit;
+import org.openl.rules.testmethod.TestUnitsResults;
+import org.openl.rules.testmethod.result.BeanResultComparator;
+import org.openl.rules.testmethod.result.ComparedResult;
+import org.openl.rules.testmethod.result.TestResultComparator;
+import org.openl.rules.ui.ObjectViewer;
+import org.openl.rules.ui.ProjectHelper;
+import org.openl.rules.ui.ProjectModel;
+import org.openl.rules.ui.WebStudio;
+import org.openl.rules.webstudio.web.util.Constants;
+import org.openl.rules.webstudio.web.util.WebStudioUtils;
+import org.openl.types.IOpenMethod;
+import org.openl.types.IParameterDeclaration;
+
+/**
+ * Request scope managed bean providing logic for 'Run Tests' page of WebStudio.
+ */
+@ManagedBean
+@ViewScoped
+public class TestBean {
+
+    private final Log LOG = LogFactory.getLog(TestBean.class);
+
+    public static final Comparator<TestUnitsResults> TEST_COMPARATOR = new Comparator<TestUnitsResults>() {
+
+        public int compare(TestUnitsResults t1, TestUnitsResults t2) {
+            if (t2 != null && t1 != null) {
+                int cmp = t2.getNumberOfFailures() - t1.getNumberOfFailures();
+                if (cmp != 0) {
+                    return cmp;
+                }
+                return t1.getName().compareTo(t2.getName());
+            } else {
+                return t1 == t2 ? 0 : t1 == null ? 1 : -1;
+            }
+        }
+    };
+
+    private WebStudio studio;
+    private TestUnitsResults[] ranResults;
+    private boolean runResultsInitialized = false;
+
+    private final static int ALL = -1;
+
+    private final static int DEFAULT_PAGE = 1;
+    private int page = DEFAULT_PAGE;
+    private int lastPage = DEFAULT_PAGE;
+
+    private int testsPerPage;
+    private boolean testsFailuresOnly;
+    private int testsFailuresPerTest;
+    private boolean showComplexResult;
+
+    /**
+     * URI of tested table
+     */
+    private String uri;
+
+    public TestBean() {
+        studio = WebStudioUtils.getWebStudio();
+        String id = FacesUtils.getRequestParameter(Constants.REQUEST_PARAM_ID);
+        IOpenLTable table = studio.getModel().getTableById(id);
+        if (table != null) {
+            uri = table.getUri();
+        }
+
+        TestResultsHelper.initExplanator();
+        // testAll();
+
+        initPagination();
+        initFailures();
+        initComplexResult();
+    }
+
+    private void initPagination() {
+        testsPerPage = studio.getTestsPerPage();
+        int perPage = FacesUtils.getRequestIntParameter(Constants.REQUEST_PARAM_PERPAGE, testsPerPage);
+        if ((perPage == ALL || perPage > 0) && perPage != testsPerPage) {
+            testsPerPage = perPage;
+        }
+
+        if (ranResults != null && ranResults.length > 0) {
+            lastPage = testsPerPage == ALL ? DEFAULT_PAGE
+                                          : ((int) Math.ceil((double) ranResults.length / testsPerPage));
+        }
+
+        int initPage = FacesUtils.getRequestIntParameter(Constants.REQUEST_PARAM_PAGE, DEFAULT_PAGE);
+        if (initPage > DEFAULT_PAGE && initPage <= lastPage) {
+            page = initPage;
+        }
+    }
+
+    private void initFailures() {
+        testsFailuresOnly = studio.isTestsFailuresOnly();
+        String failuresOnlyParameter = FacesUtils.getRequestParameter(Constants.REQUEST_PARAM_FAILURES_ONLY);
+        boolean failuresOnly = failuresOnlyParameter == null ? testsFailuresOnly
+                                                            : Boolean.valueOf(failuresOnlyParameter);
+        if (failuresOnly != testsFailuresOnly) {
+            testsFailuresOnly = failuresOnly;
+        }
+
+        testsFailuresPerTest = studio.getTestsFailuresPerTest();
+        int failuresPerTest = FacesUtils.getRequestIntParameter(Constants.REQUEST_PARAM_FAILURES_NUMBER,
+            testsFailuresPerTest);
+        if ((failuresPerTest == ALL || failuresPerTest > 0) && failuresPerTest != testsFailuresPerTest) {
+            testsFailuresPerTest = failuresPerTest;
+        }
+    }
+
+    private void initComplexResult() {
+        showComplexResult = studio.isShowComplexResult();
+        String isShowComplexResultParameter = FacesUtils.getRequestParameter(Constants.REQUEST_PARAM_COMPLEX_RESULT);
+        boolean isShowComplexResult = isShowComplexResultParameter == null ? showComplexResult
+                                                                          : Boolean.valueOf(isShowComplexResultParameter);
+        if (isShowComplexResult != showComplexResult) {
+            showComplexResult = isShowComplexResult;
+        }
+    }
+
+    public int getPage() {
+        return page;
+    }
+
+    public int getLastPage() {
+        return lastPage;
+    }
+
+    private void testAll() {
+        ProjectModel model = WebStudioUtils.getProjectModel();
+
+        addTestSuitesForRun();
+
+        boolean isParallel = OpenLSystemProperties.isRunTestsInParallel(studio.getSystemConfigManager().getProperties());
+        if (model.hasTestSuitesToRun()) {
+            // Concrete test with cases
+            List<TestUnitsResults> results = new ArrayList<TestUnitsResults>();
+            while (model.hasTestSuitesToRun()) {
+                TestSuite test = model.popLastTest();
+                results.add(model.runTest(test, isParallel));
+            }
+            ranResults = new TestUnitsResults[results.size()];
+            ranResults = results.toArray(ranResults);
+        } else {
+            if (uri != null) {
+                // All tests for table or concrete test
+                ranResults = model.runAllTests(uri);
+            } else {
+                // All module tests
+                ranResults = model.runAllTests();
+            }
+        }
+    }
+
+    private void addTestSuitesForRun() {
+        IOpenMethod method = studio.getModel().getMethod(uri);
+        if (method instanceof TestSuiteMethod) {
+            TestSuiteMethod testSuiteMethod = (TestSuiteMethod) method;
+
+            String testRanges = FacesUtils.getRequestParameter(Constants.REQUEST_PARAM_TEST_RANGES);
+            String[] testIds = FacesUtils.getRequest().getParameterValues(Constants.REQUEST_PARAM_TEST_ID);
+            if (testRanges == null && testIds == null) {
+                // Run all test cases of selected test suite
+                studio.getModel().addTestSuiteToRun(new TestSuiteWithPreview(testSuiteMethod));
+            } else {
+                // Run only selected test cases of selected test suite
+                int[] indices;
+                if (testRanges != null) {
+                    indices = testSuiteMethod.getIndices(testRanges);
+                } else {
+                    indices = new int[testIds.length];
+                    for (int i = 0; i < testIds.length; i++) {
+                        indices[i] = Integer.parseInt(testIds[i]) - 1;
+                    }
+                }
+                studio.getModel().addTestSuiteToRun(new TestSuiteWithPreview(testSuiteMethod, indices));
+            }
+        }
+    }
+
+    private boolean ranTestsSorted = false;
+
+    public TestUnitsResults[] getRanTests() {
+        if (!runResultsInitialized) {
+            testAll();
+            runResultsInitialized = true;
+        }
+        if (!ranTestsSorted) {
+            Arrays.sort(ranResults, TEST_COMPARATOR);
+            ranTestsSorted = true;
+        }
+
+        int startPos = (page - 1) * testsPerPage;
+        int endPos = startPos + testsPerPage;
+        if (endPos >= ranResults.length || testsPerPage == ALL) {
+            endPos = ranResults.length;
+        }
+
+        return Arrays.copyOfRange(ranResults, startPos, endPos);
+    }
+
+    public boolean hasComplexResults(TestUnitsResults testResult) {
+        List<TestUnit> cases = testResult.getTestUnits();
+        for (TestUnit testCase : cases) {
+            if (isComplexResult(testCase)) {
+                return true;
+            }
+        }
+        return false;
+    }
+
+    public int getNumberOfTests() {
+        ProjectModel model = WebStudioUtils.getProjectModel();
+        if (model.hasTestSuitesToRun()) {
+            return model.testSuitesToRunCount();
+        }
+        return 0;
+    }
+
+    private Integer numberOfFailedTests = null;
+
+    public int getNumberOfFailedTests() {
+        if (!runResultsInitialized) {
+            testAll();
+            runResultsInitialized = true;
+        }
+        if (numberOfFailedTests == null) {
+            int cnt = 0;
+            for (TestUnitsResults result : ranResults) {
+                if (result != null && result.getNumberOfFailures() > 0) {
+                    cnt++;
+                }
+            }
+            numberOfFailedTests = cnt;
+        }
+        return numberOfFailedTests;
+    }
+
+    Integer numberOfFailedTestCases = null;
+
+    public int getNumberOfFailedTestCases() {
+        if (!runResultsInitialized) {
+            testAll();
+            runResultsInitialized = true;
+        }
+        if (numberOfFailedTestCases == null) {
+            int sum = 0;
+            for (TestUnitsResults result : ranResults) {
+                if (result != null) {
+                    sum += result.getNumberOfFailures();
+                }
+            }
+            numberOfFailedTestCases = sum;
+        }
+        return numberOfFailedTestCases;
+    }
+
+    public String formatExplanationValue(Object value) {
+        return TestResultsHelper.format(TestResultsHelper.getExplanationValueResult(value));
+    }
+
+    public boolean isExplanationValue(Object value) {
+        return TestResultsHelper.getExplanationValueResult(value) != null;
+    }
+
+    public int getExplanatorId(Object value) {
+        return TestResultsHelper.getExplanatorId((ExplanationNumberValue<?>) value);
+    }
+
+    /**
+     * @return Actual calculated result as Object
+     */
+    private Object getActualResultInternal(Object objTestUnit) {
+        TestUnit testUnit = (TestUnit) objTestUnit;
+        return testUnit.getActualResult();
+    }
+
+    public boolean isResultThrowable(Object testUnit) {
+        return getActualResultInternal(testUnit) instanceof Throwable;
+    }
+
+    public boolean isSpreadsheetResult(Object objTestUnit) {
+        return getSpreadsheetResult(objTestUnit) != null;
+    }
+
+    public boolean isComplexResult(Object objTestUnit) {
+        Object actualValue = getActualResultInternal(objTestUnit);
+        ParameterWithValueDeclaration param = new ParameterWithValueDeclaration("actual",
+            actualValue,
+            IParameterDeclaration.OUT);
+        return !param.getType().isSimple() && !isResultThrowable(objTestUnit);
+    }
+
+    public SpreadsheetResult getSpreadsheetResult(Object objTestUnit) {
+        return TestResultsHelper.getSpreadsheetResult(getActualResultInternal(objTestUnit));
+    }
+
+    public String getFormattedSpreadsheetResult(Object objTestUnit) {
+        SpreadsheetResult spreadsheetResult = getSpreadsheetResult(objTestUnit);
+
+        try {
+            if (spreadsheetResult != null) {
+                Map<Point, ComparedResult> fieldsCoordinates = getFieldsCoordinates(objTestUnit, spreadsheetResult);
+                return ObjectViewer.displaySpreadsheetResult(spreadsheetResult, fieldsCoordinates);
+            }
+        } catch (Exception e) {
+            if (LOG.isErrorEnabled()) {
+                LOG.error(e.getMessage(), e);
+            }
+        }
+        return StringUtils.EMPTY;
+    }
+
+    private Map<Point, ComparedResult> getFieldsCoordinates(Object objTestUnit, SpreadsheetResult spreadsheetResult) {
+        Map<Point, ComparedResult> fieldsCoordinates = new HashMap<Point, ComparedResult>();
+        TestUnit testUnit = (TestUnit) objTestUnit;
+        TestResultComparator testUnitResultComparator = testUnit.getTestUnitResultComparator().getComparator();
+        if (!(testUnitResultComparator instanceof BeanResultComparator)) {
+            return fieldsCoordinates;
+        }
+
+        BeanResultComparator comparator = (BeanResultComparator) testUnitResultComparator;
+        List<ComparedResult> fieldsToTest = comparator.getComparisonResults();
+
+        if (fieldsToTest != null) {
+            Map<String, Point> coordinates = DefaultResultBuilder.getAbsoluteSpreadsheetFieldCoordinates(spreadsheetResult);
+
+            for (ComparedResult fieldToTest : fieldsToTest) {
+                Point fieldCoordinates = coordinates.get(fieldToTest.getFieldName());
+                if (fieldCoordinates != null) {
+                    fieldsCoordinates.put(fieldCoordinates, fieldToTest);
+                }
+            }
+        }
+        return fieldsCoordinates;
+    }
+
+    public String getTestedTableUri() {
+        return uri;
+    }
+
+    public String getTestTableName(Object testResults) {
+        return ProjectHelper.getTestName(((TestUnitsResults) testResults).getTestSuite().getTestSuiteMethod());
+    }
+
+    public String getTestTableId(Object testResults) {
+        String uri = ((TestUnitsResults) testResults).getTestSuite().getUri();
+        return TableUtils.makeTableId(uri);
+    }
+
+    public String getTestTableInfo(Object testResults) {
+        return ProjectHelper.getTestInfo(((TestUnitsResults) testResults).getTestSuite().getTestSuiteMethod());
+    }
+
+    public String getTestedTableName() {
+        return ProjectHelper.getTestName(WebStudioUtils.getProjectModel().getMethod(uri));
+    }
+
+    public boolean isTest() {
+        return StringUtils.isNotBlank(uri) && WebStudioUtils.getProjectModel().getMethod(uri) instanceof TestSuiteMethod;
+    }
+
+    public boolean isExpired() {
+        return StringUtils.isNotBlank(uri) && runResultsInitialized && (ranResults == null || ranResults.length == 0);
+    }
+
+    public int getTestsPerPage() {
+        return testsPerPage;
+    }
+
+    public boolean isTestsFailuresOnly() {
+        return testsFailuresOnly;
+    }
+
+    public int getTestsFailuresPerTest() {
+        return testsFailuresPerTest;
+    }
+
+    public boolean isShowComplexResult() {
+        return showComplexResult;
+    }
+
+    public void setTestsPerPage(int testsPerPage) {
+        this.testsPerPage = testsPerPage;
+    }
+
+    public void setTestsFailuresOnly(boolean testsFailuresOnly) {
+        this.testsFailuresOnly = testsFailuresOnly;
+    }
+
+    public void setTestsFailuresPerTest(int testsFailuresPerTest) {
+        this.testsFailuresPerTest = testsFailuresPerTest;
+    }
+
+    public void setShowComplexResult(boolean showComplexResult) {
+        this.showComplexResult = showComplexResult;
+    }
+}