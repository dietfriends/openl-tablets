package org.openl.rules.webstudio.web.repository.upload;

import java.io.File;
import java.io.FileInputStream;
import java.io.IOException;
import java.io.InputStream;
import java.nio.charset.Charset;
import java.util.*;
import java.util.zip.ZipEntry;
import java.util.zip.ZipFile;
import java.util.zip.ZipInputStream;

import org.openl.commons.web.jsf.FacesUtils;
import org.openl.rules.common.ProjectException;
import org.openl.rules.webstudio.util.NameChecker;
import org.openl.rules.webstudio.web.repository.upload.zip.ZipCharsetDetector;
import org.openl.rules.webstudio.web.repository.upload.zip.ZipFromFile;
import org.openl.rules.workspace.filter.PathFilter;
import org.openl.rules.workspace.lw.impl.FolderHelper;
import org.openl.rules.workspace.uw.UserWorkspace;
import org.openl.util.FileTool;
import org.openl.util.FileUtils;
import org.openl.util.IOUtils;
import org.openl.util.StringUtils;
import org.slf4j.Logger;
import org.slf4j.LoggerFactory;

public class ZipFileProjectCreator extends AProjectCreator {
    private final Logger log = LoggerFactory.getLogger(ZipFileProjectCreator.class);
    private ZipFile zipFile;
    private PathFilter zipFilter;
    private File uploadedFile;
    private final Charset charset;
    private final String comment;

    public ZipFileProjectCreator(String uploadedFileName,
            InputStream uploadedFileStream,
            String projectName, String projectFolder, UserWorkspace userWorkspace,
            String comment,
            PathFilter zipFilter,
<<<<<<< HEAD
            ZipCharsetDetector zipCharsetDetector) throws IOException {
        super(projectName, userWorkspace);
=======
            ZipCharsetDetector zipCharsetDetector) throws IOException{
        super(projectName, projectFolder, userWorkspace);
        this.comment = comment;
>>>>>>> 467ba8b0

        uploadedFile = FileTool.toTempFile(uploadedFileStream, uploadedFileName);
        charset = zipCharsetDetector.detectCharset(new ZipFromFile(uploadedFile));
        if (charset == null) {
            throw new IOException("Can't detect a charset for the zip file");
        }

        if (isEmptyZip(uploadedFile)) {
            throw new IOException("Can`t create project from the given file. Zip file is empty!");
        }

        try {
            this.zipFile = new ZipFile(uploadedFile, charset);
        } catch (IOException e) {
            destroy();
            throw e;
        }
        this.zipFilter = zipFilter;
    }

    private boolean isEmptyZip(File uploadedFile) {
        ZipInputStream zipInputStream = null;
        try {
            zipInputStream = new ZipInputStream(new FileInputStream(uploadedFile), charset);
            if (zipInputStream.getNextEntry() == null) {
                return true;
            }
        } catch (IOException ignored) {
        } finally {
            IOUtils.closeQuietly(zipInputStream);
        }
        return false;
    }

    private ZipRulesProjectBuilder getZipProjectBuilder(Set<String> sortedNames,
            PathFilter zipFilter) throws ProjectException {
        RootFolderExtractor folderExtractor = new RootFolderExtractor(sortedNames, zipFilter);
        return new ZipRulesProjectBuilder(getUserWorkspace(),
                getProjectName(),
                getProjectFolder(),
                zipFilter,
                folderExtractor,
                comment);
    }

    private Set<String> sortZipEntriesNames(ZipFile zipFile) {
        // Sort zip entries names alphabetically
        Set<String> sortedNames = new TreeSet<>();
        if (zipFile == null) {
            return sortedNames;
        }

        boolean skipped = false;
        for (Enumeration<? extends ZipEntry> items = zipFile.entries(); items.hasMoreElements();) {
            try {
                ZipEntry item = items.nextElement();
                sortedNames.add(item.getName());
            } catch (Exception e) {
                log.warn("Can not extract zip entry.", e);
                skipped = true;
            }
        }
        if (skipped) {
            FacesUtils.addWarnMessage("Warning: Some malformed zip entries were skipped.");
        }
        return sortedNames;
    }

    @Override
    protected RulesProjectBuilder getProjectBuilder() throws ProjectException {
        Set<String> sortedNames = sortZipEntriesNames(zipFile);
        List<String> invalidNames = incorrectNames();

        if (!invalidNames.isEmpty()) {
            FacesUtils.addErrorMessage("Project was not created. Zip file contains " + invalidNames
                .size() + " files/folders with incorrect names:");

            /*
             * Display first 20 files/folders with incorrect names
             */
            for (int i = 0; i < (invalidNames.size() < 20 ? invalidNames.size() : 20); i++) {
                FacesUtils.addErrorMessage(invalidNames.get(i));
            }
            throw new ProjectException(NameChecker.BAD_NAME_MSG);
        }

        ZipRulesProjectBuilder projectBuilder = getZipProjectBuilder(sortedNames, zipFilter);

        for (String name : sortedNames) {

            try {
                ZipEntry item = zipFile.getEntry(name);

                if (item == null) {
                    throw new ProjectException(String.format("Can't read zip entry '%s'. Possible broken zip.", name));
                }

                if (item.isDirectory()) {
                    projectBuilder.addFolder(item.getName());
                } else {
                    if (checkFileSize(item)) {
                        InputStream zipInputStream;
                        try {
                            String fileName = projectBuilder.getFolderExtractor().extractFromRootFolder(item.getName());
                            zipInputStream = changeFileIfNeeded(fileName, zipFile.getInputStream(item));
                        } catch (IOException e) {
                            throw new ProjectException("Error extracting zip archive", e);
                        }
                        projectBuilder.addFile(item.getName(), zipInputStream);
                    }
                }
            } catch (Exception e) {
                projectBuilder.cancel();
                log.warn("Bad zip entry name [{}].", name);
                String message = e.getMessage();
                if (message == null) {
                    message = String.format("Bad zip entry '%s'", name);
                }
                throw new ProjectException(message, e);
            }
        }
        return projectBuilder;
    }

    @Override
    public final void destroy() {
        try {
            if (zipFile != null) {
                zipFile.close();
            }
        } catch (IOException e) {
            log.error(e.getMessage(), e);
        }
        if (!uploadedFile.delete()) {
            log.warn("Can't delete the file {}", uploadedFile.getName());
        }
    }

    private boolean checkFileSize(ZipEntry file) {
        if (file.getSize() > 100 * 1024 * 1024) {
            FacesUtils.addErrorMessage("Size of the file " + file.getName() + " is more then 100MB.");
            return false;
        }

        return true;
    }

    /**
     * Validate if folders and files into zip archive have incorrect names
     *
     * @return List of incorrect names of folders and files
     */
    private List<String> incorrectNames() {
        List<String> invalidNames = new LinkedList<>();
        if (zipFile == null) {
            return invalidNames;
        }

        for (Enumeration<? extends ZipEntry> items = zipFile.entries(); items.hasMoreElements();) {
            try {
                ZipEntry item = items.nextElement();

                if (!item.isDirectory()) {
                    String name = FileUtils.getName(item.getName());

                    if (!NameChecker.checkName(name)) {
                        invalidNames.add(name);
                    }
                } else {
                    if (!StringUtils.containsIgnoreCase(item.getName(), FolderHelper.PROPERTIES_FOLDER)) {

                        String[] files = item.getName().split("/");

                        for (String folderName : files) {
                            if (!NameChecker.checkName(folderName)) {
                                invalidNames.add(folderName);
                            }
                        }
                    }
                }

            } catch (Exception e) {
                log.warn("Can not extract zip entry.", e);
            }
        }
        return invalidNames;
    }
}
<|MERGE_RESOLUTION|>--- conflicted
+++ resolved
@@ -1,236 +1,231 @@
-package org.openl.rules.webstudio.web.repository.upload;
-
-import java.io.File;
-import java.io.FileInputStream;
-import java.io.IOException;
-import java.io.InputStream;
-import java.nio.charset.Charset;
-import java.util.*;
-import java.util.zip.ZipEntry;
-import java.util.zip.ZipFile;
-import java.util.zip.ZipInputStream;
-
-import org.openl.commons.web.jsf.FacesUtils;
-import org.openl.rules.common.ProjectException;
-import org.openl.rules.webstudio.util.NameChecker;
-import org.openl.rules.webstudio.web.repository.upload.zip.ZipCharsetDetector;
-import org.openl.rules.webstudio.web.repository.upload.zip.ZipFromFile;
-import org.openl.rules.workspace.filter.PathFilter;
-import org.openl.rules.workspace.lw.impl.FolderHelper;
-import org.openl.rules.workspace.uw.UserWorkspace;
-import org.openl.util.FileTool;
-import org.openl.util.FileUtils;
-import org.openl.util.IOUtils;
-import org.openl.util.StringUtils;
-import org.slf4j.Logger;
-import org.slf4j.LoggerFactory;
-
-public class ZipFileProjectCreator extends AProjectCreator {
-    private final Logger log = LoggerFactory.getLogger(ZipFileProjectCreator.class);
-    private ZipFile zipFile;
-    private PathFilter zipFilter;
-    private File uploadedFile;
-    private final Charset charset;
-    private final String comment;
-
-    public ZipFileProjectCreator(String uploadedFileName,
-            InputStream uploadedFileStream,
-            String projectName, String projectFolder, UserWorkspace userWorkspace,
-            String comment,
-            PathFilter zipFilter,
-<<<<<<< HEAD
-            ZipCharsetDetector zipCharsetDetector) throws IOException {
-        super(projectName, userWorkspace);
-=======
-            ZipCharsetDetector zipCharsetDetector) throws IOException{
-        super(projectName, projectFolder, userWorkspace);
-        this.comment = comment;
->>>>>>> 467ba8b0
-
-        uploadedFile = FileTool.toTempFile(uploadedFileStream, uploadedFileName);
-        charset = zipCharsetDetector.detectCharset(new ZipFromFile(uploadedFile));
-        if (charset == null) {
-            throw new IOException("Can't detect a charset for the zip file");
-        }
-
-        if (isEmptyZip(uploadedFile)) {
-            throw new IOException("Can`t create project from the given file. Zip file is empty!");
-        }
-
-        try {
-            this.zipFile = new ZipFile(uploadedFile, charset);
-        } catch (IOException e) {
-            destroy();
-            throw e;
-        }
-        this.zipFilter = zipFilter;
-    }
-
-    private boolean isEmptyZip(File uploadedFile) {
-        ZipInputStream zipInputStream = null;
-        try {
-            zipInputStream = new ZipInputStream(new FileInputStream(uploadedFile), charset);
-            if (zipInputStream.getNextEntry() == null) {
-                return true;
-            }
-        } catch (IOException ignored) {
-        } finally {
-            IOUtils.closeQuietly(zipInputStream);
-        }
-        return false;
-    }
-
-    private ZipRulesProjectBuilder getZipProjectBuilder(Set<String> sortedNames,
-            PathFilter zipFilter) throws ProjectException {
-        RootFolderExtractor folderExtractor = new RootFolderExtractor(sortedNames, zipFilter);
-        return new ZipRulesProjectBuilder(getUserWorkspace(),
-                getProjectName(),
-                getProjectFolder(),
-                zipFilter,
-                folderExtractor,
-                comment);
-    }
-
-    private Set<String> sortZipEntriesNames(ZipFile zipFile) {
-        // Sort zip entries names alphabetically
-        Set<String> sortedNames = new TreeSet<>();
-        if (zipFile == null) {
-            return sortedNames;
-        }
-
-        boolean skipped = false;
-        for (Enumeration<? extends ZipEntry> items = zipFile.entries(); items.hasMoreElements();) {
-            try {
-                ZipEntry item = items.nextElement();
-                sortedNames.add(item.getName());
-            } catch (Exception e) {
-                log.warn("Can not extract zip entry.", e);
-                skipped = true;
-            }
-        }
-        if (skipped) {
-            FacesUtils.addWarnMessage("Warning: Some malformed zip entries were skipped.");
-        }
-        return sortedNames;
-    }
-
-    @Override
-    protected RulesProjectBuilder getProjectBuilder() throws ProjectException {
-        Set<String> sortedNames = sortZipEntriesNames(zipFile);
-        List<String> invalidNames = incorrectNames();
-
-        if (!invalidNames.isEmpty()) {
-            FacesUtils.addErrorMessage("Project was not created. Zip file contains " + invalidNames
-                .size() + " files/folders with incorrect names:");
-
-            /*
-             * Display first 20 files/folders with incorrect names
-             */
-            for (int i = 0; i < (invalidNames.size() < 20 ? invalidNames.size() : 20); i++) {
-                FacesUtils.addErrorMessage(invalidNames.get(i));
-            }
-            throw new ProjectException(NameChecker.BAD_NAME_MSG);
-        }
-
-        ZipRulesProjectBuilder projectBuilder = getZipProjectBuilder(sortedNames, zipFilter);
-
-        for (String name : sortedNames) {
-
-            try {
-                ZipEntry item = zipFile.getEntry(name);
-
-                if (item == null) {
-                    throw new ProjectException(String.format("Can't read zip entry '%s'. Possible broken zip.", name));
-                }
-
-                if (item.isDirectory()) {
-                    projectBuilder.addFolder(item.getName());
-                } else {
-                    if (checkFileSize(item)) {
-                        InputStream zipInputStream;
-                        try {
-                            String fileName = projectBuilder.getFolderExtractor().extractFromRootFolder(item.getName());
-                            zipInputStream = changeFileIfNeeded(fileName, zipFile.getInputStream(item));
-                        } catch (IOException e) {
-                            throw new ProjectException("Error extracting zip archive", e);
-                        }
-                        projectBuilder.addFile(item.getName(), zipInputStream);
-                    }
-                }
-            } catch (Exception e) {
-                projectBuilder.cancel();
-                log.warn("Bad zip entry name [{}].", name);
-                String message = e.getMessage();
-                if (message == null) {
-                    message = String.format("Bad zip entry '%s'", name);
-                }
-                throw new ProjectException(message, e);
-            }
-        }
-        return projectBuilder;
-    }
-
-    @Override
-    public final void destroy() {
-        try {
-            if (zipFile != null) {
-                zipFile.close();
-            }
-        } catch (IOException e) {
-            log.error(e.getMessage(), e);
-        }
-        if (!uploadedFile.delete()) {
-            log.warn("Can't delete the file {}", uploadedFile.getName());
-        }
-    }
-
-    private boolean checkFileSize(ZipEntry file) {
-        if (file.getSize() > 100 * 1024 * 1024) {
-            FacesUtils.addErrorMessage("Size of the file " + file.getName() + " is more then 100MB.");
-            return false;
-        }
-
-        return true;
-    }
-
-    /**
-     * Validate if folders and files into zip archive have incorrect names
-     *
-     * @return List of incorrect names of folders and files
-     */
-    private List<String> incorrectNames() {
-        List<String> invalidNames = new LinkedList<>();
-        if (zipFile == null) {
-            return invalidNames;
-        }
-
-        for (Enumeration<? extends ZipEntry> items = zipFile.entries(); items.hasMoreElements();) {
-            try {
-                ZipEntry item = items.nextElement();
-
-                if (!item.isDirectory()) {
-                    String name = FileUtils.getName(item.getName());
-
-                    if (!NameChecker.checkName(name)) {
-                        invalidNames.add(name);
-                    }
-                } else {
-                    if (!StringUtils.containsIgnoreCase(item.getName(), FolderHelper.PROPERTIES_FOLDER)) {
-
-                        String[] files = item.getName().split("/");
-
-                        for (String folderName : files) {
-                            if (!NameChecker.checkName(folderName)) {
-                                invalidNames.add(folderName);
-                            }
-                        }
-                    }
-                }
-
-            } catch (Exception e) {
-                log.warn("Can not extract zip entry.", e);
-            }
-        }
-        return invalidNames;
-    }
-}
+package org.openl.rules.webstudio.web.repository.upload;
+
+import java.io.File;
+import java.io.FileInputStream;
+import java.io.IOException;
+import java.io.InputStream;
+import java.nio.charset.Charset;
+import java.util.*;
+import java.util.zip.ZipEntry;
+import java.util.zip.ZipFile;
+import java.util.zip.ZipInputStream;
+
+import org.openl.commons.web.jsf.FacesUtils;
+import org.openl.rules.common.ProjectException;
+import org.openl.rules.webstudio.util.NameChecker;
+import org.openl.rules.webstudio.web.repository.upload.zip.ZipCharsetDetector;
+import org.openl.rules.webstudio.web.repository.upload.zip.ZipFromFile;
+import org.openl.rules.workspace.filter.PathFilter;
+import org.openl.rules.workspace.lw.impl.FolderHelper;
+import org.openl.rules.workspace.uw.UserWorkspace;
+import org.openl.util.FileTool;
+import org.openl.util.FileUtils;
+import org.openl.util.IOUtils;
+import org.openl.util.StringUtils;
+import org.slf4j.Logger;
+import org.slf4j.LoggerFactory;
+
+public class ZipFileProjectCreator extends AProjectCreator {
+    private final Logger log = LoggerFactory.getLogger(ZipFileProjectCreator.class);
+    private ZipFile zipFile;
+    private PathFilter zipFilter;
+    private File uploadedFile;
+    private final Charset charset;
+    private final String comment;
+
+    public ZipFileProjectCreator(String uploadedFileName,
+            InputStream uploadedFileStream,
+            String projectName, String projectFolder, UserWorkspace userWorkspace,
+            String comment,
+            PathFilter zipFilter,
+            ZipCharsetDetector zipCharsetDetector) throws IOException {
+        super(projectName, projectFolder, userWorkspace);
+        this.comment = comment;
+
+        uploadedFile = FileTool.toTempFile(uploadedFileStream, uploadedFileName);
+        charset = zipCharsetDetector.detectCharset(new ZipFromFile(uploadedFile));
+        if (charset == null) {
+            throw new IOException("Can't detect a charset for the zip file");
+        }
+
+        if (isEmptyZip(uploadedFile)) {
+            throw new IOException("Can`t create project from the given file. Zip file is empty!");
+        }
+
+        try {
+            this.zipFile = new ZipFile(uploadedFile, charset);
+        } catch (IOException e) {
+            destroy();
+            throw e;
+        }
+        this.zipFilter = zipFilter;
+    }
+
+    private boolean isEmptyZip(File uploadedFile) {
+        ZipInputStream zipInputStream = null;
+        try {
+            zipInputStream = new ZipInputStream(new FileInputStream(uploadedFile), charset);
+            if (zipInputStream.getNextEntry() == null) {
+                return true;
+            }
+        } catch (IOException ignored) {
+        } finally {
+            IOUtils.closeQuietly(zipInputStream);
+        }
+        return false;
+    }
+
+    private ZipRulesProjectBuilder getZipProjectBuilder(Set<String> sortedNames,
+            PathFilter zipFilter) throws ProjectException {
+        RootFolderExtractor folderExtractor = new RootFolderExtractor(sortedNames, zipFilter);
+        return new ZipRulesProjectBuilder(getUserWorkspace(),
+                getProjectName(),
+                getProjectFolder(),
+                zipFilter,
+                folderExtractor,
+                comment);
+    }
+
+    private Set<String> sortZipEntriesNames(ZipFile zipFile) {
+        // Sort zip entries names alphabetically
+        Set<String> sortedNames = new TreeSet<>();
+        if (zipFile == null) {
+            return sortedNames;
+        }
+
+        boolean skipped = false;
+        for (Enumeration<? extends ZipEntry> items = zipFile.entries(); items.hasMoreElements();) {
+            try {
+                ZipEntry item = items.nextElement();
+                sortedNames.add(item.getName());
+            } catch (Exception e) {
+                log.warn("Can not extract zip entry.", e);
+                skipped = true;
+            }
+        }
+        if (skipped) {
+            FacesUtils.addWarnMessage("Warning: Some malformed zip entries were skipped.");
+        }
+        return sortedNames;
+    }
+
+    @Override
+    protected RulesProjectBuilder getProjectBuilder() throws ProjectException {
+        Set<String> sortedNames = sortZipEntriesNames(zipFile);
+        List<String> invalidNames = incorrectNames();
+
+        if (!invalidNames.isEmpty()) {
+            FacesUtils.addErrorMessage("Project was not created. Zip file contains " + invalidNames
+                .size() + " files/folders with incorrect names:");
+
+            /*
+             * Display first 20 files/folders with incorrect names
+             */
+            for (int i = 0; i < (invalidNames.size() < 20 ? invalidNames.size() : 20); i++) {
+                FacesUtils.addErrorMessage(invalidNames.get(i));
+            }
+            throw new ProjectException(NameChecker.BAD_NAME_MSG);
+        }
+
+        ZipRulesProjectBuilder projectBuilder = getZipProjectBuilder(sortedNames, zipFilter);
+
+        for (String name : sortedNames) {
+
+            try {
+                ZipEntry item = zipFile.getEntry(name);
+
+                if (item == null) {
+                    throw new ProjectException(String.format("Can't read zip entry '%s'. Possible broken zip.", name));
+                }
+
+                if (item.isDirectory()) {
+                    projectBuilder.addFolder(item.getName());
+                } else {
+                    if (checkFileSize(item)) {
+                        InputStream zipInputStream;
+                        try {
+                            String fileName = projectBuilder.getFolderExtractor().extractFromRootFolder(item.getName());
+                            zipInputStream = changeFileIfNeeded(fileName, zipFile.getInputStream(item));
+                        } catch (IOException e) {
+                            throw new ProjectException("Error extracting zip archive", e);
+                        }
+                        projectBuilder.addFile(item.getName(), zipInputStream);
+                    }
+                }
+            } catch (Exception e) {
+                projectBuilder.cancel();
+                log.warn("Bad zip entry name [{}].", name);
+                String message = e.getMessage();
+                if (message == null) {
+                    message = String.format("Bad zip entry '%s'", name);
+                }
+                throw new ProjectException(message, e);
+            }
+        }
+        return projectBuilder;
+    }
+
+    @Override
+    public final void destroy() {
+        try {
+            if (zipFile != null) {
+                zipFile.close();
+            }
+        } catch (IOException e) {
+            log.error(e.getMessage(), e);
+        }
+        if (!uploadedFile.delete()) {
+            log.warn("Can't delete the file {}", uploadedFile.getName());
+        }
+    }
+
+    private boolean checkFileSize(ZipEntry file) {
+        if (file.getSize() > 100 * 1024 * 1024) {
+            FacesUtils.addErrorMessage("Size of the file " + file.getName() + " is more then 100MB.");
+            return false;
+        }
+
+        return true;
+    }
+
+    /**
+     * Validate if folders and files into zip archive have incorrect names
+     *
+     * @return List of incorrect names of folders and files
+     */
+    private List<String> incorrectNames() {
+        List<String> invalidNames = new LinkedList<>();
+        if (zipFile == null) {
+            return invalidNames;
+        }
+
+        for (Enumeration<? extends ZipEntry> items = zipFile.entries(); items.hasMoreElements();) {
+            try {
+                ZipEntry item = items.nextElement();
+
+                if (!item.isDirectory()) {
+                    String name = FileUtils.getName(item.getName());
+
+                    if (!NameChecker.checkName(name)) {
+                        invalidNames.add(name);
+                    }
+                } else {
+                    if (!StringUtils.containsIgnoreCase(item.getName(), FolderHelper.PROPERTIES_FOLDER)) {
+
+                        String[] files = item.getName().split("/");
+
+                        for (String folderName : files) {
+                            if (!NameChecker.checkName(folderName)) {
+                                invalidNames.add(folderName);
+                            }
+                        }
+                    }
+                }
+
+            } catch (Exception e) {
+                log.warn("Can not extract zip entry.", e);
+            }
+        }
+        return invalidNames;
+    }
+}