--- conflicted
+++ resolved
@@ -1,175 +1,169 @@
-package org.openl.rules.webstudio.web.admin;
-
-import java.io.Closeable;
-import java.net.ConnectException;
-import java.util.Collections;
-import java.util.List;
-import java.util.regex.Pattern;
-
-import javax.security.auth.login.FailedLoginException;
-
-import org.apache.commons.lang3.exception.ExceptionUtils;
-import org.openl.rules.repository.RepositoryInstatiator;
-import org.openl.rules.repository.api.Repository;
-import org.openl.rules.repository.exceptions.RRepositoryException;
-import org.openl.rules.webstudio.web.install.DelegatedPropertySource;
-import org.openl.rules.webstudio.web.repository.ProductionRepositoryFactoryProxy;
-import org.openl.rules.workspace.dtr.DesignTimeRepository;
-import org.openl.rules.workspace.dtr.impl.DesignTimeRepositoryImpl;
-import org.openl.util.IOUtils;
-import org.openl.util.StringUtils;
-import org.springframework.core.env.PropertyResolver;
-
-public final class RepositoryValidators {
-    private static final Pattern PROHIBITED_CHARACTERS = Pattern.compile("[\\p{Punct}]+");
-
-    private RepositoryValidators() {
-    }
-
-    /**
-     * Same as {@link #validate(RepositoryConfiguration, java.util.List)} but don't check for name uniqueness (for
-     * example for Design repository).
-     *
-     * @param config Repository configuration
-     * @throws RepositoryValidationException if repository was configured incorrectly
-     */
-    public static void validate(RepositoryConfiguration config) throws RepositoryValidationException {
-        validate(config, Collections.emptyList());
-    }
-
-    /**
-     * Check that name, path are configured correctly and repository name does not have duplicates.
-     *
-     * @param prodConfig Repository configuration
-     * @param productionRepositoryConfigurations list of all production configurations
-     * @throws RepositoryValidationException if repository was configured incorrectly
-     */
-    public static void validate(RepositoryConfiguration prodConfig,
-            List<RepositoryConfiguration> productionRepositoryConfigurations) throws RepositoryValidationException {
-        if (StringUtils.isEmpty(prodConfig.getName())) {
-            String msg = "Repository name is empty. Please, enter repository name.";
-            throw new RepositoryValidationException(msg);
-        }
-        if (PROHIBITED_CHARACTERS.matcher(prodConfig.getName()).find()) {
-            String msg = String.format(
-                "Repository name '%s' contains illegal characters. Please, correct repository name.",
-                prodConfig.getName());
-            throw new RepositoryValidationException(msg);
-        }
-
-        // Check for name uniqueness.
-        for (RepositoryConfiguration other : productionRepositoryConfigurations) {
-            if (other != prodConfig) {
-                if (prodConfig.getName().equals(other.getName())) {
-                    String msg = String.format("Repository name '%s' already exists. Please, insert a new one.",
-                        prodConfig.getName());
-                    throw new RepositoryValidationException(msg);
-                }
-            }
-        }
-
-        RepositorySettings settings = prodConfig.getSettings();
-
-        if (settings instanceof CommonRepositorySettings) {
-            validateCommonRepository(prodConfig, productionRepositoryConfigurations);
-        }
-
-    }
-
-    private static void validateCommonRepository(RepositoryConfiguration prodConfig,
-            List<RepositoryConfiguration> productionRepositoryConfigurations) throws RepositoryValidationException {
-        CommonRepositorySettings settings = (CommonRepositorySettings) prodConfig.getSettings();
-        String path = settings.getPath();
-        if (StringUtils.isEmpty(path)) {
-            String msg = "Repository path is empty. Please, enter repository path.";
-            throw new RepositoryValidationException(msg);
-        }
-
-        // Check for path uniqueness.
-        for (RepositoryConfiguration other : productionRepositoryConfigurations) {
-            if (other != prodConfig) {
-                if (prodConfig.getName().equals(other.getName())) {
-                    String msg = String.format("Repository name '%s' already exists. Please, insert a new one.",
-                        prodConfig.getName());
-                    throw new RepositoryValidationException(msg);
-                }
-
-                if (other.getSettings() instanceof CommonRepositorySettings) {
-                    CommonRepositorySettings otherSettings = (CommonRepositorySettings) other.getSettings();
-                    if (path.equals(otherSettings.getPath()) && settings.isSecure() == otherSettings.isSecure()) {
-                        // Different users can access different schemas
-                        String login = settings.getLogin();
-                        if (!settings.isSecure() || login != null && login.equals(otherSettings.getLogin())) {
-                            String msg = String.format("Repository path '%s' already exists. Please, insert a new one.",
-                                path);
-                            throw new RepositoryValidationException(msg);
-                        }
-                    }
-                }
-            }
-        }
-    }
-
-    static void validateConnectionForDesignRepository(RepositoryConfiguration repoConfig,
-            DesignTimeRepository designTimeRepository) throws RepositoryValidationException {
-        try {
-            DesignTimeRepositoryImpl dtr = (DesignTimeRepositoryImpl) designTimeRepository;
-            // Close connection to repository before checking connection
-            dtr.destroy();
-
-            PropertyResolver propertiesResolver = DelegatedPropertySource
-<<<<<<< HEAD
-                .createPropertiesResolver(repoConfig.getPropertiesToValidate());
-            Repository repository = RepositoryFactoryInstatiator.newFactory(propertiesResolver,
-                repoConfig.getConfigName());
-=======
-                .createPropertiesResolver(repoConfig.getProperties());
-            Repository repository = RepositoryInstatiator.newRepository(repoConfig.getConfigName(),
-                    propertiesResolver);
->>>>>>> 34258458
-            if (repository instanceof Closeable) {
-                // Close repo connection after validation
-                IOUtils.closeQuietly((Closeable) repository);
-            }
-        } catch (Exception e) {
-            Throwable resultException = ExceptionUtils.getRootCause(e);
-            if (resultException == null) {
-                resultException = e;
-            }
-            throw new RepositoryValidationException(resultException.getMessage(), resultException);
-        }
-    }
-
-    static void validateConnection(RepositoryConfiguration repoConfig,
-            ProductionRepositoryFactoryProxy productionRepositoryFactoryProxy) throws RepositoryValidationException {
-        try {
-            /* Close connection to repository before checking connection */
-            productionRepositoryFactoryProxy.releaseRepository(repoConfig.getConfigName());
-            PropertyResolver propertiesResolver = DelegatedPropertySource
-                .createPropertiesResolver(repoConfig.getPropertiesToValidate());
-            Repository repository = RepositoryInstatiator.newRepository(repoConfig.getConfigName(), propertiesResolver);
-            if (repository instanceof Closeable) {
-                // Close repo connection after validation
-                IOUtils.closeQuietly((Closeable) repository);
-            }
-        } catch (RRepositoryException e) {
-            Throwable resultException = ExceptionUtils.getRootCause(e);
-            if (resultException == null) {
-                resultException = e;
-            }
-
-            if (repoConfig.getSettings() instanceof CommonRepositorySettings) {
-                if (resultException instanceof FailedLoginException) {
-                    throw new RepositoryValidationException(
-                        String.format("Repository '%s' : Invalid login or password. Please, check login and password.",
-                            repoConfig.getName()));
-                } else if (resultException instanceof ConnectException) {
-                    throw new RepositoryValidationException("Connection refused. Please, check repository URL.");
-                }
-            }
-
-            throw new RepositoryValidationException(
-                String.format("Repository '%s' : %s.", repoConfig.getName(), resultException.getMessage()));
-        }
-    }
+package org.openl.rules.webstudio.web.admin;
+
+import java.io.Closeable;
+import java.net.ConnectException;
+import java.util.Collections;
+import java.util.List;
+import java.util.regex.Pattern;
+
+import javax.security.auth.login.FailedLoginException;
+
+import org.apache.commons.lang3.exception.ExceptionUtils;
+import org.openl.rules.repository.RepositoryInstatiator;
+import org.openl.rules.repository.api.Repository;
+import org.openl.rules.repository.exceptions.RRepositoryException;
+import org.openl.rules.webstudio.web.install.DelegatedPropertySource;
+import org.openl.rules.webstudio.web.repository.ProductionRepositoryFactoryProxy;
+import org.openl.rules.workspace.dtr.DesignTimeRepository;
+import org.openl.rules.workspace.dtr.impl.DesignTimeRepositoryImpl;
+import org.openl.util.IOUtils;
+import org.openl.util.StringUtils;
+import org.springframework.core.env.PropertyResolver;
+
+public final class RepositoryValidators {
+    private static final Pattern PROHIBITED_CHARACTERS = Pattern.compile("[\\p{Punct}]+");
+
+    private RepositoryValidators() {
+    }
+
+    /**
+     * Same as {@link #validate(RepositoryConfiguration, java.util.List)} but don't check for name uniqueness (for
+     * example for Design repository).
+     *
+     * @param config Repository configuration
+     * @throws RepositoryValidationException if repository was configured incorrectly
+     */
+    public static void validate(RepositoryConfiguration config) throws RepositoryValidationException {
+        validate(config, Collections.emptyList());
+    }
+
+    /**
+     * Check that name, path are configured correctly and repository name does not have duplicates.
+     *
+     * @param prodConfig Repository configuration
+     * @param productionRepositoryConfigurations list of all production configurations
+     * @throws RepositoryValidationException if repository was configured incorrectly
+     */
+    public static void validate(RepositoryConfiguration prodConfig,
+            List<RepositoryConfiguration> productionRepositoryConfigurations) throws RepositoryValidationException {
+        if (StringUtils.isEmpty(prodConfig.getName())) {
+            String msg = "Repository name is empty. Please, enter repository name.";
+            throw new RepositoryValidationException(msg);
+        }
+        if (PROHIBITED_CHARACTERS.matcher(prodConfig.getName()).find()) {
+            String msg = String.format(
+                "Repository name '%s' contains illegal characters. Please, correct repository name.",
+                prodConfig.getName());
+            throw new RepositoryValidationException(msg);
+        }
+
+        // Check for name uniqueness.
+        for (RepositoryConfiguration other : productionRepositoryConfigurations) {
+            if (other != prodConfig) {
+                if (prodConfig.getName().equals(other.getName())) {
+                    String msg = String.format("Repository name '%s' already exists. Please, insert a new one.",
+                        prodConfig.getName());
+                    throw new RepositoryValidationException(msg);
+                }
+            }
+        }
+
+        RepositorySettings settings = prodConfig.getSettings();
+
+        if (settings instanceof CommonRepositorySettings) {
+            validateCommonRepository(prodConfig, productionRepositoryConfigurations);
+        }
+
+    }
+
+    private static void validateCommonRepository(RepositoryConfiguration prodConfig,
+            List<RepositoryConfiguration> productionRepositoryConfigurations) throws RepositoryValidationException {
+        CommonRepositorySettings settings = (CommonRepositorySettings) prodConfig.getSettings();
+        String path = settings.getPath();
+        if (StringUtils.isEmpty(path)) {
+            String msg = "Repository path is empty. Please, enter repository path.";
+            throw new RepositoryValidationException(msg);
+        }
+
+        // Check for path uniqueness.
+        for (RepositoryConfiguration other : productionRepositoryConfigurations) {
+            if (other != prodConfig) {
+                if (prodConfig.getName().equals(other.getName())) {
+                    String msg = String.format("Repository name '%s' already exists. Please, insert a new one.",
+                        prodConfig.getName());
+                    throw new RepositoryValidationException(msg);
+                }
+
+                if (other.getSettings() instanceof CommonRepositorySettings) {
+                    CommonRepositorySettings otherSettings = (CommonRepositorySettings) other.getSettings();
+                    if (path.equals(otherSettings.getPath()) && settings.isSecure() == otherSettings.isSecure()) {
+                        // Different users can access different schemas
+                        String login = settings.getLogin();
+                        if (!settings.isSecure() || login != null && login.equals(otherSettings.getLogin())) {
+                            String msg = String.format("Repository path '%s' already exists. Please, insert a new one.",
+                                path);
+                            throw new RepositoryValidationException(msg);
+                        }
+                    }
+                }
+            }
+        }
+    }
+
+    static void validateConnectionForDesignRepository(RepositoryConfiguration repoConfig,
+            DesignTimeRepository designTimeRepository) throws RepositoryValidationException {
+        try {
+            DesignTimeRepositoryImpl dtr = (DesignTimeRepositoryImpl) designTimeRepository;
+            // Close connection to repository before checking connection
+            dtr.destroy();
+
+            PropertyResolver propertiesResolver = DelegatedPropertySource
+                .createPropertiesResolver(repoConfig.getPropertiesToValidate());
+            Repository repository = RepositoryInstatiator.newRepository(repoConfig.getConfigName(),
+                    propertiesResolver);
+            if (repository instanceof Closeable) {
+                // Close repo connection after validation
+                IOUtils.closeQuietly((Closeable) repository);
+            }
+        } catch (Exception e) {
+            Throwable resultException = ExceptionUtils.getRootCause(e);
+            if (resultException == null) {
+                resultException = e;
+            }
+            throw new RepositoryValidationException(resultException.getMessage(), resultException);
+        }
+    }
+
+    static void validateConnection(RepositoryConfiguration repoConfig,
+            ProductionRepositoryFactoryProxy productionRepositoryFactoryProxy) throws RepositoryValidationException {
+        try {
+            /* Close connection to repository before checking connection */
+            productionRepositoryFactoryProxy.releaseRepository(repoConfig.getConfigName());
+            PropertyResolver propertiesResolver = DelegatedPropertySource
+                .createPropertiesResolver(repoConfig.getPropertiesToValidate());
+            Repository repository = RepositoryInstatiator.newRepository(repoConfig.getConfigName(), propertiesResolver);
+            if (repository instanceof Closeable) {
+                // Close repo connection after validation
+                IOUtils.closeQuietly((Closeable) repository);
+            }
+        } catch (RRepositoryException e) {
+            Throwable resultException = ExceptionUtils.getRootCause(e);
+            if (resultException == null) {
+                resultException = e;
+            }
+
+            if (repoConfig.getSettings() instanceof CommonRepositorySettings) {
+                if (resultException instanceof FailedLoginException) {
+                    throw new RepositoryValidationException(
+                        String.format("Repository '%s' : Invalid login or password. Please, check login and password.",
+                            repoConfig.getName()));
+                } else if (resultException instanceof ConnectException) {
+                    throw new RepositoryValidationException("Connection refused. Please, check repository URL.");
+                }
+            }
+
+            throw new RepositoryValidationException(
+                String.format("Repository '%s' : %s.", repoConfig.getName(), resultException.getMessage()));
+        }
+    }
 }