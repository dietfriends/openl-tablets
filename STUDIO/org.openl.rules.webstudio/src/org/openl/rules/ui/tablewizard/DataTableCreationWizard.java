package org.openl.rules.ui.tablewizard;

import java.util.ArrayList;
import java.util.Collection;
import java.util.Collections;
import java.util.Iterator;
import java.util.List;
import java.util.Map;
<<<<<<< HEAD
=======
import java.util.Map.Entry;
>>>>>>> d553d6be

import javax.faces.application.FacesMessage;
import javax.faces.model.SelectItem;
import javax.validation.constraints.Pattern;

import org.hibernate.validator.constraints.NotBlank;
import org.openl.base.INamedThing;
import org.openl.rules.lang.xls.XlsNodeTypes;
import org.openl.rules.lang.xls.XlsSheetSourceCodeModule;
import org.openl.rules.lang.xls.syntax.TableSyntaxNode;
import org.openl.rules.table.xls.XlsSheetGridModel;
import org.openl.rules.table.xls.builder.CreateTableException;
import org.openl.rules.table.xls.builder.DataTableBuilder;
import org.openl.rules.table.xls.builder.DataTableField;
import org.openl.rules.table.xls.builder.DataTablePredefinedTypeVariable;
import org.openl.rules.table.xls.builder.DataTableUserDefinedTypeField;
import org.openl.rules.table.xls.builder.TableBuilder;
import org.openl.rules.webstudio.web.util.WebStudioUtils;
import org.openl.types.IOpenClass;
import org.openl.types.IOpenField;
import org.openl.util.StringUtils;
import org.slf4j.Logger;
import org.slf4j.LoggerFactory;

public class DataTableCreationWizard extends TableCreationWizard {
    private final Logger log = LoggerFactory.getLogger(DataTableCreationWizard.class);

    @NotBlank(message = "Cannot be empty")
    private String tableType;

    @NotBlank(message = "Cannot be empty")
    @Pattern(regexp = "([a-zA-Z_][a-zA-Z_0-9]*)?", message = INVALID_NAME_MESSAGE)
    private String tableName;
    private IOpenClass tableOpenClass;
    private DataTableTree tree = new DataTableTree();

    private List<String> domainTypes;
    private List<TableSyntaxNode> allDataTables;
    private Collection<IOpenClass> importedClasses;

    public String getTableType() {
        return tableType;
    }

    public void setTableType(String tableType) {
        this.tableType = tableType;
    }

    public String getTableName() {
        return tableName;
    }

    public void setTableName(String technicalName) {
        this.tableName = technicalName;
    }

    public DataTableTree getTree() {
        return tree;
    }

    public List<String> getDomainTypes() {
        return domainTypes;
    }

    @Override
    public String getName() {
        return "newDataTable";
    }

    @Override
    protected void onStart() {
        reset();

        importedClasses = WizardUtils.getImportedClasses();

        ArrayList<String> types = new ArrayList<>(WizardUtils.declaredDatatypes());
        types.add("");
        types.addAll(WizardUtils.declaredAliases());
        types.add("");
        types.addAll(WizardUtils.importedClasses());
        types.add("");
        types.addAll(DomainTree.getPredefinedTypes());

        domainTypes = types;

        allDataTables = new ArrayList<>();
        for (TableSyntaxNode tbl : WizardUtils.getTableSyntaxNodes()) {
            if (XlsNodeTypes.XLS_DATA.toString().equals(tbl.getType())) {
                allDataTables.add(tbl);
            }
        }
    }

    @Override
    protected void onCancel() {
    }

    @Override
    protected void onStepFirstVisit(int step) {
        if (Page.DESTINATION == Page.valueOf(step)) {
            initWorkbooks();
        }
    }

    @Override
    public String next() {
        // validate current page before switching to next one
        if (Page.COLUMNS_CONFIGURATION == Page.valueOf(getStep())) {
            updateNodesForeignKey(tree.getRoot());

            if (!isColumnConfigValid()) {
                return null;
            }
        }

        String s = super.next();

        // Switched to a next page
        log.debug("Go to page {0}", getStep());

        if (Page.COLUMNS_CONFIGURATION == Page.valueOf(getStep())) {
            initTree();
        }

        return s;
    }

    @Override
    protected void reset() {
        tableName = null;
        tableOpenClass = null;
        tree.setRoot(null);

        domainTypes = null;

        importedClasses = null;

        super.reset();
    }

    @Override
    protected void onFinish() throws Exception {
        XlsSheetSourceCodeModule sheetSourceModule = getDestinationSheet();
        String newTableUri = buildTable(sheetSourceModule);
        setNewTableId(newTableUri);
        getModifiedWorkbooks().add(sheetSourceModule.getWorkbookSource());
        super.onFinish();
    }

    /**
     * Get a foreign key table variants for type "typeName". That types are searched in current project.
     *
     * @param typeName type of a table
     * @return possible foreign key table array
     */
    public SelectItem[] getForeignKeyTables(String typeName) {
        List<String> tableNames = new ArrayList<>();

        IOpenClass to = getUserDefinedType(typeName);

        for (TableSyntaxNode tbl : allDataTables) {
            if (tbl.getMember() == null) {
                continue;
            }

            IOpenClass from = tbl.getMember().getType().getComponentClass();

            if (typeName.equals(from.getDisplayName(INamedThing.SHORT))) {
                tableNames.add(tbl.getMember().getName());
            } else if (to != null) {
                if (to.getInstanceClass().isAssignableFrom(from.getInstanceClass())) {
                    tableNames.add(tbl.getMember().getName());
                }
            }
        }

        Collections.sort(tableNames);

        return WizardUtils.createSelectItems(tableNames);
    }

    /**
     * Check if there is a foreign key table variants for type "typeName". That types are searched in current project.
     *
     * @param typeName type of a table
     * @return true if there is found a foreign key table variants for type "typeName"
     */
    public boolean hasForeignKeyTables(String typeName) {
        return getForeignKeyTables(typeName).length > 0;
    }

    /**
     * Get foreign key table columns for the type "typeName". Just a fields of it's type.
     *
     * @param typeName type of a table
     * @return columns of a table
     */
    public SelectItem[] getTableColumns(String typeName) {
        List<String> columns = new ArrayList<>();
        columns.add("");

        IOpenClass type = getUserDefinedType(typeName);
        if (type != null) {
            for (IOpenField field : type.getFields()) {
                if (!field.isConst() && field.isWritable()) {
                    columns.add(field.getName());
                }
            }
        }

        return WizardUtils.createSelectItems(columns);
    }

    protected String buildTable(XlsSheetSourceCodeModule sourceCodeModule) throws CreateTableException {
        XlsSheetGridModel gridModel = new XlsSheetGridModel(sourceCodeModule);

        DataTableBuilder builder = new DataTableBuilder(gridModel);

        Map<String, Object> properties = buildProperties();

        int width = DataTableBuilder.MIN_WIDTH;
        if (!properties.isEmpty()) {
            width = TableBuilder.PROPERTIES_MIN_WIDTH;
        }

        width = Math.max(getFieldsCount(tree.getRoot().getValue()), width);

        int height = TableBuilder.HEADER_HEIGHT + properties.size() + 1;

        builder.beginTable(width, height);

        builder.writeHeader(tableType, tableName);
        builder.writeProperties(properties, null);

        builder.writeFieldNames(tree.getRoot().getValue().getAggregatedFields());

        String uri = gridModel.getRangeUri(builder.getTableRegion());

        builder.endTable();

        return uri;
    }

    /**
     * Count recursively a fields count that will be present in a result xls file
     *
     * @param rootNode root node of a data table type
     * @return total fields count including child ones
     */
    private int getFieldsCount(DataTableField rootNode) {
        int count = 0;

        for (DataTableField childNode : rootNode.getAggregatedFields()) {
            if (childNode.isFillChildren()) {
                count += getFieldsCount(childNode);
            } else {
                count++;
            }
        }

        return count;
    }

    private void initTree() {
        tableOpenClass = getUserDefinedType(tableType);

        if (tableOpenClass == null || tableOpenClass.isSimple()) {
            tree.setRoot(new DataTableTreeNode(new DataTablePredefinedTypeVariable(tableType), true));
        } else {
            DataTableField field = new DataTableUserDefinedTypeField(tableOpenClass,
                tableType,
                new DataTableUserDefinedTypeField.PredefinedTypeChecker() {
                    @Override
                    public boolean isPredefined(IOpenClass type) {
                        return getUserDefinedType(type.getDisplayName(INamedThing.SHORT)) == null;
                    }
                });

            tree.setRoot(new DataTableTreeNode(field, true));
        }
    }

    /**
     * Get user-defined type from opened project by it's name
     *
     * @param type type name
     * @return OpenClass for given type or null if type is not user-defined
     */
    private IOpenClass getUserDefinedType(String type) {
        for (IOpenClass dataType : WizardUtils.getProjectOpenClass().getTypes()) {
            if (dataType.getDisplayName(INamedThing.SHORT).equals(type)) {
                return dataType;
            }
        }

        for (IOpenClass dataType : importedClasses) {
            if (dataType.getDisplayName(INamedThing.SHORT).equals(type)) {
                return dataType;
            }
        }

        return null;
    }

    /**
     * Validate column configuration page. If it is not valid, validation error messages will be added to a page
     *
     * @return true if it valid
     */
    private boolean isColumnConfigValid() {
        String clientId = tree.getCurrentTreeNode().getClientId();
        DataTableTreeNode node = tree.getRoot();
        Iterator<Object> it = node.getChildrenKeysIterator();

        boolean correct = true;

        while (it.hasNext()) {
            DataTableTreeNode child = (DataTableTreeNode) node.getChild(it.next());
            if (!isColumnNodeCorrect(child, clientId + ":")) {
                correct = false;
            }
        }
        return correct;
    }

    private boolean isColumnNodeCorrect(DataTableTreeNode node, String prefix) {
        if (!node.isLeaf()) {
            Iterator<Object> it = node.getChildrenKeysIterator();
            boolean correct = true;

            while (it.hasNext()) {
                DataTableTreeNode child = (DataTableTreeNode) node.getChild(it.next());
                if (!isColumnNodeCorrect(child, prefix + node.getName() + ".")) {
                    correct = false;
                }
            }

            return correct;
        } else {
            if (StringUtils.isBlank(node.getForeignKeyTable())) {
                String clientId = prefix + node.getName();

                if (!node.isComplex() && node.isEditForeignKey()) {
                    clientId += ":simpleForeignKeyTable";
                    WebStudioUtils.addMessage(clientId,
                        "Validation Error: ",
                        "Fill foreign key or uncheck the checkbox",
                        FacesMessage.SEVERITY_ERROR);
                    return false;
                }

                return true;
            }

            return true;
        }
    }

    private void updateNodesForeignKey(DataTableTreeNode node) {
        if (!node.isEditForeignKey()) {
            node.setForeignKeyTable(null);
            node.setForeignKeyColumn(null);
        }

        if (!node.isLeaf()) {
            Iterator<Object> it = node.getChildrenKeysIterator();

            while (it.hasNext()) {
                updateNodesForeignKey((DataTableTreeNode) node.getChild(it.next()));
            }

        }
    }

    /**
     * Enumeration with the wizard's pages
     *
     * @author NSamatov
     *
     */
    private enum Page {
        NO_SUCH_PAGE(-1),
        SELECT_WIZARD_TYPE(0),
        DATA_TABLE_TYPE(1),
        COLUMNS_CONFIGURATION(2),
        DESTINATION(3);

        public static Page valueOf(int pageNum) {
            for (Page page : values()) {
                if (page.pageNum == pageNum) {
                    return page;
                }
            }
            final Logger log = LoggerFactory.getLogger(Page.class);
            log.warn("There is no pageNum {}.", pageNum);

            return NO_SUCH_PAGE;
        }

        private final int pageNum;

        private Page(int pageNum) {
            this.pageNum = pageNum;
        }
    }

}
<|MERGE_RESOLUTION|>--- conflicted
+++ resolved
@@ -1,419 +1,415 @@
-package org.openl.rules.ui.tablewizard;
-
-import java.util.ArrayList;
-import java.util.Collection;
-import java.util.Collections;
-import java.util.Iterator;
-import java.util.List;
-import java.util.Map;
-<<<<<<< HEAD
-=======
-import java.util.Map.Entry;
->>>>>>> d553d6be
-
-import javax.faces.application.FacesMessage;
-import javax.faces.model.SelectItem;
-import javax.validation.constraints.Pattern;
-
-import org.hibernate.validator.constraints.NotBlank;
-import org.openl.base.INamedThing;
-import org.openl.rules.lang.xls.XlsNodeTypes;
-import org.openl.rules.lang.xls.XlsSheetSourceCodeModule;
-import org.openl.rules.lang.xls.syntax.TableSyntaxNode;
-import org.openl.rules.table.xls.XlsSheetGridModel;
-import org.openl.rules.table.xls.builder.CreateTableException;
-import org.openl.rules.table.xls.builder.DataTableBuilder;
-import org.openl.rules.table.xls.builder.DataTableField;
-import org.openl.rules.table.xls.builder.DataTablePredefinedTypeVariable;
-import org.openl.rules.table.xls.builder.DataTableUserDefinedTypeField;
-import org.openl.rules.table.xls.builder.TableBuilder;
-import org.openl.rules.webstudio.web.util.WebStudioUtils;
-import org.openl.types.IOpenClass;
-import org.openl.types.IOpenField;
-import org.openl.util.StringUtils;
-import org.slf4j.Logger;
-import org.slf4j.LoggerFactory;
-
-public class DataTableCreationWizard extends TableCreationWizard {
-    private final Logger log = LoggerFactory.getLogger(DataTableCreationWizard.class);
-
-    @NotBlank(message = "Cannot be empty")
-    private String tableType;
-
-    @NotBlank(message = "Cannot be empty")
-    @Pattern(regexp = "([a-zA-Z_][a-zA-Z_0-9]*)?", message = INVALID_NAME_MESSAGE)
-    private String tableName;
-    private IOpenClass tableOpenClass;
-    private DataTableTree tree = new DataTableTree();
-
-    private List<String> domainTypes;
-    private List<TableSyntaxNode> allDataTables;
-    private Collection<IOpenClass> importedClasses;
-
-    public String getTableType() {
-        return tableType;
-    }
-
-    public void setTableType(String tableType) {
-        this.tableType = tableType;
-    }
-
-    public String getTableName() {
-        return tableName;
-    }
-
-    public void setTableName(String technicalName) {
-        this.tableName = technicalName;
-    }
-
-    public DataTableTree getTree() {
-        return tree;
-    }
-
-    public List<String> getDomainTypes() {
-        return domainTypes;
-    }
-
-    @Override
-    public String getName() {
-        return "newDataTable";
-    }
-
-    @Override
-    protected void onStart() {
-        reset();
-
-        importedClasses = WizardUtils.getImportedClasses();
-
-        ArrayList<String> types = new ArrayList<>(WizardUtils.declaredDatatypes());
-        types.add("");
-        types.addAll(WizardUtils.declaredAliases());
-        types.add("");
-        types.addAll(WizardUtils.importedClasses());
-        types.add("");
-        types.addAll(DomainTree.getPredefinedTypes());
-
-        domainTypes = types;
-
-        allDataTables = new ArrayList<>();
-        for (TableSyntaxNode tbl : WizardUtils.getTableSyntaxNodes()) {
-            if (XlsNodeTypes.XLS_DATA.toString().equals(tbl.getType())) {
-                allDataTables.add(tbl);
-            }
-        }
-    }
-
-    @Override
-    protected void onCancel() {
-    }
-
-    @Override
-    protected void onStepFirstVisit(int step) {
-        if (Page.DESTINATION == Page.valueOf(step)) {
-            initWorkbooks();
-        }
-    }
-
-    @Override
-    public String next() {
-        // validate current page before switching to next one
-        if (Page.COLUMNS_CONFIGURATION == Page.valueOf(getStep())) {
-            updateNodesForeignKey(tree.getRoot());
-
-            if (!isColumnConfigValid()) {
-                return null;
-            }
-        }
-
-        String s = super.next();
-
-        // Switched to a next page
-        log.debug("Go to page {0}", getStep());
-
-        if (Page.COLUMNS_CONFIGURATION == Page.valueOf(getStep())) {
-            initTree();
-        }
-
-        return s;
-    }
-
-    @Override
-    protected void reset() {
-        tableName = null;
-        tableOpenClass = null;
-        tree.setRoot(null);
-
-        domainTypes = null;
-
-        importedClasses = null;
-
-        super.reset();
-    }
-
-    @Override
-    protected void onFinish() throws Exception {
-        XlsSheetSourceCodeModule sheetSourceModule = getDestinationSheet();
-        String newTableUri = buildTable(sheetSourceModule);
-        setNewTableId(newTableUri);
-        getModifiedWorkbooks().add(sheetSourceModule.getWorkbookSource());
-        super.onFinish();
-    }
-
-    /**
-     * Get a foreign key table variants for type "typeName". That types are searched in current project.
-     *
-     * @param typeName type of a table
-     * @return possible foreign key table array
-     */
-    public SelectItem[] getForeignKeyTables(String typeName) {
-        List<String> tableNames = new ArrayList<>();
-
-        IOpenClass to = getUserDefinedType(typeName);
-
-        for (TableSyntaxNode tbl : allDataTables) {
-            if (tbl.getMember() == null) {
-                continue;
-            }
-
-            IOpenClass from = tbl.getMember().getType().getComponentClass();
-
-            if (typeName.equals(from.getDisplayName(INamedThing.SHORT))) {
-                tableNames.add(tbl.getMember().getName());
-            } else if (to != null) {
-                if (to.getInstanceClass().isAssignableFrom(from.getInstanceClass())) {
-                    tableNames.add(tbl.getMember().getName());
-                }
-            }
-        }
-
-        Collections.sort(tableNames);
-
-        return WizardUtils.createSelectItems(tableNames);
-    }
-
-    /**
-     * Check if there is a foreign key table variants for type "typeName". That types are searched in current project.
-     *
-     * @param typeName type of a table
-     * @return true if there is found a foreign key table variants for type "typeName"
-     */
-    public boolean hasForeignKeyTables(String typeName) {
-        return getForeignKeyTables(typeName).length > 0;
-    }
-
-    /**
-     * Get foreign key table columns for the type "typeName". Just a fields of it's type.
-     *
-     * @param typeName type of a table
-     * @return columns of a table
-     */
-    public SelectItem[] getTableColumns(String typeName) {
-        List<String> columns = new ArrayList<>();
-        columns.add("");
-
-        IOpenClass type = getUserDefinedType(typeName);
-        if (type != null) {
-            for (IOpenField field : type.getFields()) {
-                if (!field.isConst() && field.isWritable()) {
-                    columns.add(field.getName());
-                }
-            }
-        }
-
-        return WizardUtils.createSelectItems(columns);
-    }
-
-    protected String buildTable(XlsSheetSourceCodeModule sourceCodeModule) throws CreateTableException {
-        XlsSheetGridModel gridModel = new XlsSheetGridModel(sourceCodeModule);
-
-        DataTableBuilder builder = new DataTableBuilder(gridModel);
-
-        Map<String, Object> properties = buildProperties();
-
-        int width = DataTableBuilder.MIN_WIDTH;
-        if (!properties.isEmpty()) {
-            width = TableBuilder.PROPERTIES_MIN_WIDTH;
-        }
-
-        width = Math.max(getFieldsCount(tree.getRoot().getValue()), width);
-
-        int height = TableBuilder.HEADER_HEIGHT + properties.size() + 1;
-
-        builder.beginTable(width, height);
-
-        builder.writeHeader(tableType, tableName);
-        builder.writeProperties(properties, null);
-
-        builder.writeFieldNames(tree.getRoot().getValue().getAggregatedFields());
-
-        String uri = gridModel.getRangeUri(builder.getTableRegion());
-
-        builder.endTable();
-
-        return uri;
-    }
-
-    /**
-     * Count recursively a fields count that will be present in a result xls file
-     *
-     * @param rootNode root node of a data table type
-     * @return total fields count including child ones
-     */
-    private int getFieldsCount(DataTableField rootNode) {
-        int count = 0;
-
-        for (DataTableField childNode : rootNode.getAggregatedFields()) {
-            if (childNode.isFillChildren()) {
-                count += getFieldsCount(childNode);
-            } else {
-                count++;
-            }
-        }
-
-        return count;
-    }
-
-    private void initTree() {
-        tableOpenClass = getUserDefinedType(tableType);
-
-        if (tableOpenClass == null || tableOpenClass.isSimple()) {
-            tree.setRoot(new DataTableTreeNode(new DataTablePredefinedTypeVariable(tableType), true));
-        } else {
-            DataTableField field = new DataTableUserDefinedTypeField(tableOpenClass,
-                tableType,
-                new DataTableUserDefinedTypeField.PredefinedTypeChecker() {
-                    @Override
-                    public boolean isPredefined(IOpenClass type) {
-                        return getUserDefinedType(type.getDisplayName(INamedThing.SHORT)) == null;
-                    }
-                });
-
-            tree.setRoot(new DataTableTreeNode(field, true));
-        }
-    }
-
-    /**
-     * Get user-defined type from opened project by it's name
-     *
-     * @param type type name
-     * @return OpenClass for given type or null if type is not user-defined
-     */
-    private IOpenClass getUserDefinedType(String type) {
-        for (IOpenClass dataType : WizardUtils.getProjectOpenClass().getTypes()) {
-            if (dataType.getDisplayName(INamedThing.SHORT).equals(type)) {
-                return dataType;
-            }
-        }
-
-        for (IOpenClass dataType : importedClasses) {
-            if (dataType.getDisplayName(INamedThing.SHORT).equals(type)) {
-                return dataType;
-            }
-        }
-
-        return null;
-    }
-
-    /**
-     * Validate column configuration page. If it is not valid, validation error messages will be added to a page
-     *
-     * @return true if it valid
-     */
-    private boolean isColumnConfigValid() {
-        String clientId = tree.getCurrentTreeNode().getClientId();
-        DataTableTreeNode node = tree.getRoot();
-        Iterator<Object> it = node.getChildrenKeysIterator();
-
-        boolean correct = true;
-
-        while (it.hasNext()) {
-            DataTableTreeNode child = (DataTableTreeNode) node.getChild(it.next());
-            if (!isColumnNodeCorrect(child, clientId + ":")) {
-                correct = false;
-            }
-        }
-        return correct;
-    }
-
-    private boolean isColumnNodeCorrect(DataTableTreeNode node, String prefix) {
-        if (!node.isLeaf()) {
-            Iterator<Object> it = node.getChildrenKeysIterator();
-            boolean correct = true;
-
-            while (it.hasNext()) {
-                DataTableTreeNode child = (DataTableTreeNode) node.getChild(it.next());
-                if (!isColumnNodeCorrect(child, prefix + node.getName() + ".")) {
-                    correct = false;
-                }
-            }
-
-            return correct;
-        } else {
-            if (StringUtils.isBlank(node.getForeignKeyTable())) {
-                String clientId = prefix + node.getName();
-
-                if (!node.isComplex() && node.isEditForeignKey()) {
-                    clientId += ":simpleForeignKeyTable";
-                    WebStudioUtils.addMessage(clientId,
-                        "Validation Error: ",
-                        "Fill foreign key or uncheck the checkbox",
-                        FacesMessage.SEVERITY_ERROR);
-                    return false;
-                }
-
-                return true;
-            }
-
-            return true;
-        }
-    }
-
-    private void updateNodesForeignKey(DataTableTreeNode node) {
-        if (!node.isEditForeignKey()) {
-            node.setForeignKeyTable(null);
-            node.setForeignKeyColumn(null);
-        }
-
-        if (!node.isLeaf()) {
-            Iterator<Object> it = node.getChildrenKeysIterator();
-
-            while (it.hasNext()) {
-                updateNodesForeignKey((DataTableTreeNode) node.getChild(it.next()));
-            }
-
-        }
-    }
-
-    /**
-     * Enumeration with the wizard's pages
-     *
-     * @author NSamatov
-     *
-     */
-    private enum Page {
-        NO_SUCH_PAGE(-1),
-        SELECT_WIZARD_TYPE(0),
-        DATA_TABLE_TYPE(1),
-        COLUMNS_CONFIGURATION(2),
-        DESTINATION(3);
-
-        public static Page valueOf(int pageNum) {
-            for (Page page : values()) {
-                if (page.pageNum == pageNum) {
-                    return page;
-                }
-            }
-            final Logger log = LoggerFactory.getLogger(Page.class);
-            log.warn("There is no pageNum {}.", pageNum);
-
-            return NO_SUCH_PAGE;
-        }
-
-        private final int pageNum;
-
-        private Page(int pageNum) {
-            this.pageNum = pageNum;
-        }
-    }
-
-}
+package org.openl.rules.ui.tablewizard;
+
+import java.util.ArrayList;
+import java.util.Collection;
+import java.util.Collections;
+import java.util.Iterator;
+import java.util.List;
+import java.util.Map;
+
+import javax.faces.application.FacesMessage;
+import javax.faces.model.SelectItem;
+import javax.validation.constraints.Pattern;
+
+import org.hibernate.validator.constraints.NotBlank;
+import org.openl.base.INamedThing;
+import org.openl.rules.lang.xls.XlsNodeTypes;
+import org.openl.rules.lang.xls.XlsSheetSourceCodeModule;
+import org.openl.rules.lang.xls.syntax.TableSyntaxNode;
+import org.openl.rules.table.xls.XlsSheetGridModel;
+import org.openl.rules.table.xls.builder.CreateTableException;
+import org.openl.rules.table.xls.builder.DataTableBuilder;
+import org.openl.rules.table.xls.builder.DataTableField;
+import org.openl.rules.table.xls.builder.DataTablePredefinedTypeVariable;
+import org.openl.rules.table.xls.builder.DataTableUserDefinedTypeField;
+import org.openl.rules.table.xls.builder.TableBuilder;
+import org.openl.rules.webstudio.web.util.WebStudioUtils;
+import org.openl.types.IOpenClass;
+import org.openl.types.IOpenField;
+import org.openl.util.StringUtils;
+import org.slf4j.Logger;
+import org.slf4j.LoggerFactory;
+
+public class DataTableCreationWizard extends TableCreationWizard {
+    private final Logger log = LoggerFactory.getLogger(DataTableCreationWizard.class);
+
+    @NotBlank(message = "Cannot be empty")
+    private String tableType;
+
+    @NotBlank(message = "Cannot be empty")
+    @Pattern(regexp = "([a-zA-Z_][a-zA-Z_0-9]*)?", message = INVALID_NAME_MESSAGE)
+    private String tableName;
+    private IOpenClass tableOpenClass;
+    private DataTableTree tree = new DataTableTree();
+
+    private List<String> domainTypes;
+    private List<TableSyntaxNode> allDataTables;
+    private Collection<IOpenClass> importedClasses;
+
+    public String getTableType() {
+        return tableType;
+    }
+
+    public void setTableType(String tableType) {
+        this.tableType = tableType;
+    }
+
+    public String getTableName() {
+        return tableName;
+    }
+
+    public void setTableName(String technicalName) {
+        this.tableName = technicalName;
+    }
+
+    public DataTableTree getTree() {
+        return tree;
+    }
+
+    public List<String> getDomainTypes() {
+        return domainTypes;
+    }
+
+    @Override
+    public String getName() {
+        return "newDataTable";
+    }
+
+    @Override
+    protected void onStart() {
+        reset();
+
+        importedClasses = WizardUtils.getImportedClasses();
+
+        ArrayList<String> types = new ArrayList<>(WizardUtils.declaredDatatypes());
+        types.add("");
+        types.addAll(WizardUtils.declaredAliases());
+        types.add("");
+        types.addAll(WizardUtils.importedClasses());
+        types.add("");
+        types.addAll(DomainTree.getPredefinedTypes());
+
+        domainTypes = types;
+
+        allDataTables = new ArrayList<>();
+        for (TableSyntaxNode tbl : WizardUtils.getTableSyntaxNodes()) {
+            if (XlsNodeTypes.XLS_DATA.toString().equals(tbl.getType())) {
+                allDataTables.add(tbl);
+            }
+        }
+    }
+
+    @Override
+    protected void onCancel() {
+    }
+
+    @Override
+    protected void onStepFirstVisit(int step) {
+        if (Page.DESTINATION == Page.valueOf(step)) {
+            initWorkbooks();
+        }
+    }
+
+    @Override
+    public String next() {
+        // validate current page before switching to next one
+        if (Page.COLUMNS_CONFIGURATION == Page.valueOf(getStep())) {
+            updateNodesForeignKey(tree.getRoot());
+
+            if (!isColumnConfigValid()) {
+                return null;
+            }
+        }
+
+        String s = super.next();
+
+        // Switched to a next page
+        log.debug("Go to page {0}", getStep());
+
+        if (Page.COLUMNS_CONFIGURATION == Page.valueOf(getStep())) {
+            initTree();
+        }
+
+        return s;
+    }
+
+    @Override
+    protected void reset() {
+        tableName = null;
+        tableOpenClass = null;
+        tree.setRoot(null);
+
+        domainTypes = null;
+
+        importedClasses = null;
+
+        super.reset();
+    }
+
+    @Override
+    protected void onFinish() throws Exception {
+        XlsSheetSourceCodeModule sheetSourceModule = getDestinationSheet();
+        String newTableUri = buildTable(sheetSourceModule);
+        setNewTableId(newTableUri);
+        getModifiedWorkbooks().add(sheetSourceModule.getWorkbookSource());
+        super.onFinish();
+    }
+
+    /**
+     * Get a foreign key table variants for type "typeName". That types are searched in current project.
+     *
+     * @param typeName type of a table
+     * @return possible foreign key table array
+     */
+    public SelectItem[] getForeignKeyTables(String typeName) {
+        List<String> tableNames = new ArrayList<>();
+
+        IOpenClass to = getUserDefinedType(typeName);
+
+        for (TableSyntaxNode tbl : allDataTables) {
+            if (tbl.getMember() == null) {
+                continue;
+            }
+
+            IOpenClass from = tbl.getMember().getType().getComponentClass();
+
+            if (typeName.equals(from.getDisplayName(INamedThing.SHORT))) {
+                tableNames.add(tbl.getMember().getName());
+            } else if (to != null) {
+                if (to.getInstanceClass().isAssignableFrom(from.getInstanceClass())) {
+                    tableNames.add(tbl.getMember().getName());
+                }
+            }
+        }
+
+        Collections.sort(tableNames);
+
+        return WizardUtils.createSelectItems(tableNames);
+    }
+
+    /**
+     * Check if there is a foreign key table variants for type "typeName". That types are searched in current project.
+     *
+     * @param typeName type of a table
+     * @return true if there is found a foreign key table variants for type "typeName"
+     */
+    public boolean hasForeignKeyTables(String typeName) {
+        return getForeignKeyTables(typeName).length > 0;
+    }
+
+    /**
+     * Get foreign key table columns for the type "typeName". Just a fields of it's type.
+     *
+     * @param typeName type of a table
+     * @return columns of a table
+     */
+    public SelectItem[] getTableColumns(String typeName) {
+        List<String> columns = new ArrayList<>();
+        columns.add("");
+
+        IOpenClass type = getUserDefinedType(typeName);
+        if (type != null) {
+            for (IOpenField field : type.getFields()) {
+                if (!field.isConst() && field.isWritable()) {
+                    columns.add(field.getName());
+                }
+            }
+        }
+
+        return WizardUtils.createSelectItems(columns);
+    }
+
+    protected String buildTable(XlsSheetSourceCodeModule sourceCodeModule) throws CreateTableException {
+        XlsSheetGridModel gridModel = new XlsSheetGridModel(sourceCodeModule);
+
+        DataTableBuilder builder = new DataTableBuilder(gridModel);
+
+        Map<String, Object> properties = buildProperties();
+
+        int width = DataTableBuilder.MIN_WIDTH;
+        if (!properties.isEmpty()) {
+            width = TableBuilder.PROPERTIES_MIN_WIDTH;
+        }
+
+        width = Math.max(getFieldsCount(tree.getRoot().getValue()), width);
+
+        int height = TableBuilder.HEADER_HEIGHT + properties.size() + 1;
+
+        builder.beginTable(width, height);
+
+        builder.writeHeader(tableType, tableName);
+        builder.writeProperties(properties, null);
+
+        builder.writeFieldNames(tree.getRoot().getValue().getAggregatedFields());
+
+        String uri = gridModel.getRangeUri(builder.getTableRegion());
+
+        builder.endTable();
+
+        return uri;
+    }
+
+    /**
+     * Count recursively a fields count that will be present in a result xls file
+     *
+     * @param rootNode root node of a data table type
+     * @return total fields count including child ones
+     */
+    private int getFieldsCount(DataTableField rootNode) {
+        int count = 0;
+
+        for (DataTableField childNode : rootNode.getAggregatedFields()) {
+            if (childNode.isFillChildren()) {
+                count += getFieldsCount(childNode);
+            } else {
+                count++;
+            }
+        }
+
+        return count;
+    }
+
+    private void initTree() {
+        tableOpenClass = getUserDefinedType(tableType);
+
+        if (tableOpenClass == null || tableOpenClass.isSimple()) {
+            tree.setRoot(new DataTableTreeNode(new DataTablePredefinedTypeVariable(tableType), true));
+        } else {
+            DataTableField field = new DataTableUserDefinedTypeField(tableOpenClass,
+                tableType,
+                new DataTableUserDefinedTypeField.PredefinedTypeChecker() {
+                    @Override
+                    public boolean isPredefined(IOpenClass type) {
+                        return getUserDefinedType(type.getDisplayName(INamedThing.SHORT)) == null;
+                    }
+                });
+
+            tree.setRoot(new DataTableTreeNode(field, true));
+        }
+    }
+
+    /**
+     * Get user-defined type from opened project by it's name
+     *
+     * @param type type name
+     * @return OpenClass for given type or null if type is not user-defined
+     */
+    private IOpenClass getUserDefinedType(String type) {
+        for (IOpenClass dataType : WizardUtils.getProjectOpenClass().getTypes()) {
+            if (dataType.getDisplayName(INamedThing.SHORT).equals(type)) {
+                return dataType;
+            }
+        }
+
+        for (IOpenClass dataType : importedClasses) {
+            if (dataType.getDisplayName(INamedThing.SHORT).equals(type)) {
+                return dataType;
+            }
+        }
+
+        return null;
+    }
+
+    /**
+     * Validate column configuration page. If it is not valid, validation error messages will be added to a page
+     *
+     * @return true if it valid
+     */
+    private boolean isColumnConfigValid() {
+        String clientId = tree.getCurrentTreeNode().getClientId();
+        DataTableTreeNode node = tree.getRoot();
+        Iterator<Object> it = node.getChildrenKeysIterator();
+
+        boolean correct = true;
+
+        while (it.hasNext()) {
+            DataTableTreeNode child = (DataTableTreeNode) node.getChild(it.next());
+            if (!isColumnNodeCorrect(child, clientId + ":")) {
+                correct = false;
+            }
+        }
+        return correct;
+    }
+
+    private boolean isColumnNodeCorrect(DataTableTreeNode node, String prefix) {
+        if (!node.isLeaf()) {
+            Iterator<Object> it = node.getChildrenKeysIterator();
+            boolean correct = true;
+
+            while (it.hasNext()) {
+                DataTableTreeNode child = (DataTableTreeNode) node.getChild(it.next());
+                if (!isColumnNodeCorrect(child, prefix + node.getName() + ".")) {
+                    correct = false;
+                }
+            }
+
+            return correct;
+        } else {
+            if (StringUtils.isBlank(node.getForeignKeyTable())) {
+                String clientId = prefix + node.getName();
+
+                if (!node.isComplex() && node.isEditForeignKey()) {
+                    clientId += ":simpleForeignKeyTable";
+                    WebStudioUtils.addMessage(clientId,
+                        "Validation Error: ",
+                        "Fill foreign key or uncheck the checkbox",
+                        FacesMessage.SEVERITY_ERROR);
+                    return false;
+                }
+
+                return true;
+            }
+
+            return true;
+        }
+    }
+
+    private void updateNodesForeignKey(DataTableTreeNode node) {
+        if (!node.isEditForeignKey()) {
+            node.setForeignKeyTable(null);
+            node.setForeignKeyColumn(null);
+        }
+
+        if (!node.isLeaf()) {
+            Iterator<Object> it = node.getChildrenKeysIterator();
+
+            while (it.hasNext()) {
+                updateNodesForeignKey((DataTableTreeNode) node.getChild(it.next()));
+            }
+
+        }
+    }
+
+    /**
+     * Enumeration with the wizard's pages
+     *
+     * @author NSamatov
+     *
+     */
+    private enum Page {
+        NO_SUCH_PAGE(-1),
+        SELECT_WIZARD_TYPE(0),
+        DATA_TABLE_TYPE(1),
+        COLUMNS_CONFIGURATION(2),
+        DESTINATION(3);
+
+        public static Page valueOf(int pageNum) {
+            for (Page page : values()) {
+                if (page.pageNum == pageNum) {
+                    return page;
+                }
+            }
+            final Logger log = LoggerFactory.getLogger(Page.class);
+            log.warn("There is no pageNum {}.", pageNum);
+
+            return NO_SUCH_PAGE;
+        }
+
+        private final int pageNum;
+
+        private Page(int pageNum) {
+            this.pageNum = pageNum;
+        }
+    }
+
+}