package org.openl.rules.ui;

import static org.openl.rules.security.AccessManager.isGranted;
import static org.openl.rules.security.Privileges.CREATE_TABLES;
import static org.openl.rules.security.Privileges.EDIT_PROJECTS;
import static org.openl.rules.security.Privileges.EDIT_TABLES;

import java.io.File;
import java.util.ArrayList;
import java.util.Arrays;
import java.util.Collection;
import java.util.Collections;
import java.util.HashMap;
import java.util.HashSet;
import java.util.Iterator;
import java.util.LinkedHashSet;
import java.util.List;
import java.util.Map;
import java.util.Objects;

import org.openl.CompiledOpenClass;
import org.openl.OpenClassUtil;
import org.openl.commons.web.jsf.FacesUtils;
import org.openl.dependency.IDependencyManager;
import org.openl.exception.OpenLCompilationException;
import org.openl.exception.OpenlNotCheckedException;
import org.openl.message.OpenLMessage;
import org.openl.message.OpenLMessagesUtils;
import org.openl.message.Severity;
import org.openl.rules.dependency.graph.DependencyRulesGraph;
import org.openl.rules.lang.xls.OverloadedMethodsDictionary;
import org.openl.rules.lang.xls.XlsNodeTypes;
import org.openl.rules.lang.xls.XlsWorkbookListener;
import org.openl.rules.lang.xls.XlsWorkbookSourceCodeModule;
import org.openl.rules.lang.xls.XlsWorkbookSourceCodeModule.ModificationChecker;
import org.openl.rules.lang.xls.XlsWorkbookSourceHistoryListener;
import org.openl.rules.lang.xls.binding.XlsMetaInfo;
import org.openl.rules.lang.xls.load.LazyWorkbookLoaderFactory;
import org.openl.rules.lang.xls.load.WorkbookLoaders;
import org.openl.rules.lang.xls.syntax.TableSyntaxNode;
import org.openl.rules.lang.xls.syntax.TableSyntaxNodeAdapter;
import org.openl.rules.lang.xls.syntax.WorkbookSyntaxNode;
import org.openl.rules.lang.xls.syntax.XlsModuleSyntaxNode;
import org.openl.rules.project.abstraction.RulesProject;
import org.openl.rules.project.dependencies.ProjectExternalDependenciesHelper;
import org.openl.rules.project.impl.local.LocalRepository;
import org.openl.rules.project.instantiation.IDependencyLoader;
import org.openl.rules.project.instantiation.ReloadType;
import org.openl.rules.project.instantiation.RulesInstantiationStrategy;
import org.openl.rules.project.instantiation.RulesInstantiationStrategyFactory;
import org.openl.rules.project.instantiation.SimpleDependencyLoader;
import org.openl.rules.project.instantiation.SimpleMultiModuleInstantiationStrategy;
import org.openl.rules.project.model.Module;
import org.openl.rules.project.model.PathEntry;
import org.openl.rules.project.model.ProjectDescriptor;
import org.openl.rules.project.resolving.ProjectResolver;
import org.openl.rules.source.impl.VirtualSourceCodeModule;
import org.openl.rules.table.CompositeGrid;
import org.openl.rules.table.IGridTable;
import org.openl.rules.table.IOpenLTable;
import org.openl.rules.table.xls.XlsUrlParser;
import org.openl.rules.table.xls.XlsUrlUtils;
import org.openl.rules.tableeditor.model.TableEditorModel;
<<<<<<< HEAD
import org.openl.rules.testmethod.BaseTestUnit;
import org.openl.rules.testmethod.ProjectHelper;
import org.openl.rules.testmethod.TestDescription;
import org.openl.rules.testmethod.TestRunner;
=======
import org.openl.rules.testmethod.ProjectHelper;
>>>>>>> 4743651f
import org.openl.rules.testmethod.TestSuite;
import org.openl.rules.testmethod.TestSuiteExecutor;
import org.openl.rules.testmethod.TestSuiteMethod;
import org.openl.rules.testmethod.TestUnitsResults;
import org.openl.rules.types.OpenMethodDispatcher;
import org.openl.rules.ui.tree.OpenMethodsGroupTreeNodeBuilder;
import org.openl.rules.ui.tree.ProjectTreeNode;
import org.openl.rules.ui.tree.TreeBuilder;
import org.openl.rules.ui.tree.TreeNodeBuilder;
import org.openl.rules.webstudio.dependencies.WebStudioWorkspaceDependencyManagerFactory;
import org.openl.rules.webstudio.dependencies.WebStudioWorkspaceRelatedDependencyManager;
import org.openl.rules.webstudio.web.trace.node.CachingArgumentsCloner;
import org.openl.rules.webstudio.web.util.WebStudioUtils;
import org.openl.rules.workspace.uw.UserWorkspace;
import org.openl.source.SourceHistoryManager;
import org.openl.spring.env.ApplicationContextProvider;
import org.openl.syntax.code.Dependency;
import org.openl.syntax.code.DependencyType;
import org.openl.syntax.exception.SyntaxNodeException;
import org.openl.syntax.impl.IdentifierNode;
import org.openl.types.IMemberMetaInfo;
import org.openl.types.IOpenClass;
import org.openl.types.IOpenMethod;
import org.openl.types.NullOpenClass;
import org.openl.util.FileUtils;
import org.openl.util.ISelector;
import org.openl.util.tree.ITreeElement;
import org.slf4j.Logger;
import org.slf4j.LoggerFactory;
import org.springframework.core.env.PropertyResolver;

public class ProjectModel {

    private final Logger log = LoggerFactory.getLogger(ProjectModel.class);

    /**
     * Compiled rules with errors. Representation of wrapper.
     */
    private CompiledOpenClass compiledOpenClass;

    private XlsModuleSyntaxNode xlsModuleSyntaxNode;
    private Collection<XlsModuleSyntaxNode> allXlsModuleSyntaxNodes = new HashSet<>();

    private Module moduleInfo;

    private boolean openedInSingleModuleMode;

    private WebStudioWorkspaceDependencyManagerFactory webStudioWorkspaceDependencyManagerFactory;
    private WebStudioWorkspaceRelatedDependencyManager webStudioWorkspaceDependencyManager;

    private WebStudio studio;

    private ColorFilterHolder filterHolder = new ColorFilterHolder();

    private ProjectTreeNode projectRoot = null;

    // TODO Fix performance
    private Map<String, TableSyntaxNode> uriTableCache = new HashMap<>();
    private Map<String, TableSyntaxNode> idTableCache = new HashMap<>();

    private DependencyRulesGraph dependencyGraph;

    private SourceHistoryManager<File> historyManager;

    private RecentlyVisitedTables recentlyVisitedTables = new RecentlyVisitedTables();
    private final TestSuiteExecutor testSuiteExecutor;
<<<<<<< HEAD
    private final TestRunner testRunner = new TestRunner(BaseTestUnit.Builder.getInstance());
    private PropertyResolver propertyResolver;
=======
>>>>>>> 4743651f

    /**
     * For tests only
     */
    ProjectModel(WebStudio studio, PropertyResolver propertyResolver) {
        this(studio, null, propertyResolver);
    }

    public ProjectModel(WebStudio studio, TestSuiteExecutor testSuiteExecutor) {
        this.studio = studio;
        this.openedInSingleModuleMode = studio.isSingleModuleModeByDefault();
        this.webStudioWorkspaceDependencyManagerFactory = new WebStudioWorkspaceDependencyManagerFactory(studio);
        this.testSuiteExecutor = testSuiteExecutor;
        this.propertyResolver = ApplicationContextProvider.getApplicationContext().getEnvironment();
    }

    public ProjectModel(WebStudio studio, TestSuiteExecutor testSuiteExecutor, PropertyResolver propertyResolver) {
        this.studio = studio;
        this.openedInSingleModuleMode = studio.isSingleModuleModeByDefault();
        this.webStudioWorkspaceDependencyManagerFactory = new WebStudioWorkspaceDependencyManagerFactory(studio);
        this.testSuiteExecutor = testSuiteExecutor;
        this.propertyResolver = propertyResolver;
    }

    public RulesProject getProject() {
        return studio.getCurrentProject();
    }

    public TableSyntaxNode findNode(String url) {
        XlsUrlParser parsedUrl = new XlsUrlParser();
        parsedUrl.parse(url);

        if (parsedUrl.getRange() == null) {
            return null;
        }

        return findNode(parsedUrl);
    }

    public String findTableUri(String partialUri) {
        TableSyntaxNode tableSyntaxNode = findNode(partialUri);

        if (tableSyntaxNode != null) {
            return tableSyntaxNode.getUri();
        }

        return null;
    }

    private boolean findInCompositeGrid(CompositeGrid compositeGrid, XlsUrlParser p1) {
        for (IGridTable gridTable : compositeGrid.getGridTables()) {
            if (gridTable.getGrid() instanceof CompositeGrid) {
                if (findInCompositeGrid((CompositeGrid) gridTable.getGrid(), p1)) {
                    return true;
                }
            } else {
                if (XlsUrlUtils.intersects(p1, gridTable.getUriParser())) {
                    return true;
                }
            }
        }
        return false;
    }

    private TableSyntaxNode findNode(XlsUrlParser p1) {
        // TableSyntaxNode[] nodes = getTableSyntaxNodes();
        TableSyntaxNode[] nodes = getAllTableSyntaxNodes();

        for (TableSyntaxNode node : nodes) {
            if (XlsUrlUtils.intersects(p1, node.getGridTable().getUriParser())) {
                if (XlsNodeTypes.XLS_TABLEPART.equals(node.getNodeType())) {
                    for (TableSyntaxNode tableSyntaxNode : nodes) {
                        IGridTable table = tableSyntaxNode.getGridTable();
                        if (table.getGrid() instanceof CompositeGrid) {
                            CompositeGrid compositeGrid = (CompositeGrid) table.getGrid();
                            if (findInCompositeGrid(compositeGrid, p1)) {
                                return tableSyntaxNode;
                            }
                        }
                    }
                }
                return node;
            }
        }

        return null;
    }

    // TODO Cache it
    public int getErrorNodesNumber() {
        int count = 0;
        if (compiledOpenClass != null) {
            TableSyntaxNode[] nodes = getTableSyntaxNodes();
            for (TableSyntaxNode tsn : nodes) {
                if (tsn.hasErrors()) {
                    count++;
                }
            }
        }
        return count;
    }

    public Map<String, TableSyntaxNode> getAllTableNodes() {
        return uriTableCache;
    }

    public TableSyntaxNode getTableByUri(String uri) {
        return uriTableCache.get(uri);
    }

    public TableSyntaxNode getNodeById(String id) {
        return idTableCache.get(id);
    }

    public ColorFilterHolder getFilterHolder() {
        return filterHolder;
    }

    public IOpenMethod getMethod(String tableUri) {
        TableSyntaxNode tsn = getNode(tableUri);
        if (tsn == null) {
            return null;
        }

        return getMethod(tsn);
    }

    public List<IOpenMethod> getTargetMethods(String testOrRunUri) {
        List<IOpenMethod> targetMethods = new ArrayList<>();
        IOpenMethod testMethod = getMethod(testOrRunUri);

        if (testMethod instanceof TestSuiteMethod) {
            IOpenMethod targetMethod = ((TestSuiteMethod) testMethod).getTestedMethod();

            // Overloaded methods
            if (targetMethod instanceof OpenMethodDispatcher) {
                List<IOpenMethod> overloadedMethods = ((OpenMethodDispatcher) targetMethod).getCandidates();
                targetMethods.addAll(overloadedMethods);
            } else {
                targetMethods.add(targetMethod);
            }
        }

        return targetMethods;
    }

    public List<IOpenLTable> getTargetTables(String testOrRunUri) {
        List<IOpenLTable> targetTables = new ArrayList<>();
        List<IOpenMethod> targetMethods = getTargetMethods(testOrRunUri);

        for (IOpenMethod targetMethod : targetMethods) {
            if (targetMethod != null) {
                IMemberMetaInfo methodInfo = targetMethod.getInfo();
                if (methodInfo != null) {
                    TableSyntaxNode tsn = (TableSyntaxNode) methodInfo.getSyntaxNode();
                    IOpenLTable targetTable = new TableSyntaxNodeAdapter(tsn);
                    targetTables.add(targetTable);
                }
            }
        }

        return targetTables;
    }

    public IOpenMethod getMethod(TableSyntaxNode tsn) {

        if (!isProjectCompiledSuccessfully()) {
            return null;
        }

        IOpenClass openClass = compiledOpenClass.getOpenClassWithErrors();

        for (IOpenMethod method : openClass.getMethods()) {
            IOpenMethod resolvedMethod = null;

            if (method instanceof OpenMethodDispatcher) {
                resolvedMethod = resolveMethodDispatcher((OpenMethodDispatcher) method, tsn);
            } else {
                resolvedMethod = resolveMethod(method, tsn);
            }

            if (resolvedMethod != null) {
                return resolvedMethod;
            }
        }

        // for methods that exist in module but not included in
        // CompiledOpenClass
        // e.g. elder inactive versions of methods
        if (tsn.getMember() instanceof IOpenMethod) {
            return (IOpenMethod) tsn.getMember();
        }

        return null;
    }

    private IOpenMethod resolveMethodDispatcher(OpenMethodDispatcher method, TableSyntaxNode syntaxNode) {
        List<IOpenMethod> candidates = method.getCandidates();

        for (IOpenMethod candidate : candidates) {
            IOpenMethod resolvedMethod = resolveMethod(candidate, syntaxNode);

            if (resolvedMethod != null) {
                return resolvedMethod;
            }
        }

        return null;
    }

    private IOpenMethod getMethodFromDispatcher(OpenMethodDispatcher method, TableSyntaxNode syntaxNode) {
        List<IOpenMethod> candidates = method.getCandidates();

        for (IOpenMethod candidate : candidates) {
            IOpenMethod resolvedMethod = resolveMethod(candidate, syntaxNode);

            if (resolvedMethod != null) {
                return resolvedMethod;
            }
        }

        return null;
    }

    private IOpenMethod resolveMethod(IOpenMethod method, TableSyntaxNode syntaxNode) {

        if (isInstanceOfTable(method, syntaxNode)) {
            return method;
        }

        return null;
    }

    /**
     * Checks that {@link IOpenMethod} object is instance that represents the given {@link TableSyntaxNode} object.
     * Actually, {@link IOpenMethod} object must have the same syntax node as given one. If given method is instance of
     * {@link OpenMethodDispatcher} <code>false</code> value will be returned.
     *
     * @param method method to check
     * @param syntaxNode syntax node
     * @return <code>true</code> if {@link IOpenMethod} object represents the given table syntax node;
     *         <code>false</code> - otherwise
     */
    private boolean isInstanceOfTable(IOpenMethod method, TableSyntaxNode syntaxNode) {

        IMemberMetaInfo metaInfo = method.getInfo();

        return metaInfo != null && metaInfo.getSyntaxNode() == syntaxNode;
    }

    public TableSyntaxNode getNode(String tableUri) {
        TableSyntaxNode tsn = null;
        if (tableUri != null) {
            tsn = getTableByUri(tableUri);
            if (tsn == null) {
                tsn = findNode(tableUri);
            }
        }
        return tsn;
    }

    public synchronized ITreeElement<?> getProjectTree() {
        if (projectRoot == null) {
            buildProjectTree();
        }
        return projectRoot;
    }

    public synchronized void resetProjectTree() {
        projectRoot = null;
    }

    public IOpenLTable getTable(String tableUri) {
        TableSyntaxNode tsn = getNode(tableUri);
        if (tsn != null) {
            return new TableSyntaxNodeAdapter(tsn);
        }
        updateCacheTree();
        tsn = getNode(tableUri);
        if (tsn != null) {
            return new TableSyntaxNodeAdapter(tsn);
        }
        return null;

    }

    public IOpenLTable getTableById(String id) {
        if (projectRoot == null) {
            buildProjectTree();
        }
        TableSyntaxNode tsn = getNodeById(id);
        if (tsn != null) {
            return new TableSyntaxNodeAdapter(tsn);
        }
        updateCacheTree();
        tsn = getNodeById(id);
        if (tsn != null) {
            return new TableSyntaxNodeAdapter(tsn);
        }
        return null;
    }

    public IGridTable getGridTable(String tableUri) {
        TableSyntaxNode tsn = getNode(tableUri);
        return tsn == null ? null : tsn.getGridTable();
    }

    /**
     * Gets test methods for method by uri.
     *
     * @param forTable uri for method table
     * @return test methods
     */
    public IOpenMethod[] getTestMethods(String forTable) {
        IOpenMethod method = getMethod(forTable);
        if (method != null) {
            return ProjectHelper.testers(method);
        }
        return null;
    }

    /**
     * Gets all test methods for method by uri.
     *
     * @param tableUri uri for method table
     * @return all test methods, including tests with test cases, runs with filled runs, tests without cases(empty),
     *         runs without any parameters and tests without cases and runs.
     */
    public IOpenMethod[] getTestAndRunMethods(String tableUri) {
        IOpenMethod method = getMethod(tableUri);
        if (method != null) {
            List<IOpenMethod> res = new ArrayList<>();
            Collection<IOpenMethod> methods = compiledOpenClass.getOpenClassWithErrors().getMethods();

            for (IOpenMethod tester : methods) {
                if (ProjectHelper.isTestForMethod(tester, method)) {
                    res.add(tester);
                }
            }
            return res.toArray(new IOpenMethod[0]);
        }
        return null;
    }

    public TestSuiteMethod[] getAllTestMethods() {
        if (isProjectCompiledSuccessfully()) {
            return ProjectHelper.allTesters(compiledOpenClass.getOpenClassWithErrors());
        }
        return null;
    }

    public WorkbookSyntaxNode[] getWorkbookNodes() {
        if (!isProjectCompiledSuccessfully()) {
            return null;
        }

        return getXlsModuleNode().getWorkbookSyntaxNodes();
    }

    public boolean isSourceModified() {
        RulesProject project = getProject();
        if (project != null && studio.isProjectFrozen(project.getName())) {
            log.debug("Project is saving currently. Ignore it's intermediate state.");
            return false;
        }

        WorkbookSyntaxNode[] workbookNodes = getWorkbookNodes();
        if (workbookNodes != null) {
            for (WorkbookSyntaxNode node : workbookNodes) {
                XlsWorkbookSourceCodeModule workbookSourceCodeModule = node.getWorkbookSourceCodeModule();
                if (workbookSourceCodeModule.isModified()) {
                    getLocalRepository().getProjectState(workbookSourceCodeModule.getSourceFile().getPath())
                        .notifyModified();
                    return true;
                }
            }
        }
        return false;
    }

    public void resetSourceModified() {
        WorkbookSyntaxNode[] workbookNodes = getWorkbookNodes();
        if (workbookNodes != null) {
            for (WorkbookSyntaxNode node : workbookNodes) {
                node.getWorkbookSourceCodeModule().resetModified();
            }
        }
    }

    public CompiledOpenClass getCompiledOpenClass() {
        return compiledOpenClass;
    }

    public Collection<OpenLMessage> getModuleMessages() {
        CompiledOpenClass compiledOpenClass = getCompiledOpenClass();
        if (compiledOpenClass != null) {
            return compiledOpenClass.getMessages();
        }
        return Collections.emptyList();
    }

    /**
     * @return Returns the wrapperInfo.
     */
    public Module getModuleInfo() {
        return moduleInfo;
    }

    public XlsModuleSyntaxNode getXlsModuleNode() {

        if (!isProjectCompiledSuccessfully()) {
            return null;
        }

        return xlsModuleSyntaxNode;
    }

    private XlsModuleSyntaxNode findXlsModuleSyntaxNode(IDependencyManager dependencyManager) {
        if (isSingleModuleMode()) {
            XlsMetaInfo xmi = (XlsMetaInfo) compiledOpenClass.getOpenClassWithErrors().getMetaInfo();
            return xmi.getXlsModuleNode();
        } else {
            try {
                Dependency dependency = new Dependency(DependencyType.MODULE,
                    new IdentifierNode(null, null, moduleInfo.getName(), null));

                XlsMetaInfo xmi = (XlsMetaInfo) dependencyManager.loadDependency(dependency)
                    .getCompiledOpenClass()
                    .getOpenClassWithErrors()
                    .getMetaInfo();
                return xmi == null ? null : xmi.getXlsModuleNode();
            } catch (OpenLCompilationException e) {
                throw new OpenlNotCheckedException(e);
            }
        }
    }

    /**
     * Returns if current project is read only.
     *
     * @return <code>true</code> if project is read only.
     */
    public boolean isEditable() {
        if (isGranted(EDIT_PROJECTS)) {
            RulesProject project = getProject();

            if (project != null) {
                return project.isLocalOnly() || !project.isLocked() || project.isOpenedForEditing();
            }
        }
        return false;
    }

    public boolean isEditableTable(String uri) {
        return !isTablePart(uri) && isEditable();
    }

    /**
     * Check is the table is partial
     */
    public boolean isTablePart(String uri) {
        IGridTable grid = this.getGridTable(uri);
        return grid != null && grid.getGrid() instanceof CompositeGrid;
    }

    public boolean isCurrentModuleLoadedByExtension() {
        Module moduleInfo = getModuleInfo();
        return moduleInfo != null && moduleInfo.getExtension() != null;
    }

    public boolean isCanCreateTable() {
        return isEditable() && isGranted(CREATE_TABLES) && !isCurrentModuleLoadedByExtension();
    }

    public boolean isCanEditTable(String uri) {
        return isEditableTable(uri) && isGranted(EDIT_TABLES);
    }

    public boolean isCanEditProject() {
        return isEditable() && isGranted(EDIT_TABLES);
    }

    public boolean isReady() {
        return compiledOpenClass != null;
    }

    public boolean isTestable(TableSyntaxNode tsn) {
        IOpenMethod m = getMethod(tsn);
        if (m == null) {
            return false;
        }

        return ProjectHelper.testers(m).length > 0;
    }

    public synchronized void buildProjectTree() {
        if (compiledOpenClass == null || studio.getCurrentModule() == null) {
            return;
        }

        ProjectTreeNode root = makeProjectTreeRoot();

        TableSyntaxNode[] tableSyntaxNodes = getTableSyntaxNodes();

        OverloadedMethodsDictionary methodNodesDictionary = makeMethodNodesDictionary(tableSyntaxNodes);

        TreeBuilder<Object> treeBuilder = new TreeBuilder<>();

        TreeNodeBuilder<Object>[] treeSorters = studio.getTreeView().getBuilders();

        // Find all group sorters defined for current subtree.
        // Group sorter should have additional information for grouping
        // nodes by method signature.
        // author: Alexey Gamanovich
        //
        for (TreeNodeBuilder<?> treeSorter : treeSorters) {

            if (treeSorter instanceof OpenMethodsGroupTreeNodeBuilder) {
                // Set to sorter information about open methods.
                // author: Alexey Gamanovich
                //
                OpenMethodsGroupTreeNodeBuilder tableTreeNodeBuilder = (OpenMethodsGroupTreeNodeBuilder) treeSorter;
                tableTreeNodeBuilder.setOpenMethodGroupsDictionary(methodNodesDictionary);
            }
        }

        for (int i = 0; i < tableSyntaxNodes.length; i++) {
            treeBuilder.addToNode(root, tableSyntaxNodes[i], treeSorters);
        }

        projectRoot = root;
        uriTableCache.clear();
        idTableCache.clear();
        cacheTree(projectRoot);

        dependencyGraph = null;

        historyManager = null;
        initProjectHistory();
    }

    private void initProjectHistory() {
        WorkbookSyntaxNode[] workbookNodes = getWorkbookNodes();
        if (workbookNodes != null) {
            LocalRepository repository = getLocalRepository();

            for (WorkbookSyntaxNode workbookSyntaxNode : workbookNodes) {
                XlsWorkbookSourceCodeModule sourceCodeModule = workbookSyntaxNode.getWorkbookSourceCodeModule();

                Collection<XlsWorkbookListener> listeners = sourceCodeModule.getListeners();
                for (XlsWorkbookListener listener : listeners) {
                    if (listener instanceof XlsWorkbookSourceHistoryListener) {
                        return;
                    }
                }

                XlsWorkbookListener historyListener = new XlsWorkbookSourceHistoryListener(getHistoryManager());
                sourceCodeModule.addListener(historyListener);
                sourceCodeModule.addListener(new XlsModificationListener(repository));
            }
        }
    }

    private LocalRepository getLocalRepository() {
        UserWorkspace userWorkspace = WebStudioUtils.getUserWorkspace(FacesUtils.getSession());
        return userWorkspace.getLocalWorkspace().getRepository();
    }

    public TableSyntaxNode[] getTableSyntaxNodes() {
        if (isProjectCompiledSuccessfully()) {
            XlsModuleSyntaxNode moduleSyntaxNode = getXlsModuleNode();
            return moduleSyntaxNode.getXlsTableSyntaxNodes();
        }

        return new TableSyntaxNode[0];
    }

    public TableSyntaxNode[] getAllTableSyntaxNodes() {
        List<TableSyntaxNode> nodes = new ArrayList<>();

        if (isProjectCompiledSuccessfully()) {
            for (XlsModuleSyntaxNode node : allXlsModuleSyntaxNodes) {
                if (node != null) {
                    nodes.addAll(Arrays.asList(node.getXlsTableSyntaxNodes()));
                }
            }
        }

        return nodes.toArray(new TableSyntaxNode[0]);
    }

    public int getNumberOfTables() {
        int count = 0;
        TableSyntaxNode[] tables = getTableSyntaxNodes();

        for (TableSyntaxNode table : tables) {
            if (!XlsNodeTypes.XLS_OTHER.toString().equals(table.getType())) {
                count++;
            }
        }
        return count;
    }

    private void cacheTree(ProjectTreeNode treeNode) {
        Iterable<? extends ITreeElement<Object>> children = treeNode.getChildren();
        for (ITreeElement<Object> item : children) {
            // TODO: Remove class casting
            ProjectTreeNode child = (ProjectTreeNode) item;
            if (child.getType().startsWith(IProjectTypes.PT_TABLE + ".")) {
                TableSyntaxNode tsn = child.getTableSyntaxNode();
                uriTableCache.put(child.getUri(), tsn);
                idTableCache.put(tsn.getId(), tsn);
            }
            cacheTree(child);
        }
    }

    private void updateCacheTree() {
        TableSyntaxNode[] tableSyntaxNodes = getTableSyntaxNodes();
        for (TableSyntaxNode tsn : tableSyntaxNodes) {
            if (tsn.getType().startsWith(XlsNodeTypes.XLS_DT.toString())) {
                if (!uriTableCache.containsKey(tsn.getUri())) {
                    uriTableCache.put(tsn.getUri(), tsn);
                }
                if (!idTableCache.containsKey(tsn.getId())) {
                    idTableCache.put(tsn.getId(), tsn);
                }
            }
        }
    }

    private OverloadedMethodsDictionary makeMethodNodesDictionary(TableSyntaxNode[] tableSyntaxNodes) {

        // Create open methods dictionary that organizes
        // open methods in groups using their meta info.
        // Dictionary contains required information what will be used to create
        // groups of methods in tree.
        // author: Alexey Gamanovich
        //
        List<TableSyntaxNode> executableNodes = getAllExecutableTables(tableSyntaxNodes);
        OverloadedMethodsDictionary methodNodesDictionary = new OverloadedMethodsDictionary();
        methodNodesDictionary.addAll(executableNodes);

        return methodNodesDictionary;
    }

    private ProjectTreeNode makeProjectTreeRoot() {
        return new ProjectTreeNode(new String[] { null, null, null }, "root", null, null, 0, null);
    }

    private List<TableSyntaxNode> getAllExecutableTables(TableSyntaxNode[] nodes) {
        List<TableSyntaxNode> executableNodes = new ArrayList<>();
        for (TableSyntaxNode node : nodes) {
            if (node.getMember() instanceof IOpenMethod) {
                executableNodes.add(node);
            }
        }
        return executableNodes;
    }

    public void redraw() {
        projectRoot = null;
    }

    public void reset(ReloadType reloadType) throws Exception {
        reset(reloadType, moduleInfo);
    }

    public void reset(ReloadType reloadType, Module moduleToOpen) throws Exception {
        switch (reloadType) {
            case FORCED:
                moduleToOpen = studio.getCurrentModule();
                // falls through
            case RELOAD:
                if (webStudioWorkspaceDependencyManager != null) {
                    webStudioWorkspaceDependencyManager.resetAll();
                }
                webStudioWorkspaceDependencyManager = null;
                recentlyVisitedTables.clear();
                break;
            case SINGLE:
                webStudioWorkspaceDependencyManager.reset(new Dependency(DependencyType.MODULE,
                    new IdentifierNode(null, null, moduleToOpen.getName(), null)));
                break;
        }
        setModuleInfo(moduleToOpen, reloadType);
        projectRoot = null;
    }

    public TestUnitsResults runTest(TestSuite test) {
        boolean isParallel = Boolean.parseBoolean(propertyResolver.getProperty("test.run.parallel"));
        return runTest(test, isParallel);
    }

    private TestUnitsResults runTest(TestSuite test, boolean isParallel) {
        IOpenClass openClass = compiledOpenClass.getOpenClassWithErrors();
        ClassLoader oldClassLoader = Thread.currentThread().getContextClassLoader();
        try {
            Thread.currentThread().setContextClassLoader(compiledOpenClass.getClassLoader());
            if (!isParallel) {
                return test.invokeSequentially(openClass, 1);
            } else {
                return test.invokeParallel(testSuiteExecutor, openClass, 1);
            }
        } finally {
            Thread.currentThread().setContextClassLoader(oldClassLoader);
        }
    }

    public List<IOpenLTable> search(ISelector<TableSyntaxNode> selectors) {
        XlsModuleSyntaxNode xsn = getXlsModuleNode();
        List<IOpenLTable> searchResults = new ArrayList<>();

        TableSyntaxNode[] tables = xsn.getXlsTableSyntaxNodes();
        for (TableSyntaxNode table : tables) {
            if (!XlsNodeTypes.XLS_TABLEPART.toString().equals(table.getType()) // Exclude
                    // TablePart
                    // tables
                    && selectors.select(table)) {
                searchResults.add(new TableSyntaxNodeAdapter(table));
            }
        }

        return searchResults;
    }

    public void setProjectTree(ProjectTreeNode projectRoot) {
        this.projectRoot = projectRoot;
    }

    public void clearModuleInfo() {
        this.moduleInfo = null;

        clearModuleResources(); // prevent memory leak

        OpenClassUtil.release(compiledOpenClass);
        compiledOpenClass = null;

        if (webStudioWorkspaceDependencyManager != null) {
            webStudioWorkspaceDependencyManager.resetAll();
        }
        webStudioWorkspaceDependencyManager = null;
        xlsModuleSyntaxNode = null;
        allXlsModuleSyntaxNodes.clear();
        projectRoot = null;
    }

    private void resetWebStudioWorkspaceDependencyManagerForSingleMode(Module moduleInfo, Module previousModuleInfo) {
        for (Module module : previousModuleInfo.getProject().getModules()) {
            webStudioWorkspaceDependencyManager
                .reset(new Dependency(DependencyType.MODULE, new IdentifierNode(null, null, module.getName(), null)));
        }
        for (Module module : moduleInfo.getProject().getModules()) {
            webStudioWorkspaceDependencyManager
                .reset(new Dependency(DependencyType.MODULE, new IdentifierNode(null, null, module.getName(), null)));
        }
    }

    public void setModuleInfo(Module moduleInfo) throws Exception {
        setModuleInfo(moduleInfo, ReloadType.NO);
    }

    // TODO Remove "throws Exception"
    public void setModuleInfo(Module moduleInfo, ReloadType reloadType) throws Exception {
        setModuleInfo(moduleInfo, reloadType, shouldOpenInSingleMode(moduleInfo));
    }

    public synchronized void setModuleInfo(Module moduleInfo,
            ReloadType reloadType,
            boolean singleModuleMode) throws Exception {
        if (moduleInfo == null || this.moduleInfo == moduleInfo && reloadType == ReloadType.NO) {
            return;
        }

        Module previousModuleInfo = this.moduleInfo;

        if (reloadType != ReloadType.NO) {
            uriTableCache.clear();
            idTableCache.clear();
        }

        File projectFolder = moduleInfo.getProject().getProjectFolder();
        if (reloadType == ReloadType.FORCED) {
            ProjectResolver projectResolver = studio.getProjectResolver();
            ProjectDescriptor projectDescriptor = projectResolver.resolve(projectFolder);
            Module reloadedModule = null;
            for (Module module : projectDescriptor.getModules()) {
                if (moduleInfo.getName().equals(module.getName())) {
                    reloadedModule = module;
                    break;
                }
            }
            this.moduleInfo = reloadedModule;
        } else {
            this.moduleInfo = moduleInfo;
        }

        clearModuleResources(); // prevent memory leak
        if (openedInSingleModuleMode) {
            OpenClassUtil.release(compiledOpenClass);
        }
        compiledOpenClass = null;
        projectRoot = null;
        xlsModuleSyntaxNode = null;
        allXlsModuleSyntaxNodes.clear();

        prepareWebstudioWorkspaceDependencyManager(singleModuleMode, previousModuleInfo);

        Map<String, Object> externalParameters;
        RulesInstantiationStrategy instantiationStrategy;

        // Create instantiation strategy for opened module
        if (singleModuleMode) {
            instantiationStrategy = RulesInstantiationStrategyFactory
                .getStrategy(this.moduleInfo, false, webStudioWorkspaceDependencyManager);
            externalParameters = studio.getExternalProperties();
        } else {
            List<Module> modules = this.moduleInfo.getProject().getModules();
            instantiationStrategy = new SimpleMultiModuleInstantiationStrategy(modules,
                webStudioWorkspaceDependencyManager,
                false);

            externalParameters = ProjectExternalDependenciesHelper
                .getExternalParamsWithProjectDependencies(studio.getExternalProperties(), modules);

        }
        instantiationStrategy.setExternalParameters(externalParameters);
        instantiationStrategy.setServiceClass(SimpleDependencyLoader.EmptyInterface.class);

        // If autoCompile is false we cannot unload workbook during editing because we must show to a user latest edited
        // data (not parsed and compiled data).
        boolean canUnload = studio.isAutoCompile();
        LazyWorkbookLoaderFactory factory = new LazyWorkbookLoaderFactory(canUnload);

        try {
            WorkbookLoaders.setCurrentFactory(factory);

            // Find all dependent XlsModuleSyntaxNode-s
            final String moduleName = moduleInfo.getName();

            compiledOpenClass = instantiationStrategy.compile();
            Collection<IDependencyLoader> dependencyLoaders = webStudioWorkspaceDependencyManager.getDependencyLoaders()
                .get(moduleName);
            IDependencyLoader dependencyLoader = null;
            for (IDependencyLoader dl : dependencyLoaders) {
                if (Objects.equals(dl.getProject().getName(), moduleInfo.getProject().getName())) {
                    dependencyLoader = dl;
                }
            }
            if (dependencyLoader == null) {
                throw new IllegalStateException(String.format("Module '%s' is not found!", moduleName));
            }
            XlsMetaInfo metaInfo = (XlsMetaInfo) dependencyLoader.getCompiledDependency()
                .getCompiledOpenClass()
                .getOpenClassWithErrors()
                .getMetaInfo();

            if (metaInfo != null) {
                allXlsModuleSyntaxNodes.add(metaInfo.getXlsModuleNode());
            }

            xlsModuleSyntaxNode = findXlsModuleSyntaxNode(webStudioWorkspaceDependencyManager);
            allXlsModuleSyntaxNodes.add(xlsModuleSyntaxNode);
            if (!isSingleModuleMode()) {
                // EPBDS-7629: In multimodule mode xlsModuleSyntaxNode does not contain Virtual Module with dispatcher
                // table syntax nodes.
                // Such dispatcher syntax nodes are needed to show dispatcher tables in Trace.
                // That's why we should add virtual module to allXlsModuleSyntaxNodes.
                XlsMetaInfo xmi = (XlsMetaInfo) compiledOpenClass.getOpenClassWithErrors().getMetaInfo();
                allXlsModuleSyntaxNodes.add(xmi.getXlsModuleNode());
            }

            WorkbookLoaders.resetCurrentFactory();
        } catch (Throwable t) {
            log.error("Failed to load.", t);
            Collection<OpenLMessage> messages = new LinkedHashSet<>();
            for (OpenLMessage openLMessage : OpenLMessagesUtils.newErrorMessages(t)) {
                String message = String.format("Cannot load the module: %s", openLMessage.getSummary());
                messages.add(new OpenLMessage(message, Severity.ERROR));
            }

            compiledOpenClass = new CompiledOpenClass(NullOpenClass.the,
                messages,
                new SyntaxNodeException[0],
                new SyntaxNodeException[0]);

            WorkbookLoaders.resetCurrentFactory();
        }

    }

    private void prepareWebstudioWorkspaceDependencyManager(boolean singleModuleMode, Module previousModuleInfo) {
        if (webStudioWorkspaceDependencyManager == null) {
            webStudioWorkspaceDependencyManager = webStudioWorkspaceDependencyManagerFactory
                .getDependencyManager(this.moduleInfo, singleModuleMode);
            openedInSingleModuleMode = singleModuleMode;
        } else {
            if (openedInSingleModuleMode == singleModuleMode) {
                boolean found = false;
                for (ProjectDescriptor projectDescriptor : webStudioWorkspaceDependencyManager
                    .getProjectDescriptors()) {
                    if (this.moduleInfo.getProject().getName().equals(projectDescriptor.getName())) {
                        found = true;
                        break;
                    }
                }
                if (!found) {
                    webStudioWorkspaceDependencyManager.resetAll();
                    webStudioWorkspaceDependencyManager = webStudioWorkspaceDependencyManagerFactory
                        .getDependencyManager(this.moduleInfo, singleModuleMode);
                    openedInSingleModuleMode = singleModuleMode;
                }
                if (this.moduleInfo != previousModuleInfo && singleModuleMode) {
                    resetWebStudioWorkspaceDependencyManagerForSingleMode(this.moduleInfo, previousModuleInfo);
                }
            } else {
                webStudioWorkspaceDependencyManager.resetAll();
                webStudioWorkspaceDependencyManager = webStudioWorkspaceDependencyManagerFactory
                    .getDependencyManager(this.moduleInfo, singleModuleMode);
                openedInSingleModuleMode = singleModuleMode;
            }
        }
    }

    public void traceElement(TestSuite testSuite) {
        ClassLoader currentContextClassLoader = Thread.currentThread().getContextClassLoader();
        try {
            Thread.currentThread().setContextClassLoader(compiledOpenClass.getClassLoader());
            CachingArgumentsCloner.initInstance();
            runTest(testSuite, false);
        } finally {
            Thread.currentThread().setContextClassLoader(currentContextClassLoader);
            CachingArgumentsCloner.removeInstance();
        }
    }

    public TableEditorModel getTableEditorModel(String tableUri) {
        IOpenLTable table = getTable(tableUri);
        return getTableEditorModel(table);
    }

    public TableEditorModel getTableEditorModel(IOpenLTable table) {
        String tableView = studio.getTableView();
        return new TableEditorModel(table, tableView, false);
    }

    public boolean isProjectCompiledSuccessfully() {
        return compiledOpenClass != null && compiledOpenClass.getOpenClassWithErrors() != null && !(compiledOpenClass
            .getOpenClassWithErrors() instanceof NullOpenClass) && xlsModuleSyntaxNode != null;
    }

    public DependencyRulesGraph getDependencyGraph() {
        if (dependencyGraph == null) {
            Collection<IOpenMethod> rulesMethods = compiledOpenClass.getOpenClassWithErrors().getMethods();
            dependencyGraph = DependencyRulesGraph.filterAndCreateGraph(rulesMethods);
        }
        return dependencyGraph;
    }

    public List<File> getSources() {
        List<File> sourceFiles = new ArrayList<>();

        WorkbookSyntaxNode[] workbookNodes = getWorkbookNodes();
        if (workbookNodes != null) {
            for (WorkbookSyntaxNode workbookSyntaxNode : workbookNodes) {
                File sourceFile = workbookSyntaxNode.getWorkbookSourceCodeModule().getSourceFile();
                sourceFiles.add(sourceFile);
            }
        }

        // TODO: Consider the case when there is compilation error. In this case sourceFiles will be empty, it can break
        // history manager.

        return sourceFiles;
    }

    public String[] getModuleSourceNames() {
        List<File> moduleSources = getSources();
        String[] moduleSourceNames = new String[moduleSources.size()];
        int i = 0;
        for (File source : moduleSources) {
            moduleSourceNames[i] = source.getName();
            i++;
        }
        return moduleSourceNames;
    }

    public File getSourceByName(String fileName) {
        List<File> sourceFiles = getSources();

        for (File file : sourceFiles) {
            if (file.getName().equals(fileName)) {
                return file;
            }
        }

        return null;
    }

    public SourceHistoryManager<File> getHistoryManager() {
        if (historyManager == null) {
            String projectHistoryHome = propertyResolver.getProperty("project.history.home");
            String projectHistoryCount = propertyResolver.getProperty("project.history.count");
            Integer maxFilesInStorage = Integer.valueOf(Objects.requireNonNull(projectHistoryCount));
            boolean unlimitedStorage = Boolean.parseBoolean(propertyResolver.getProperty("project.history.unlimited"));
            String storagePath = projectHistoryHome + File.separator + getProject().getName();
            historyManager = new FileBasedProjectHistoryManager(this, storagePath, maxFilesInStorage, unlimitedStorage);
        }
        return historyManager;
    }

    public RecentlyVisitedTables getRecentlyVisitedTables() {
        return recentlyVisitedTables;
    }

    public void openWorkbookForEdit(String workBookName) {
        for (WorkbookSyntaxNode workbookSyntaxNode : getWorkbookNodes()) {
            XlsWorkbookSourceCodeModule module = workbookSyntaxNode.getWorkbookSourceCodeModule();

            if (module.getSourceFile().getName().equals(workBookName)) {
                module.setModificationChecker(new EditXlsModificationChecker(module));
                break;
            }
        }

    }

    public void afterOpenWorkbookForEdit(String workBookName) {
        for (WorkbookSyntaxNode workbookSyntaxNode : getWorkbookNodes()) {
            XlsWorkbookSourceCodeModule module = workbookSyntaxNode.getWorkbookSourceCodeModule();
            if (module.getSourceFile().getName().equals(workBookName)) {
                ModificationChecker checker = module.getModificationChecker();

                if (checker instanceof EditXlsModificationChecker) {
                    ((EditXlsModificationChecker) checker).afterXlsOpened();
                }

                break;
            }
        }

    }

    public XlsWorkbookSourceCodeModule getCurrentModuleWorkbook() {
        PathEntry rulesRootPath = studio.getCurrentModule().getRulesRootPath();

        WorkbookSyntaxNode[] workbookNodes = getWorkbookNodes();
        if (workbookNodes == null) {
            return null;
        }

        for (WorkbookSyntaxNode workbookSyntaxNode : workbookNodes) {
            XlsWorkbookSourceCodeModule module = workbookSyntaxNode.getWorkbookSourceCodeModule();
            if (rulesRootPath != null && module.getSourceFile()
                .getName()
                .equals(FileUtils.getName(rulesRootPath.getPath()))) {
                return module;
            }
        }
        return null;
    }

    public boolean isSingleModuleMode() {
        if (!isProjectCompiledSuccessfully()) {
            return shouldOpenInSingleMode(moduleInfo);
        }
        return !isVirtualWorkbook();
    }

    public void useSingleModuleMode() throws Exception {
        if (studio.isChangeableModuleMode()) {
            setModuleInfo(moduleInfo, ReloadType.SINGLE, true);
        }
    }

    public void useMultiModuleMode() throws Exception {
        if (studio.isChangeableModuleMode()) {
            setModuleInfo(moduleInfo, ReloadType.SINGLE, false);
        }
    }

    /**
     * Returns true if both are true: 1) Old project version is opened and 2) project is not modified yet.
     *
     * Otherwise return false
     */
    public boolean isConfirmOverwriteNewerRevision() {
        RulesProject project = getProject();
        return project != null && project.isOpenedOtherVersion() && !project.isModified();
    }

    private static class EditXlsModificationChecker implements ModificationChecker {
        private final XlsWorkbookSourceCodeModule module;
        private final File sourceFile;

        private final long beforeOpenFileSize;
        private final long beforeOpenModifiedTime;
        private long afterOpenModifiedTime;

        private boolean initializing = true;

        public EditXlsModificationChecker(XlsWorkbookSourceCodeModule module) {
            this.module = module;
            this.sourceFile = module.getSourceFile();
            this.beforeOpenFileSize = sourceFile.length();
            this.beforeOpenModifiedTime = sourceFile.lastModified();
        }

        public void afterXlsOpened() {
            if (module.DEFAULT_MODIDFICATION_CHECKER.isModified() && sourceFile.length() == beforeOpenFileSize) {
                // workaround for xls
                afterOpenModifiedTime = sourceFile.lastModified();
                initializing = false;
            } else {
                // not xls or file is changed. There is no need for a workaround
                module.setModificationChecker(module.DEFAULT_MODIDFICATION_CHECKER);
            }
        }

        @Override
        public boolean isModified() {
            if (initializing) {
                // assume that during opening file for edit it is not changed
                return false;
            }

            if (sourceFile.lastModified() == afterOpenModifiedTime && sourceFile.length() == beforeOpenFileSize) {
                return false;
            }

            // file is modified or closed (modification time is reverted to
            // original state)
            module.setModificationChecker(module.DEFAULT_MODIDFICATION_CHECKER);
            return !(sourceFile.lastModified() == beforeOpenModifiedTime && sourceFile.length() == beforeOpenFileSize);
        }
    }

    public void destroy() {
        clearModuleInfo();
    }

    private void clearModuleResources() {
        removeListeners();
    }

    /**
     * Remove listeners added in {@link #initProjectHistory()}
     */
    private void removeListeners() {
        WorkbookSyntaxNode[] workbookNodes = getWorkbookNodes();
        if (workbookNodes != null) {
            for (WorkbookSyntaxNode workbookSyntaxNode : workbookNodes) {
                XlsWorkbookSourceCodeModule sourceCodeModule = workbookSyntaxNode.getWorkbookSourceCodeModule();

                Iterator<XlsWorkbookListener> iterator = sourceCodeModule.getListeners().iterator();
                while (iterator.hasNext()) {
                    XlsWorkbookListener listener = iterator.next();
                    if (listener instanceof XlsWorkbookSourceHistoryListener) {
                        iterator.remove();
                        break;
                    }
                }
            }
        }
    }

    public IOpenMethod getCurrentDispatcherMethod(IOpenMethod method, String uri) {
        TableSyntaxNode tsn = getNode(uri);
        return getMethodFromDispatcher((OpenMethodDispatcher) method, tsn);
    }

    private boolean isVirtualWorkbook() {
        XlsMetaInfo xmi = (XlsMetaInfo) compiledOpenClass.getOpenClassWithErrors().getMetaInfo();
        return xmi.getXlsModuleNode().getModule() instanceof VirtualSourceCodeModule;
    }

    /**
     * Determine if we should open in single module mode or multi module mode
     *
     * @param module opening module
     * @return if true - single module mode, if false - multi module mode
     */
    private boolean shouldOpenInSingleMode(Module module) {
        if (module != null && moduleInfo != null) {
            ProjectDescriptor project = moduleInfo.getProject();
            ProjectDescriptor newProject = module.getProject();
            if (project.getName().equals(newProject.getName())) {
                return openedInSingleModuleMode;
            }
        }
        return studio.isSingleModuleModeByDefault();
    }

    private static class XlsModificationListener implements XlsWorkbookListener {

        private final LocalRepository repository;

        private XlsModificationListener(LocalRepository repository) {
            this.repository = repository;
        }

        @Override
        public void beforeSave(XlsWorkbookSourceCodeModule workbookSourceCodeModule) {

        }

        @Override
        public void afterSave(XlsWorkbookSourceCodeModule workbookSourceCodeModule) {
            repository.getProjectState(workbookSourceCodeModule.getSourceFile().getPath()).notifyModified();
        }
    }
}
<|MERGE_RESOLUTION|>--- conflicted
+++ resolved
@@ -1,1354 +1,1343 @@
-package org.openl.rules.ui;
-
-import static org.openl.rules.security.AccessManager.isGranted;
-import static org.openl.rules.security.Privileges.CREATE_TABLES;
-import static org.openl.rules.security.Privileges.EDIT_PROJECTS;
-import static org.openl.rules.security.Privileges.EDIT_TABLES;
-
-import java.io.File;
-import java.util.ArrayList;
-import java.util.Arrays;
-import java.util.Collection;
-import java.util.Collections;
-import java.util.HashMap;
-import java.util.HashSet;
-import java.util.Iterator;
-import java.util.LinkedHashSet;
-import java.util.List;
-import java.util.Map;
-import java.util.Objects;
-
-import org.openl.CompiledOpenClass;
-import org.openl.OpenClassUtil;
-import org.openl.commons.web.jsf.FacesUtils;
-import org.openl.dependency.IDependencyManager;
-import org.openl.exception.OpenLCompilationException;
-import org.openl.exception.OpenlNotCheckedException;
-import org.openl.message.OpenLMessage;
-import org.openl.message.OpenLMessagesUtils;
-import org.openl.message.Severity;
-import org.openl.rules.dependency.graph.DependencyRulesGraph;
-import org.openl.rules.lang.xls.OverloadedMethodsDictionary;
-import org.openl.rules.lang.xls.XlsNodeTypes;
-import org.openl.rules.lang.xls.XlsWorkbookListener;
-import org.openl.rules.lang.xls.XlsWorkbookSourceCodeModule;
-import org.openl.rules.lang.xls.XlsWorkbookSourceCodeModule.ModificationChecker;
-import org.openl.rules.lang.xls.XlsWorkbookSourceHistoryListener;
-import org.openl.rules.lang.xls.binding.XlsMetaInfo;
-import org.openl.rules.lang.xls.load.LazyWorkbookLoaderFactory;
-import org.openl.rules.lang.xls.load.WorkbookLoaders;
-import org.openl.rules.lang.xls.syntax.TableSyntaxNode;
-import org.openl.rules.lang.xls.syntax.TableSyntaxNodeAdapter;
-import org.openl.rules.lang.xls.syntax.WorkbookSyntaxNode;
-import org.openl.rules.lang.xls.syntax.XlsModuleSyntaxNode;
-import org.openl.rules.project.abstraction.RulesProject;
-import org.openl.rules.project.dependencies.ProjectExternalDependenciesHelper;
-import org.openl.rules.project.impl.local.LocalRepository;
-import org.openl.rules.project.instantiation.IDependencyLoader;
-import org.openl.rules.project.instantiation.ReloadType;
-import org.openl.rules.project.instantiation.RulesInstantiationStrategy;
-import org.openl.rules.project.instantiation.RulesInstantiationStrategyFactory;
-import org.openl.rules.project.instantiation.SimpleDependencyLoader;
-import org.openl.rules.project.instantiation.SimpleMultiModuleInstantiationStrategy;
-import org.openl.rules.project.model.Module;
-import org.openl.rules.project.model.PathEntry;
-import org.openl.rules.project.model.ProjectDescriptor;
-import org.openl.rules.project.resolving.ProjectResolver;
-import org.openl.rules.source.impl.VirtualSourceCodeModule;
-import org.openl.rules.table.CompositeGrid;
-import org.openl.rules.table.IGridTable;
-import org.openl.rules.table.IOpenLTable;
-import org.openl.rules.table.xls.XlsUrlParser;
-import org.openl.rules.table.xls.XlsUrlUtils;
-import org.openl.rules.tableeditor.model.TableEditorModel;
-<<<<<<< HEAD
-import org.openl.rules.testmethod.BaseTestUnit;
-import org.openl.rules.testmethod.ProjectHelper;
-import org.openl.rules.testmethod.TestDescription;
-import org.openl.rules.testmethod.TestRunner;
-=======
-import org.openl.rules.testmethod.ProjectHelper;
->>>>>>> 4743651f
-import org.openl.rules.testmethod.TestSuite;
-import org.openl.rules.testmethod.TestSuiteExecutor;
-import org.openl.rules.testmethod.TestSuiteMethod;
-import org.openl.rules.testmethod.TestUnitsResults;
-import org.openl.rules.types.OpenMethodDispatcher;
-import org.openl.rules.ui.tree.OpenMethodsGroupTreeNodeBuilder;
-import org.openl.rules.ui.tree.ProjectTreeNode;
-import org.openl.rules.ui.tree.TreeBuilder;
-import org.openl.rules.ui.tree.TreeNodeBuilder;
-import org.openl.rules.webstudio.dependencies.WebStudioWorkspaceDependencyManagerFactory;
-import org.openl.rules.webstudio.dependencies.WebStudioWorkspaceRelatedDependencyManager;
-import org.openl.rules.webstudio.web.trace.node.CachingArgumentsCloner;
-import org.openl.rules.webstudio.web.util.WebStudioUtils;
-import org.openl.rules.workspace.uw.UserWorkspace;
-import org.openl.source.SourceHistoryManager;
-import org.openl.spring.env.ApplicationContextProvider;
-import org.openl.syntax.code.Dependency;
-import org.openl.syntax.code.DependencyType;
-import org.openl.syntax.exception.SyntaxNodeException;
-import org.openl.syntax.impl.IdentifierNode;
-import org.openl.types.IMemberMetaInfo;
-import org.openl.types.IOpenClass;
-import org.openl.types.IOpenMethod;
-import org.openl.types.NullOpenClass;
-import org.openl.util.FileUtils;
-import org.openl.util.ISelector;
-import org.openl.util.tree.ITreeElement;
-import org.slf4j.Logger;
-import org.slf4j.LoggerFactory;
-import org.springframework.core.env.PropertyResolver;
-
-public class ProjectModel {
-
-    private final Logger log = LoggerFactory.getLogger(ProjectModel.class);
-
-    /**
-     * Compiled rules with errors. Representation of wrapper.
-     */
-    private CompiledOpenClass compiledOpenClass;
-
-    private XlsModuleSyntaxNode xlsModuleSyntaxNode;
-    private Collection<XlsModuleSyntaxNode> allXlsModuleSyntaxNodes = new HashSet<>();
-
-    private Module moduleInfo;
-
-    private boolean openedInSingleModuleMode;
-
-    private WebStudioWorkspaceDependencyManagerFactory webStudioWorkspaceDependencyManagerFactory;
-    private WebStudioWorkspaceRelatedDependencyManager webStudioWorkspaceDependencyManager;
-
-    private WebStudio studio;
-
-    private ColorFilterHolder filterHolder = new ColorFilterHolder();
-
-    private ProjectTreeNode projectRoot = null;
-
-    // TODO Fix performance
-    private Map<String, TableSyntaxNode> uriTableCache = new HashMap<>();
-    private Map<String, TableSyntaxNode> idTableCache = new HashMap<>();
-
-    private DependencyRulesGraph dependencyGraph;
-
-    private SourceHistoryManager<File> historyManager;
-
-    private RecentlyVisitedTables recentlyVisitedTables = new RecentlyVisitedTables();
-    private final TestSuiteExecutor testSuiteExecutor;
-<<<<<<< HEAD
-    private final TestRunner testRunner = new TestRunner(BaseTestUnit.Builder.getInstance());
-    private PropertyResolver propertyResolver;
-=======
->>>>>>> 4743651f
-
-    /**
-     * For tests only
-     */
-    ProjectModel(WebStudio studio, PropertyResolver propertyResolver) {
-        this(studio, null, propertyResolver);
-    }
-
-    public ProjectModel(WebStudio studio, TestSuiteExecutor testSuiteExecutor) {
-        this.studio = studio;
-        this.openedInSingleModuleMode = studio.isSingleModuleModeByDefault();
-        this.webStudioWorkspaceDependencyManagerFactory = new WebStudioWorkspaceDependencyManagerFactory(studio);
-        this.testSuiteExecutor = testSuiteExecutor;
-        this.propertyResolver = ApplicationContextProvider.getApplicationContext().getEnvironment();
-    }
-
-    public ProjectModel(WebStudio studio, TestSuiteExecutor testSuiteExecutor, PropertyResolver propertyResolver) {
-        this.studio = studio;
-        this.openedInSingleModuleMode = studio.isSingleModuleModeByDefault();
-        this.webStudioWorkspaceDependencyManagerFactory = new WebStudioWorkspaceDependencyManagerFactory(studio);
-        this.testSuiteExecutor = testSuiteExecutor;
-        this.propertyResolver = propertyResolver;
-    }
-
-    public RulesProject getProject() {
-        return studio.getCurrentProject();
-    }
-
-    public TableSyntaxNode findNode(String url) {
-        XlsUrlParser parsedUrl = new XlsUrlParser();
-        parsedUrl.parse(url);
-
-        if (parsedUrl.getRange() == null) {
-            return null;
-        }
-
-        return findNode(parsedUrl);
-    }
-
-    public String findTableUri(String partialUri) {
-        TableSyntaxNode tableSyntaxNode = findNode(partialUri);
-
-        if (tableSyntaxNode != null) {
-            return tableSyntaxNode.getUri();
-        }
-
-        return null;
-    }
-
-    private boolean findInCompositeGrid(CompositeGrid compositeGrid, XlsUrlParser p1) {
-        for (IGridTable gridTable : compositeGrid.getGridTables()) {
-            if (gridTable.getGrid() instanceof CompositeGrid) {
-                if (findInCompositeGrid((CompositeGrid) gridTable.getGrid(), p1)) {
-                    return true;
-                }
-            } else {
-                if (XlsUrlUtils.intersects(p1, gridTable.getUriParser())) {
-                    return true;
-                }
-            }
-        }
-        return false;
-    }
-
-    private TableSyntaxNode findNode(XlsUrlParser p1) {
-        // TableSyntaxNode[] nodes = getTableSyntaxNodes();
-        TableSyntaxNode[] nodes = getAllTableSyntaxNodes();
-
-        for (TableSyntaxNode node : nodes) {
-            if (XlsUrlUtils.intersects(p1, node.getGridTable().getUriParser())) {
-                if (XlsNodeTypes.XLS_TABLEPART.equals(node.getNodeType())) {
-                    for (TableSyntaxNode tableSyntaxNode : nodes) {
-                        IGridTable table = tableSyntaxNode.getGridTable();
-                        if (table.getGrid() instanceof CompositeGrid) {
-                            CompositeGrid compositeGrid = (CompositeGrid) table.getGrid();
-                            if (findInCompositeGrid(compositeGrid, p1)) {
-                                return tableSyntaxNode;
-                            }
-                        }
-                    }
-                }
-                return node;
-            }
-        }
-
-        return null;
-    }
-
-    // TODO Cache it
-    public int getErrorNodesNumber() {
-        int count = 0;
-        if (compiledOpenClass != null) {
-            TableSyntaxNode[] nodes = getTableSyntaxNodes();
-            for (TableSyntaxNode tsn : nodes) {
-                if (tsn.hasErrors()) {
-                    count++;
-                }
-            }
-        }
-        return count;
-    }
-
-    public Map<String, TableSyntaxNode> getAllTableNodes() {
-        return uriTableCache;
-    }
-
-    public TableSyntaxNode getTableByUri(String uri) {
-        return uriTableCache.get(uri);
-    }
-
-    public TableSyntaxNode getNodeById(String id) {
-        return idTableCache.get(id);
-    }
-
-    public ColorFilterHolder getFilterHolder() {
-        return filterHolder;
-    }
-
-    public IOpenMethod getMethod(String tableUri) {
-        TableSyntaxNode tsn = getNode(tableUri);
-        if (tsn == null) {
-            return null;
-        }
-
-        return getMethod(tsn);
-    }
-
-    public List<IOpenMethod> getTargetMethods(String testOrRunUri) {
-        List<IOpenMethod> targetMethods = new ArrayList<>();
-        IOpenMethod testMethod = getMethod(testOrRunUri);
-
-        if (testMethod instanceof TestSuiteMethod) {
-            IOpenMethod targetMethod = ((TestSuiteMethod) testMethod).getTestedMethod();
-
-            // Overloaded methods
-            if (targetMethod instanceof OpenMethodDispatcher) {
-                List<IOpenMethod> overloadedMethods = ((OpenMethodDispatcher) targetMethod).getCandidates();
-                targetMethods.addAll(overloadedMethods);
-            } else {
-                targetMethods.add(targetMethod);
-            }
-        }
-
-        return targetMethods;
-    }
-
-    public List<IOpenLTable> getTargetTables(String testOrRunUri) {
-        List<IOpenLTable> targetTables = new ArrayList<>();
-        List<IOpenMethod> targetMethods = getTargetMethods(testOrRunUri);
-
-        for (IOpenMethod targetMethod : targetMethods) {
-            if (targetMethod != null) {
-                IMemberMetaInfo methodInfo = targetMethod.getInfo();
-                if (methodInfo != null) {
-                    TableSyntaxNode tsn = (TableSyntaxNode) methodInfo.getSyntaxNode();
-                    IOpenLTable targetTable = new TableSyntaxNodeAdapter(tsn);
-                    targetTables.add(targetTable);
-                }
-            }
-        }
-
-        return targetTables;
-    }
-
-    public IOpenMethod getMethod(TableSyntaxNode tsn) {
-
-        if (!isProjectCompiledSuccessfully()) {
-            return null;
-        }
-
-        IOpenClass openClass = compiledOpenClass.getOpenClassWithErrors();
-
-        for (IOpenMethod method : openClass.getMethods()) {
-            IOpenMethod resolvedMethod = null;
-
-            if (method instanceof OpenMethodDispatcher) {
-                resolvedMethod = resolveMethodDispatcher((OpenMethodDispatcher) method, tsn);
-            } else {
-                resolvedMethod = resolveMethod(method, tsn);
-            }
-
-            if (resolvedMethod != null) {
-                return resolvedMethod;
-            }
-        }
-
-        // for methods that exist in module but not included in
-        // CompiledOpenClass
-        // e.g. elder inactive versions of methods
-        if (tsn.getMember() instanceof IOpenMethod) {
-            return (IOpenMethod) tsn.getMember();
-        }
-
-        return null;
-    }
-
-    private IOpenMethod resolveMethodDispatcher(OpenMethodDispatcher method, TableSyntaxNode syntaxNode) {
-        List<IOpenMethod> candidates = method.getCandidates();
-
-        for (IOpenMethod candidate : candidates) {
-            IOpenMethod resolvedMethod = resolveMethod(candidate, syntaxNode);
-
-            if (resolvedMethod != null) {
-                return resolvedMethod;
-            }
-        }
-
-        return null;
-    }
-
-    private IOpenMethod getMethodFromDispatcher(OpenMethodDispatcher method, TableSyntaxNode syntaxNode) {
-        List<IOpenMethod> candidates = method.getCandidates();
-
-        for (IOpenMethod candidate : candidates) {
-            IOpenMethod resolvedMethod = resolveMethod(candidate, syntaxNode);
-
-            if (resolvedMethod != null) {
-                return resolvedMethod;
-            }
-        }
-
-        return null;
-    }
-
-    private IOpenMethod resolveMethod(IOpenMethod method, TableSyntaxNode syntaxNode) {
-
-        if (isInstanceOfTable(method, syntaxNode)) {
-            return method;
-        }
-
-        return null;
-    }
-
-    /**
-     * Checks that {@link IOpenMethod} object is instance that represents the given {@link TableSyntaxNode} object.
-     * Actually, {@link IOpenMethod} object must have the same syntax node as given one. If given method is instance of
-     * {@link OpenMethodDispatcher} <code>false</code> value will be returned.
-     *
-     * @param method method to check
-     * @param syntaxNode syntax node
-     * @return <code>true</code> if {@link IOpenMethod} object represents the given table syntax node;
-     *         <code>false</code> - otherwise
-     */
-    private boolean isInstanceOfTable(IOpenMethod method, TableSyntaxNode syntaxNode) {
-
-        IMemberMetaInfo metaInfo = method.getInfo();
-
-        return metaInfo != null && metaInfo.getSyntaxNode() == syntaxNode;
-    }
-
-    public TableSyntaxNode getNode(String tableUri) {
-        TableSyntaxNode tsn = null;
-        if (tableUri != null) {
-            tsn = getTableByUri(tableUri);
-            if (tsn == null) {
-                tsn = findNode(tableUri);
-            }
-        }
-        return tsn;
-    }
-
-    public synchronized ITreeElement<?> getProjectTree() {
-        if (projectRoot == null) {
-            buildProjectTree();
-        }
-        return projectRoot;
-    }
-
-    public synchronized void resetProjectTree() {
-        projectRoot = null;
-    }
-
-    public IOpenLTable getTable(String tableUri) {
-        TableSyntaxNode tsn = getNode(tableUri);
-        if (tsn != null) {
-            return new TableSyntaxNodeAdapter(tsn);
-        }
-        updateCacheTree();
-        tsn = getNode(tableUri);
-        if (tsn != null) {
-            return new TableSyntaxNodeAdapter(tsn);
-        }
-        return null;
-
-    }
-
-    public IOpenLTable getTableById(String id) {
-        if (projectRoot == null) {
-            buildProjectTree();
-        }
-        TableSyntaxNode tsn = getNodeById(id);
-        if (tsn != null) {
-            return new TableSyntaxNodeAdapter(tsn);
-        }
-        updateCacheTree();
-        tsn = getNodeById(id);
-        if (tsn != null) {
-            return new TableSyntaxNodeAdapter(tsn);
-        }
-        return null;
-    }
-
-    public IGridTable getGridTable(String tableUri) {
-        TableSyntaxNode tsn = getNode(tableUri);
-        return tsn == null ? null : tsn.getGridTable();
-    }
-
-    /**
-     * Gets test methods for method by uri.
-     *
-     * @param forTable uri for method table
-     * @return test methods
-     */
-    public IOpenMethod[] getTestMethods(String forTable) {
-        IOpenMethod method = getMethod(forTable);
-        if (method != null) {
-            return ProjectHelper.testers(method);
-        }
-        return null;
-    }
-
-    /**
-     * Gets all test methods for method by uri.
-     *
-     * @param tableUri uri for method table
-     * @return all test methods, including tests with test cases, runs with filled runs, tests without cases(empty),
-     *         runs without any parameters and tests without cases and runs.
-     */
-    public IOpenMethod[] getTestAndRunMethods(String tableUri) {
-        IOpenMethod method = getMethod(tableUri);
-        if (method != null) {
-            List<IOpenMethod> res = new ArrayList<>();
-            Collection<IOpenMethod> methods = compiledOpenClass.getOpenClassWithErrors().getMethods();
-
-            for (IOpenMethod tester : methods) {
-                if (ProjectHelper.isTestForMethod(tester, method)) {
-                    res.add(tester);
-                }
-            }
-            return res.toArray(new IOpenMethod[0]);
-        }
-        return null;
-    }
-
-    public TestSuiteMethod[] getAllTestMethods() {
-        if (isProjectCompiledSuccessfully()) {
-            return ProjectHelper.allTesters(compiledOpenClass.getOpenClassWithErrors());
-        }
-        return null;
-    }
-
-    public WorkbookSyntaxNode[] getWorkbookNodes() {
-        if (!isProjectCompiledSuccessfully()) {
-            return null;
-        }
-
-        return getXlsModuleNode().getWorkbookSyntaxNodes();
-    }
-
-    public boolean isSourceModified() {
-        RulesProject project = getProject();
-        if (project != null && studio.isProjectFrozen(project.getName())) {
-            log.debug("Project is saving currently. Ignore it's intermediate state.");
-            return false;
-        }
-
-        WorkbookSyntaxNode[] workbookNodes = getWorkbookNodes();
-        if (workbookNodes != null) {
-            for (WorkbookSyntaxNode node : workbookNodes) {
-                XlsWorkbookSourceCodeModule workbookSourceCodeModule = node.getWorkbookSourceCodeModule();
-                if (workbookSourceCodeModule.isModified()) {
-                    getLocalRepository().getProjectState(workbookSourceCodeModule.getSourceFile().getPath())
-                        .notifyModified();
-                    return true;
-                }
-            }
-        }
-        return false;
-    }
-
-    public void resetSourceModified() {
-        WorkbookSyntaxNode[] workbookNodes = getWorkbookNodes();
-        if (workbookNodes != null) {
-            for (WorkbookSyntaxNode node : workbookNodes) {
-                node.getWorkbookSourceCodeModule().resetModified();
-            }
-        }
-    }
-
-    public CompiledOpenClass getCompiledOpenClass() {
-        return compiledOpenClass;
-    }
-
-    public Collection<OpenLMessage> getModuleMessages() {
-        CompiledOpenClass compiledOpenClass = getCompiledOpenClass();
-        if (compiledOpenClass != null) {
-            return compiledOpenClass.getMessages();
-        }
-        return Collections.emptyList();
-    }
-
-    /**
-     * @return Returns the wrapperInfo.
-     */
-    public Module getModuleInfo() {
-        return moduleInfo;
-    }
-
-    public XlsModuleSyntaxNode getXlsModuleNode() {
-
-        if (!isProjectCompiledSuccessfully()) {
-            return null;
-        }
-
-        return xlsModuleSyntaxNode;
-    }
-
-    private XlsModuleSyntaxNode findXlsModuleSyntaxNode(IDependencyManager dependencyManager) {
-        if (isSingleModuleMode()) {
-            XlsMetaInfo xmi = (XlsMetaInfo) compiledOpenClass.getOpenClassWithErrors().getMetaInfo();
-            return xmi.getXlsModuleNode();
-        } else {
-            try {
-                Dependency dependency = new Dependency(DependencyType.MODULE,
-                    new IdentifierNode(null, null, moduleInfo.getName(), null));
-
-                XlsMetaInfo xmi = (XlsMetaInfo) dependencyManager.loadDependency(dependency)
-                    .getCompiledOpenClass()
-                    .getOpenClassWithErrors()
-                    .getMetaInfo();
-                return xmi == null ? null : xmi.getXlsModuleNode();
-            } catch (OpenLCompilationException e) {
-                throw new OpenlNotCheckedException(e);
-            }
-        }
-    }
-
-    /**
-     * Returns if current project is read only.
-     *
-     * @return <code>true</code> if project is read only.
-     */
-    public boolean isEditable() {
-        if (isGranted(EDIT_PROJECTS)) {
-            RulesProject project = getProject();
-
-            if (project != null) {
-                return project.isLocalOnly() || !project.isLocked() || project.isOpenedForEditing();
-            }
-        }
-        return false;
-    }
-
-    public boolean isEditableTable(String uri) {
-        return !isTablePart(uri) && isEditable();
-    }
-
-    /**
-     * Check is the table is partial
-     */
-    public boolean isTablePart(String uri) {
-        IGridTable grid = this.getGridTable(uri);
-        return grid != null && grid.getGrid() instanceof CompositeGrid;
-    }
-
-    public boolean isCurrentModuleLoadedByExtension() {
-        Module moduleInfo = getModuleInfo();
-        return moduleInfo != null && moduleInfo.getExtension() != null;
-    }
-
-    public boolean isCanCreateTable() {
-        return isEditable() && isGranted(CREATE_TABLES) && !isCurrentModuleLoadedByExtension();
-    }
-
-    public boolean isCanEditTable(String uri) {
-        return isEditableTable(uri) && isGranted(EDIT_TABLES);
-    }
-
-    public boolean isCanEditProject() {
-        return isEditable() && isGranted(EDIT_TABLES);
-    }
-
-    public boolean isReady() {
-        return compiledOpenClass != null;
-    }
-
-    public boolean isTestable(TableSyntaxNode tsn) {
-        IOpenMethod m = getMethod(tsn);
-        if (m == null) {
-            return false;
-        }
-
-        return ProjectHelper.testers(m).length > 0;
-    }
-
-    public synchronized void buildProjectTree() {
-        if (compiledOpenClass == null || studio.getCurrentModule() == null) {
-            return;
-        }
-
-        ProjectTreeNode root = makeProjectTreeRoot();
-
-        TableSyntaxNode[] tableSyntaxNodes = getTableSyntaxNodes();
-
-        OverloadedMethodsDictionary methodNodesDictionary = makeMethodNodesDictionary(tableSyntaxNodes);
-
-        TreeBuilder<Object> treeBuilder = new TreeBuilder<>();
-
-        TreeNodeBuilder<Object>[] treeSorters = studio.getTreeView().getBuilders();
-
-        // Find all group sorters defined for current subtree.
-        // Group sorter should have additional information for grouping
-        // nodes by method signature.
-        // author: Alexey Gamanovich
-        //
-        for (TreeNodeBuilder<?> treeSorter : treeSorters) {
-
-            if (treeSorter instanceof OpenMethodsGroupTreeNodeBuilder) {
-                // Set to sorter information about open methods.
-                // author: Alexey Gamanovich
-                //
-                OpenMethodsGroupTreeNodeBuilder tableTreeNodeBuilder = (OpenMethodsGroupTreeNodeBuilder) treeSorter;
-                tableTreeNodeBuilder.setOpenMethodGroupsDictionary(methodNodesDictionary);
-            }
-        }
-
-        for (int i = 0; i < tableSyntaxNodes.length; i++) {
-            treeBuilder.addToNode(root, tableSyntaxNodes[i], treeSorters);
-        }
-
-        projectRoot = root;
-        uriTableCache.clear();
-        idTableCache.clear();
-        cacheTree(projectRoot);
-
-        dependencyGraph = null;
-
-        historyManager = null;
-        initProjectHistory();
-    }
-
-    private void initProjectHistory() {
-        WorkbookSyntaxNode[] workbookNodes = getWorkbookNodes();
-        if (workbookNodes != null) {
-            LocalRepository repository = getLocalRepository();
-
-            for (WorkbookSyntaxNode workbookSyntaxNode : workbookNodes) {
-                XlsWorkbookSourceCodeModule sourceCodeModule = workbookSyntaxNode.getWorkbookSourceCodeModule();
-
-                Collection<XlsWorkbookListener> listeners = sourceCodeModule.getListeners();
-                for (XlsWorkbookListener listener : listeners) {
-                    if (listener instanceof XlsWorkbookSourceHistoryListener) {
-                        return;
-                    }
-                }
-
-                XlsWorkbookListener historyListener = new XlsWorkbookSourceHistoryListener(getHistoryManager());
-                sourceCodeModule.addListener(historyListener);
-                sourceCodeModule.addListener(new XlsModificationListener(repository));
-            }
-        }
-    }
-
-    private LocalRepository getLocalRepository() {
-        UserWorkspace userWorkspace = WebStudioUtils.getUserWorkspace(FacesUtils.getSession());
-        return userWorkspace.getLocalWorkspace().getRepository();
-    }
-
-    public TableSyntaxNode[] getTableSyntaxNodes() {
-        if (isProjectCompiledSuccessfully()) {
-            XlsModuleSyntaxNode moduleSyntaxNode = getXlsModuleNode();
-            return moduleSyntaxNode.getXlsTableSyntaxNodes();
-        }
-
-        return new TableSyntaxNode[0];
-    }
-
-    public TableSyntaxNode[] getAllTableSyntaxNodes() {
-        List<TableSyntaxNode> nodes = new ArrayList<>();
-
-        if (isProjectCompiledSuccessfully()) {
-            for (XlsModuleSyntaxNode node : allXlsModuleSyntaxNodes) {
-                if (node != null) {
-                    nodes.addAll(Arrays.asList(node.getXlsTableSyntaxNodes()));
-                }
-            }
-        }
-
-        return nodes.toArray(new TableSyntaxNode[0]);
-    }
-
-    public int getNumberOfTables() {
-        int count = 0;
-        TableSyntaxNode[] tables = getTableSyntaxNodes();
-
-        for (TableSyntaxNode table : tables) {
-            if (!XlsNodeTypes.XLS_OTHER.toString().equals(table.getType())) {
-                count++;
-            }
-        }
-        return count;
-    }
-
-    private void cacheTree(ProjectTreeNode treeNode) {
-        Iterable<? extends ITreeElement<Object>> children = treeNode.getChildren();
-        for (ITreeElement<Object> item : children) {
-            // TODO: Remove class casting
-            ProjectTreeNode child = (ProjectTreeNode) item;
-            if (child.getType().startsWith(IProjectTypes.PT_TABLE + ".")) {
-                TableSyntaxNode tsn = child.getTableSyntaxNode();
-                uriTableCache.put(child.getUri(), tsn);
-                idTableCache.put(tsn.getId(), tsn);
-            }
-            cacheTree(child);
-        }
-    }
-
-    private void updateCacheTree() {
-        TableSyntaxNode[] tableSyntaxNodes = getTableSyntaxNodes();
-        for (TableSyntaxNode tsn : tableSyntaxNodes) {
-            if (tsn.getType().startsWith(XlsNodeTypes.XLS_DT.toString())) {
-                if (!uriTableCache.containsKey(tsn.getUri())) {
-                    uriTableCache.put(tsn.getUri(), tsn);
-                }
-                if (!idTableCache.containsKey(tsn.getId())) {
-                    idTableCache.put(tsn.getId(), tsn);
-                }
-            }
-        }
-    }
-
-    private OverloadedMethodsDictionary makeMethodNodesDictionary(TableSyntaxNode[] tableSyntaxNodes) {
-
-        // Create open methods dictionary that organizes
-        // open methods in groups using their meta info.
-        // Dictionary contains required information what will be used to create
-        // groups of methods in tree.
-        // author: Alexey Gamanovich
-        //
-        List<TableSyntaxNode> executableNodes = getAllExecutableTables(tableSyntaxNodes);
-        OverloadedMethodsDictionary methodNodesDictionary = new OverloadedMethodsDictionary();
-        methodNodesDictionary.addAll(executableNodes);
-
-        return methodNodesDictionary;
-    }
-
-    private ProjectTreeNode makeProjectTreeRoot() {
-        return new ProjectTreeNode(new String[] { null, null, null }, "root", null, null, 0, null);
-    }
-
-    private List<TableSyntaxNode> getAllExecutableTables(TableSyntaxNode[] nodes) {
-        List<TableSyntaxNode> executableNodes = new ArrayList<>();
-        for (TableSyntaxNode node : nodes) {
-            if (node.getMember() instanceof IOpenMethod) {
-                executableNodes.add(node);
-            }
-        }
-        return executableNodes;
-    }
-
-    public void redraw() {
-        projectRoot = null;
-    }
-
-    public void reset(ReloadType reloadType) throws Exception {
-        reset(reloadType, moduleInfo);
-    }
-
-    public void reset(ReloadType reloadType, Module moduleToOpen) throws Exception {
-        switch (reloadType) {
-            case FORCED:
-                moduleToOpen = studio.getCurrentModule();
-                // falls through
-            case RELOAD:
-                if (webStudioWorkspaceDependencyManager != null) {
-                    webStudioWorkspaceDependencyManager.resetAll();
-                }
-                webStudioWorkspaceDependencyManager = null;
-                recentlyVisitedTables.clear();
-                break;
-            case SINGLE:
-                webStudioWorkspaceDependencyManager.reset(new Dependency(DependencyType.MODULE,
-                    new IdentifierNode(null, null, moduleToOpen.getName(), null)));
-                break;
-        }
-        setModuleInfo(moduleToOpen, reloadType);
-        projectRoot = null;
-    }
-
-    public TestUnitsResults runTest(TestSuite test) {
-        boolean isParallel = Boolean.parseBoolean(propertyResolver.getProperty("test.run.parallel"));
-        return runTest(test, isParallel);
-    }
-
-    private TestUnitsResults runTest(TestSuite test, boolean isParallel) {
-        IOpenClass openClass = compiledOpenClass.getOpenClassWithErrors();
-        ClassLoader oldClassLoader = Thread.currentThread().getContextClassLoader();
-        try {
-            Thread.currentThread().setContextClassLoader(compiledOpenClass.getClassLoader());
-            if (!isParallel) {
-                return test.invokeSequentially(openClass, 1);
-            } else {
-                return test.invokeParallel(testSuiteExecutor, openClass, 1);
-            }
-        } finally {
-            Thread.currentThread().setContextClassLoader(oldClassLoader);
-        }
-    }
-
-    public List<IOpenLTable> search(ISelector<TableSyntaxNode> selectors) {
-        XlsModuleSyntaxNode xsn = getXlsModuleNode();
-        List<IOpenLTable> searchResults = new ArrayList<>();
-
-        TableSyntaxNode[] tables = xsn.getXlsTableSyntaxNodes();
-        for (TableSyntaxNode table : tables) {
-            if (!XlsNodeTypes.XLS_TABLEPART.toString().equals(table.getType()) // Exclude
-                    // TablePart
-                    // tables
-                    && selectors.select(table)) {
-                searchResults.add(new TableSyntaxNodeAdapter(table));
-            }
-        }
-
-        return searchResults;
-    }
-
-    public void setProjectTree(ProjectTreeNode projectRoot) {
-        this.projectRoot = projectRoot;
-    }
-
-    public void clearModuleInfo() {
-        this.moduleInfo = null;
-
-        clearModuleResources(); // prevent memory leak
-
-        OpenClassUtil.release(compiledOpenClass);
-        compiledOpenClass = null;
-
-        if (webStudioWorkspaceDependencyManager != null) {
-            webStudioWorkspaceDependencyManager.resetAll();
-        }
-        webStudioWorkspaceDependencyManager = null;
-        xlsModuleSyntaxNode = null;
-        allXlsModuleSyntaxNodes.clear();
-        projectRoot = null;
-    }
-
-    private void resetWebStudioWorkspaceDependencyManagerForSingleMode(Module moduleInfo, Module previousModuleInfo) {
-        for (Module module : previousModuleInfo.getProject().getModules()) {
-            webStudioWorkspaceDependencyManager
-                .reset(new Dependency(DependencyType.MODULE, new IdentifierNode(null, null, module.getName(), null)));
-        }
-        for (Module module : moduleInfo.getProject().getModules()) {
-            webStudioWorkspaceDependencyManager
-                .reset(new Dependency(DependencyType.MODULE, new IdentifierNode(null, null, module.getName(), null)));
-        }
-    }
-
-    public void setModuleInfo(Module moduleInfo) throws Exception {
-        setModuleInfo(moduleInfo, ReloadType.NO);
-    }
-
-    // TODO Remove "throws Exception"
-    public void setModuleInfo(Module moduleInfo, ReloadType reloadType) throws Exception {
-        setModuleInfo(moduleInfo, reloadType, shouldOpenInSingleMode(moduleInfo));
-    }
-
-    public synchronized void setModuleInfo(Module moduleInfo,
-            ReloadType reloadType,
-            boolean singleModuleMode) throws Exception {
-        if (moduleInfo == null || this.moduleInfo == moduleInfo && reloadType == ReloadType.NO) {
-            return;
-        }
-
-        Module previousModuleInfo = this.moduleInfo;
-
-        if (reloadType != ReloadType.NO) {
-            uriTableCache.clear();
-            idTableCache.clear();
-        }
-
-        File projectFolder = moduleInfo.getProject().getProjectFolder();
-        if (reloadType == ReloadType.FORCED) {
-            ProjectResolver projectResolver = studio.getProjectResolver();
-            ProjectDescriptor projectDescriptor = projectResolver.resolve(projectFolder);
-            Module reloadedModule = null;
-            for (Module module : projectDescriptor.getModules()) {
-                if (moduleInfo.getName().equals(module.getName())) {
-                    reloadedModule = module;
-                    break;
-                }
-            }
-            this.moduleInfo = reloadedModule;
-        } else {
-            this.moduleInfo = moduleInfo;
-        }
-
-        clearModuleResources(); // prevent memory leak
-        if (openedInSingleModuleMode) {
-            OpenClassUtil.release(compiledOpenClass);
-        }
-        compiledOpenClass = null;
-        projectRoot = null;
-        xlsModuleSyntaxNode = null;
-        allXlsModuleSyntaxNodes.clear();
-
-        prepareWebstudioWorkspaceDependencyManager(singleModuleMode, previousModuleInfo);
-
-        Map<String, Object> externalParameters;
-        RulesInstantiationStrategy instantiationStrategy;
-
-        // Create instantiation strategy for opened module
-        if (singleModuleMode) {
-            instantiationStrategy = RulesInstantiationStrategyFactory
-                .getStrategy(this.moduleInfo, false, webStudioWorkspaceDependencyManager);
-            externalParameters = studio.getExternalProperties();
-        } else {
-            List<Module> modules = this.moduleInfo.getProject().getModules();
-            instantiationStrategy = new SimpleMultiModuleInstantiationStrategy(modules,
-                webStudioWorkspaceDependencyManager,
-                false);
-
-            externalParameters = ProjectExternalDependenciesHelper
-                .getExternalParamsWithProjectDependencies(studio.getExternalProperties(), modules);
-
-        }
-        instantiationStrategy.setExternalParameters(externalParameters);
-        instantiationStrategy.setServiceClass(SimpleDependencyLoader.EmptyInterface.class);
-
-        // If autoCompile is false we cannot unload workbook during editing because we must show to a user latest edited
-        // data (not parsed and compiled data).
-        boolean canUnload = studio.isAutoCompile();
-        LazyWorkbookLoaderFactory factory = new LazyWorkbookLoaderFactory(canUnload);
-
-        try {
-            WorkbookLoaders.setCurrentFactory(factory);
-
-            // Find all dependent XlsModuleSyntaxNode-s
-            final String moduleName = moduleInfo.getName();
-
-            compiledOpenClass = instantiationStrategy.compile();
-            Collection<IDependencyLoader> dependencyLoaders = webStudioWorkspaceDependencyManager.getDependencyLoaders()
-                .get(moduleName);
-            IDependencyLoader dependencyLoader = null;
-            for (IDependencyLoader dl : dependencyLoaders) {
-                if (Objects.equals(dl.getProject().getName(), moduleInfo.getProject().getName())) {
-                    dependencyLoader = dl;
-                }
-            }
-            if (dependencyLoader == null) {
-                throw new IllegalStateException(String.format("Module '%s' is not found!", moduleName));
-            }
-            XlsMetaInfo metaInfo = (XlsMetaInfo) dependencyLoader.getCompiledDependency()
-                .getCompiledOpenClass()
-                .getOpenClassWithErrors()
-                .getMetaInfo();
-
-            if (metaInfo != null) {
-                allXlsModuleSyntaxNodes.add(metaInfo.getXlsModuleNode());
-            }
-
-            xlsModuleSyntaxNode = findXlsModuleSyntaxNode(webStudioWorkspaceDependencyManager);
-            allXlsModuleSyntaxNodes.add(xlsModuleSyntaxNode);
-            if (!isSingleModuleMode()) {
-                // EPBDS-7629: In multimodule mode xlsModuleSyntaxNode does not contain Virtual Module with dispatcher
-                // table syntax nodes.
-                // Such dispatcher syntax nodes are needed to show dispatcher tables in Trace.
-                // That's why we should add virtual module to allXlsModuleSyntaxNodes.
-                XlsMetaInfo xmi = (XlsMetaInfo) compiledOpenClass.getOpenClassWithErrors().getMetaInfo();
-                allXlsModuleSyntaxNodes.add(xmi.getXlsModuleNode());
-            }
-
-            WorkbookLoaders.resetCurrentFactory();
-        } catch (Throwable t) {
-            log.error("Failed to load.", t);
-            Collection<OpenLMessage> messages = new LinkedHashSet<>();
-            for (OpenLMessage openLMessage : OpenLMessagesUtils.newErrorMessages(t)) {
-                String message = String.format("Cannot load the module: %s", openLMessage.getSummary());
-                messages.add(new OpenLMessage(message, Severity.ERROR));
-            }
-
-            compiledOpenClass = new CompiledOpenClass(NullOpenClass.the,
-                messages,
-                new SyntaxNodeException[0],
-                new SyntaxNodeException[0]);
-
-            WorkbookLoaders.resetCurrentFactory();
-        }
-
-    }
-
-    private void prepareWebstudioWorkspaceDependencyManager(boolean singleModuleMode, Module previousModuleInfo) {
-        if (webStudioWorkspaceDependencyManager == null) {
-            webStudioWorkspaceDependencyManager = webStudioWorkspaceDependencyManagerFactory
-                .getDependencyManager(this.moduleInfo, singleModuleMode);
-            openedInSingleModuleMode = singleModuleMode;
-        } else {
-            if (openedInSingleModuleMode == singleModuleMode) {
-                boolean found = false;
-                for (ProjectDescriptor projectDescriptor : webStudioWorkspaceDependencyManager
-                    .getProjectDescriptors()) {
-                    if (this.moduleInfo.getProject().getName().equals(projectDescriptor.getName())) {
-                        found = true;
-                        break;
-                    }
-                }
-                if (!found) {
-                    webStudioWorkspaceDependencyManager.resetAll();
-                    webStudioWorkspaceDependencyManager = webStudioWorkspaceDependencyManagerFactory
-                        .getDependencyManager(this.moduleInfo, singleModuleMode);
-                    openedInSingleModuleMode = singleModuleMode;
-                }
-                if (this.moduleInfo != previousModuleInfo && singleModuleMode) {
-                    resetWebStudioWorkspaceDependencyManagerForSingleMode(this.moduleInfo, previousModuleInfo);
-                }
-            } else {
-                webStudioWorkspaceDependencyManager.resetAll();
-                webStudioWorkspaceDependencyManager = webStudioWorkspaceDependencyManagerFactory
-                    .getDependencyManager(this.moduleInfo, singleModuleMode);
-                openedInSingleModuleMode = singleModuleMode;
-            }
-        }
-    }
-
-    public void traceElement(TestSuite testSuite) {
-        ClassLoader currentContextClassLoader = Thread.currentThread().getContextClassLoader();
-        try {
-            Thread.currentThread().setContextClassLoader(compiledOpenClass.getClassLoader());
-            CachingArgumentsCloner.initInstance();
-            runTest(testSuite, false);
-        } finally {
-            Thread.currentThread().setContextClassLoader(currentContextClassLoader);
-            CachingArgumentsCloner.removeInstance();
-        }
-    }
-
-    public TableEditorModel getTableEditorModel(String tableUri) {
-        IOpenLTable table = getTable(tableUri);
-        return getTableEditorModel(table);
-    }
-
-    public TableEditorModel getTableEditorModel(IOpenLTable table) {
-        String tableView = studio.getTableView();
-        return new TableEditorModel(table, tableView, false);
-    }
-
-    public boolean isProjectCompiledSuccessfully() {
-        return compiledOpenClass != null && compiledOpenClass.getOpenClassWithErrors() != null && !(compiledOpenClass
-            .getOpenClassWithErrors() instanceof NullOpenClass) && xlsModuleSyntaxNode != null;
-    }
-
-    public DependencyRulesGraph getDependencyGraph() {
-        if (dependencyGraph == null) {
-            Collection<IOpenMethod> rulesMethods = compiledOpenClass.getOpenClassWithErrors().getMethods();
-            dependencyGraph = DependencyRulesGraph.filterAndCreateGraph(rulesMethods);
-        }
-        return dependencyGraph;
-    }
-
-    public List<File> getSources() {
-        List<File> sourceFiles = new ArrayList<>();
-
-        WorkbookSyntaxNode[] workbookNodes = getWorkbookNodes();
-        if (workbookNodes != null) {
-            for (WorkbookSyntaxNode workbookSyntaxNode : workbookNodes) {
-                File sourceFile = workbookSyntaxNode.getWorkbookSourceCodeModule().getSourceFile();
-                sourceFiles.add(sourceFile);
-            }
-        }
-
-        // TODO: Consider the case when there is compilation error. In this case sourceFiles will be empty, it can break
-        // history manager.
-
-        return sourceFiles;
-    }
-
-    public String[] getModuleSourceNames() {
-        List<File> moduleSources = getSources();
-        String[] moduleSourceNames = new String[moduleSources.size()];
-        int i = 0;
-        for (File source : moduleSources) {
-            moduleSourceNames[i] = source.getName();
-            i++;
-        }
-        return moduleSourceNames;
-    }
-
-    public File getSourceByName(String fileName) {
-        List<File> sourceFiles = getSources();
-
-        for (File file : sourceFiles) {
-            if (file.getName().equals(fileName)) {
-                return file;
-            }
-        }
-
-        return null;
-    }
-
-    public SourceHistoryManager<File> getHistoryManager() {
-        if (historyManager == null) {
-            String projectHistoryHome = propertyResolver.getProperty("project.history.home");
-            String projectHistoryCount = propertyResolver.getProperty("project.history.count");
-            Integer maxFilesInStorage = Integer.valueOf(Objects.requireNonNull(projectHistoryCount));
-            boolean unlimitedStorage = Boolean.parseBoolean(propertyResolver.getProperty("project.history.unlimited"));
-            String storagePath = projectHistoryHome + File.separator + getProject().getName();
-            historyManager = new FileBasedProjectHistoryManager(this, storagePath, maxFilesInStorage, unlimitedStorage);
-        }
-        return historyManager;
-    }
-
-    public RecentlyVisitedTables getRecentlyVisitedTables() {
-        return recentlyVisitedTables;
-    }
-
-    public void openWorkbookForEdit(String workBookName) {
-        for (WorkbookSyntaxNode workbookSyntaxNode : getWorkbookNodes()) {
-            XlsWorkbookSourceCodeModule module = workbookSyntaxNode.getWorkbookSourceCodeModule();
-
-            if (module.getSourceFile().getName().equals(workBookName)) {
-                module.setModificationChecker(new EditXlsModificationChecker(module));
-                break;
-            }
-        }
-
-    }
-
-    public void afterOpenWorkbookForEdit(String workBookName) {
-        for (WorkbookSyntaxNode workbookSyntaxNode : getWorkbookNodes()) {
-            XlsWorkbookSourceCodeModule module = workbookSyntaxNode.getWorkbookSourceCodeModule();
-            if (module.getSourceFile().getName().equals(workBookName)) {
-                ModificationChecker checker = module.getModificationChecker();
-
-                if (checker instanceof EditXlsModificationChecker) {
-                    ((EditXlsModificationChecker) checker).afterXlsOpened();
-                }
-
-                break;
-            }
-        }
-
-    }
-
-    public XlsWorkbookSourceCodeModule getCurrentModuleWorkbook() {
-        PathEntry rulesRootPath = studio.getCurrentModule().getRulesRootPath();
-
-        WorkbookSyntaxNode[] workbookNodes = getWorkbookNodes();
-        if (workbookNodes == null) {
-            return null;
-        }
-
-        for (WorkbookSyntaxNode workbookSyntaxNode : workbookNodes) {
-            XlsWorkbookSourceCodeModule module = workbookSyntaxNode.getWorkbookSourceCodeModule();
-            if (rulesRootPath != null && module.getSourceFile()
-                .getName()
-                .equals(FileUtils.getName(rulesRootPath.getPath()))) {
-                return module;
-            }
-        }
-        return null;
-    }
-
-    public boolean isSingleModuleMode() {
-        if (!isProjectCompiledSuccessfully()) {
-            return shouldOpenInSingleMode(moduleInfo);
-        }
-        return !isVirtualWorkbook();
-    }
-
-    public void useSingleModuleMode() throws Exception {
-        if (studio.isChangeableModuleMode()) {
-            setModuleInfo(moduleInfo, ReloadType.SINGLE, true);
-        }
-    }
-
-    public void useMultiModuleMode() throws Exception {
-        if (studio.isChangeableModuleMode()) {
-            setModuleInfo(moduleInfo, ReloadType.SINGLE, false);
-        }
-    }
-
-    /**
-     * Returns true if both are true: 1) Old project version is opened and 2) project is not modified yet.
-     *
-     * Otherwise return false
-     */
-    public boolean isConfirmOverwriteNewerRevision() {
-        RulesProject project = getProject();
-        return project != null && project.isOpenedOtherVersion() && !project.isModified();
-    }
-
-    private static class EditXlsModificationChecker implements ModificationChecker {
-        private final XlsWorkbookSourceCodeModule module;
-        private final File sourceFile;
-
-        private final long beforeOpenFileSize;
-        private final long beforeOpenModifiedTime;
-        private long afterOpenModifiedTime;
-
-        private boolean initializing = true;
-
-        public EditXlsModificationChecker(XlsWorkbookSourceCodeModule module) {
-            this.module = module;
-            this.sourceFile = module.getSourceFile();
-            this.beforeOpenFileSize = sourceFile.length();
-            this.beforeOpenModifiedTime = sourceFile.lastModified();
-        }
-
-        public void afterXlsOpened() {
-            if (module.DEFAULT_MODIDFICATION_CHECKER.isModified() && sourceFile.length() == beforeOpenFileSize) {
-                // workaround for xls
-                afterOpenModifiedTime = sourceFile.lastModified();
-                initializing = false;
-            } else {
-                // not xls or file is changed. There is no need for a workaround
-                module.setModificationChecker(module.DEFAULT_MODIDFICATION_CHECKER);
-            }
-        }
-
-        @Override
-        public boolean isModified() {
-            if (initializing) {
-                // assume that during opening file for edit it is not changed
-                return false;
-            }
-
-            if (sourceFile.lastModified() == afterOpenModifiedTime && sourceFile.length() == beforeOpenFileSize) {
-                return false;
-            }
-
-            // file is modified or closed (modification time is reverted to
-            // original state)
-            module.setModificationChecker(module.DEFAULT_MODIDFICATION_CHECKER);
-            return !(sourceFile.lastModified() == beforeOpenModifiedTime && sourceFile.length() == beforeOpenFileSize);
-        }
-    }
-
-    public void destroy() {
-        clearModuleInfo();
-    }
-
-    private void clearModuleResources() {
-        removeListeners();
-    }
-
-    /**
-     * Remove listeners added in {@link #initProjectHistory()}
-     */
-    private void removeListeners() {
-        WorkbookSyntaxNode[] workbookNodes = getWorkbookNodes();
-        if (workbookNodes != null) {
-            for (WorkbookSyntaxNode workbookSyntaxNode : workbookNodes) {
-                XlsWorkbookSourceCodeModule sourceCodeModule = workbookSyntaxNode.getWorkbookSourceCodeModule();
-
-                Iterator<XlsWorkbookListener> iterator = sourceCodeModule.getListeners().iterator();
-                while (iterator.hasNext()) {
-                    XlsWorkbookListener listener = iterator.next();
-                    if (listener instanceof XlsWorkbookSourceHistoryListener) {
-                        iterator.remove();
-                        break;
-                    }
-                }
-            }
-        }
-    }
-
-    public IOpenMethod getCurrentDispatcherMethod(IOpenMethod method, String uri) {
-        TableSyntaxNode tsn = getNode(uri);
-        return getMethodFromDispatcher((OpenMethodDispatcher) method, tsn);
-    }
-
-    private boolean isVirtualWorkbook() {
-        XlsMetaInfo xmi = (XlsMetaInfo) compiledOpenClass.getOpenClassWithErrors().getMetaInfo();
-        return xmi.getXlsModuleNode().getModule() instanceof VirtualSourceCodeModule;
-    }
-
-    /**
-     * Determine if we should open in single module mode or multi module mode
-     *
-     * @param module opening module
-     * @return if true - single module mode, if false - multi module mode
-     */
-    private boolean shouldOpenInSingleMode(Module module) {
-        if (module != null && moduleInfo != null) {
-            ProjectDescriptor project = moduleInfo.getProject();
-            ProjectDescriptor newProject = module.getProject();
-            if (project.getName().equals(newProject.getName())) {
-                return openedInSingleModuleMode;
-            }
-        }
-        return studio.isSingleModuleModeByDefault();
-    }
-
-    private static class XlsModificationListener implements XlsWorkbookListener {
-
-        private final LocalRepository repository;
-
-        private XlsModificationListener(LocalRepository repository) {
-            this.repository = repository;
-        }
-
-        @Override
-        public void beforeSave(XlsWorkbookSourceCodeModule workbookSourceCodeModule) {
-
-        }
-
-        @Override
-        public void afterSave(XlsWorkbookSourceCodeModule workbookSourceCodeModule) {
-            repository.getProjectState(workbookSourceCodeModule.getSourceFile().getPath()).notifyModified();
-        }
-    }
-}
+package org.openl.rules.ui;
+
+import static org.openl.rules.security.AccessManager.isGranted;
+import static org.openl.rules.security.Privileges.CREATE_TABLES;
+import static org.openl.rules.security.Privileges.EDIT_PROJECTS;
+import static org.openl.rules.security.Privileges.EDIT_TABLES;
+
+import java.io.File;
+import java.util.ArrayList;
+import java.util.Arrays;
+import java.util.Collection;
+import java.util.Collections;
+import java.util.HashMap;
+import java.util.HashSet;
+import java.util.Iterator;
+import java.util.LinkedHashSet;
+import java.util.List;
+import java.util.Map;
+import java.util.Objects;
+
+import org.openl.CompiledOpenClass;
+import org.openl.OpenClassUtil;
+import org.openl.commons.web.jsf.FacesUtils;
+import org.openl.dependency.IDependencyManager;
+import org.openl.exception.OpenLCompilationException;
+import org.openl.exception.OpenlNotCheckedException;
+import org.openl.message.OpenLMessage;
+import org.openl.message.OpenLMessagesUtils;
+import org.openl.message.Severity;
+import org.openl.rules.dependency.graph.DependencyRulesGraph;
+import org.openl.rules.lang.xls.OverloadedMethodsDictionary;
+import org.openl.rules.lang.xls.XlsNodeTypes;
+import org.openl.rules.lang.xls.XlsWorkbookListener;
+import org.openl.rules.lang.xls.XlsWorkbookSourceCodeModule;
+import org.openl.rules.lang.xls.XlsWorkbookSourceCodeModule.ModificationChecker;
+import org.openl.rules.lang.xls.XlsWorkbookSourceHistoryListener;
+import org.openl.rules.lang.xls.binding.XlsMetaInfo;
+import org.openl.rules.lang.xls.load.LazyWorkbookLoaderFactory;
+import org.openl.rules.lang.xls.load.WorkbookLoaders;
+import org.openl.rules.lang.xls.syntax.TableSyntaxNode;
+import org.openl.rules.lang.xls.syntax.TableSyntaxNodeAdapter;
+import org.openl.rules.lang.xls.syntax.WorkbookSyntaxNode;
+import org.openl.rules.lang.xls.syntax.XlsModuleSyntaxNode;
+import org.openl.rules.project.abstraction.RulesProject;
+import org.openl.rules.project.dependencies.ProjectExternalDependenciesHelper;
+import org.openl.rules.project.impl.local.LocalRepository;
+import org.openl.rules.project.instantiation.IDependencyLoader;
+import org.openl.rules.project.instantiation.ReloadType;
+import org.openl.rules.project.instantiation.RulesInstantiationStrategy;
+import org.openl.rules.project.instantiation.RulesInstantiationStrategyFactory;
+import org.openl.rules.project.instantiation.SimpleDependencyLoader;
+import org.openl.rules.project.instantiation.SimpleMultiModuleInstantiationStrategy;
+import org.openl.rules.project.model.Module;
+import org.openl.rules.project.model.PathEntry;
+import org.openl.rules.project.model.ProjectDescriptor;
+import org.openl.rules.project.resolving.ProjectResolver;
+import org.openl.rules.source.impl.VirtualSourceCodeModule;
+import org.openl.rules.table.CompositeGrid;
+import org.openl.rules.table.IGridTable;
+import org.openl.rules.table.IOpenLTable;
+import org.openl.rules.table.xls.XlsUrlParser;
+import org.openl.rules.table.xls.XlsUrlUtils;
+import org.openl.rules.tableeditor.model.TableEditorModel;
+import org.openl.rules.testmethod.ProjectHelper;
+import org.openl.rules.testmethod.TestSuite;
+import org.openl.rules.testmethod.TestSuiteExecutor;
+import org.openl.rules.testmethod.TestSuiteMethod;
+import org.openl.rules.testmethod.TestUnitsResults;
+import org.openl.rules.types.OpenMethodDispatcher;
+import org.openl.rules.ui.tree.OpenMethodsGroupTreeNodeBuilder;
+import org.openl.rules.ui.tree.ProjectTreeNode;
+import org.openl.rules.ui.tree.TreeBuilder;
+import org.openl.rules.ui.tree.TreeNodeBuilder;
+import org.openl.rules.webstudio.dependencies.WebStudioWorkspaceDependencyManagerFactory;
+import org.openl.rules.webstudio.dependencies.WebStudioWorkspaceRelatedDependencyManager;
+import org.openl.rules.webstudio.web.trace.node.CachingArgumentsCloner;
+import org.openl.rules.webstudio.web.util.WebStudioUtils;
+import org.openl.rules.workspace.uw.UserWorkspace;
+import org.openl.source.SourceHistoryManager;
+import org.openl.spring.env.ApplicationContextProvider;
+import org.openl.syntax.code.Dependency;
+import org.openl.syntax.code.DependencyType;
+import org.openl.syntax.exception.SyntaxNodeException;
+import org.openl.syntax.impl.IdentifierNode;
+import org.openl.types.IMemberMetaInfo;
+import org.openl.types.IOpenClass;
+import org.openl.types.IOpenMethod;
+import org.openl.types.NullOpenClass;
+import org.openl.util.FileUtils;
+import org.openl.util.ISelector;
+import org.openl.util.tree.ITreeElement;
+import org.slf4j.Logger;
+import org.slf4j.LoggerFactory;
+import org.springframework.core.env.PropertyResolver;
+
+public class ProjectModel {
+
+    private final Logger log = LoggerFactory.getLogger(ProjectModel.class);
+
+    /**
+     * Compiled rules with errors. Representation of wrapper.
+     */
+    private CompiledOpenClass compiledOpenClass;
+
+    private XlsModuleSyntaxNode xlsModuleSyntaxNode;
+    private Collection<XlsModuleSyntaxNode> allXlsModuleSyntaxNodes = new HashSet<>();
+
+    private Module moduleInfo;
+
+    private boolean openedInSingleModuleMode;
+
+    private WebStudioWorkspaceDependencyManagerFactory webStudioWorkspaceDependencyManagerFactory;
+    private WebStudioWorkspaceRelatedDependencyManager webStudioWorkspaceDependencyManager;
+
+    private WebStudio studio;
+
+    private ColorFilterHolder filterHolder = new ColorFilterHolder();
+
+    private ProjectTreeNode projectRoot = null;
+
+    // TODO Fix performance
+    private Map<String, TableSyntaxNode> uriTableCache = new HashMap<>();
+    private Map<String, TableSyntaxNode> idTableCache = new HashMap<>();
+
+    private DependencyRulesGraph dependencyGraph;
+
+    private SourceHistoryManager<File> historyManager;
+
+    private RecentlyVisitedTables recentlyVisitedTables = new RecentlyVisitedTables();
+    private final TestSuiteExecutor testSuiteExecutor;
+    private PropertyResolver propertyResolver;
+
+    /**
+     * For tests only
+     */
+    ProjectModel(WebStudio studio, PropertyResolver propertyResolver) {
+        this(studio, null, propertyResolver);
+    }
+
+    public ProjectModel(WebStudio studio, TestSuiteExecutor testSuiteExecutor) {
+        this.studio = studio;
+        this.openedInSingleModuleMode = studio.isSingleModuleModeByDefault();
+        this.webStudioWorkspaceDependencyManagerFactory = new WebStudioWorkspaceDependencyManagerFactory(studio);
+        this.testSuiteExecutor = testSuiteExecutor;
+        this.propertyResolver = ApplicationContextProvider.getApplicationContext().getEnvironment();
+    }
+
+    public ProjectModel(WebStudio studio, TestSuiteExecutor testSuiteExecutor, PropertyResolver propertyResolver) {
+        this.studio = studio;
+        this.openedInSingleModuleMode = studio.isSingleModuleModeByDefault();
+        this.webStudioWorkspaceDependencyManagerFactory = new WebStudioWorkspaceDependencyManagerFactory(studio);
+        this.testSuiteExecutor = testSuiteExecutor;
+        this.propertyResolver = propertyResolver;
+    }
+
+    public RulesProject getProject() {
+        return studio.getCurrentProject();
+    }
+
+    public TableSyntaxNode findNode(String url) {
+        XlsUrlParser parsedUrl = new XlsUrlParser();
+        parsedUrl.parse(url);
+
+        if (parsedUrl.getRange() == null) {
+            return null;
+        }
+
+        return findNode(parsedUrl);
+    }
+
+    public String findTableUri(String partialUri) {
+        TableSyntaxNode tableSyntaxNode = findNode(partialUri);
+
+        if (tableSyntaxNode != null) {
+            return tableSyntaxNode.getUri();
+        }
+
+        return null;
+    }
+
+    private boolean findInCompositeGrid(CompositeGrid compositeGrid, XlsUrlParser p1) {
+        for (IGridTable gridTable : compositeGrid.getGridTables()) {
+            if (gridTable.getGrid() instanceof CompositeGrid) {
+                if (findInCompositeGrid((CompositeGrid) gridTable.getGrid(), p1)) {
+                    return true;
+                }
+            } else {
+                if (XlsUrlUtils.intersects(p1, gridTable.getUriParser())) {
+                    return true;
+                }
+            }
+        }
+        return false;
+    }
+
+    private TableSyntaxNode findNode(XlsUrlParser p1) {
+        // TableSyntaxNode[] nodes = getTableSyntaxNodes();
+        TableSyntaxNode[] nodes = getAllTableSyntaxNodes();
+
+        for (TableSyntaxNode node : nodes) {
+            if (XlsUrlUtils.intersects(p1, node.getGridTable().getUriParser())) {
+                if (XlsNodeTypes.XLS_TABLEPART.equals(node.getNodeType())) {
+                    for (TableSyntaxNode tableSyntaxNode : nodes) {
+                        IGridTable table = tableSyntaxNode.getGridTable();
+                        if (table.getGrid() instanceof CompositeGrid) {
+                            CompositeGrid compositeGrid = (CompositeGrid) table.getGrid();
+                            if (findInCompositeGrid(compositeGrid, p1)) {
+                                return tableSyntaxNode;
+                            }
+                        }
+                    }
+                }
+                return node;
+            }
+        }
+
+        return null;
+    }
+
+    // TODO Cache it
+    public int getErrorNodesNumber() {
+        int count = 0;
+        if (compiledOpenClass != null) {
+            TableSyntaxNode[] nodes = getTableSyntaxNodes();
+            for (TableSyntaxNode tsn : nodes) {
+                if (tsn.hasErrors()) {
+                    count++;
+                }
+            }
+        }
+        return count;
+    }
+
+    public Map<String, TableSyntaxNode> getAllTableNodes() {
+        return uriTableCache;
+    }
+
+    public TableSyntaxNode getTableByUri(String uri) {
+        return uriTableCache.get(uri);
+    }
+
+    public TableSyntaxNode getNodeById(String id) {
+        return idTableCache.get(id);
+    }
+
+    public ColorFilterHolder getFilterHolder() {
+        return filterHolder;
+    }
+
+    public IOpenMethod getMethod(String tableUri) {
+        TableSyntaxNode tsn = getNode(tableUri);
+        if (tsn == null) {
+            return null;
+        }
+
+        return getMethod(tsn);
+    }
+
+    public List<IOpenMethod> getTargetMethods(String testOrRunUri) {
+        List<IOpenMethod> targetMethods = new ArrayList<>();
+        IOpenMethod testMethod = getMethod(testOrRunUri);
+
+        if (testMethod instanceof TestSuiteMethod) {
+            IOpenMethod targetMethod = ((TestSuiteMethod) testMethod).getTestedMethod();
+
+            // Overloaded methods
+            if (targetMethod instanceof OpenMethodDispatcher) {
+                List<IOpenMethod> overloadedMethods = ((OpenMethodDispatcher) targetMethod).getCandidates();
+                targetMethods.addAll(overloadedMethods);
+            } else {
+                targetMethods.add(targetMethod);
+            }
+        }
+
+        return targetMethods;
+    }
+
+    public List<IOpenLTable> getTargetTables(String testOrRunUri) {
+        List<IOpenLTable> targetTables = new ArrayList<>();
+        List<IOpenMethod> targetMethods = getTargetMethods(testOrRunUri);
+
+        for (IOpenMethod targetMethod : targetMethods) {
+            if (targetMethod != null) {
+                IMemberMetaInfo methodInfo = targetMethod.getInfo();
+                if (methodInfo != null) {
+                    TableSyntaxNode tsn = (TableSyntaxNode) methodInfo.getSyntaxNode();
+                    IOpenLTable targetTable = new TableSyntaxNodeAdapter(tsn);
+                    targetTables.add(targetTable);
+                }
+            }
+        }
+
+        return targetTables;
+    }
+
+    public IOpenMethod getMethod(TableSyntaxNode tsn) {
+
+        if (!isProjectCompiledSuccessfully()) {
+            return null;
+        }
+
+        IOpenClass openClass = compiledOpenClass.getOpenClassWithErrors();
+
+        for (IOpenMethod method : openClass.getMethods()) {
+            IOpenMethod resolvedMethod = null;
+
+            if (method instanceof OpenMethodDispatcher) {
+                resolvedMethod = resolveMethodDispatcher((OpenMethodDispatcher) method, tsn);
+            } else {
+                resolvedMethod = resolveMethod(method, tsn);
+            }
+
+            if (resolvedMethod != null) {
+                return resolvedMethod;
+            }
+        }
+
+        // for methods that exist in module but not included in
+        // CompiledOpenClass
+        // e.g. elder inactive versions of methods
+        if (tsn.getMember() instanceof IOpenMethod) {
+            return (IOpenMethod) tsn.getMember();
+        }
+
+        return null;
+    }
+
+    private IOpenMethod resolveMethodDispatcher(OpenMethodDispatcher method, TableSyntaxNode syntaxNode) {
+        List<IOpenMethod> candidates = method.getCandidates();
+
+        for (IOpenMethod candidate : candidates) {
+            IOpenMethod resolvedMethod = resolveMethod(candidate, syntaxNode);
+
+            if (resolvedMethod != null) {
+                return resolvedMethod;
+            }
+        }
+
+        return null;
+    }
+
+    private IOpenMethod getMethodFromDispatcher(OpenMethodDispatcher method, TableSyntaxNode syntaxNode) {
+        List<IOpenMethod> candidates = method.getCandidates();
+
+        for (IOpenMethod candidate : candidates) {
+            IOpenMethod resolvedMethod = resolveMethod(candidate, syntaxNode);
+
+            if (resolvedMethod != null) {
+                return resolvedMethod;
+            }
+        }
+
+        return null;
+    }
+
+    private IOpenMethod resolveMethod(IOpenMethod method, TableSyntaxNode syntaxNode) {
+
+        if (isInstanceOfTable(method, syntaxNode)) {
+            return method;
+        }
+
+        return null;
+    }
+
+    /**
+     * Checks that {@link IOpenMethod} object is instance that represents the given {@link TableSyntaxNode} object.
+     * Actually, {@link IOpenMethod} object must have the same syntax node as given one. If given method is instance of
+     * {@link OpenMethodDispatcher} <code>false</code> value will be returned.
+     *
+     * @param method method to check
+     * @param syntaxNode syntax node
+     * @return <code>true</code> if {@link IOpenMethod} object represents the given table syntax node;
+     *         <code>false</code> - otherwise
+     */
+    private boolean isInstanceOfTable(IOpenMethod method, TableSyntaxNode syntaxNode) {
+
+        IMemberMetaInfo metaInfo = method.getInfo();
+
+        return metaInfo != null && metaInfo.getSyntaxNode() == syntaxNode;
+    }
+
+    public TableSyntaxNode getNode(String tableUri) {
+        TableSyntaxNode tsn = null;
+        if (tableUri != null) {
+            tsn = getTableByUri(tableUri);
+            if (tsn == null) {
+                tsn = findNode(tableUri);
+            }
+        }
+        return tsn;
+    }
+
+    public synchronized ITreeElement<?> getProjectTree() {
+        if (projectRoot == null) {
+            buildProjectTree();
+        }
+        return projectRoot;
+    }
+
+    public synchronized void resetProjectTree() {
+        projectRoot = null;
+    }
+
+    public IOpenLTable getTable(String tableUri) {
+        TableSyntaxNode tsn = getNode(tableUri);
+        if (tsn != null) {
+            return new TableSyntaxNodeAdapter(tsn);
+        }
+        updateCacheTree();
+        tsn = getNode(tableUri);
+        if (tsn != null) {
+            return new TableSyntaxNodeAdapter(tsn);
+        }
+        return null;
+
+    }
+
+    public IOpenLTable getTableById(String id) {
+        if (projectRoot == null) {
+            buildProjectTree();
+        }
+        TableSyntaxNode tsn = getNodeById(id);
+        if (tsn != null) {
+            return new TableSyntaxNodeAdapter(tsn);
+        }
+        updateCacheTree();
+        tsn = getNodeById(id);
+        if (tsn != null) {
+            return new TableSyntaxNodeAdapter(tsn);
+        }
+        return null;
+    }
+
+    public IGridTable getGridTable(String tableUri) {
+        TableSyntaxNode tsn = getNode(tableUri);
+        return tsn == null ? null : tsn.getGridTable();
+    }
+
+    /**
+     * Gets test methods for method by uri.
+     *
+     * @param forTable uri for method table
+     * @return test methods
+     */
+    public IOpenMethod[] getTestMethods(String forTable) {
+        IOpenMethod method = getMethod(forTable);
+        if (method != null) {
+            return ProjectHelper.testers(method);
+        }
+        return null;
+    }
+
+    /**
+     * Gets all test methods for method by uri.
+     *
+     * @param tableUri uri for method table
+     * @return all test methods, including tests with test cases, runs with filled runs, tests without cases(empty),
+     *         runs without any parameters and tests without cases and runs.
+     */
+    public IOpenMethod[] getTestAndRunMethods(String tableUri) {
+        IOpenMethod method = getMethod(tableUri);
+        if (method != null) {
+            List<IOpenMethod> res = new ArrayList<>();
+            Collection<IOpenMethod> methods = compiledOpenClass.getOpenClassWithErrors().getMethods();
+
+            for (IOpenMethod tester : methods) {
+                if (ProjectHelper.isTestForMethod(tester, method)) {
+                    res.add(tester);
+                }
+            }
+            return res.toArray(new IOpenMethod[0]);
+        }
+        return null;
+    }
+
+    public TestSuiteMethod[] getAllTestMethods() {
+        if (isProjectCompiledSuccessfully()) {
+            return ProjectHelper.allTesters(compiledOpenClass.getOpenClassWithErrors());
+        }
+        return null;
+    }
+
+    public WorkbookSyntaxNode[] getWorkbookNodes() {
+        if (!isProjectCompiledSuccessfully()) {
+            return null;
+        }
+
+        return getXlsModuleNode().getWorkbookSyntaxNodes();
+    }
+
+    public boolean isSourceModified() {
+        RulesProject project = getProject();
+        if (project != null && studio.isProjectFrozen(project.getName())) {
+            log.debug("Project is saving currently. Ignore it's intermediate state.");
+            return false;
+        }
+
+        WorkbookSyntaxNode[] workbookNodes = getWorkbookNodes();
+        if (workbookNodes != null) {
+            for (WorkbookSyntaxNode node : workbookNodes) {
+                XlsWorkbookSourceCodeModule workbookSourceCodeModule = node.getWorkbookSourceCodeModule();
+                if (workbookSourceCodeModule.isModified()) {
+                    getLocalRepository().getProjectState(workbookSourceCodeModule.getSourceFile().getPath())
+                        .notifyModified();
+                    return true;
+                }
+            }
+        }
+        return false;
+    }
+
+    public void resetSourceModified() {
+        WorkbookSyntaxNode[] workbookNodes = getWorkbookNodes();
+        if (workbookNodes != null) {
+            for (WorkbookSyntaxNode node : workbookNodes) {
+                node.getWorkbookSourceCodeModule().resetModified();
+            }
+        }
+    }
+
+    public CompiledOpenClass getCompiledOpenClass() {
+        return compiledOpenClass;
+    }
+
+    public Collection<OpenLMessage> getModuleMessages() {
+        CompiledOpenClass compiledOpenClass = getCompiledOpenClass();
+        if (compiledOpenClass != null) {
+            return compiledOpenClass.getMessages();
+        }
+        return Collections.emptyList();
+    }
+
+    /**
+     * @return Returns the wrapperInfo.
+     */
+    public Module getModuleInfo() {
+        return moduleInfo;
+    }
+
+    public XlsModuleSyntaxNode getXlsModuleNode() {
+
+        if (!isProjectCompiledSuccessfully()) {
+            return null;
+        }
+
+        return xlsModuleSyntaxNode;
+    }
+
+    private XlsModuleSyntaxNode findXlsModuleSyntaxNode(IDependencyManager dependencyManager) {
+        if (isSingleModuleMode()) {
+            XlsMetaInfo xmi = (XlsMetaInfo) compiledOpenClass.getOpenClassWithErrors().getMetaInfo();
+            return xmi.getXlsModuleNode();
+        } else {
+            try {
+                Dependency dependency = new Dependency(DependencyType.MODULE,
+                    new IdentifierNode(null, null, moduleInfo.getName(), null));
+
+                XlsMetaInfo xmi = (XlsMetaInfo) dependencyManager.loadDependency(dependency)
+                    .getCompiledOpenClass()
+                    .getOpenClassWithErrors()
+                    .getMetaInfo();
+                return xmi == null ? null : xmi.getXlsModuleNode();
+            } catch (OpenLCompilationException e) {
+                throw new OpenlNotCheckedException(e);
+            }
+        }
+    }
+
+    /**
+     * Returns if current project is read only.
+     *
+     * @return <code>true</code> if project is read only.
+     */
+    public boolean isEditable() {
+        if (isGranted(EDIT_PROJECTS)) {
+            RulesProject project = getProject();
+
+            if (project != null) {
+                return project.isLocalOnly() || !project.isLocked() || project.isOpenedForEditing();
+            }
+        }
+        return false;
+    }
+
+    public boolean isEditableTable(String uri) {
+        return !isTablePart(uri) && isEditable();
+    }
+
+    /**
+     * Check is the table is partial
+     */
+    public boolean isTablePart(String uri) {
+        IGridTable grid = this.getGridTable(uri);
+        return grid != null && grid.getGrid() instanceof CompositeGrid;
+    }
+
+    public boolean isCurrentModuleLoadedByExtension() {
+        Module moduleInfo = getModuleInfo();
+        return moduleInfo != null && moduleInfo.getExtension() != null;
+    }
+
+    public boolean isCanCreateTable() {
+        return isEditable() && isGranted(CREATE_TABLES) && !isCurrentModuleLoadedByExtension();
+    }
+
+    public boolean isCanEditTable(String uri) {
+        return isEditableTable(uri) && isGranted(EDIT_TABLES);
+    }
+
+    public boolean isCanEditProject() {
+        return isEditable() && isGranted(EDIT_TABLES);
+    }
+
+    public boolean isReady() {
+        return compiledOpenClass != null;
+    }
+
+    public boolean isTestable(TableSyntaxNode tsn) {
+        IOpenMethod m = getMethod(tsn);
+        if (m == null) {
+            return false;
+        }
+
+        return ProjectHelper.testers(m).length > 0;
+    }
+
+    public synchronized void buildProjectTree() {
+        if (compiledOpenClass == null || studio.getCurrentModule() == null) {
+            return;
+        }
+
+        ProjectTreeNode root = makeProjectTreeRoot();
+
+        TableSyntaxNode[] tableSyntaxNodes = getTableSyntaxNodes();
+
+        OverloadedMethodsDictionary methodNodesDictionary = makeMethodNodesDictionary(tableSyntaxNodes);
+
+        TreeBuilder<Object> treeBuilder = new TreeBuilder<>();
+
+        TreeNodeBuilder<Object>[] treeSorters = studio.getTreeView().getBuilders();
+
+        // Find all group sorters defined for current subtree.
+        // Group sorter should have additional information for grouping
+        // nodes by method signature.
+        // author: Alexey Gamanovich
+        //
+        for (TreeNodeBuilder<?> treeSorter : treeSorters) {
+
+            if (treeSorter instanceof OpenMethodsGroupTreeNodeBuilder) {
+                // Set to sorter information about open methods.
+                // author: Alexey Gamanovich
+                //
+                OpenMethodsGroupTreeNodeBuilder tableTreeNodeBuilder = (OpenMethodsGroupTreeNodeBuilder) treeSorter;
+                tableTreeNodeBuilder.setOpenMethodGroupsDictionary(methodNodesDictionary);
+            }
+        }
+
+        for (int i = 0; i < tableSyntaxNodes.length; i++) {
+            treeBuilder.addToNode(root, tableSyntaxNodes[i], treeSorters);
+        }
+
+        projectRoot = root;
+        uriTableCache.clear();
+        idTableCache.clear();
+        cacheTree(projectRoot);
+
+        dependencyGraph = null;
+
+        historyManager = null;
+        initProjectHistory();
+    }
+
+    private void initProjectHistory() {
+        WorkbookSyntaxNode[] workbookNodes = getWorkbookNodes();
+        if (workbookNodes != null) {
+            LocalRepository repository = getLocalRepository();
+
+            for (WorkbookSyntaxNode workbookSyntaxNode : workbookNodes) {
+                XlsWorkbookSourceCodeModule sourceCodeModule = workbookSyntaxNode.getWorkbookSourceCodeModule();
+
+                Collection<XlsWorkbookListener> listeners = sourceCodeModule.getListeners();
+                for (XlsWorkbookListener listener : listeners) {
+                    if (listener instanceof XlsWorkbookSourceHistoryListener) {
+                        return;
+                    }
+                }
+
+                XlsWorkbookListener historyListener = new XlsWorkbookSourceHistoryListener(getHistoryManager());
+                sourceCodeModule.addListener(historyListener);
+                sourceCodeModule.addListener(new XlsModificationListener(repository));
+            }
+        }
+    }
+
+    private LocalRepository getLocalRepository() {
+        UserWorkspace userWorkspace = WebStudioUtils.getUserWorkspace(FacesUtils.getSession());
+        return userWorkspace.getLocalWorkspace().getRepository();
+    }
+
+    public TableSyntaxNode[] getTableSyntaxNodes() {
+        if (isProjectCompiledSuccessfully()) {
+            XlsModuleSyntaxNode moduleSyntaxNode = getXlsModuleNode();
+            return moduleSyntaxNode.getXlsTableSyntaxNodes();
+        }
+
+        return new TableSyntaxNode[0];
+    }
+
+    public TableSyntaxNode[] getAllTableSyntaxNodes() {
+        List<TableSyntaxNode> nodes = new ArrayList<>();
+
+        if (isProjectCompiledSuccessfully()) {
+            for (XlsModuleSyntaxNode node : allXlsModuleSyntaxNodes) {
+                if (node != null) {
+                    nodes.addAll(Arrays.asList(node.getXlsTableSyntaxNodes()));
+                }
+            }
+        }
+
+        return nodes.toArray(new TableSyntaxNode[0]);
+    }
+
+    public int getNumberOfTables() {
+        int count = 0;
+        TableSyntaxNode[] tables = getTableSyntaxNodes();
+
+        for (TableSyntaxNode table : tables) {
+            if (!XlsNodeTypes.XLS_OTHER.toString().equals(table.getType())) {
+                count++;
+            }
+        }
+        return count;
+    }
+
+    private void cacheTree(ProjectTreeNode treeNode) {
+        Iterable<? extends ITreeElement<Object>> children = treeNode.getChildren();
+        for (ITreeElement<Object> item : children) {
+            // TODO: Remove class casting
+            ProjectTreeNode child = (ProjectTreeNode) item;
+            if (child.getType().startsWith(IProjectTypes.PT_TABLE + ".")) {
+                TableSyntaxNode tsn = child.getTableSyntaxNode();
+                uriTableCache.put(child.getUri(), tsn);
+                idTableCache.put(tsn.getId(), tsn);
+            }
+            cacheTree(child);
+        }
+    }
+
+    private void updateCacheTree() {
+        TableSyntaxNode[] tableSyntaxNodes = getTableSyntaxNodes();
+        for (TableSyntaxNode tsn : tableSyntaxNodes) {
+            if (tsn.getType().startsWith(XlsNodeTypes.XLS_DT.toString())) {
+                if (!uriTableCache.containsKey(tsn.getUri())) {
+                    uriTableCache.put(tsn.getUri(), tsn);
+                }
+                if (!idTableCache.containsKey(tsn.getId())) {
+                    idTableCache.put(tsn.getId(), tsn);
+                }
+            }
+        }
+    }
+
+    private OverloadedMethodsDictionary makeMethodNodesDictionary(TableSyntaxNode[] tableSyntaxNodes) {
+
+        // Create open methods dictionary that organizes
+        // open methods in groups using their meta info.
+        // Dictionary contains required information what will be used to create
+        // groups of methods in tree.
+        // author: Alexey Gamanovich
+        //
+        List<TableSyntaxNode> executableNodes = getAllExecutableTables(tableSyntaxNodes);
+        OverloadedMethodsDictionary methodNodesDictionary = new OverloadedMethodsDictionary();
+        methodNodesDictionary.addAll(executableNodes);
+
+        return methodNodesDictionary;
+    }
+
+    private ProjectTreeNode makeProjectTreeRoot() {
+        return new ProjectTreeNode(new String[] { null, null, null }, "root", null, null, 0, null);
+    }
+
+    private List<TableSyntaxNode> getAllExecutableTables(TableSyntaxNode[] nodes) {
+        List<TableSyntaxNode> executableNodes = new ArrayList<>();
+        for (TableSyntaxNode node : nodes) {
+            if (node.getMember() instanceof IOpenMethod) {
+                executableNodes.add(node);
+            }
+        }
+        return executableNodes;
+    }
+
+    public void redraw() {
+        projectRoot = null;
+    }
+
+    public void reset(ReloadType reloadType) throws Exception {
+        reset(reloadType, moduleInfo);
+    }
+
+    public void reset(ReloadType reloadType, Module moduleToOpen) throws Exception {
+        switch (reloadType) {
+            case FORCED:
+                moduleToOpen = studio.getCurrentModule();
+                // falls through
+            case RELOAD:
+                if (webStudioWorkspaceDependencyManager != null) {
+                    webStudioWorkspaceDependencyManager.resetAll();
+                }
+                webStudioWorkspaceDependencyManager = null;
+                recentlyVisitedTables.clear();
+                break;
+            case SINGLE:
+                webStudioWorkspaceDependencyManager.reset(new Dependency(DependencyType.MODULE,
+                    new IdentifierNode(null, null, moduleToOpen.getName(), null)));
+                break;
+        }
+        setModuleInfo(moduleToOpen, reloadType);
+        projectRoot = null;
+    }
+
+    public TestUnitsResults runTest(TestSuite test) {
+        boolean isParallel = Boolean.parseBoolean(propertyResolver.getProperty("test.run.parallel"));
+        return runTest(test, isParallel);
+    }
+
+    private TestUnitsResults runTest(TestSuite test, boolean isParallel) {
+        IOpenClass openClass = compiledOpenClass.getOpenClassWithErrors();
+        ClassLoader oldClassLoader = Thread.currentThread().getContextClassLoader();
+        try {
+            Thread.currentThread().setContextClassLoader(compiledOpenClass.getClassLoader());
+            if (!isParallel) {
+                return test.invokeSequentially(openClass, 1);
+            } else {
+                return test.invokeParallel(testSuiteExecutor, openClass, 1);
+            }
+        } finally {
+            Thread.currentThread().setContextClassLoader(oldClassLoader);
+        }
+    }
+
+    public List<IOpenLTable> search(ISelector<TableSyntaxNode> selectors) {
+        XlsModuleSyntaxNode xsn = getXlsModuleNode();
+        List<IOpenLTable> searchResults = new ArrayList<>();
+
+        TableSyntaxNode[] tables = xsn.getXlsTableSyntaxNodes();
+        for (TableSyntaxNode table : tables) {
+            if (!XlsNodeTypes.XLS_TABLEPART.toString().equals(table.getType()) // Exclude
+                    // TablePart
+                    // tables
+                    && selectors.select(table)) {
+                searchResults.add(new TableSyntaxNodeAdapter(table));
+            }
+        }
+
+        return searchResults;
+    }
+
+    public void setProjectTree(ProjectTreeNode projectRoot) {
+        this.projectRoot = projectRoot;
+    }
+
+    public void clearModuleInfo() {
+        this.moduleInfo = null;
+
+        clearModuleResources(); // prevent memory leak
+
+        OpenClassUtil.release(compiledOpenClass);
+        compiledOpenClass = null;
+
+        if (webStudioWorkspaceDependencyManager != null) {
+            webStudioWorkspaceDependencyManager.resetAll();
+        }
+        webStudioWorkspaceDependencyManager = null;
+        xlsModuleSyntaxNode = null;
+        allXlsModuleSyntaxNodes.clear();
+        projectRoot = null;
+    }
+
+    private void resetWebStudioWorkspaceDependencyManagerForSingleMode(Module moduleInfo, Module previousModuleInfo) {
+        for (Module module : previousModuleInfo.getProject().getModules()) {
+            webStudioWorkspaceDependencyManager
+                .reset(new Dependency(DependencyType.MODULE, new IdentifierNode(null, null, module.getName(), null)));
+        }
+        for (Module module : moduleInfo.getProject().getModules()) {
+            webStudioWorkspaceDependencyManager
+                .reset(new Dependency(DependencyType.MODULE, new IdentifierNode(null, null, module.getName(), null)));
+        }
+    }
+
+    public void setModuleInfo(Module moduleInfo) throws Exception {
+        setModuleInfo(moduleInfo, ReloadType.NO);
+    }
+
+    // TODO Remove "throws Exception"
+    public void setModuleInfo(Module moduleInfo, ReloadType reloadType) throws Exception {
+        setModuleInfo(moduleInfo, reloadType, shouldOpenInSingleMode(moduleInfo));
+    }
+
+    public synchronized void setModuleInfo(Module moduleInfo,
+            ReloadType reloadType,
+            boolean singleModuleMode) throws Exception {
+        if (moduleInfo == null || this.moduleInfo == moduleInfo && reloadType == ReloadType.NO) {
+            return;
+        }
+
+        Module previousModuleInfo = this.moduleInfo;
+
+        if (reloadType != ReloadType.NO) {
+            uriTableCache.clear();
+            idTableCache.clear();
+        }
+
+        File projectFolder = moduleInfo.getProject().getProjectFolder();
+        if (reloadType == ReloadType.FORCED) {
+            ProjectResolver projectResolver = studio.getProjectResolver();
+            ProjectDescriptor projectDescriptor = projectResolver.resolve(projectFolder);
+            Module reloadedModule = null;
+            for (Module module : projectDescriptor.getModules()) {
+                if (moduleInfo.getName().equals(module.getName())) {
+                    reloadedModule = module;
+                    break;
+                }
+            }
+            this.moduleInfo = reloadedModule;
+        } else {
+            this.moduleInfo = moduleInfo;
+        }
+
+        clearModuleResources(); // prevent memory leak
+        if (openedInSingleModuleMode) {
+            OpenClassUtil.release(compiledOpenClass);
+        }
+        compiledOpenClass = null;
+        projectRoot = null;
+        xlsModuleSyntaxNode = null;
+        allXlsModuleSyntaxNodes.clear();
+
+        prepareWebstudioWorkspaceDependencyManager(singleModuleMode, previousModuleInfo);
+
+        Map<String, Object> externalParameters;
+        RulesInstantiationStrategy instantiationStrategy;
+
+        // Create instantiation strategy for opened module
+        if (singleModuleMode) {
+            instantiationStrategy = RulesInstantiationStrategyFactory
+                .getStrategy(this.moduleInfo, false, webStudioWorkspaceDependencyManager);
+            externalParameters = studio.getExternalProperties();
+        } else {
+            List<Module> modules = this.moduleInfo.getProject().getModules();
+            instantiationStrategy = new SimpleMultiModuleInstantiationStrategy(modules,
+                webStudioWorkspaceDependencyManager,
+                false);
+
+            externalParameters = ProjectExternalDependenciesHelper
+                .getExternalParamsWithProjectDependencies(studio.getExternalProperties(), modules);
+
+        }
+        instantiationStrategy.setExternalParameters(externalParameters);
+        instantiationStrategy.setServiceClass(SimpleDependencyLoader.EmptyInterface.class);
+
+        // If autoCompile is false we cannot unload workbook during editing because we must show to a user latest edited
+        // data (not parsed and compiled data).
+        boolean canUnload = studio.isAutoCompile();
+        LazyWorkbookLoaderFactory factory = new LazyWorkbookLoaderFactory(canUnload);
+
+        try {
+            WorkbookLoaders.setCurrentFactory(factory);
+
+            // Find all dependent XlsModuleSyntaxNode-s
+            final String moduleName = moduleInfo.getName();
+
+            compiledOpenClass = instantiationStrategy.compile();
+            Collection<IDependencyLoader> dependencyLoaders = webStudioWorkspaceDependencyManager.getDependencyLoaders()
+                .get(moduleName);
+            IDependencyLoader dependencyLoader = null;
+            for (IDependencyLoader dl : dependencyLoaders) {
+                if (Objects.equals(dl.getProject().getName(), moduleInfo.getProject().getName())) {
+                    dependencyLoader = dl;
+                }
+            }
+            if (dependencyLoader == null) {
+                throw new IllegalStateException(String.format("Module '%s' is not found!", moduleName));
+            }
+            XlsMetaInfo metaInfo = (XlsMetaInfo) dependencyLoader.getCompiledDependency()
+                .getCompiledOpenClass()
+                .getOpenClassWithErrors()
+                .getMetaInfo();
+
+            if (metaInfo != null) {
+                allXlsModuleSyntaxNodes.add(metaInfo.getXlsModuleNode());
+            }
+
+            xlsModuleSyntaxNode = findXlsModuleSyntaxNode(webStudioWorkspaceDependencyManager);
+            allXlsModuleSyntaxNodes.add(xlsModuleSyntaxNode);
+            if (!isSingleModuleMode()) {
+                // EPBDS-7629: In multimodule mode xlsModuleSyntaxNode does not contain Virtual Module with dispatcher
+                // table syntax nodes.
+                // Such dispatcher syntax nodes are needed to show dispatcher tables in Trace.
+                // That's why we should add virtual module to allXlsModuleSyntaxNodes.
+                XlsMetaInfo xmi = (XlsMetaInfo) compiledOpenClass.getOpenClassWithErrors().getMetaInfo();
+                allXlsModuleSyntaxNodes.add(xmi.getXlsModuleNode());
+            }
+
+            WorkbookLoaders.resetCurrentFactory();
+        } catch (Throwable t) {
+            log.error("Failed to load.", t);
+            Collection<OpenLMessage> messages = new LinkedHashSet<>();
+            for (OpenLMessage openLMessage : OpenLMessagesUtils.newErrorMessages(t)) {
+                String message = String.format("Cannot load the module: %s", openLMessage.getSummary());
+                messages.add(new OpenLMessage(message, Severity.ERROR));
+            }
+
+            compiledOpenClass = new CompiledOpenClass(NullOpenClass.the,
+                messages,
+                new SyntaxNodeException[0],
+                new SyntaxNodeException[0]);
+
+            WorkbookLoaders.resetCurrentFactory();
+        }
+
+    }
+
+    private void prepareWebstudioWorkspaceDependencyManager(boolean singleModuleMode, Module previousModuleInfo) {
+        if (webStudioWorkspaceDependencyManager == null) {
+            webStudioWorkspaceDependencyManager = webStudioWorkspaceDependencyManagerFactory
+                .getDependencyManager(this.moduleInfo, singleModuleMode);
+            openedInSingleModuleMode = singleModuleMode;
+        } else {
+            if (openedInSingleModuleMode == singleModuleMode) {
+                boolean found = false;
+                for (ProjectDescriptor projectDescriptor : webStudioWorkspaceDependencyManager
+                    .getProjectDescriptors()) {
+                    if (this.moduleInfo.getProject().getName().equals(projectDescriptor.getName())) {
+                        found = true;
+                        break;
+                    }
+                }
+                if (!found) {
+                    webStudioWorkspaceDependencyManager.resetAll();
+                    webStudioWorkspaceDependencyManager = webStudioWorkspaceDependencyManagerFactory
+                        .getDependencyManager(this.moduleInfo, singleModuleMode);
+                    openedInSingleModuleMode = singleModuleMode;
+                }
+                if (this.moduleInfo != previousModuleInfo && singleModuleMode) {
+                    resetWebStudioWorkspaceDependencyManagerForSingleMode(this.moduleInfo, previousModuleInfo);
+                }
+            } else {
+                webStudioWorkspaceDependencyManager.resetAll();
+                webStudioWorkspaceDependencyManager = webStudioWorkspaceDependencyManagerFactory
+                    .getDependencyManager(this.moduleInfo, singleModuleMode);
+                openedInSingleModuleMode = singleModuleMode;
+            }
+        }
+    }
+
+    public void traceElement(TestSuite testSuite) {
+        ClassLoader currentContextClassLoader = Thread.currentThread().getContextClassLoader();
+        try {
+            Thread.currentThread().setContextClassLoader(compiledOpenClass.getClassLoader());
+            CachingArgumentsCloner.initInstance();
+            runTest(testSuite, false);
+        } finally {
+            Thread.currentThread().setContextClassLoader(currentContextClassLoader);
+            CachingArgumentsCloner.removeInstance();
+        }
+    }
+
+    public TableEditorModel getTableEditorModel(String tableUri) {
+        IOpenLTable table = getTable(tableUri);
+        return getTableEditorModel(table);
+    }
+
+    public TableEditorModel getTableEditorModel(IOpenLTable table) {
+        String tableView = studio.getTableView();
+        return new TableEditorModel(table, tableView, false);
+    }
+
+    public boolean isProjectCompiledSuccessfully() {
+        return compiledOpenClass != null && compiledOpenClass.getOpenClassWithErrors() != null && !(compiledOpenClass
+            .getOpenClassWithErrors() instanceof NullOpenClass) && xlsModuleSyntaxNode != null;
+    }
+
+    public DependencyRulesGraph getDependencyGraph() {
+        if (dependencyGraph == null) {
+            Collection<IOpenMethod> rulesMethods = compiledOpenClass.getOpenClassWithErrors().getMethods();
+            dependencyGraph = DependencyRulesGraph.filterAndCreateGraph(rulesMethods);
+        }
+        return dependencyGraph;
+    }
+
+    public List<File> getSources() {
+        List<File> sourceFiles = new ArrayList<>();
+
+        WorkbookSyntaxNode[] workbookNodes = getWorkbookNodes();
+        if (workbookNodes != null) {
+            for (WorkbookSyntaxNode workbookSyntaxNode : workbookNodes) {
+                File sourceFile = workbookSyntaxNode.getWorkbookSourceCodeModule().getSourceFile();
+                sourceFiles.add(sourceFile);
+            }
+        }
+
+        // TODO: Consider the case when there is compilation error. In this case sourceFiles will be empty, it can break
+        // history manager.
+
+        return sourceFiles;
+    }
+
+    public String[] getModuleSourceNames() {
+        List<File> moduleSources = getSources();
+        String[] moduleSourceNames = new String[moduleSources.size()];
+        int i = 0;
+        for (File source : moduleSources) {
+            moduleSourceNames[i] = source.getName();
+            i++;
+        }
+        return moduleSourceNames;
+    }
+
+    public File getSourceByName(String fileName) {
+        List<File> sourceFiles = getSources();
+
+        for (File file : sourceFiles) {
+            if (file.getName().equals(fileName)) {
+                return file;
+            }
+        }
+
+        return null;
+    }
+
+    public SourceHistoryManager<File> getHistoryManager() {
+        if (historyManager == null) {
+            String projectHistoryHome = propertyResolver.getProperty("project.history.home");
+            String projectHistoryCount = propertyResolver.getProperty("project.history.count");
+            Integer maxFilesInStorage = Integer.valueOf(Objects.requireNonNull(projectHistoryCount));
+            boolean unlimitedStorage = Boolean.parseBoolean(propertyResolver.getProperty("project.history.unlimited"));
+            String storagePath = projectHistoryHome + File.separator + getProject().getName();
+            historyManager = new FileBasedProjectHistoryManager(this, storagePath, maxFilesInStorage, unlimitedStorage);
+        }
+        return historyManager;
+    }
+
+    public RecentlyVisitedTables getRecentlyVisitedTables() {
+        return recentlyVisitedTables;
+    }
+
+    public void openWorkbookForEdit(String workBookName) {
+        for (WorkbookSyntaxNode workbookSyntaxNode : getWorkbookNodes()) {
+            XlsWorkbookSourceCodeModule module = workbookSyntaxNode.getWorkbookSourceCodeModule();
+
+            if (module.getSourceFile().getName().equals(workBookName)) {
+                module.setModificationChecker(new EditXlsModificationChecker(module));
+                break;
+            }
+        }
+
+    }
+
+    public void afterOpenWorkbookForEdit(String workBookName) {
+        for (WorkbookSyntaxNode workbookSyntaxNode : getWorkbookNodes()) {
+            XlsWorkbookSourceCodeModule module = workbookSyntaxNode.getWorkbookSourceCodeModule();
+            if (module.getSourceFile().getName().equals(workBookName)) {
+                ModificationChecker checker = module.getModificationChecker();
+
+                if (checker instanceof EditXlsModificationChecker) {
+                    ((EditXlsModificationChecker) checker).afterXlsOpened();
+                }
+
+                break;
+            }
+        }
+
+    }
+
+    public XlsWorkbookSourceCodeModule getCurrentModuleWorkbook() {
+        PathEntry rulesRootPath = studio.getCurrentModule().getRulesRootPath();
+
+        WorkbookSyntaxNode[] workbookNodes = getWorkbookNodes();
+        if (workbookNodes == null) {
+            return null;
+        }
+
+        for (WorkbookSyntaxNode workbookSyntaxNode : workbookNodes) {
+            XlsWorkbookSourceCodeModule module = workbookSyntaxNode.getWorkbookSourceCodeModule();
+            if (rulesRootPath != null && module.getSourceFile()
+                .getName()
+                .equals(FileUtils.getName(rulesRootPath.getPath()))) {
+                return module;
+            }
+        }
+        return null;
+    }
+
+    public boolean isSingleModuleMode() {
+        if (!isProjectCompiledSuccessfully()) {
+            return shouldOpenInSingleMode(moduleInfo);
+        }
+        return !isVirtualWorkbook();
+    }
+
+    public void useSingleModuleMode() throws Exception {
+        if (studio.isChangeableModuleMode()) {
+            setModuleInfo(moduleInfo, ReloadType.SINGLE, true);
+        }
+    }
+
+    public void useMultiModuleMode() throws Exception {
+        if (studio.isChangeableModuleMode()) {
+            setModuleInfo(moduleInfo, ReloadType.SINGLE, false);
+        }
+    }
+
+    /**
+     * Returns true if both are true: 1) Old project version is opened and 2) project is not modified yet.
+     *
+     * Otherwise return false
+     */
+    public boolean isConfirmOverwriteNewerRevision() {
+        RulesProject project = getProject();
+        return project != null && project.isOpenedOtherVersion() && !project.isModified();
+    }
+
+    private static class EditXlsModificationChecker implements ModificationChecker {
+        private final XlsWorkbookSourceCodeModule module;
+        private final File sourceFile;
+
+        private final long beforeOpenFileSize;
+        private final long beforeOpenModifiedTime;
+        private long afterOpenModifiedTime;
+
+        private boolean initializing = true;
+
+        public EditXlsModificationChecker(XlsWorkbookSourceCodeModule module) {
+            this.module = module;
+            this.sourceFile = module.getSourceFile();
+            this.beforeOpenFileSize = sourceFile.length();
+            this.beforeOpenModifiedTime = sourceFile.lastModified();
+        }
+
+        public void afterXlsOpened() {
+            if (module.DEFAULT_MODIDFICATION_CHECKER.isModified() && sourceFile.length() == beforeOpenFileSize) {
+                // workaround for xls
+                afterOpenModifiedTime = sourceFile.lastModified();
+                initializing = false;
+            } else {
+                // not xls or file is changed. There is no need for a workaround
+                module.setModificationChecker(module.DEFAULT_MODIDFICATION_CHECKER);
+            }
+        }
+
+        @Override
+        public boolean isModified() {
+            if (initializing) {
+                // assume that during opening file for edit it is not changed
+                return false;
+            }
+
+            if (sourceFile.lastModified() == afterOpenModifiedTime && sourceFile.length() == beforeOpenFileSize) {
+                return false;
+            }
+
+            // file is modified or closed (modification time is reverted to
+            // original state)
+            module.setModificationChecker(module.DEFAULT_MODIDFICATION_CHECKER);
+            return !(sourceFile.lastModified() == beforeOpenModifiedTime && sourceFile.length() == beforeOpenFileSize);
+        }
+    }
+
+    public void destroy() {
+        clearModuleInfo();
+    }
+
+    private void clearModuleResources() {
+        removeListeners();
+    }
+
+    /**
+     * Remove listeners added in {@link #initProjectHistory()}
+     */
+    private void removeListeners() {
+        WorkbookSyntaxNode[] workbookNodes = getWorkbookNodes();
+        if (workbookNodes != null) {
+            for (WorkbookSyntaxNode workbookSyntaxNode : workbookNodes) {
+                XlsWorkbookSourceCodeModule sourceCodeModule = workbookSyntaxNode.getWorkbookSourceCodeModule();
+
+                Iterator<XlsWorkbookListener> iterator = sourceCodeModule.getListeners().iterator();
+                while (iterator.hasNext()) {
+                    XlsWorkbookListener listener = iterator.next();
+                    if (listener instanceof XlsWorkbookSourceHistoryListener) {
+                        iterator.remove();
+                        break;
+                    }
+                }
+            }
+        }
+    }
+
+    public IOpenMethod getCurrentDispatcherMethod(IOpenMethod method, String uri) {
+        TableSyntaxNode tsn = getNode(uri);
+        return getMethodFromDispatcher((OpenMethodDispatcher) method, tsn);
+    }
+
+    private boolean isVirtualWorkbook() {
+        XlsMetaInfo xmi = (XlsMetaInfo) compiledOpenClass.getOpenClassWithErrors().getMetaInfo();
+        return xmi.getXlsModuleNode().getModule() instanceof VirtualSourceCodeModule;
+    }
+
+    /**
+     * Determine if we should open in single module mode or multi module mode
+     *
+     * @param module opening module
+     * @return if true - single module mode, if false - multi module mode
+     */
+    private boolean shouldOpenInSingleMode(Module module) {
+        if (module != null && moduleInfo != null) {
+            ProjectDescriptor project = moduleInfo.getProject();
+            ProjectDescriptor newProject = module.getProject();
+            if (project.getName().equals(newProject.getName())) {
+                return openedInSingleModuleMode;
+            }
+        }
+        return studio.isSingleModuleModeByDefault();
+    }
+
+    private static class XlsModificationListener implements XlsWorkbookListener {
+
+        private final LocalRepository repository;
+
+        private XlsModificationListener(LocalRepository repository) {
+            this.repository = repository;
+        }
+
+        @Override
+        public void beforeSave(XlsWorkbookSourceCodeModule workbookSourceCodeModule) {
+
+        }
+
+        @Override
+        public void afterSave(XlsWorkbookSourceCodeModule workbookSourceCodeModule) {
+            repository.getProjectState(workbookSourceCodeModule.getSourceFile().getPath()).notifyModified();
+        }
+    }
+}