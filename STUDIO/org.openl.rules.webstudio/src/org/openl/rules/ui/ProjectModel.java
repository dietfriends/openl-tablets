package org.openl.rules.ui;

import static org.openl.rules.security.AccessManager.isGranted;
import static org.openl.rules.security.Privileges.CREATE_TABLES;
import static org.openl.rules.security.Privileges.EDIT_PROJECTS;
import static org.openl.rules.security.Privileges.EDIT_TABLES;

import java.io.File;
import java.nio.file.Paths;
<<<<<<< HEAD
import java.util.*;
import java.util.concurrent.ConcurrentHashMap;
=======
import java.util.ArrayList;
import java.util.Arrays;
import java.util.Collection;
import java.util.Collections;
import java.util.Comparator;
import java.util.HashSet;
import java.util.Iterator;
import java.util.LinkedHashSet;
import java.util.List;
import java.util.Map;
import java.util.Objects;
import java.util.Optional;
import java.util.Set;
>>>>>>> 9afad544
import java.util.function.Predicate;
import java.util.stream.Collectors;

import org.apache.commons.lang3.tuple.Pair;
import org.openl.CompiledOpenClass;
import org.openl.OpenClassUtil;
import org.openl.base.INamedThing;
import org.openl.dependency.CompiledDependency;
import org.openl.message.OpenLMessage;
import org.openl.message.OpenLMessagesUtils;
import org.openl.message.Severity;
import org.openl.meta.IMetaHolder;
import org.openl.rules.dependency.graph.DependencyRulesGraph;
import org.openl.rules.lang.xls.OverloadedMethodsDictionary;
import org.openl.rules.lang.xls.XlsNodeTypes;
import org.openl.rules.lang.xls.XlsWorkbookListener;
import org.openl.rules.lang.xls.XlsWorkbookSourceCodeModule;
import org.openl.rules.lang.xls.binding.XlsMetaInfo;
import org.openl.rules.lang.xls.load.LazyWorkbookLoaderFactory;
import org.openl.rules.lang.xls.load.WorkbookLoaders;
import org.openl.rules.lang.xls.syntax.TableSyntaxNode;
import org.openl.rules.lang.xls.syntax.TableSyntaxNodeAdapter;
import org.openl.rules.lang.xls.syntax.WorkbookSyntaxNode;
import org.openl.rules.lang.xls.syntax.XlsModuleSyntaxNode;
import org.openl.rules.project.abstraction.AProjectFolder;
import org.openl.rules.project.abstraction.RulesProject;
import org.openl.rules.project.dependencies.ProjectExternalDependenciesHelper;
import org.openl.rules.project.impl.local.LocalRepository;
import org.openl.rules.project.instantiation.ReloadType;
import org.openl.rules.project.instantiation.RulesInstantiationException;
import org.openl.rules.project.instantiation.RulesInstantiationStrategy;
import org.openl.rules.project.instantiation.SimpleDependencyLoader;
import org.openl.rules.project.instantiation.SimpleMultiModuleInstantiationStrategy;
import org.openl.rules.project.model.Module;
import org.openl.rules.project.model.PathEntry;
import org.openl.rules.project.model.ProjectDescriptor;
import org.openl.rules.project.resolving.ProjectResolver;
import org.openl.rules.project.validation.openapi.OpenApiProjectValidator;
import org.openl.rules.rest.ProjectHistoryService;
import org.openl.rules.source.impl.VirtualSourceCodeModule;
import org.openl.rules.table.CompositeGrid;
import org.openl.rules.table.IGridTable;
import org.openl.rules.table.IOpenLTable;
import org.openl.rules.table.properties.ITableProperties;
import org.openl.rules.table.xls.XlsUrlParser;
import org.openl.rules.tableeditor.model.TableEditorModel;
import org.openl.rules.testmethod.ProjectHelper;
import org.openl.rules.testmethod.TestSuite;
import org.openl.rules.testmethod.TestSuiteExecutor;
import org.openl.rules.testmethod.TestSuiteMethod;
import org.openl.rules.testmethod.TestUnitsResults;
import org.openl.rules.types.OpenMethodDispatcher;
import org.openl.rules.ui.tree.OpenMethodsGroupTreeNodeBuilder;
import org.openl.rules.ui.tree.ProjectTreeNode;
import org.openl.rules.ui.tree.TreeNodeBuilder;
import org.openl.rules.ui.tree.richfaces.TreeNode;
import org.openl.rules.webstudio.dependencies.WebStudioWorkspaceDependencyManagerFactory;
import org.openl.rules.webstudio.dependencies.WebStudioWorkspaceRelatedDependencyManager;
import org.openl.rules.webstudio.web.Props;
import org.openl.rules.webstudio.web.SearchScope;
import org.openl.rules.webstudio.web.admin.AdministrationSettings;
import org.openl.rules.webstudio.web.trace.node.CachingArgumentsCloner;
import org.openl.rules.webstudio.web.util.Constants;
import org.openl.rules.webstudio.web.util.WebStudioUtils;
import org.openl.rules.workspace.uw.UserWorkspace;
import org.openl.syntax.code.Dependency;
import org.openl.syntax.code.DependencyType;
import org.openl.syntax.impl.IdentifierNode;
import org.openl.types.IMemberMetaInfo;
import org.openl.types.IOpenClass;
import org.openl.types.IOpenMethod;
import org.openl.types.NullOpenClass;
import org.openl.util.FileUtils;
import org.slf4j.Logger;
import org.slf4j.LoggerFactory;

public class ProjectModel {

    private final Logger log = LoggerFactory.getLogger(ProjectModel.class);

    private static final Comparator<TableSyntaxNode> DEFAULT_NODE_CMP = Comparator.comparing(
        node -> Optional.ofNullable(node.getMember()).map(INamedThing::getName).orElse(null),
        Comparator.nullsLast(String.CASE_INSENSITIVE_ORDER));

    /**
     * Compiled rules with errors. Representation of wrapper.
     */
    private volatile CompiledOpenClass compiledOpenClass;
    private volatile CompiledOpenClass openedModuleCompiledOpenClass;
    private volatile boolean projectCompilationCompleted;

    private XlsModuleSyntaxNode xlsModuleSyntaxNode;
<<<<<<< HEAD
    private final Collection<XlsModuleSyntaxNode> allXlsModuleSyntaxNodes = ConcurrentHashMap.newKeySet();
=======
    private final Collection<XlsModuleSyntaxNode> allXlsModuleSyntaxNodes = new HashSet<>();
    private final Collection<XlsModuleSyntaxNode> currentProjectXlsModuleSyntaxNodes = new HashSet<>();
>>>>>>> 9afad544
    private WorkbookSyntaxNode[] workbookSyntaxNodes;

    private Module moduleInfo;
    private long moduleLastModified;

    private final WebStudioWorkspaceDependencyManagerFactory webStudioWorkspaceDependencyManagerFactory;
    private WebStudioWorkspaceRelatedDependencyManager webStudioWorkspaceDependencyManager;

    private final WebStudio studio;

    private final ColorFilterHolder filterHolder = new ColorFilterHolder();

    private TreeNode projectRoot = null;

    private DependencyRulesGraph dependencyGraph;
    private String historyStoragePath;

    private final RecentlyVisitedTables recentlyVisitedTables = new RecentlyVisitedTables();
    private final TestSuiteExecutor testSuiteExecutor;

    /**
     * For tests only
     */
    ProjectModel(WebStudio studio) {
        this(studio, null);
    }

    public ProjectModel(WebStudio studio, TestSuiteExecutor testSuiteExecutor) {
        this.studio = studio;
        this.webStudioWorkspaceDependencyManagerFactory = new WebStudioWorkspaceDependencyManagerFactory(studio);
        this.testSuiteExecutor = testSuiteExecutor;
    }

    public synchronized RulesProject getProject() {
        return studio.getCurrentProject();
    }

    public synchronized TableSyntaxNode findNode(String url) {
        XlsUrlParser parsedUrl = new XlsUrlParser(url);

        return findNode(parsedUrl);
    }

    private boolean findInCompositeGrid(CompositeGrid compositeGrid, XlsUrlParser p1) {
        for (IGridTable gridTable : compositeGrid.getGridTables()) {
            if (gridTable.getGrid() instanceof CompositeGrid) {
                if (findInCompositeGrid((CompositeGrid) gridTable.getGrid(), p1)) {
                    return true;
                }
            } else {
                if (p1.intersects(gridTable.getUriParser())) {
                    return true;
                }
            }
        }
        return false;
    }

    private TableSyntaxNode findNode(XlsUrlParser p1) {
        Collection<TableSyntaxNode> nodes = getAllTableSyntaxNodes();
        for (TableSyntaxNode node : nodes) {
            if (p1.intersects(node.getGridTable().getUriParser())) {
                if (XlsNodeTypes.XLS_TABLEPART.equals(node.getNodeType())) {
                    for (TableSyntaxNode tableSyntaxNode : nodes) {
                        IGridTable table = tableSyntaxNode.getGridTable();
                        if (table.getGrid() instanceof CompositeGrid) {
                            CompositeGrid compositeGrid = (CompositeGrid) table.getGrid();
                            if (findInCompositeGrid(compositeGrid, p1)) {
                                return tableSyntaxNode;
                            }
                        }
                    }
                }
                return node;
            }
        }

        return null;
    }

    public synchronized int getErrorNodesNumber() {
        int count = 0;
        Collection<Pair<OpenLMessage, XlsUrlParser>> messages = getModuleMessages().stream()
            .map(e -> Pair.of(e, e.getSourceLocation() != null ? new XlsUrlParser(e.getSourceLocation()) : null))
            .collect(Collectors.toList());
        for (TableSyntaxNode tsn : getTableSyntaxNodes()) {
            for (Pair<OpenLMessage, XlsUrlParser> pair : messages) {
                if (pair.getRight() != null && pair.getLeft().getSeverity() == Severity.ERROR) {
                    if (pair.getRight().intersects(tsn.getUriParser())) {
                        count++;
                        break;
                    }
                }
            }
        }
        return count;
    }

    public synchronized TableSyntaxNode getTableByUri(String uri) {
        for (TableSyntaxNode tableSyntaxNode : getTableSyntaxNodes()) {
            if (Objects.equals(uri, tableSyntaxNode.getUri())) {
                return tableSyntaxNode;
            }
        }
        for (TableSyntaxNode tableSyntaxNode : getAllTableSyntaxNodes()) {
            if (Objects.equals(uri, tableSyntaxNode.getUri())) {
                return tableSyntaxNode;
            }
        }
        return null;
    }

    public synchronized TableSyntaxNode getNodeById(String id) {
        for (TableSyntaxNode tableSyntaxNode : getTableSyntaxNodes()) {
            if (Objects.equals(id, tableSyntaxNode.getId())) {
                return tableSyntaxNode;
            }
        }
        for (TableSyntaxNode tableSyntaxNode : getAllTableSyntaxNodes()) {
            if (Objects.equals(id, tableSyntaxNode.getId())) {
                return tableSyntaxNode;
            }
        }
        return null;
    }

    public synchronized List<OpenLMessage> getWarnsByUri(String uri) {
        return getMessagesByTsn(uri, Severity.WARN);
    }

    private List<OpenLMessage> getMessagesByTsn(TableSyntaxNode tableSyntaxNode, Severity severity) {
        List<OpenLMessage> messages = new ArrayList<>();
        for (OpenLMessage openLMessage : getModuleMessages()) {
            if (openLMessage.getSourceLocation() != null && openLMessage.getSeverity() == severity) {
                XlsUrlParser xlsUrlParser = new XlsUrlParser(openLMessage.getSourceLocation());
                if (tableSyntaxNode.getUriParser().intersects(xlsUrlParser)) {
                    messages.add(openLMessage);
                }
            }
        }
        return messages;
    }

    private List<OpenLMessage> getMessagesByTsn(String uri, Severity severity) {
        TableSyntaxNode tableSyntaxNode = getTableByUri(uri);
        return getMessagesByTsn(tableSyntaxNode, severity);
    }

    public synchronized List<OpenLMessage> getErrorsByUri(String uri) {
        return getMessagesByTsn(uri, Severity.ERROR);
    }

    public synchronized ColorFilterHolder getFilterHolder() {
        return filterHolder;
    }

    public synchronized IOpenMethod getMethod(String tableUri) {
        if (!isCompiledSuccessfully()) {
            return null;
        }
        IOpenClass openClass = compiledOpenClass.getOpenClassWithErrors();
        return getOpenClassMethod(tableUri, openClass);
    }

    public synchronized IOpenMethod getOpenedModuleMethod(String tableUri) {
        if (!isOpenedModuleCompiledSuccessfully()) {
            return null;
        }
        IOpenClass openClass = openedModuleCompiledOpenClass.getOpenClassWithErrors();
        return getOpenClassMethod(tableUri, openClass);
    }

    public synchronized IOpenMethod getOpenClassMethod(String tableUri, IOpenClass openClass) {
        for (IOpenMethod method : openClass.getMethods()) {
            IOpenMethod resolvedMethod;

            if (method instanceof OpenMethodDispatcher) {
                resolvedMethod = resolveMethodDispatcher((OpenMethodDispatcher) method, tableUri);
                if (resolvedMethod != null) {
                    return method;
                }
            } else {
                resolvedMethod = resolveMethod(method, tableUri);
            }

            if (resolvedMethod != null) {
                return resolvedMethod;
            }
        }

        // for methods that exist in module but not included in
        // CompiledOpenClass
        // e.g. elder inactive versions of methods
        TableSyntaxNode tsn = getNode(tableUri);
        if (tsn != null && tsn.getMember() instanceof IOpenMethod) {
            return (IOpenMethod) tsn.getMember();
        }

        return null;
    }

    private IOpenMethod resolveMethodDispatcher(OpenMethodDispatcher method, String uri) {
        List<IOpenMethod> candidates = method.getCandidates();

        for (IOpenMethod candidate : candidates) {
            IOpenMethod resolvedMethod = resolveMethod(candidate, uri);

            if (resolvedMethod != null) {
                return resolvedMethod;
            }
        }

        return null;
    }

    private IOpenMethod getMethodFromDispatcher(OpenMethodDispatcher method, String uri) {
        List<IOpenMethod> candidates = method.getCandidates();

        for (IOpenMethod candidate : candidates) {
            IOpenMethod resolvedMethod = resolveMethod(candidate, uri);

            if (resolvedMethod != null) {
                return resolvedMethod;
            }
        }

        return null;
    }

    private IOpenMethod resolveMethod(IOpenMethod method, String uri) {

        if (isInstanceOfTable(method, uri)) {
            return method;
        }

        return null;
    }

    /**
     * Checks that {@link IOpenMethod} object is instance that represents the given {@link TableSyntaxNode} object.
     * Actually, {@link IOpenMethod} object must have the same syntax node as given one. If given method is instance of
     * {@link OpenMethodDispatcher} <code>false</code> value will be returned.
     *
     * @param method method to check
     * @return <code>true</code> if {@link IOpenMethod} object represents the given table syntax node;
     *         <code>false</code> - otherwise
     */
    private boolean isInstanceOfTable(IOpenMethod method, String uri) {

        IMemberMetaInfo metaInfo = method.getInfo();

        return metaInfo != null && uri.equals(metaInfo.getSourceUrl());
    }

    public synchronized TableSyntaxNode getNode(String tableUri) {
        TableSyntaxNode tsn = null;
        if (tableUri != null) {
            tsn = getTableByUri(tableUri);
            if (tsn == null) {
                tsn = findNode(tableUri);
            }
        }
        return tsn;
    }

    public synchronized TreeNode getProjectTree() {
        if (projectRoot == null) {
            buildProjectTree();
        }
        return projectRoot;
    }

    public synchronized IOpenLTable getTable(String tableUri) {
        TableSyntaxNode tsn = getNode(tableUri);
        if (tsn != null) {
            return new TableSyntaxNodeAdapter(tsn);
        }
        tsn = getNode(tableUri);
        if (tsn != null) {
            return new TableSyntaxNodeAdapter(tsn);
        }
        return null;

    }

    public synchronized IOpenLTable getTableById(String id) {
        if (projectRoot == null) {
            buildProjectTree();
        }
        TableSyntaxNode tsn = getNodeById(id);
        if (tsn != null) {
            return new TableSyntaxNodeAdapter(tsn);
        }
        tsn = getNodeById(id);
        if (tsn != null) {
            return new TableSyntaxNodeAdapter(tsn);
        }
        return null;
    }

    public IGridTable getGridTable(String tableUri) {
        TableSyntaxNode tsn = getNode(tableUri);
        return tsn == null ? null : tsn.getGridTable();
    }

    /**
     * Gets test methods for method by uri.
     *
     * @param forTable uri for method table
     * @return test methods
     */
    public IOpenMethod[] getTestMethods(String forTable, boolean currentOpenedModule) {
        IOpenMethod method = currentOpenedModule ? getOpenedModuleMethod(forTable) : getMethod(forTable);
        if (method != null) {
            return ProjectHelper.testers(method);
        }
        return null;
    }

    /**
     * Gets all test methods for method by uri.
     *
     * @param tableUri uri for method table
     * @return all test methods, including tests with test cases, runs with filled runs, tests without cases(empty),
     *         runs without any parameters and tests without cases and runs.
     */
    public IOpenMethod[] getTestAndRunMethods(String tableUri, boolean currentOpenedModule) {
        IOpenMethod method = getMethod(tableUri);
        if (method != null) {
            List<IOpenMethod> res = new ArrayList<>();
            Collection<IOpenMethod> methods;
            if (currentOpenedModule) {
                methods = openedModuleCompiledOpenClass.getOpenClassWithErrors().getMethods();
            } else {
                methods = compiledOpenClass.getOpenClassWithErrors().getMethods();
            }
            for (IOpenMethod tester : methods) {
                if (ProjectHelper.isTestForMethod(tester, method)) {
                    res.add(tester);
                }
            }
            return res.toArray(IOpenMethod.EMPTY_ARRAY);
        }
        return null;
    }

    public TestSuiteMethod[] getAllTestMethods() {
        if (isCompiledSuccessfully()) {
            return ProjectHelper.allTesters(compiledOpenClass.getOpenClassWithErrors());
        }
        return null;
    }

    public TestSuiteMethod[] getOpenedModuleTestMethods() {
        if (isOpenedModuleCompiledSuccessfully()) {
            return ProjectHelper.allTesters(openedModuleCompiledOpenClass.getOpenClassWithErrors());
        }
        return null;
    }

    public WorkbookSyntaxNode[] getWorkbookNodes() {
        if (!isCompiledSuccessfully()) {
            return null;
        }

        return getXlsModuleNode().getWorkbookSyntaxNodes();
    }

    /**
     * Get all workbooks of all modules
     * 
     * @return all workbooks
     */
    public WorkbookSyntaxNode[] getAllWorkbookNodes() {
        if (!isCompiledSuccessfully()) {
            return null;
        }

        return workbookSyntaxNodes;
    }

    public boolean isSourceModified() {
        RulesProject project = getProject();
        if (project != null && studio.isProjectFrozen(project.getName())) {
            log.debug("Project is saving currently. Ignore it's intermediate state.");
            return false;
        }

        if (isModified()) {
            getLocalRepository().getProjectState(moduleInfo.getRulesPath().toString()).notifyModified();
            return true;
        }
        return false;
    }

    public void resetSourceModified() {
        isModified();
    }

    public CompiledOpenClass getCompiledOpenClass() {
        return compiledOpenClass;
    }

    public CompiledOpenClass getOpenedModuleCompiledOpenClass() {
        return openedModuleCompiledOpenClass;
    }

    public Collection<OpenLMessage> getModuleMessages() {
        CompiledOpenClass compiledOpenClass = getCompiledOpenClass();
        if (compiledOpenClass != null) {
            return compiledOpenClass.getMessages();
        }
        return Collections.emptyList();
    }

    /**
     * @return Returns the wrapperInfo.
     */
    public Module getModuleInfo() {
        return moduleInfo;
    }

    public XlsModuleSyntaxNode getXlsModuleNode() {

        if (!isCompiledSuccessfully()) {
            return null;
        }

        return xlsModuleSyntaxNode;
    }

    private XlsModuleSyntaxNode findXlsModuleSyntaxNode(CompiledOpenClass compiledOpenClass) {
        XlsMetaInfo xmi = (XlsMetaInfo) compiledOpenClass.getOpenClassWithErrors().getMetaInfo();
        return xmi == null ? null : xmi.getXlsModuleNode();
    }

    /**
     * Returns if current project is read only.
     *
     * @return <code>true</code> if project is read only.
     */
    public boolean isEditable() {
        if (isGranted(EDIT_PROJECTS)) {
            RulesProject project = getProject();

            if (project != null) {
                return project.isLocalOnly() || !project.isLocked() || project.isOpenedForEditing();
            }
        }
        return false;
    }

    public boolean isEditableTable(String uri) {
        return !isTablePart(uri) && isEditable();
    }

    /**
     * Check is the table is partial
     */
    public boolean isTablePart(String uri) {
        IGridTable grid = this.getGridTable(uri);
        return grid != null && grid.getGrid() instanceof CompositeGrid;
    }

    public boolean isCanCreateTable() {
        return isEditable() && isGranted(CREATE_TABLES);
    }

    public boolean isCanEditTable(String uri) {
        return isEditableTable(uri) && isGranted(EDIT_TABLES);
    }

    public boolean isCanEditProject() {
        return isEditable() && isGranted(EDIT_TABLES);
    }

    public boolean isReady() {
        return compiledOpenClass != null;
    }

    public boolean isTestable(String uri) {
        IOpenMethod m = getMethod(uri);
        if (m == null) {
            return false;
        }

        return ProjectHelper.testers(m).length > 0;
    }

    public synchronized void buildProjectTree() {
        if (compiledOpenClass == null || studio.getCurrentModule() == null) {
            return;
        }

        ProjectTreeNode root = makeProjectTreeRoot();

        TableSyntaxNode[] tableSyntaxNodes = getTableSyntaxNodes();

        OverloadedMethodsDictionary methodNodesDictionary = makeMethodNodesDictionary(tableSyntaxNodes);

        TreeNodeBuilder<Object>[] treeSorters = studio.getTreeView().getBuilders();

        // Find all group sorters defined for current subtree.
        // Group sorter should have additional information for grouping
        // nodes by method signature.
        // author: Alexey Gamanovich
        //
        for (TreeNodeBuilder<?> treeSorter : treeSorters) {

            if (treeSorter instanceof OpenMethodsGroupTreeNodeBuilder) {
                // Set to sorter information about open methods.
                // author: Alexey Gamanovich
                //
                OpenMethodsGroupTreeNodeBuilder tableTreeNodeBuilder = (OpenMethodsGroupTreeNodeBuilder) treeSorter;
                tableTreeNodeBuilder.setOpenMethodGroupsDictionary(methodNodesDictionary);
            }
        }

        for (TableSyntaxNode tableSyntaxNode : tableSyntaxNodes) {
            ProjectTreeNode element = root;
            for (TreeNodeBuilder treeSorter : treeSorters) {
                element = addToNode(element, tableSyntaxNode, treeSorter);
            }
        }
        dependencyGraph = null;

        projectRoot = build(root);

        initProjectHistory();
    }

    /**
     * Adds new object to target tree node.
     *
     * The algorithm of adding new object to tree is following: the new object is passed to each tree node builder using
     * order in which they are appear in builders array. Tree node builder makes appropriate tree node or nothing if it
     * is not necessary (e.g. builder that makes folder nodes). The new node is added to tree.
     *
     * @param targetNode target node to which will be added new object
     * @param object object to add
     */
    private ProjectTreeNode addToNode(ProjectTreeNode targetNode, Object object, TreeNodeBuilder treeNodeBuilder) {

        // Create key for adding object. It used to check that the same node
        // exists.
        //
        Comparable<?> key = treeNodeBuilder.makeKey(object);

        ProjectTreeNode element = null;

        // If key is null the rest of building node process should be skipped.
        //
        if (treeNodeBuilder.isBuilderApplicableForObject(object) && key != null) {

            // Try to find child node with the same object.
            //
            element = targetNode.getChild(key);

            // If element is null the node with same object is absent.
            //
            if (element == null) {

                // Build new node for the object.
                //
                element = treeNodeBuilder.makeNode(object, 0);

                // If element is null then builder has not created the new
                // element
                // and this builder should be skipped.
                // author: Alexey Gamanovich
                //
                if (element != null) {
                    targetNode.addChild(key, element);
                } else {
                    element = targetNode;
                }
            }

            // ///////
            // ???????????????????
            // //////
            else if (treeNodeBuilder.isUnique(object)) {

                for (int i = 2; i < 100; ++i) {

                    Comparable<?> key2 = treeNodeBuilder.makeKey(object, i);
                    element = targetNode.getChild(key2);

                    if (element == null) {

                        element = treeNodeBuilder.makeNode(object, i);

                        // If element is null then sorter has not created the
                        // new
                        // element and this sorter should be skipped.
                        // author: Alexey Gamanovich
                        //
                        if (element != null) {
                            targetNode.addChild(key2, element);
                        } else {
                            element = targetNode;
                        }

                        break;
                    }
                }
            }
        }

        // If node is null skip the current builder: set the targetNode to
        // current element.
        //
        if (element == null) {
            element = targetNode;
        }

        return element;
    }

    private TreeNode build(ProjectTreeNode root) {
        TreeNode node = createNode(root);
        Iterable<ProjectTreeNode> children = root.getChildren();
        int errors = 0;
        for (ProjectTreeNode child : children) {
            TreeNode rfChild = build(child);
            if (IProjectTypes.PT_WORKSHEET.equals(rfChild.getType()) || IProjectTypes.PT_WORKBOOK
                .equals(rfChild.getType())) {
                // skip workbook or worksheet node if it has no children nodes
                if (!rfChild.getChildrenKeysIterator().hasNext()) {
                    continue;
                }
            }
            errors += rfChild.getNumErrors();
            node.addChild(rfChild, rfChild);
        }
        node.setNumErrors(node.getNumErrors() + errors);
        return node;
    }

    private TreeNode createNode(ProjectTreeNode element) {

        boolean leaf = element.getChildren().isEmpty();
        String name = element.getDisplayName(INamedThing.SHORT);
        String title = element.getDisplayName(INamedThing.REGULAR);

        String type = element.getType();
        String url = null;
        int state = 0;
        int numErrors = 0;
        boolean active = true;

        if (type.startsWith(IProjectTypes.PT_TABLE + ".")) {
            TableSyntaxNode tsn = element.getTableSyntaxNode();
            url = WebStudioUtils.getWebStudio().url("table?" + Constants.REQUEST_PARAM_ID + "=" + tsn.getId());
            if (WebStudioUtils.getProjectModel().isTestable(element.getTableSyntaxNode().getUri())) {
                state = 2; // has tests
            }

            String uri = tsn.getUri();
            numErrors = getErrorsByUri(uri).size();
            ITableProperties tableProperties = tsn.getTableProperties();
            if (tableProperties != null) {
                Boolean act = tableProperties.getActive();
                if (act != null) {
                    active = act;
                }
            }
        }
        TreeNode node = new TreeNode(leaf);
        node.setName(name);
        node.setTitle(title);
        node.setType(type);
        node.setUrl(url);
        node.setState(state);
        node.setNumErrors(numErrors);
        node.setActive(active);

        return node;
    }

    private void initProjectHistory() {
        WorkbookSyntaxNode[] workbookNodes = getWorkbookNodes();
        if (workbookNodes != null) {
            LocalRepository repository = getLocalRepository();

            for (WorkbookSyntaxNode workbookSyntaxNode : workbookNodes) {
                XlsWorkbookSourceCodeModule sourceCodeModule = workbookSyntaxNode.getWorkbookSourceCodeModule();

                Collection<XlsWorkbookListener> listeners = sourceCodeModule.getListeners();
                for (XlsWorkbookListener listener : listeners) {
                    if (listener instanceof XlsModificationListener) {
                        return;
                    }
                }

                sourceCodeModule.addListener(new XlsModificationListener(repository, getHistoryStoragePath()));
            }
        }
    }

    private LocalRepository getLocalRepository() {
        UserWorkspace userWorkspace = WebStudioUtils.getUserWorkspace(WebStudioUtils.getSession());
        return userWorkspace.getLocalWorkspace().getRepository(studio.getCurrentRepositoryId());
    }

    public synchronized TableSyntaxNode[] getTableSyntaxNodes() {
        if (isCompiledSuccessfully()) {
            XlsModuleSyntaxNode moduleSyntaxNode = getXlsModuleNode();
            return moduleSyntaxNode.getXlsTableSyntaxNodes();
        }

        return TableSyntaxNode.EMPTY_ARRAY;
    }

    public synchronized List<TableSyntaxNode> getAllTableSyntaxNodes() {
        List<TableSyntaxNode> tableSyntaxNodes = new ArrayList<>();
        if (isCompiledSuccessfully()) {
            for (XlsModuleSyntaxNode node : allXlsModuleSyntaxNodes) {
                if (node != null) {
                    tableSyntaxNodes.addAll(Arrays.asList(node.getXlsTableSyntaxNodes()));
                }
            }
        }
        return tableSyntaxNodes;
    }

    private synchronized List<TableSyntaxNode> getCurrentProjectTableSyntaxNodes() {
        if (isProjectCompiledSuccessfully()) {
            return currentProjectXlsModuleSyntaxNodes.stream()
                .filter(Objects::nonNull)
                .map(XlsModuleSyntaxNode::getXlsTableSyntaxNodes)
                .map(Arrays::asList)
                .flatMap(Collection::stream)
                .collect(Collectors.toList());
        }
        return Collections.emptyList();
    }

    public synchronized int getNumberOfTables() {
        int count = 0;
        TableSyntaxNode[] tables = getTableSyntaxNodes();

        for (TableSyntaxNode table : tables) {
            if (!XlsNodeTypes.XLS_OTHER.toString().equals(table.getType())) {
                count++;
            }
        }
        return count;
    }

    private OverloadedMethodsDictionary makeMethodNodesDictionary(TableSyntaxNode[] tableSyntaxNodes) {

        // Create open methods dictionary that organizes
        // open methods in groups using their meta info.
        // Dictionary contains required information what will be used to create
        // groups of methods in tree.
        // author: Alexey Gamanovich
        //
        List<TableSyntaxNode> executableNodes = getAllExecutableTables(tableSyntaxNodes);
        OverloadedMethodsDictionary methodNodesDictionary = new OverloadedMethodsDictionary();
        methodNodesDictionary.addAll(executableNodes);

        return methodNodesDictionary;
    }

    private ProjectTreeNode makeProjectTreeRoot() {
        return new ProjectTreeNode(new String[] { null, null, null }, "root", null);
    }

    private List<TableSyntaxNode> getAllExecutableTables(TableSyntaxNode[] nodes) {
        List<TableSyntaxNode> executableNodes = new ArrayList<>();
        for (TableSyntaxNode node : nodes) {
            if (node.getMember() instanceof IOpenMethod) {
                executableNodes.add(node);
            }
        }
        return executableNodes;
    }

    public synchronized void redraw() {
        projectRoot = null;
    }

    public void reset(ReloadType reloadType) throws Exception {
        reset(reloadType, moduleInfo);
    }

    public synchronized void reset(ReloadType reloadType, Module moduleToOpen) throws Exception {
        switch (reloadType) {
            case FORCED:
                moduleToOpen = studio.getCurrentModule();
                // falls through
            case RELOAD:
                if (webStudioWorkspaceDependencyManager != null) {
                    webStudioWorkspaceDependencyManager.shutdown();
                    webStudioWorkspaceDependencyManager.resetAll();
                }
                webStudioWorkspaceDependencyManager = null;
                recentlyVisitedTables.clear();
                break;
            case SINGLE:
                webStudioWorkspaceDependencyManager.reset(new Dependency(DependencyType.MODULE,
                    new IdentifierNode(null, null, moduleToOpen.getName(), null)));
                break;
        }
        setModuleInfo(moduleToOpen, reloadType);
        projectRoot = null;
    }

    public synchronized TestUnitsResults runTest(TestSuite test, boolean currentOpenedModule) {
        Integer threads = Props.integer(AdministrationSettings.TEST_RUN_THREAD_COUNT_PROPERTY);
        boolean isParallel = threads != null && threads > 1;
        return runTest(test,
            isParallel,
            currentOpenedModule ? openedModuleCompiledOpenClass.getOpenClassWithErrors()
                       : compiledOpenClass.getOpenClassWithErrors());
    }

    private TestUnitsResults runTest(TestSuite test, boolean isParallel, IOpenClass openClass) {
        ClassLoader oldClassLoader = Thread.currentThread().getContextClassLoader();
        try {
            Thread.currentThread().setContextClassLoader(compiledOpenClass.getClassLoader());
            if (!isParallel) {
                return test.invokeSequentially(openClass, 1);
            } else {
                return test.invokeParallel(testSuiteExecutor, openClass, 1);
            }
        } finally {
            Thread.currentThread().setContextClassLoader(oldClassLoader);
        }
    }

    public synchronized List<IOpenLTable> search(Predicate<TableSyntaxNode> selectors, SearchScope searchScope) {
        return getSearchScopeData(searchScope).stream()
            .filter(tableSyntaxNode -> !XlsNodeTypes.XLS_TABLEPART.toString().equals(tableSyntaxNode.getType()))
            .filter(selectors)
            .map(TableSyntaxNodeAdapter::new)
            .collect(Collectors.toList());
    }

    private Collection<TableSyntaxNode> getSearchScopeData(SearchScope searchScope) {
        if (searchScope == SearchScope.ALL_WITH_EXTRA_PROJECTS) {
            Collection<TableSyntaxNode> nodes = getSearchScopeData(SearchScope.CURRENT_PROJECT);
            Set<TableSyntaxNode> unique = new HashSet<>(nodes);
            final Predicate<TableSyntaxNode> contains = unique::contains;
            getAllTableSyntaxNodes().stream().filter(contains.negate()).sorted(DEFAULT_NODE_CMP).forEach(nodes::add);
            return nodes;
        } else if (searchScope == SearchScope.CURRENT_PROJECT) {
            Collection<TableSyntaxNode> nodes = getSearchScopeData(SearchScope.CURRENT_MODULE);
            Set<TableSyntaxNode> unique = new HashSet<>(nodes);
            final Predicate<TableSyntaxNode> contains = unique::contains;
            getCurrentProjectTableSyntaxNodes().stream()
                .filter(contains.negate())
                .sorted(DEFAULT_NODE_CMP)
                .forEach(nodes::add);
            return nodes;
        } else if (searchScope == SearchScope.CURRENT_MODULE) {
            List<TableSyntaxNode> nodes = new ArrayList<>(Arrays.asList(getXlsModuleNode().getXlsTableSyntaxNodes()));
            nodes.sort(DEFAULT_NODE_CMP);
            return nodes;
        } else {
            throw new UnsupportedOperationException();
        }
    }

    public synchronized void clearModuleInfo() {
        this.moduleInfo = null;

        clearModuleResources(); // prevent memory leak

        OpenClassUtil.release(compiledOpenClass);
        compiledOpenClass = null;

        if (webStudioWorkspaceDependencyManager != null) {
            webStudioWorkspaceDependencyManager.shutdown();
            webStudioWorkspaceDependencyManager.resetAll();
        }
        webStudioWorkspaceDependencyManager = null;
        xlsModuleSyntaxNode = null;
        allXlsModuleSyntaxNodes.clear();
        currentProjectXlsModuleSyntaxNodes.clear();
        projectRoot = null;
        workbookSyntaxNodes = null;
    }

    public void setModuleInfo(Module moduleInfo) throws Exception {
        setModuleInfo(moduleInfo, ReloadType.NO);
    }

<<<<<<< HEAD
    private void addAllSyntaxNodes() {
        for (IDependencyLoader dl : webStudioWorkspaceDependencyManager.getAllDependencyLoaders()) {
            CompiledDependency compiledDependency = dl.getRefToCompiledDependency();
            if (compiledDependency != null) {
                XlsMetaInfo metaInfo = (XlsMetaInfo) compiledDependency.getCompiledOpenClass()
                    .getOpenClassWithErrors()
                    .getMetaInfo();
                if (metaInfo != null) {
                    allXlsModuleSyntaxNodes.add(metaInfo.getXlsModuleNode());
                }
            }
        }
=======
    // TODO Remove "throws Exception"
    public void setModuleInfo(Module moduleInfo, ReloadType reloadType) throws Exception {
        setModuleInfo(moduleInfo, reloadType, shouldOpenInSingleMode(moduleInfo));
    }

    private void collectSyntaxNodes() {
        String projectName = Optional.ofNullable(studio.getCurrentProject()).map(AProjectFolder::getName).orElse(null);
        webStudioWorkspaceDependencyManager.getDependencyLoaders()
            .values()
            .stream()
            .flatMap(Collection::stream)
            .forEach(dependencyLoader -> Optional.ofNullable(dependencyLoader.getRefToCompiledDependency())
                .map(CompiledDependency::getCompiledOpenClass)
                .map(CompiledOpenClass::getOpenClassWithErrors)
                .map(IMetaHolder::getMetaInfo)
                .filter(XlsMetaInfo.class::isInstance)
                .map(XlsMetaInfo.class::cast)
                .map(XlsMetaInfo::getXlsModuleNode)
                .ifPresent(xlsModuleSyntaxNode -> {
                    if (dependencyLoader.getProject().getName().equals(projectName)) {
                        currentProjectXlsModuleSyntaxNodes.add(xlsModuleSyntaxNode);
                    }
                    allXlsModuleSyntaxNodes.add(xlsModuleSyntaxNode);
                }));
>>>>>>> 9afad544
    }

    private void addSyntaxNodes(CompiledDependency compiledDependency) {
        XlsMetaInfo metaInfo = (XlsMetaInfo) compiledDependency.getCompiledOpenClass()
            .getOpenClassWithErrors()
            .getMetaInfo();
        if (metaInfo != null) {
            allXlsModuleSyntaxNodes.add(metaInfo.getXlsModuleNode());
        }
    }

    public synchronized void setModuleInfo(Module moduleInfo, ReloadType reloadType) throws Exception {
        if (moduleInfo == null || this.moduleInfo == moduleInfo && reloadType == ReloadType.NO) {
            return;
        }

        File projectFolder = moduleInfo.getProject().getProjectFolder().toFile();
        if (reloadType == ReloadType.FORCED) {
            ProjectResolver projectResolver = studio.getProjectResolver();
            ProjectDescriptor projectDescriptor = projectResolver.resolve(projectFolder);
            Module reloadedModule = null;
            for (Module module : projectDescriptor.getModules()) {
                if (moduleInfo.getName().equals(module.getName())) {
                    reloadedModule = module;
                    break;
                }
            }
            this.moduleInfo = reloadedModule;
        } else {
            this.moduleInfo = moduleInfo;
        }

        isModified();
        clearModuleResources(); // prevent memory leak
        compiledOpenClass = null;
        projectRoot = null;
        xlsModuleSyntaxNode = null;
        allXlsModuleSyntaxNodes.clear();
        currentProjectXlsModuleSyntaxNodes.clear();
        workbookSyntaxNodes = null;

        prepareWorkspaceDependencyManager();

        // If autoCompile is false we cannot unload workbook during editing because we must show to a user latest edited
        // data (not parsed and compiled data).
        boolean canUnload = studio.isAutoCompile();
        LazyWorkbookLoaderFactory factory = new LazyWorkbookLoaderFactory(canUnload);

        try {
            WorkbookLoaders.setCurrentFactory(factory);

            CompiledOpenClass thisModuleCompiledOpenClass = webStudioWorkspaceDependencyManager
                .loadDependency(new Dependency(DependencyType.MODULE,
                    new IdentifierNode(DependencyType.MODULE.name(), null, moduleInfo.getName(), null)))
                .getCompiledOpenClass();

            // Find all dependent XlsModuleSyntaxNode-s
            addAllSyntaxNodes();

            xlsModuleSyntaxNode = findXlsModuleSyntaxNode(thisModuleCompiledOpenClass);
            openedModuleCompiledOpenClass = thisModuleCompiledOpenClass;
            compiledOpenClass = thisModuleCompiledOpenClass;
            allXlsModuleSyntaxNodes.add(xlsModuleSyntaxNode);

<<<<<<< HEAD
            List<WorkbookSyntaxNode> workbookSyntaxNodes = new ArrayList<>();
            for (XlsModuleSyntaxNode xlsSyntaxNode : allXlsModuleSyntaxNodes) {
                if (!(xlsSyntaxNode.getModule() instanceof VirtualSourceCodeModule)) {
                    workbookSyntaxNodes.addAll(Arrays.asList(xlsSyntaxNode.getWorkbookSyntaxNodes()));
                }
            }
            this.workbookSyntaxNodes = workbookSyntaxNodes.toArray(new WorkbookSyntaxNode[0]);
            // EPBDS-7629: In multimodule mode xlsModuleSyntaxNode does not contain Virtual Module with dispatcher
            // table syntax nodes.
            // Such dispatcher syntax nodes are needed to show dispatcher tables in Trace.
            // That's why we should add virtual module to allXlsModuleSyntaxNodes.
            XlsMetaInfo xmi = (XlsMetaInfo) thisModuleCompiledOpenClass.getOpenClassWithErrors().getMetaInfo();
            allXlsModuleSyntaxNodes.add(xmi.getXlsModuleNode());
=======
            collectSyntaxNodes();
>>>>>>> 9afad544

            WorkbookLoaders.resetCurrentFactory();

<<<<<<< HEAD
            this.projectCompilationCompleted = false;
            if (!moduleInfo.getStandalone()) {
                webStudioWorkspaceDependencyManager.loadDependencyAsync(new Dependency(DependencyType.MODULE,
                        new IdentifierNode(DependencyType.MODULE.name(),
                                null,
                                SimpleDependencyLoader.buildDependencyName(moduleInfo.getProject(), null),
                                null)), (e) -> {
                    List<Module> modules = this.moduleInfo.getProject().getModules();
                    RulesInstantiationStrategy instantiationStrategy = new SimpleMultiModuleInstantiationStrategy(
                            modules,
                            webStudioWorkspaceDependencyManager,
                            false);
                    Map<String, Object> externalParameters = ProjectExternalDependenciesHelper.buildExternalParamsWithProjectDependencies(
                            studio.getExternalProperties(),
                            modules);
                    instantiationStrategy.setExternalParameters(externalParameters);
                    try {
                        this.compiledOpenClass = this.validate(instantiationStrategy);
                        this.projectCompilationCompleted = true;
                        XlsMetaInfo metaInfo1 = (XlsMetaInfo) this.compiledOpenClass.getOpenClassWithErrors()
                                .getMetaInfo();
                        allXlsModuleSyntaxNodes.add(metaInfo1.getXlsModuleNode());
                        redraw();
                    } catch (RulesInstantiationException ignored) {
                    }
                });
=======
            allXlsModuleSyntaxNodes.add(xlsModuleSyntaxNode);
            currentProjectXlsModuleSyntaxNodes.add(xlsModuleSyntaxNode);
            if (!isSingleModuleMode()) {
                List<WorkbookSyntaxNode> workbookSyntaxNodes = new ArrayList<>();
                for (XlsModuleSyntaxNode xlsSyntaxNode : allXlsModuleSyntaxNodes) {
                    if (!(xlsSyntaxNode.getModule() instanceof VirtualSourceCodeModule)) {
                        workbookSyntaxNodes.addAll(Arrays.asList(xlsSyntaxNode.getWorkbookSyntaxNodes()));
                    }
                }
                this.workbookSyntaxNodes = workbookSyntaxNodes.toArray(new WorkbookSyntaxNode[0]);
                // EPBDS-7629: In multimodule mode xlsModuleSyntaxNode does not contain Virtual Module with dispatcher
                // table syntax nodes.
                // Such dispatcher syntax nodes are needed to show dispatcher tables in Trace.
                // That's why we should add virtual module to allXlsModuleSyntaxNodes.
                XlsMetaInfo xmi = (XlsMetaInfo) compiledOpenClass.getOpenClassWithErrors().getMetaInfo();
                allXlsModuleSyntaxNodes.add(xmi.getXlsModuleNode());
                currentProjectXlsModuleSyntaxNodes.add(xmi.getXlsModuleNode());
>>>>>>> 9afad544
            } else {
                projectCompilationCompleted = true;
            }
        } catch (Throwable t) {
            log.error("Failed to load.", t);
            Collection<OpenLMessage> messages = new LinkedHashSet<>();
            for (OpenLMessage openLMessage : OpenLMessagesUtils.newErrorMessages(t)) {
                String message = String.format("Cannot load the module: %s", openLMessage.getSummary());
                messages.add(new OpenLMessage(message, Severity.ERROR));
            }

            compiledOpenClass = new CompiledOpenClass(NullOpenClass.the, messages);
            openedModuleCompiledOpenClass = new CompiledOpenClass(NullOpenClass.the, messages);

            WorkbookLoaders.resetCurrentFactory();
        }
    }

    private boolean isModified() {
        if (moduleInfo == null) {
            return false;
        }
        long modificationTime = moduleLastModified;
        moduleLastModified = moduleInfo.getRulesPath().toFile().lastModified();
        return modificationTime != moduleLastModified;
    }

    private CompiledOpenClass validate(
            RulesInstantiationStrategy rulesInstantiationStrategy) throws RulesInstantiationException {
        OpenApiProjectValidator openApiProjectValidator = new OpenApiProjectValidator();
        return openApiProjectValidator.validate(moduleInfo.getProject(), rulesInstantiationStrategy);
    }

    private void prepareWorkspaceDependencyManager() {
        if (webStudioWorkspaceDependencyManager == null) {
            webStudioWorkspaceDependencyManager = webStudioWorkspaceDependencyManagerFactory
                .buildDependencyManager(this.moduleInfo.getProject());
            webStudioWorkspaceDependencyManager.registerListeners(this::addSyntaxNodes);
        } else {
            List<ProjectDescriptor> projectsInWorkspace = webStudioWorkspaceDependencyManagerFactory
                .resolveWorkspace(this.moduleInfo.getProject());
            Set<String> projectNamesInWorkspace = projectsInWorkspace.stream()
                .map(ProjectDescriptor::getName)
                .collect(Collectors.toSet());
            boolean foundOpenedProject = false;
            boolean someProjectsCanBeReused = false;
            for (ProjectDescriptor projectDescriptor : webStudioWorkspaceDependencyManager.getProjectDescriptors()) {
                if (this.moduleInfo.getProject().getName().equals(projectDescriptor.getName())) {
                    foundOpenedProject = true;
                }
                if (projectNamesInWorkspace.contains(projectDescriptor.getName())) {
                    someProjectsCanBeReused = true;
                }
            }
            if (!foundOpenedProject) {
                if (!someProjectsCanBeReused) {
                    webStudioWorkspaceDependencyManager.shutdown();
                    webStudioWorkspaceDependencyManager.resetAll();
                    webStudioWorkspaceDependencyManager = webStudioWorkspaceDependencyManagerFactory
                        .buildDependencyManager(this.moduleInfo.getProject());
                    webStudioWorkspaceDependencyManager.registerListeners(this::addSyntaxNodes);
                } else {
                    // If loaded projects are a part of the new opened project, then we can reuse dependency manager
                    webStudioWorkspaceDependencyManager.expand(
                        webStudioWorkspaceDependencyManagerFactory.resolveWorkspace(this.moduleInfo.getProject()));
                }
            }
        }
    }

    public synchronized void traceElement(TestSuite testSuite) {
        ClassLoader currentContextClassLoader = Thread.currentThread().getContextClassLoader();
        boolean currentOpenedModule = Boolean.parseBoolean(WebStudioUtils.getRequestParameter(Constants.REQUEST_PARAM_CURRENT_OPENED_MODULE));
        try {
            if (currentOpenedModule) {
                Thread.currentThread().setContextClassLoader(openedModuleCompiledOpenClass.getClassLoader());
                CachingArgumentsCloner.initInstance();
                runTest(testSuite, false, openedModuleCompiledOpenClass.getOpenClassWithErrors());
            } else {
                Thread.currentThread().setContextClassLoader(compiledOpenClass.getClassLoader());
                CachingArgumentsCloner.initInstance();
                runTest(testSuite, false, compiledOpenClass.getOpenClassWithErrors());
            }
        } finally {
            Thread.currentThread().setContextClassLoader(currentContextClassLoader);
            CachingArgumentsCloner.removeInstance();
        }
    }

    public synchronized TableEditorModel getTableEditorModel(String tableUri) {
        IOpenLTable table = getTable(tableUri);
        return getTableEditorModel(table);
    }

    public WebStudioWorkspaceRelatedDependencyManager getWebStudioWorkspaceDependencyManager() {
        return webStudioWorkspaceDependencyManager;
    }

    public synchronized TableEditorModel getTableEditorModel(IOpenLTable table) {
        String tableView = studio.getTableView();
        return new TableEditorModel(table, tableView, false);
    }

    public synchronized boolean isCompiledSuccessfully() {
        return compiledOpenClass != null && compiledOpenClass.getOpenClassWithErrors() != null && !(compiledOpenClass
            .getOpenClassWithErrors() instanceof NullOpenClass) && xlsModuleSyntaxNode != null;
    }

    public synchronized boolean isOpenedModuleCompiledSuccessfully() {
        return openedModuleCompiledOpenClass != null && openedModuleCompiledOpenClass.getOpenClassWithErrors() != null && !(openedModuleCompiledOpenClass
            .getOpenClassWithErrors() instanceof NullOpenClass) && xlsModuleSyntaxNode != null;
    }

    public synchronized DependencyRulesGraph getDependencyGraph() {
        if (dependencyGraph == null) {
            Collection<IOpenMethod> rulesMethods = compiledOpenClass.getOpenClassWithErrors().getMethods();
            dependencyGraph = DependencyRulesGraph.filterAndCreateGraph(rulesMethods);
        }
        return dependencyGraph;
    }

    public synchronized List<File> getSources() {
        List<File> sourceFiles = new ArrayList<>();

        WorkbookSyntaxNode[] workbookNodes = getWorkbookNodes();
        if (workbookNodes != null) {
            for (WorkbookSyntaxNode workbookSyntaxNode : workbookNodes) {
                File sourceFile = workbookSyntaxNode.getWorkbookSourceCodeModule().getSourceFile();
                sourceFiles.add(sourceFile);
            }
        }

        // TODO: Consider the case when there is compilation error. In this case sourceFiles will be empty, it can break
        // history manager.

        return sourceFiles;
    }

    public synchronized String[] getModuleSourceNames() {
        List<File> moduleSources = getSources();
        String[] moduleSourceNames = new String[moduleSources.size()];
        int i = 0;
        for (File source : moduleSources) {
            moduleSourceNames[i] = source.getName();
            i++;
        }
        return moduleSourceNames;
    }

    public synchronized File getSourceByName(String fileName) {
        List<File> sourceFiles = getSources();

        for (File file : sourceFiles) {
            if (file.getName().equals(fileName)) {
                return file;
            }
        }

        return null;
    }

    public synchronized String getHistoryStoragePath() {
        if (historyStoragePath == null) {
            File location = WebStudioUtils.getUserWorkspace(WebStudioUtils.getSession())
                .getLocalWorkspace()
                .getLocation();
            return Paths.get(location.getPath(), getProject().getName(), ".history", getModuleInfo().getName())
                .toString();
        }
        return historyStoragePath;
    }

    public synchronized RecentlyVisitedTables getRecentlyVisitedTables() {
        return recentlyVisitedTables;
    }

    public synchronized XlsWorkbookSourceCodeModule getCurrentModuleWorkbook() {
        PathEntry rulesRootPath = studio.getCurrentModule().getRulesRootPath();

        WorkbookSyntaxNode[] workbookNodes = getWorkbookNodes();
        if (workbookNodes == null) {
            return null;
        }

        for (WorkbookSyntaxNode workbookSyntaxNode : workbookNodes) {
            XlsWorkbookSourceCodeModule module = workbookSyntaxNode.getWorkbookSourceCodeModule();
            if (rulesRootPath != null && module.getSourceFile()
                .getName()
                .equals(FileUtils.getName(rulesRootPath.getPath()))) {
                return module;
            }
        }
        return null;
    }

    /**
     * Returns true if both are true: 1) Old project version is opened and 2) project is not modified yet.
     *
     * Otherwise return false
     */
    public synchronized boolean isConfirmOverwriteNewerRevision() {
        RulesProject project = getProject();
        return project != null && project.isOpenedOtherVersion() && !project.isModified();
    }

    public void destroy() {
        clearModuleInfo();
    }

    private void clearModuleResources() {
        removeListeners();
    }

    /**
     * Remove listeners added in {@link #initProjectHistory()}
     */
    private void removeListeners() {
        WorkbookSyntaxNode[] workbookNodes = getWorkbookNodes();
        if (workbookNodes != null) {
            for (WorkbookSyntaxNode workbookSyntaxNode : workbookNodes) {
                XlsWorkbookSourceCodeModule sourceCodeModule = workbookSyntaxNode.getWorkbookSourceCodeModule();

                Iterator<XlsWorkbookListener> iterator = sourceCodeModule.getListeners().iterator();
                while (iterator.hasNext()) {
                    XlsWorkbookListener listener = iterator.next();
                    if (listener instanceof XlsModificationListener) {
                        iterator.remove();
                        break;
                    }
                }
            }
        }
    }

    public boolean isProjectCompilationCompleted() {
        return projectCompilationCompleted;
    }

    public synchronized IOpenMethod getCurrentDispatcherMethod(IOpenMethod method, String uri) {
        return getMethodFromDispatcher((OpenMethodDispatcher) method, uri);
    }

    public synchronized String getMessageNodeId(OpenLMessage message) {
        XlsUrlParser xlsUrlParser = message.getSourceLocation() != null ? new XlsUrlParser(message.getSourceLocation())
                                                                        : null;
        for (TableSyntaxNode tsn : getAllTableSyntaxNodes()) { // for all modules
            if (xlsUrlParser != null && xlsUrlParser.intersects(tsn.getUriParser())) {
                return tsn.getId();
            }
        }
        return null;
    }

    private class XlsModificationListener implements XlsWorkbookListener {

        private final LocalRepository repository;
        private final String historyStoragePath;

        private XlsModificationListener(LocalRepository repository, String historyStoragePath) {
            this.repository = repository;
            this.historyStoragePath = historyStoragePath;
        }

        @Override
        public void beforeSave(XlsWorkbookSourceCodeModule workbookSourceCodeModule) {
            File sourceFile = workbookSourceCodeModule.getSourceFile();
            ProjectHistoryService.init(historyStoragePath, sourceFile);
        }

        @Override
        public void afterSave(XlsWorkbookSourceCodeModule workbookSourceCodeModule) {
            isModified();
            File sourceFile = workbookSourceCodeModule.getSourceFile();
            repository.getProjectState(sourceFile.getPath()).notifyModified();
            ProjectHistoryService.save(historyStoragePath, sourceFile);
        }
    }
}
<|MERGE_RESOLUTION|>--- conflicted
+++ resolved
@@ -1,1461 +1,1425 @@
-package org.openl.rules.ui;
-
-import static org.openl.rules.security.AccessManager.isGranted;
-import static org.openl.rules.security.Privileges.CREATE_TABLES;
-import static org.openl.rules.security.Privileges.EDIT_PROJECTS;
-import static org.openl.rules.security.Privileges.EDIT_TABLES;
-
-import java.io.File;
-import java.nio.file.Paths;
-<<<<<<< HEAD
-import java.util.*;
-import java.util.concurrent.ConcurrentHashMap;
-=======
-import java.util.ArrayList;
-import java.util.Arrays;
-import java.util.Collection;
-import java.util.Collections;
-import java.util.Comparator;
-import java.util.HashSet;
-import java.util.Iterator;
-import java.util.LinkedHashSet;
-import java.util.List;
-import java.util.Map;
-import java.util.Objects;
-import java.util.Optional;
-import java.util.Set;
->>>>>>> 9afad544
-import java.util.function.Predicate;
-import java.util.stream.Collectors;
-
-import org.apache.commons.lang3.tuple.Pair;
-import org.openl.CompiledOpenClass;
-import org.openl.OpenClassUtil;
-import org.openl.base.INamedThing;
-import org.openl.dependency.CompiledDependency;
-import org.openl.message.OpenLMessage;
-import org.openl.message.OpenLMessagesUtils;
-import org.openl.message.Severity;
-import org.openl.meta.IMetaHolder;
-import org.openl.rules.dependency.graph.DependencyRulesGraph;
-import org.openl.rules.lang.xls.OverloadedMethodsDictionary;
-import org.openl.rules.lang.xls.XlsNodeTypes;
-import org.openl.rules.lang.xls.XlsWorkbookListener;
-import org.openl.rules.lang.xls.XlsWorkbookSourceCodeModule;
-import org.openl.rules.lang.xls.binding.XlsMetaInfo;
-import org.openl.rules.lang.xls.load.LazyWorkbookLoaderFactory;
-import org.openl.rules.lang.xls.load.WorkbookLoaders;
-import org.openl.rules.lang.xls.syntax.TableSyntaxNode;
-import org.openl.rules.lang.xls.syntax.TableSyntaxNodeAdapter;
-import org.openl.rules.lang.xls.syntax.WorkbookSyntaxNode;
-import org.openl.rules.lang.xls.syntax.XlsModuleSyntaxNode;
-import org.openl.rules.project.abstraction.AProjectFolder;
-import org.openl.rules.project.abstraction.RulesProject;
-import org.openl.rules.project.dependencies.ProjectExternalDependenciesHelper;
-import org.openl.rules.project.impl.local.LocalRepository;
-import org.openl.rules.project.instantiation.ReloadType;
-import org.openl.rules.project.instantiation.RulesInstantiationException;
-import org.openl.rules.project.instantiation.RulesInstantiationStrategy;
-import org.openl.rules.project.instantiation.SimpleDependencyLoader;
-import org.openl.rules.project.instantiation.SimpleMultiModuleInstantiationStrategy;
-import org.openl.rules.project.model.Module;
-import org.openl.rules.project.model.PathEntry;
-import org.openl.rules.project.model.ProjectDescriptor;
-import org.openl.rules.project.resolving.ProjectResolver;
-import org.openl.rules.project.validation.openapi.OpenApiProjectValidator;
-import org.openl.rules.rest.ProjectHistoryService;
-import org.openl.rules.source.impl.VirtualSourceCodeModule;
-import org.openl.rules.table.CompositeGrid;
-import org.openl.rules.table.IGridTable;
-import org.openl.rules.table.IOpenLTable;
-import org.openl.rules.table.properties.ITableProperties;
-import org.openl.rules.table.xls.XlsUrlParser;
-import org.openl.rules.tableeditor.model.TableEditorModel;
-import org.openl.rules.testmethod.ProjectHelper;
-import org.openl.rules.testmethod.TestSuite;
-import org.openl.rules.testmethod.TestSuiteExecutor;
-import org.openl.rules.testmethod.TestSuiteMethod;
-import org.openl.rules.testmethod.TestUnitsResults;
-import org.openl.rules.types.OpenMethodDispatcher;
-import org.openl.rules.ui.tree.OpenMethodsGroupTreeNodeBuilder;
-import org.openl.rules.ui.tree.ProjectTreeNode;
-import org.openl.rules.ui.tree.TreeNodeBuilder;
-import org.openl.rules.ui.tree.richfaces.TreeNode;
-import org.openl.rules.webstudio.dependencies.WebStudioWorkspaceDependencyManagerFactory;
-import org.openl.rules.webstudio.dependencies.WebStudioWorkspaceRelatedDependencyManager;
-import org.openl.rules.webstudio.web.Props;
-import org.openl.rules.webstudio.web.SearchScope;
-import org.openl.rules.webstudio.web.admin.AdministrationSettings;
-import org.openl.rules.webstudio.web.trace.node.CachingArgumentsCloner;
-import org.openl.rules.webstudio.web.util.Constants;
-import org.openl.rules.webstudio.web.util.WebStudioUtils;
-import org.openl.rules.workspace.uw.UserWorkspace;
-import org.openl.syntax.code.Dependency;
-import org.openl.syntax.code.DependencyType;
-import org.openl.syntax.impl.IdentifierNode;
-import org.openl.types.IMemberMetaInfo;
-import org.openl.types.IOpenClass;
-import org.openl.types.IOpenMethod;
-import org.openl.types.NullOpenClass;
-import org.openl.util.FileUtils;
-import org.slf4j.Logger;
-import org.slf4j.LoggerFactory;
-
-public class ProjectModel {
-
-    private final Logger log = LoggerFactory.getLogger(ProjectModel.class);
-
-    private static final Comparator<TableSyntaxNode> DEFAULT_NODE_CMP = Comparator.comparing(
-        node -> Optional.ofNullable(node.getMember()).map(INamedThing::getName).orElse(null),
-        Comparator.nullsLast(String.CASE_INSENSITIVE_ORDER));
-
-    /**
-     * Compiled rules with errors. Representation of wrapper.
-     */
-    private volatile CompiledOpenClass compiledOpenClass;
-    private volatile CompiledOpenClass openedModuleCompiledOpenClass;
-    private volatile boolean projectCompilationCompleted;
-
-    private XlsModuleSyntaxNode xlsModuleSyntaxNode;
-<<<<<<< HEAD
-    private final Collection<XlsModuleSyntaxNode> allXlsModuleSyntaxNodes = ConcurrentHashMap.newKeySet();
-=======
-    private final Collection<XlsModuleSyntaxNode> allXlsModuleSyntaxNodes = new HashSet<>();
-    private final Collection<XlsModuleSyntaxNode> currentProjectXlsModuleSyntaxNodes = new HashSet<>();
->>>>>>> 9afad544
-    private WorkbookSyntaxNode[] workbookSyntaxNodes;
-
-    private Module moduleInfo;
-    private long moduleLastModified;
-
-    private final WebStudioWorkspaceDependencyManagerFactory webStudioWorkspaceDependencyManagerFactory;
-    private WebStudioWorkspaceRelatedDependencyManager webStudioWorkspaceDependencyManager;
-
-    private final WebStudio studio;
-
-    private final ColorFilterHolder filterHolder = new ColorFilterHolder();
-
-    private TreeNode projectRoot = null;
-
-    private DependencyRulesGraph dependencyGraph;
-    private String historyStoragePath;
-
-    private final RecentlyVisitedTables recentlyVisitedTables = new RecentlyVisitedTables();
-    private final TestSuiteExecutor testSuiteExecutor;
-
-    /**
-     * For tests only
-     */
-    ProjectModel(WebStudio studio) {
-        this(studio, null);
-    }
-
-    public ProjectModel(WebStudio studio, TestSuiteExecutor testSuiteExecutor) {
-        this.studio = studio;
-        this.webStudioWorkspaceDependencyManagerFactory = new WebStudioWorkspaceDependencyManagerFactory(studio);
-        this.testSuiteExecutor = testSuiteExecutor;
-    }
-
-    public synchronized RulesProject getProject() {
-        return studio.getCurrentProject();
-    }
-
-    public synchronized TableSyntaxNode findNode(String url) {
-        XlsUrlParser parsedUrl = new XlsUrlParser(url);
-
-        return findNode(parsedUrl);
-    }
-
-    private boolean findInCompositeGrid(CompositeGrid compositeGrid, XlsUrlParser p1) {
-        for (IGridTable gridTable : compositeGrid.getGridTables()) {
-            if (gridTable.getGrid() instanceof CompositeGrid) {
-                if (findInCompositeGrid((CompositeGrid) gridTable.getGrid(), p1)) {
-                    return true;
-                }
-            } else {
-                if (p1.intersects(gridTable.getUriParser())) {
-                    return true;
-                }
-            }
-        }
-        return false;
-    }
-
-    private TableSyntaxNode findNode(XlsUrlParser p1) {
-        Collection<TableSyntaxNode> nodes = getAllTableSyntaxNodes();
-        for (TableSyntaxNode node : nodes) {
-            if (p1.intersects(node.getGridTable().getUriParser())) {
-                if (XlsNodeTypes.XLS_TABLEPART.equals(node.getNodeType())) {
-                    for (TableSyntaxNode tableSyntaxNode : nodes) {
-                        IGridTable table = tableSyntaxNode.getGridTable();
-                        if (table.getGrid() instanceof CompositeGrid) {
-                            CompositeGrid compositeGrid = (CompositeGrid) table.getGrid();
-                            if (findInCompositeGrid(compositeGrid, p1)) {
-                                return tableSyntaxNode;
-                            }
-                        }
-                    }
-                }
-                return node;
-            }
-        }
-
-        return null;
-    }
-
-    public synchronized int getErrorNodesNumber() {
-        int count = 0;
-        Collection<Pair<OpenLMessage, XlsUrlParser>> messages = getModuleMessages().stream()
-            .map(e -> Pair.of(e, e.getSourceLocation() != null ? new XlsUrlParser(e.getSourceLocation()) : null))
-            .collect(Collectors.toList());
-        for (TableSyntaxNode tsn : getTableSyntaxNodes()) {
-            for (Pair<OpenLMessage, XlsUrlParser> pair : messages) {
-                if (pair.getRight() != null && pair.getLeft().getSeverity() == Severity.ERROR) {
-                    if (pair.getRight().intersects(tsn.getUriParser())) {
-                        count++;
-                        break;
-                    }
-                }
-            }
-        }
-        return count;
-    }
-
-    public synchronized TableSyntaxNode getTableByUri(String uri) {
-        for (TableSyntaxNode tableSyntaxNode : getTableSyntaxNodes()) {
-            if (Objects.equals(uri, tableSyntaxNode.getUri())) {
-                return tableSyntaxNode;
-            }
-        }
-        for (TableSyntaxNode tableSyntaxNode : getAllTableSyntaxNodes()) {
-            if (Objects.equals(uri, tableSyntaxNode.getUri())) {
-                return tableSyntaxNode;
-            }
-        }
-        return null;
-    }
-
-    public synchronized TableSyntaxNode getNodeById(String id) {
-        for (TableSyntaxNode tableSyntaxNode : getTableSyntaxNodes()) {
-            if (Objects.equals(id, tableSyntaxNode.getId())) {
-                return tableSyntaxNode;
-            }
-        }
-        for (TableSyntaxNode tableSyntaxNode : getAllTableSyntaxNodes()) {
-            if (Objects.equals(id, tableSyntaxNode.getId())) {
-                return tableSyntaxNode;
-            }
-        }
-        return null;
-    }
-
-    public synchronized List<OpenLMessage> getWarnsByUri(String uri) {
-        return getMessagesByTsn(uri, Severity.WARN);
-    }
-
-    private List<OpenLMessage> getMessagesByTsn(TableSyntaxNode tableSyntaxNode, Severity severity) {
-        List<OpenLMessage> messages = new ArrayList<>();
-        for (OpenLMessage openLMessage : getModuleMessages()) {
-            if (openLMessage.getSourceLocation() != null && openLMessage.getSeverity() == severity) {
-                XlsUrlParser xlsUrlParser = new XlsUrlParser(openLMessage.getSourceLocation());
-                if (tableSyntaxNode.getUriParser().intersects(xlsUrlParser)) {
-                    messages.add(openLMessage);
-                }
-            }
-        }
-        return messages;
-    }
-
-    private List<OpenLMessage> getMessagesByTsn(String uri, Severity severity) {
-        TableSyntaxNode tableSyntaxNode = getTableByUri(uri);
-        return getMessagesByTsn(tableSyntaxNode, severity);
-    }
-
-    public synchronized List<OpenLMessage> getErrorsByUri(String uri) {
-        return getMessagesByTsn(uri, Severity.ERROR);
-    }
-
-    public synchronized ColorFilterHolder getFilterHolder() {
-        return filterHolder;
-    }
-
-    public synchronized IOpenMethod getMethod(String tableUri) {
-        if (!isCompiledSuccessfully()) {
-            return null;
-        }
-        IOpenClass openClass = compiledOpenClass.getOpenClassWithErrors();
-        return getOpenClassMethod(tableUri, openClass);
-    }
-
-    public synchronized IOpenMethod getOpenedModuleMethod(String tableUri) {
-        if (!isOpenedModuleCompiledSuccessfully()) {
-            return null;
-        }
-        IOpenClass openClass = openedModuleCompiledOpenClass.getOpenClassWithErrors();
-        return getOpenClassMethod(tableUri, openClass);
-    }
-
-    public synchronized IOpenMethod getOpenClassMethod(String tableUri, IOpenClass openClass) {
-        for (IOpenMethod method : openClass.getMethods()) {
-            IOpenMethod resolvedMethod;
-
-            if (method instanceof OpenMethodDispatcher) {
-                resolvedMethod = resolveMethodDispatcher((OpenMethodDispatcher) method, tableUri);
-                if (resolvedMethod != null) {
-                    return method;
-                }
-            } else {
-                resolvedMethod = resolveMethod(method, tableUri);
-            }
-
-            if (resolvedMethod != null) {
-                return resolvedMethod;
-            }
-        }
-
-        // for methods that exist in module but not included in
-        // CompiledOpenClass
-        // e.g. elder inactive versions of methods
-        TableSyntaxNode tsn = getNode(tableUri);
-        if (tsn != null && tsn.getMember() instanceof IOpenMethod) {
-            return (IOpenMethod) tsn.getMember();
-        }
-
-        return null;
-    }
-
-    private IOpenMethod resolveMethodDispatcher(OpenMethodDispatcher method, String uri) {
-        List<IOpenMethod> candidates = method.getCandidates();
-
-        for (IOpenMethod candidate : candidates) {
-            IOpenMethod resolvedMethod = resolveMethod(candidate, uri);
-
-            if (resolvedMethod != null) {
-                return resolvedMethod;
-            }
-        }
-
-        return null;
-    }
-
-    private IOpenMethod getMethodFromDispatcher(OpenMethodDispatcher method, String uri) {
-        List<IOpenMethod> candidates = method.getCandidates();
-
-        for (IOpenMethod candidate : candidates) {
-            IOpenMethod resolvedMethod = resolveMethod(candidate, uri);
-
-            if (resolvedMethod != null) {
-                return resolvedMethod;
-            }
-        }
-
-        return null;
-    }
-
-    private IOpenMethod resolveMethod(IOpenMethod method, String uri) {
-
-        if (isInstanceOfTable(method, uri)) {
-            return method;
-        }
-
-        return null;
-    }
-
-    /**
-     * Checks that {@link IOpenMethod} object is instance that represents the given {@link TableSyntaxNode} object.
-     * Actually, {@link IOpenMethod} object must have the same syntax node as given one. If given method is instance of
-     * {@link OpenMethodDispatcher} <code>false</code> value will be returned.
-     *
-     * @param method method to check
-     * @return <code>true</code> if {@link IOpenMethod} object represents the given table syntax node;
-     *         <code>false</code> - otherwise
-     */
-    private boolean isInstanceOfTable(IOpenMethod method, String uri) {
-
-        IMemberMetaInfo metaInfo = method.getInfo();
-
-        return metaInfo != null && uri.equals(metaInfo.getSourceUrl());
-    }
-
-    public synchronized TableSyntaxNode getNode(String tableUri) {
-        TableSyntaxNode tsn = null;
-        if (tableUri != null) {
-            tsn = getTableByUri(tableUri);
-            if (tsn == null) {
-                tsn = findNode(tableUri);
-            }
-        }
-        return tsn;
-    }
-
-    public synchronized TreeNode getProjectTree() {
-        if (projectRoot == null) {
-            buildProjectTree();
-        }
-        return projectRoot;
-    }
-
-    public synchronized IOpenLTable getTable(String tableUri) {
-        TableSyntaxNode tsn = getNode(tableUri);
-        if (tsn != null) {
-            return new TableSyntaxNodeAdapter(tsn);
-        }
-        tsn = getNode(tableUri);
-        if (tsn != null) {
-            return new TableSyntaxNodeAdapter(tsn);
-        }
-        return null;
-
-    }
-
-    public synchronized IOpenLTable getTableById(String id) {
-        if (projectRoot == null) {
-            buildProjectTree();
-        }
-        TableSyntaxNode tsn = getNodeById(id);
-        if (tsn != null) {
-            return new TableSyntaxNodeAdapter(tsn);
-        }
-        tsn = getNodeById(id);
-        if (tsn != null) {
-            return new TableSyntaxNodeAdapter(tsn);
-        }
-        return null;
-    }
-
-    public IGridTable getGridTable(String tableUri) {
-        TableSyntaxNode tsn = getNode(tableUri);
-        return tsn == null ? null : tsn.getGridTable();
-    }
-
-    /**
-     * Gets test methods for method by uri.
-     *
-     * @param forTable uri for method table
-     * @return test methods
-     */
-    public IOpenMethod[] getTestMethods(String forTable, boolean currentOpenedModule) {
-        IOpenMethod method = currentOpenedModule ? getOpenedModuleMethod(forTable) : getMethod(forTable);
-        if (method != null) {
-            return ProjectHelper.testers(method);
-        }
-        return null;
-    }
-
-    /**
-     * Gets all test methods for method by uri.
-     *
-     * @param tableUri uri for method table
-     * @return all test methods, including tests with test cases, runs with filled runs, tests without cases(empty),
-     *         runs without any parameters and tests without cases and runs.
-     */
-    public IOpenMethod[] getTestAndRunMethods(String tableUri, boolean currentOpenedModule) {
-        IOpenMethod method = getMethod(tableUri);
-        if (method != null) {
-            List<IOpenMethod> res = new ArrayList<>();
-            Collection<IOpenMethod> methods;
-            if (currentOpenedModule) {
-                methods = openedModuleCompiledOpenClass.getOpenClassWithErrors().getMethods();
-            } else {
-                methods = compiledOpenClass.getOpenClassWithErrors().getMethods();
-            }
-            for (IOpenMethod tester : methods) {
-                if (ProjectHelper.isTestForMethod(tester, method)) {
-                    res.add(tester);
-                }
-            }
-            return res.toArray(IOpenMethod.EMPTY_ARRAY);
-        }
-        return null;
-    }
-
-    public TestSuiteMethod[] getAllTestMethods() {
-        if (isCompiledSuccessfully()) {
-            return ProjectHelper.allTesters(compiledOpenClass.getOpenClassWithErrors());
-        }
-        return null;
-    }
-
-    public TestSuiteMethod[] getOpenedModuleTestMethods() {
-        if (isOpenedModuleCompiledSuccessfully()) {
-            return ProjectHelper.allTesters(openedModuleCompiledOpenClass.getOpenClassWithErrors());
-        }
-        return null;
-    }
-
-    public WorkbookSyntaxNode[] getWorkbookNodes() {
-        if (!isCompiledSuccessfully()) {
-            return null;
-        }
-
-        return getXlsModuleNode().getWorkbookSyntaxNodes();
-    }
-
-    /**
-     * Get all workbooks of all modules
-     * 
-     * @return all workbooks
-     */
-    public WorkbookSyntaxNode[] getAllWorkbookNodes() {
-        if (!isCompiledSuccessfully()) {
-            return null;
-        }
-
-        return workbookSyntaxNodes;
-    }
-
-    public boolean isSourceModified() {
-        RulesProject project = getProject();
-        if (project != null && studio.isProjectFrozen(project.getName())) {
-            log.debug("Project is saving currently. Ignore it's intermediate state.");
-            return false;
-        }
-
-        if (isModified()) {
-            getLocalRepository().getProjectState(moduleInfo.getRulesPath().toString()).notifyModified();
-            return true;
-        }
-        return false;
-    }
-
-    public void resetSourceModified() {
-        isModified();
-    }
-
-    public CompiledOpenClass getCompiledOpenClass() {
-        return compiledOpenClass;
-    }
-
-    public CompiledOpenClass getOpenedModuleCompiledOpenClass() {
-        return openedModuleCompiledOpenClass;
-    }
-
-    public Collection<OpenLMessage> getModuleMessages() {
-        CompiledOpenClass compiledOpenClass = getCompiledOpenClass();
-        if (compiledOpenClass != null) {
-            return compiledOpenClass.getMessages();
-        }
-        return Collections.emptyList();
-    }
-
-    /**
-     * @return Returns the wrapperInfo.
-     */
-    public Module getModuleInfo() {
-        return moduleInfo;
-    }
-
-    public XlsModuleSyntaxNode getXlsModuleNode() {
-
-        if (!isCompiledSuccessfully()) {
-            return null;
-        }
-
-        return xlsModuleSyntaxNode;
-    }
-
-    private XlsModuleSyntaxNode findXlsModuleSyntaxNode(CompiledOpenClass compiledOpenClass) {
-        XlsMetaInfo xmi = (XlsMetaInfo) compiledOpenClass.getOpenClassWithErrors().getMetaInfo();
-        return xmi == null ? null : xmi.getXlsModuleNode();
-    }
-
-    /**
-     * Returns if current project is read only.
-     *
-     * @return <code>true</code> if project is read only.
-     */
-    public boolean isEditable() {
-        if (isGranted(EDIT_PROJECTS)) {
-            RulesProject project = getProject();
-
-            if (project != null) {
-                return project.isLocalOnly() || !project.isLocked() || project.isOpenedForEditing();
-            }
-        }
-        return false;
-    }
-
-    public boolean isEditableTable(String uri) {
-        return !isTablePart(uri) && isEditable();
-    }
-
-    /**
-     * Check is the table is partial
-     */
-    public boolean isTablePart(String uri) {
-        IGridTable grid = this.getGridTable(uri);
-        return grid != null && grid.getGrid() instanceof CompositeGrid;
-    }
-
-    public boolean isCanCreateTable() {
-        return isEditable() && isGranted(CREATE_TABLES);
-    }
-
-    public boolean isCanEditTable(String uri) {
-        return isEditableTable(uri) && isGranted(EDIT_TABLES);
-    }
-
-    public boolean isCanEditProject() {
-        return isEditable() && isGranted(EDIT_TABLES);
-    }
-
-    public boolean isReady() {
-        return compiledOpenClass != null;
-    }
-
-    public boolean isTestable(String uri) {
-        IOpenMethod m = getMethod(uri);
-        if (m == null) {
-            return false;
-        }
-
-        return ProjectHelper.testers(m).length > 0;
-    }
-
-    public synchronized void buildProjectTree() {
-        if (compiledOpenClass == null || studio.getCurrentModule() == null) {
-            return;
-        }
-
-        ProjectTreeNode root = makeProjectTreeRoot();
-
-        TableSyntaxNode[] tableSyntaxNodes = getTableSyntaxNodes();
-
-        OverloadedMethodsDictionary methodNodesDictionary = makeMethodNodesDictionary(tableSyntaxNodes);
-
-        TreeNodeBuilder<Object>[] treeSorters = studio.getTreeView().getBuilders();
-
-        // Find all group sorters defined for current subtree.
-        // Group sorter should have additional information for grouping
-        // nodes by method signature.
-        // author: Alexey Gamanovich
-        //
-        for (TreeNodeBuilder<?> treeSorter : treeSorters) {
-
-            if (treeSorter instanceof OpenMethodsGroupTreeNodeBuilder) {
-                // Set to sorter information about open methods.
-                // author: Alexey Gamanovich
-                //
-                OpenMethodsGroupTreeNodeBuilder tableTreeNodeBuilder = (OpenMethodsGroupTreeNodeBuilder) treeSorter;
-                tableTreeNodeBuilder.setOpenMethodGroupsDictionary(methodNodesDictionary);
-            }
-        }
-
-        for (TableSyntaxNode tableSyntaxNode : tableSyntaxNodes) {
-            ProjectTreeNode element = root;
-            for (TreeNodeBuilder treeSorter : treeSorters) {
-                element = addToNode(element, tableSyntaxNode, treeSorter);
-            }
-        }
-        dependencyGraph = null;
-
-        projectRoot = build(root);
-
-        initProjectHistory();
-    }
-
-    /**
-     * Adds new object to target tree node.
-     *
-     * The algorithm of adding new object to tree is following: the new object is passed to each tree node builder using
-     * order in which they are appear in builders array. Tree node builder makes appropriate tree node or nothing if it
-     * is not necessary (e.g. builder that makes folder nodes). The new node is added to tree.
-     *
-     * @param targetNode target node to which will be added new object
-     * @param object object to add
-     */
-    private ProjectTreeNode addToNode(ProjectTreeNode targetNode, Object object, TreeNodeBuilder treeNodeBuilder) {
-
-        // Create key for adding object. It used to check that the same node
-        // exists.
-        //
-        Comparable<?> key = treeNodeBuilder.makeKey(object);
-
-        ProjectTreeNode element = null;
-
-        // If key is null the rest of building node process should be skipped.
-        //
-        if (treeNodeBuilder.isBuilderApplicableForObject(object) && key != null) {
-
-            // Try to find child node with the same object.
-            //
-            element = targetNode.getChild(key);
-
-            // If element is null the node with same object is absent.
-            //
-            if (element == null) {
-
-                // Build new node for the object.
-                //
-                element = treeNodeBuilder.makeNode(object, 0);
-
-                // If element is null then builder has not created the new
-                // element
-                // and this builder should be skipped.
-                // author: Alexey Gamanovich
-                //
-                if (element != null) {
-                    targetNode.addChild(key, element);
-                } else {
-                    element = targetNode;
-                }
-            }
-
-            // ///////
-            // ???????????????????
-            // //////
-            else if (treeNodeBuilder.isUnique(object)) {
-
-                for (int i = 2; i < 100; ++i) {
-
-                    Comparable<?> key2 = treeNodeBuilder.makeKey(object, i);
-                    element = targetNode.getChild(key2);
-
-                    if (element == null) {
-
-                        element = treeNodeBuilder.makeNode(object, i);
-
-                        // If element is null then sorter has not created the
-                        // new
-                        // element and this sorter should be skipped.
-                        // author: Alexey Gamanovich
-                        //
-                        if (element != null) {
-                            targetNode.addChild(key2, element);
-                        } else {
-                            element = targetNode;
-                        }
-
-                        break;
-                    }
-                }
-            }
-        }
-
-        // If node is null skip the current builder: set the targetNode to
-        // current element.
-        //
-        if (element == null) {
-            element = targetNode;
-        }
-
-        return element;
-    }
-
-    private TreeNode build(ProjectTreeNode root) {
-        TreeNode node = createNode(root);
-        Iterable<ProjectTreeNode> children = root.getChildren();
-        int errors = 0;
-        for (ProjectTreeNode child : children) {
-            TreeNode rfChild = build(child);
-            if (IProjectTypes.PT_WORKSHEET.equals(rfChild.getType()) || IProjectTypes.PT_WORKBOOK
-                .equals(rfChild.getType())) {
-                // skip workbook or worksheet node if it has no children nodes
-                if (!rfChild.getChildrenKeysIterator().hasNext()) {
-                    continue;
-                }
-            }
-            errors += rfChild.getNumErrors();
-            node.addChild(rfChild, rfChild);
-        }
-        node.setNumErrors(node.getNumErrors() + errors);
-        return node;
-    }
-
-    private TreeNode createNode(ProjectTreeNode element) {
-
-        boolean leaf = element.getChildren().isEmpty();
-        String name = element.getDisplayName(INamedThing.SHORT);
-        String title = element.getDisplayName(INamedThing.REGULAR);
-
-        String type = element.getType();
-        String url = null;
-        int state = 0;
-        int numErrors = 0;
-        boolean active = true;
-
-        if (type.startsWith(IProjectTypes.PT_TABLE + ".")) {
-            TableSyntaxNode tsn = element.getTableSyntaxNode();
-            url = WebStudioUtils.getWebStudio().url("table?" + Constants.REQUEST_PARAM_ID + "=" + tsn.getId());
-            if (WebStudioUtils.getProjectModel().isTestable(element.getTableSyntaxNode().getUri())) {
-                state = 2; // has tests
-            }
-
-            String uri = tsn.getUri();
-            numErrors = getErrorsByUri(uri).size();
-            ITableProperties tableProperties = tsn.getTableProperties();
-            if (tableProperties != null) {
-                Boolean act = tableProperties.getActive();
-                if (act != null) {
-                    active = act;
-                }
-            }
-        }
-        TreeNode node = new TreeNode(leaf);
-        node.setName(name);
-        node.setTitle(title);
-        node.setType(type);
-        node.setUrl(url);
-        node.setState(state);
-        node.setNumErrors(numErrors);
-        node.setActive(active);
-
-        return node;
-    }
-
-    private void initProjectHistory() {
-        WorkbookSyntaxNode[] workbookNodes = getWorkbookNodes();
-        if (workbookNodes != null) {
-            LocalRepository repository = getLocalRepository();
-
-            for (WorkbookSyntaxNode workbookSyntaxNode : workbookNodes) {
-                XlsWorkbookSourceCodeModule sourceCodeModule = workbookSyntaxNode.getWorkbookSourceCodeModule();
-
-                Collection<XlsWorkbookListener> listeners = sourceCodeModule.getListeners();
-                for (XlsWorkbookListener listener : listeners) {
-                    if (listener instanceof XlsModificationListener) {
-                        return;
-                    }
-                }
-
-                sourceCodeModule.addListener(new XlsModificationListener(repository, getHistoryStoragePath()));
-            }
-        }
-    }
-
-    private LocalRepository getLocalRepository() {
-        UserWorkspace userWorkspace = WebStudioUtils.getUserWorkspace(WebStudioUtils.getSession());
-        return userWorkspace.getLocalWorkspace().getRepository(studio.getCurrentRepositoryId());
-    }
-
-    public synchronized TableSyntaxNode[] getTableSyntaxNodes() {
-        if (isCompiledSuccessfully()) {
-            XlsModuleSyntaxNode moduleSyntaxNode = getXlsModuleNode();
-            return moduleSyntaxNode.getXlsTableSyntaxNodes();
-        }
-
-        return TableSyntaxNode.EMPTY_ARRAY;
-    }
-
-    public synchronized List<TableSyntaxNode> getAllTableSyntaxNodes() {
-        List<TableSyntaxNode> tableSyntaxNodes = new ArrayList<>();
-        if (isCompiledSuccessfully()) {
-            for (XlsModuleSyntaxNode node : allXlsModuleSyntaxNodes) {
-                if (node != null) {
-                    tableSyntaxNodes.addAll(Arrays.asList(node.getXlsTableSyntaxNodes()));
-                }
-            }
-        }
-        return tableSyntaxNodes;
-    }
-
-    private synchronized List<TableSyntaxNode> getCurrentProjectTableSyntaxNodes() {
-        if (isProjectCompiledSuccessfully()) {
-            return currentProjectXlsModuleSyntaxNodes.stream()
-                .filter(Objects::nonNull)
-                .map(XlsModuleSyntaxNode::getXlsTableSyntaxNodes)
-                .map(Arrays::asList)
-                .flatMap(Collection::stream)
-                .collect(Collectors.toList());
-        }
-        return Collections.emptyList();
-    }
-
-    public synchronized int getNumberOfTables() {
-        int count = 0;
-        TableSyntaxNode[] tables = getTableSyntaxNodes();
-
-        for (TableSyntaxNode table : tables) {
-            if (!XlsNodeTypes.XLS_OTHER.toString().equals(table.getType())) {
-                count++;
-            }
-        }
-        return count;
-    }
-
-    private OverloadedMethodsDictionary makeMethodNodesDictionary(TableSyntaxNode[] tableSyntaxNodes) {
-
-        // Create open methods dictionary that organizes
-        // open methods in groups using their meta info.
-        // Dictionary contains required information what will be used to create
-        // groups of methods in tree.
-        // author: Alexey Gamanovich
-        //
-        List<TableSyntaxNode> executableNodes = getAllExecutableTables(tableSyntaxNodes);
-        OverloadedMethodsDictionary methodNodesDictionary = new OverloadedMethodsDictionary();
-        methodNodesDictionary.addAll(executableNodes);
-
-        return methodNodesDictionary;
-    }
-
-    private ProjectTreeNode makeProjectTreeRoot() {
-        return new ProjectTreeNode(new String[] { null, null, null }, "root", null);
-    }
-
-    private List<TableSyntaxNode> getAllExecutableTables(TableSyntaxNode[] nodes) {
-        List<TableSyntaxNode> executableNodes = new ArrayList<>();
-        for (TableSyntaxNode node : nodes) {
-            if (node.getMember() instanceof IOpenMethod) {
-                executableNodes.add(node);
-            }
-        }
-        return executableNodes;
-    }
-
-    public synchronized void redraw() {
-        projectRoot = null;
-    }
-
-    public void reset(ReloadType reloadType) throws Exception {
-        reset(reloadType, moduleInfo);
-    }
-
-    public synchronized void reset(ReloadType reloadType, Module moduleToOpen) throws Exception {
-        switch (reloadType) {
-            case FORCED:
-                moduleToOpen = studio.getCurrentModule();
-                // falls through
-            case RELOAD:
-                if (webStudioWorkspaceDependencyManager != null) {
-                    webStudioWorkspaceDependencyManager.shutdown();
-                    webStudioWorkspaceDependencyManager.resetAll();
-                }
-                webStudioWorkspaceDependencyManager = null;
-                recentlyVisitedTables.clear();
-                break;
-            case SINGLE:
-                webStudioWorkspaceDependencyManager.reset(new Dependency(DependencyType.MODULE,
-                    new IdentifierNode(null, null, moduleToOpen.getName(), null)));
-                break;
-        }
-        setModuleInfo(moduleToOpen, reloadType);
-        projectRoot = null;
-    }
-
-    public synchronized TestUnitsResults runTest(TestSuite test, boolean currentOpenedModule) {
-        Integer threads = Props.integer(AdministrationSettings.TEST_RUN_THREAD_COUNT_PROPERTY);
-        boolean isParallel = threads != null && threads > 1;
-        return runTest(test,
-            isParallel,
-            currentOpenedModule ? openedModuleCompiledOpenClass.getOpenClassWithErrors()
-                       : compiledOpenClass.getOpenClassWithErrors());
-    }
-
-    private TestUnitsResults runTest(TestSuite test, boolean isParallel, IOpenClass openClass) {
-        ClassLoader oldClassLoader = Thread.currentThread().getContextClassLoader();
-        try {
-            Thread.currentThread().setContextClassLoader(compiledOpenClass.getClassLoader());
-            if (!isParallel) {
-                return test.invokeSequentially(openClass, 1);
-            } else {
-                return test.invokeParallel(testSuiteExecutor, openClass, 1);
-            }
-        } finally {
-            Thread.currentThread().setContextClassLoader(oldClassLoader);
-        }
-    }
-
-    public synchronized List<IOpenLTable> search(Predicate<TableSyntaxNode> selectors, SearchScope searchScope) {
-        return getSearchScopeData(searchScope).stream()
-            .filter(tableSyntaxNode -> !XlsNodeTypes.XLS_TABLEPART.toString().equals(tableSyntaxNode.getType()))
-            .filter(selectors)
-            .map(TableSyntaxNodeAdapter::new)
-            .collect(Collectors.toList());
-    }
-
-    private Collection<TableSyntaxNode> getSearchScopeData(SearchScope searchScope) {
-        if (searchScope == SearchScope.ALL_WITH_EXTRA_PROJECTS) {
-            Collection<TableSyntaxNode> nodes = getSearchScopeData(SearchScope.CURRENT_PROJECT);
-            Set<TableSyntaxNode> unique = new HashSet<>(nodes);
-            final Predicate<TableSyntaxNode> contains = unique::contains;
-            getAllTableSyntaxNodes().stream().filter(contains.negate()).sorted(DEFAULT_NODE_CMP).forEach(nodes::add);
-            return nodes;
-        } else if (searchScope == SearchScope.CURRENT_PROJECT) {
-            Collection<TableSyntaxNode> nodes = getSearchScopeData(SearchScope.CURRENT_MODULE);
-            Set<TableSyntaxNode> unique = new HashSet<>(nodes);
-            final Predicate<TableSyntaxNode> contains = unique::contains;
-            getCurrentProjectTableSyntaxNodes().stream()
-                .filter(contains.negate())
-                .sorted(DEFAULT_NODE_CMP)
-                .forEach(nodes::add);
-            return nodes;
-        } else if (searchScope == SearchScope.CURRENT_MODULE) {
-            List<TableSyntaxNode> nodes = new ArrayList<>(Arrays.asList(getXlsModuleNode().getXlsTableSyntaxNodes()));
-            nodes.sort(DEFAULT_NODE_CMP);
-            return nodes;
-        } else {
-            throw new UnsupportedOperationException();
-        }
-    }
-
-    public synchronized void clearModuleInfo() {
-        this.moduleInfo = null;
-
-        clearModuleResources(); // prevent memory leak
-
-        OpenClassUtil.release(compiledOpenClass);
-        compiledOpenClass = null;
-
-        if (webStudioWorkspaceDependencyManager != null) {
-            webStudioWorkspaceDependencyManager.shutdown();
-            webStudioWorkspaceDependencyManager.resetAll();
-        }
-        webStudioWorkspaceDependencyManager = null;
-        xlsModuleSyntaxNode = null;
-        allXlsModuleSyntaxNodes.clear();
-        currentProjectXlsModuleSyntaxNodes.clear();
-        projectRoot = null;
-        workbookSyntaxNodes = null;
-    }
-
-    public void setModuleInfo(Module moduleInfo) throws Exception {
-        setModuleInfo(moduleInfo, ReloadType.NO);
-    }
-
-<<<<<<< HEAD
-    private void addAllSyntaxNodes() {
-        for (IDependencyLoader dl : webStudioWorkspaceDependencyManager.getAllDependencyLoaders()) {
-            CompiledDependency compiledDependency = dl.getRefToCompiledDependency();
-            if (compiledDependency != null) {
-                XlsMetaInfo metaInfo = (XlsMetaInfo) compiledDependency.getCompiledOpenClass()
-                    .getOpenClassWithErrors()
-                    .getMetaInfo();
-                if (metaInfo != null) {
-                    allXlsModuleSyntaxNodes.add(metaInfo.getXlsModuleNode());
-                }
-            }
-        }
-=======
-    // TODO Remove "throws Exception"
-    public void setModuleInfo(Module moduleInfo, ReloadType reloadType) throws Exception {
-        setModuleInfo(moduleInfo, reloadType, shouldOpenInSingleMode(moduleInfo));
-    }
-
-    private void collectSyntaxNodes() {
-        String projectName = Optional.ofNullable(studio.getCurrentProject()).map(AProjectFolder::getName).orElse(null);
-        webStudioWorkspaceDependencyManager.getDependencyLoaders()
-            .values()
-            .stream()
-            .flatMap(Collection::stream)
-            .forEach(dependencyLoader -> Optional.ofNullable(dependencyLoader.getRefToCompiledDependency())
-                .map(CompiledDependency::getCompiledOpenClass)
-                .map(CompiledOpenClass::getOpenClassWithErrors)
-                .map(IMetaHolder::getMetaInfo)
-                .filter(XlsMetaInfo.class::isInstance)
-                .map(XlsMetaInfo.class::cast)
-                .map(XlsMetaInfo::getXlsModuleNode)
-                .ifPresent(xlsModuleSyntaxNode -> {
-                    if (dependencyLoader.getProject().getName().equals(projectName)) {
-                        currentProjectXlsModuleSyntaxNodes.add(xlsModuleSyntaxNode);
-                    }
-                    allXlsModuleSyntaxNodes.add(xlsModuleSyntaxNode);
-                }));
->>>>>>> 9afad544
-    }
-
-    private void addSyntaxNodes(CompiledDependency compiledDependency) {
-        XlsMetaInfo metaInfo = (XlsMetaInfo) compiledDependency.getCompiledOpenClass()
-            .getOpenClassWithErrors()
-            .getMetaInfo();
-        if (metaInfo != null) {
-            allXlsModuleSyntaxNodes.add(metaInfo.getXlsModuleNode());
-        }
-    }
-
-    public synchronized void setModuleInfo(Module moduleInfo, ReloadType reloadType) throws Exception {
-        if (moduleInfo == null || this.moduleInfo == moduleInfo && reloadType == ReloadType.NO) {
-            return;
-        }
-
-        File projectFolder = moduleInfo.getProject().getProjectFolder().toFile();
-        if (reloadType == ReloadType.FORCED) {
-            ProjectResolver projectResolver = studio.getProjectResolver();
-            ProjectDescriptor projectDescriptor = projectResolver.resolve(projectFolder);
-            Module reloadedModule = null;
-            for (Module module : projectDescriptor.getModules()) {
-                if (moduleInfo.getName().equals(module.getName())) {
-                    reloadedModule = module;
-                    break;
-                }
-            }
-            this.moduleInfo = reloadedModule;
-        } else {
-            this.moduleInfo = moduleInfo;
-        }
-
-        isModified();
-        clearModuleResources(); // prevent memory leak
-        compiledOpenClass = null;
-        projectRoot = null;
-        xlsModuleSyntaxNode = null;
-        allXlsModuleSyntaxNodes.clear();
-        currentProjectXlsModuleSyntaxNodes.clear();
-        workbookSyntaxNodes = null;
-
-        prepareWorkspaceDependencyManager();
-
-        // If autoCompile is false we cannot unload workbook during editing because we must show to a user latest edited
-        // data (not parsed and compiled data).
-        boolean canUnload = studio.isAutoCompile();
-        LazyWorkbookLoaderFactory factory = new LazyWorkbookLoaderFactory(canUnload);
-
-        try {
-            WorkbookLoaders.setCurrentFactory(factory);
-
-            CompiledOpenClass thisModuleCompiledOpenClass = webStudioWorkspaceDependencyManager
-                .loadDependency(new Dependency(DependencyType.MODULE,
-                    new IdentifierNode(DependencyType.MODULE.name(), null, moduleInfo.getName(), null)))
-                .getCompiledOpenClass();
-
-            // Find all dependent XlsModuleSyntaxNode-s
-            addAllSyntaxNodes();
-
-            xlsModuleSyntaxNode = findXlsModuleSyntaxNode(thisModuleCompiledOpenClass);
-            openedModuleCompiledOpenClass = thisModuleCompiledOpenClass;
-            compiledOpenClass = thisModuleCompiledOpenClass;
-            allXlsModuleSyntaxNodes.add(xlsModuleSyntaxNode);
-
-<<<<<<< HEAD
-            List<WorkbookSyntaxNode> workbookSyntaxNodes = new ArrayList<>();
-            for (XlsModuleSyntaxNode xlsSyntaxNode : allXlsModuleSyntaxNodes) {
-                if (!(xlsSyntaxNode.getModule() instanceof VirtualSourceCodeModule)) {
-                    workbookSyntaxNodes.addAll(Arrays.asList(xlsSyntaxNode.getWorkbookSyntaxNodes()));
-                }
-            }
-            this.workbookSyntaxNodes = workbookSyntaxNodes.toArray(new WorkbookSyntaxNode[0]);
-            // EPBDS-7629: In multimodule mode xlsModuleSyntaxNode does not contain Virtual Module with dispatcher
-            // table syntax nodes.
-            // Such dispatcher syntax nodes are needed to show dispatcher tables in Trace.
-            // That's why we should add virtual module to allXlsModuleSyntaxNodes.
-            XlsMetaInfo xmi = (XlsMetaInfo) thisModuleCompiledOpenClass.getOpenClassWithErrors().getMetaInfo();
-            allXlsModuleSyntaxNodes.add(xmi.getXlsModuleNode());
-=======
-            collectSyntaxNodes();
->>>>>>> 9afad544
-
-            WorkbookLoaders.resetCurrentFactory();
-
-<<<<<<< HEAD
-            this.projectCompilationCompleted = false;
-            if (!moduleInfo.getStandalone()) {
-                webStudioWorkspaceDependencyManager.loadDependencyAsync(new Dependency(DependencyType.MODULE,
-                        new IdentifierNode(DependencyType.MODULE.name(),
-                                null,
-                                SimpleDependencyLoader.buildDependencyName(moduleInfo.getProject(), null),
-                                null)), (e) -> {
-                    List<Module> modules = this.moduleInfo.getProject().getModules();
-                    RulesInstantiationStrategy instantiationStrategy = new SimpleMultiModuleInstantiationStrategy(
-                            modules,
-                            webStudioWorkspaceDependencyManager,
-                            false);
-                    Map<String, Object> externalParameters = ProjectExternalDependenciesHelper.buildExternalParamsWithProjectDependencies(
-                            studio.getExternalProperties(),
-                            modules);
-                    instantiationStrategy.setExternalParameters(externalParameters);
-                    try {
-                        this.compiledOpenClass = this.validate(instantiationStrategy);
-                        this.projectCompilationCompleted = true;
-                        XlsMetaInfo metaInfo1 = (XlsMetaInfo) this.compiledOpenClass.getOpenClassWithErrors()
-                                .getMetaInfo();
-                        allXlsModuleSyntaxNodes.add(metaInfo1.getXlsModuleNode());
-                        redraw();
-                    } catch (RulesInstantiationException ignored) {
-                    }
-                });
-=======
-            allXlsModuleSyntaxNodes.add(xlsModuleSyntaxNode);
-            currentProjectXlsModuleSyntaxNodes.add(xlsModuleSyntaxNode);
-            if (!isSingleModuleMode()) {
-                List<WorkbookSyntaxNode> workbookSyntaxNodes = new ArrayList<>();
-                for (XlsModuleSyntaxNode xlsSyntaxNode : allXlsModuleSyntaxNodes) {
-                    if (!(xlsSyntaxNode.getModule() instanceof VirtualSourceCodeModule)) {
-                        workbookSyntaxNodes.addAll(Arrays.asList(xlsSyntaxNode.getWorkbookSyntaxNodes()));
-                    }
-                }
-                this.workbookSyntaxNodes = workbookSyntaxNodes.toArray(new WorkbookSyntaxNode[0]);
-                // EPBDS-7629: In multimodule mode xlsModuleSyntaxNode does not contain Virtual Module with dispatcher
-                // table syntax nodes.
-                // Such dispatcher syntax nodes are needed to show dispatcher tables in Trace.
-                // That's why we should add virtual module to allXlsModuleSyntaxNodes.
-                XlsMetaInfo xmi = (XlsMetaInfo) compiledOpenClass.getOpenClassWithErrors().getMetaInfo();
-                allXlsModuleSyntaxNodes.add(xmi.getXlsModuleNode());
-                currentProjectXlsModuleSyntaxNodes.add(xmi.getXlsModuleNode());
->>>>>>> 9afad544
-            } else {
-                projectCompilationCompleted = true;
-            }
-        } catch (Throwable t) {
-            log.error("Failed to load.", t);
-            Collection<OpenLMessage> messages = new LinkedHashSet<>();
-            for (OpenLMessage openLMessage : OpenLMessagesUtils.newErrorMessages(t)) {
-                String message = String.format("Cannot load the module: %s", openLMessage.getSummary());
-                messages.add(new OpenLMessage(message, Severity.ERROR));
-            }
-
-            compiledOpenClass = new CompiledOpenClass(NullOpenClass.the, messages);
-            openedModuleCompiledOpenClass = new CompiledOpenClass(NullOpenClass.the, messages);
-
-            WorkbookLoaders.resetCurrentFactory();
-        }
-    }
-
-    private boolean isModified() {
-        if (moduleInfo == null) {
-            return false;
-        }
-        long modificationTime = moduleLastModified;
-        moduleLastModified = moduleInfo.getRulesPath().toFile().lastModified();
-        return modificationTime != moduleLastModified;
-    }
-
-    private CompiledOpenClass validate(
-            RulesInstantiationStrategy rulesInstantiationStrategy) throws RulesInstantiationException {
-        OpenApiProjectValidator openApiProjectValidator = new OpenApiProjectValidator();
-        return openApiProjectValidator.validate(moduleInfo.getProject(), rulesInstantiationStrategy);
-    }
-
-    private void prepareWorkspaceDependencyManager() {
-        if (webStudioWorkspaceDependencyManager == null) {
-            webStudioWorkspaceDependencyManager = webStudioWorkspaceDependencyManagerFactory
-                .buildDependencyManager(this.moduleInfo.getProject());
-            webStudioWorkspaceDependencyManager.registerListeners(this::addSyntaxNodes);
-        } else {
-            List<ProjectDescriptor> projectsInWorkspace = webStudioWorkspaceDependencyManagerFactory
-                .resolveWorkspace(this.moduleInfo.getProject());
-            Set<String> projectNamesInWorkspace = projectsInWorkspace.stream()
-                .map(ProjectDescriptor::getName)
-                .collect(Collectors.toSet());
-            boolean foundOpenedProject = false;
-            boolean someProjectsCanBeReused = false;
-            for (ProjectDescriptor projectDescriptor : webStudioWorkspaceDependencyManager.getProjectDescriptors()) {
-                if (this.moduleInfo.getProject().getName().equals(projectDescriptor.getName())) {
-                    foundOpenedProject = true;
-                }
-                if (projectNamesInWorkspace.contains(projectDescriptor.getName())) {
-                    someProjectsCanBeReused = true;
-                }
-            }
-            if (!foundOpenedProject) {
-                if (!someProjectsCanBeReused) {
-                    webStudioWorkspaceDependencyManager.shutdown();
-                    webStudioWorkspaceDependencyManager.resetAll();
-                    webStudioWorkspaceDependencyManager = webStudioWorkspaceDependencyManagerFactory
-                        .buildDependencyManager(this.moduleInfo.getProject());
-                    webStudioWorkspaceDependencyManager.registerListeners(this::addSyntaxNodes);
-                } else {
-                    // If loaded projects are a part of the new opened project, then we can reuse dependency manager
-                    webStudioWorkspaceDependencyManager.expand(
-                        webStudioWorkspaceDependencyManagerFactory.resolveWorkspace(this.moduleInfo.getProject()));
-                }
-            }
-        }
-    }
-
-    public synchronized void traceElement(TestSuite testSuite) {
-        ClassLoader currentContextClassLoader = Thread.currentThread().getContextClassLoader();
-        boolean currentOpenedModule = Boolean.parseBoolean(WebStudioUtils.getRequestParameter(Constants.REQUEST_PARAM_CURRENT_OPENED_MODULE));
-        try {
-            if (currentOpenedModule) {
-                Thread.currentThread().setContextClassLoader(openedModuleCompiledOpenClass.getClassLoader());
-                CachingArgumentsCloner.initInstance();
-                runTest(testSuite, false, openedModuleCompiledOpenClass.getOpenClassWithErrors());
-            } else {
-                Thread.currentThread().setContextClassLoader(compiledOpenClass.getClassLoader());
-                CachingArgumentsCloner.initInstance();
-                runTest(testSuite, false, compiledOpenClass.getOpenClassWithErrors());
-            }
-        } finally {
-            Thread.currentThread().setContextClassLoader(currentContextClassLoader);
-            CachingArgumentsCloner.removeInstance();
-        }
-    }
-
-    public synchronized TableEditorModel getTableEditorModel(String tableUri) {
-        IOpenLTable table = getTable(tableUri);
-        return getTableEditorModel(table);
-    }
-
-    public WebStudioWorkspaceRelatedDependencyManager getWebStudioWorkspaceDependencyManager() {
-        return webStudioWorkspaceDependencyManager;
-    }
-
-    public synchronized TableEditorModel getTableEditorModel(IOpenLTable table) {
-        String tableView = studio.getTableView();
-        return new TableEditorModel(table, tableView, false);
-    }
-
-    public synchronized boolean isCompiledSuccessfully() {
-        return compiledOpenClass != null && compiledOpenClass.getOpenClassWithErrors() != null && !(compiledOpenClass
-            .getOpenClassWithErrors() instanceof NullOpenClass) && xlsModuleSyntaxNode != null;
-    }
-
-    public synchronized boolean isOpenedModuleCompiledSuccessfully() {
-        return openedModuleCompiledOpenClass != null && openedModuleCompiledOpenClass.getOpenClassWithErrors() != null && !(openedModuleCompiledOpenClass
-            .getOpenClassWithErrors() instanceof NullOpenClass) && xlsModuleSyntaxNode != null;
-    }
-
-    public synchronized DependencyRulesGraph getDependencyGraph() {
-        if (dependencyGraph == null) {
-            Collection<IOpenMethod> rulesMethods = compiledOpenClass.getOpenClassWithErrors().getMethods();
-            dependencyGraph = DependencyRulesGraph.filterAndCreateGraph(rulesMethods);
-        }
-        return dependencyGraph;
-    }
-
-    public synchronized List<File> getSources() {
-        List<File> sourceFiles = new ArrayList<>();
-
-        WorkbookSyntaxNode[] workbookNodes = getWorkbookNodes();
-        if (workbookNodes != null) {
-            for (WorkbookSyntaxNode workbookSyntaxNode : workbookNodes) {
-                File sourceFile = workbookSyntaxNode.getWorkbookSourceCodeModule().getSourceFile();
-                sourceFiles.add(sourceFile);
-            }
-        }
-
-        // TODO: Consider the case when there is compilation error. In this case sourceFiles will be empty, it can break
-        // history manager.
-
-        return sourceFiles;
-    }
-
-    public synchronized String[] getModuleSourceNames() {
-        List<File> moduleSources = getSources();
-        String[] moduleSourceNames = new String[moduleSources.size()];
-        int i = 0;
-        for (File source : moduleSources) {
-            moduleSourceNames[i] = source.getName();
-            i++;
-        }
-        return moduleSourceNames;
-    }
-
-    public synchronized File getSourceByName(String fileName) {
-        List<File> sourceFiles = getSources();
-
-        for (File file : sourceFiles) {
-            if (file.getName().equals(fileName)) {
-                return file;
-            }
-        }
-
-        return null;
-    }
-
-    public synchronized String getHistoryStoragePath() {
-        if (historyStoragePath == null) {
-            File location = WebStudioUtils.getUserWorkspace(WebStudioUtils.getSession())
-                .getLocalWorkspace()
-                .getLocation();
-            return Paths.get(location.getPath(), getProject().getName(), ".history", getModuleInfo().getName())
-                .toString();
-        }
-        return historyStoragePath;
-    }
-
-    public synchronized RecentlyVisitedTables getRecentlyVisitedTables() {
-        return recentlyVisitedTables;
-    }
-
-    public synchronized XlsWorkbookSourceCodeModule getCurrentModuleWorkbook() {
-        PathEntry rulesRootPath = studio.getCurrentModule().getRulesRootPath();
-
-        WorkbookSyntaxNode[] workbookNodes = getWorkbookNodes();
-        if (workbookNodes == null) {
-            return null;
-        }
-
-        for (WorkbookSyntaxNode workbookSyntaxNode : workbookNodes) {
-            XlsWorkbookSourceCodeModule module = workbookSyntaxNode.getWorkbookSourceCodeModule();
-            if (rulesRootPath != null && module.getSourceFile()
-                .getName()
-                .equals(FileUtils.getName(rulesRootPath.getPath()))) {
-                return module;
-            }
-        }
-        return null;
-    }
-
-    /**
-     * Returns true if both are true: 1) Old project version is opened and 2) project is not modified yet.
-     *
-     * Otherwise return false
-     */
-    public synchronized boolean isConfirmOverwriteNewerRevision() {
-        RulesProject project = getProject();
-        return project != null && project.isOpenedOtherVersion() && !project.isModified();
-    }
-
-    public void destroy() {
-        clearModuleInfo();
-    }
-
-    private void clearModuleResources() {
-        removeListeners();
-    }
-
-    /**
-     * Remove listeners added in {@link #initProjectHistory()}
-     */
-    private void removeListeners() {
-        WorkbookSyntaxNode[] workbookNodes = getWorkbookNodes();
-        if (workbookNodes != null) {
-            for (WorkbookSyntaxNode workbookSyntaxNode : workbookNodes) {
-                XlsWorkbookSourceCodeModule sourceCodeModule = workbookSyntaxNode.getWorkbookSourceCodeModule();
-
-                Iterator<XlsWorkbookListener> iterator = sourceCodeModule.getListeners().iterator();
-                while (iterator.hasNext()) {
-                    XlsWorkbookListener listener = iterator.next();
-                    if (listener instanceof XlsModificationListener) {
-                        iterator.remove();
-                        break;
-                    }
-                }
-            }
-        }
-    }
-
-    public boolean isProjectCompilationCompleted() {
-        return projectCompilationCompleted;
-    }
-
-    public synchronized IOpenMethod getCurrentDispatcherMethod(IOpenMethod method, String uri) {
-        return getMethodFromDispatcher((OpenMethodDispatcher) method, uri);
-    }
-
-    public synchronized String getMessageNodeId(OpenLMessage message) {
-        XlsUrlParser xlsUrlParser = message.getSourceLocation() != null ? new XlsUrlParser(message.getSourceLocation())
-                                                                        : null;
-        for (TableSyntaxNode tsn : getAllTableSyntaxNodes()) { // for all modules
-            if (xlsUrlParser != null && xlsUrlParser.intersects(tsn.getUriParser())) {
-                return tsn.getId();
-            }
-        }
-        return null;
-    }
-
-    private class XlsModificationListener implements XlsWorkbookListener {
-
-        private final LocalRepository repository;
-        private final String historyStoragePath;
-
-        private XlsModificationListener(LocalRepository repository, String historyStoragePath) {
-            this.repository = repository;
-            this.historyStoragePath = historyStoragePath;
-        }
-
-        @Override
-        public void beforeSave(XlsWorkbookSourceCodeModule workbookSourceCodeModule) {
-            File sourceFile = workbookSourceCodeModule.getSourceFile();
-            ProjectHistoryService.init(historyStoragePath, sourceFile);
-        }
-
-        @Override
-        public void afterSave(XlsWorkbookSourceCodeModule workbookSourceCodeModule) {
-            isModified();
-            File sourceFile = workbookSourceCodeModule.getSourceFile();
-            repository.getProjectState(sourceFile.getPath()).notifyModified();
-            ProjectHistoryService.save(historyStoragePath, sourceFile);
-        }
-    }
-}
+package org.openl.rules.ui;
+
+import static org.openl.rules.security.AccessManager.isGranted;
+import static org.openl.rules.security.Privileges.CREATE_TABLES;
+import static org.openl.rules.security.Privileges.EDIT_PROJECTS;
+import static org.openl.rules.security.Privileges.EDIT_TABLES;
+
+import java.io.File;
+import java.nio.file.Paths;
+import java.util.ArrayList;
+import java.util.Arrays;
+import java.util.Collection;
+import java.util.Collections;
+import java.util.Comparator;
+import java.util.HashSet;
+import java.util.Iterator;
+import java.util.LinkedHashSet;
+import java.util.List;
+import java.util.Map;
+import java.util.Objects;
+import java.util.Optional;
+import java.util.Set;
+import java.util.concurrent.ConcurrentHashMap;
+import java.util.function.Predicate;
+import java.util.stream.Collectors;
+
+import org.apache.commons.lang3.tuple.Pair;
+import org.openl.CompiledOpenClass;
+import org.openl.OpenClassUtil;
+import org.openl.base.INamedThing;
+import org.openl.dependency.CompiledDependency;
+import org.openl.message.OpenLMessage;
+import org.openl.message.OpenLMessagesUtils;
+import org.openl.message.Severity;
+import org.openl.meta.IMetaHolder;
+import org.openl.rules.dependency.graph.DependencyRulesGraph;
+import org.openl.rules.lang.xls.OverloadedMethodsDictionary;
+import org.openl.rules.lang.xls.XlsNodeTypes;
+import org.openl.rules.lang.xls.XlsWorkbookListener;
+import org.openl.rules.lang.xls.XlsWorkbookSourceCodeModule;
+import org.openl.rules.lang.xls.binding.XlsMetaInfo;
+import org.openl.rules.lang.xls.load.LazyWorkbookLoaderFactory;
+import org.openl.rules.lang.xls.load.WorkbookLoaders;
+import org.openl.rules.lang.xls.syntax.TableSyntaxNode;
+import org.openl.rules.lang.xls.syntax.TableSyntaxNodeAdapter;
+import org.openl.rules.lang.xls.syntax.WorkbookSyntaxNode;
+import org.openl.rules.lang.xls.syntax.XlsModuleSyntaxNode;
+import org.openl.rules.project.abstraction.AProjectFolder;
+import org.openl.rules.project.abstraction.RulesProject;
+import org.openl.rules.project.dependencies.ProjectExternalDependenciesHelper;
+import org.openl.rules.project.impl.local.LocalRepository;
+import org.openl.rules.project.instantiation.ReloadType;
+import org.openl.rules.project.instantiation.RulesInstantiationException;
+import org.openl.rules.project.instantiation.RulesInstantiationStrategy;
+import org.openl.rules.project.instantiation.SimpleDependencyLoader;
+import org.openl.rules.project.instantiation.SimpleMultiModuleInstantiationStrategy;
+import org.openl.rules.project.model.Module;
+import org.openl.rules.project.model.PathEntry;
+import org.openl.rules.project.model.ProjectDescriptor;
+import org.openl.rules.project.resolving.ProjectResolver;
+import org.openl.rules.project.validation.openapi.OpenApiProjectValidator;
+import org.openl.rules.rest.ProjectHistoryService;
+import org.openl.rules.source.impl.VirtualSourceCodeModule;
+import org.openl.rules.table.CompositeGrid;
+import org.openl.rules.table.IGridTable;
+import org.openl.rules.table.IOpenLTable;
+import org.openl.rules.table.properties.ITableProperties;
+import org.openl.rules.table.xls.XlsUrlParser;
+import org.openl.rules.tableeditor.model.TableEditorModel;
+import org.openl.rules.testmethod.ProjectHelper;
+import org.openl.rules.testmethod.TestSuite;
+import org.openl.rules.testmethod.TestSuiteExecutor;
+import org.openl.rules.testmethod.TestSuiteMethod;
+import org.openl.rules.testmethod.TestUnitsResults;
+import org.openl.rules.types.OpenMethodDispatcher;
+import org.openl.rules.ui.tree.OpenMethodsGroupTreeNodeBuilder;
+import org.openl.rules.ui.tree.ProjectTreeNode;
+import org.openl.rules.ui.tree.TreeNodeBuilder;
+import org.openl.rules.ui.tree.richfaces.TreeNode;
+import org.openl.rules.webstudio.dependencies.WebStudioWorkspaceDependencyManagerFactory;
+import org.openl.rules.webstudio.dependencies.WebStudioWorkspaceRelatedDependencyManager;
+import org.openl.rules.webstudio.web.Props;
+import org.openl.rules.webstudio.web.SearchScope;
+import org.openl.rules.webstudio.web.admin.AdministrationSettings;
+import org.openl.rules.webstudio.web.trace.node.CachingArgumentsCloner;
+import org.openl.rules.webstudio.web.util.Constants;
+import org.openl.rules.webstudio.web.util.WebStudioUtils;
+import org.openl.rules.workspace.uw.UserWorkspace;
+import org.openl.syntax.code.Dependency;
+import org.openl.syntax.code.DependencyType;
+import org.openl.syntax.impl.IdentifierNode;
+import org.openl.types.IMemberMetaInfo;
+import org.openl.types.IOpenClass;
+import org.openl.types.IOpenMethod;
+import org.openl.types.NullOpenClass;
+import org.openl.util.FileUtils;
+import org.slf4j.Logger;
+import org.slf4j.LoggerFactory;
+
+public class ProjectModel {
+
+    private final Logger log = LoggerFactory.getLogger(ProjectModel.class);
+
+    private static final Comparator<TableSyntaxNode> DEFAULT_NODE_CMP = Comparator.comparing(
+        node -> Optional.ofNullable(node.getMember()).map(INamedThing::getName).orElse(null),
+        Comparator.nullsLast(String.CASE_INSENSITIVE_ORDER));
+
+    /**
+     * Compiled rules with errors. Representation of wrapper.
+     */
+    private volatile CompiledOpenClass compiledOpenClass;
+    private volatile CompiledOpenClass openedModuleCompiledOpenClass;
+    private volatile boolean projectCompilationCompleted;
+
+    private XlsModuleSyntaxNode xlsModuleSyntaxNode;
+    private final Collection<XlsModuleSyntaxNode> allXlsModuleSyntaxNodes = ConcurrentHashMap.newKeySet();
+    private final Collection<XlsModuleSyntaxNode> currentProjectXlsModuleSyntaxNodes = new HashSet<>();
+    private WorkbookSyntaxNode[] workbookSyntaxNodes;
+
+    private Module moduleInfo;
+    private long moduleLastModified;
+
+    private final WebStudioWorkspaceDependencyManagerFactory webStudioWorkspaceDependencyManagerFactory;
+    private WebStudioWorkspaceRelatedDependencyManager webStudioWorkspaceDependencyManager;
+
+    private final WebStudio studio;
+
+    private final ColorFilterHolder filterHolder = new ColorFilterHolder();
+
+    private TreeNode projectRoot = null;
+
+    private DependencyRulesGraph dependencyGraph;
+    private String historyStoragePath;
+
+    private final RecentlyVisitedTables recentlyVisitedTables = new RecentlyVisitedTables();
+    private final TestSuiteExecutor testSuiteExecutor;
+
+    /**
+     * For tests only
+     */
+    ProjectModel(WebStudio studio) {
+        this(studio, null);
+    }
+
+    public ProjectModel(WebStudio studio, TestSuiteExecutor testSuiteExecutor) {
+        this.studio = studio;
+        this.webStudioWorkspaceDependencyManagerFactory = new WebStudioWorkspaceDependencyManagerFactory(studio);
+        this.testSuiteExecutor = testSuiteExecutor;
+    }
+
+    public synchronized RulesProject getProject() {
+        return studio.getCurrentProject();
+    }
+
+    public synchronized TableSyntaxNode findNode(String url) {
+        XlsUrlParser parsedUrl = new XlsUrlParser(url);
+
+        return findNode(parsedUrl);
+    }
+
+    private boolean findInCompositeGrid(CompositeGrid compositeGrid, XlsUrlParser p1) {
+        for (IGridTable gridTable : compositeGrid.getGridTables()) {
+            if (gridTable.getGrid() instanceof CompositeGrid) {
+                if (findInCompositeGrid((CompositeGrid) gridTable.getGrid(), p1)) {
+                    return true;
+                }
+            } else {
+                if (p1.intersects(gridTable.getUriParser())) {
+                    return true;
+                }
+            }
+        }
+        return false;
+    }
+
+    private TableSyntaxNode findNode(XlsUrlParser p1) {
+        Collection<TableSyntaxNode> nodes = getAllTableSyntaxNodes();
+        for (TableSyntaxNode node : nodes) {
+            if (p1.intersects(node.getGridTable().getUriParser())) {
+                if (XlsNodeTypes.XLS_TABLEPART.equals(node.getNodeType())) {
+                    for (TableSyntaxNode tableSyntaxNode : nodes) {
+                        IGridTable table = tableSyntaxNode.getGridTable();
+                        if (table.getGrid() instanceof CompositeGrid) {
+                            CompositeGrid compositeGrid = (CompositeGrid) table.getGrid();
+                            if (findInCompositeGrid(compositeGrid, p1)) {
+                                return tableSyntaxNode;
+                            }
+                        }
+                    }
+                }
+                return node;
+            }
+        }
+
+        return null;
+    }
+
+    public synchronized int getErrorNodesNumber() {
+        int count = 0;
+        Collection<Pair<OpenLMessage, XlsUrlParser>> messages = getModuleMessages().stream()
+            .map(e -> Pair.of(e, e.getSourceLocation() != null ? new XlsUrlParser(e.getSourceLocation()) : null))
+            .collect(Collectors.toList());
+        for (TableSyntaxNode tsn : getTableSyntaxNodes()) {
+            for (Pair<OpenLMessage, XlsUrlParser> pair : messages) {
+                if (pair.getRight() != null && pair.getLeft().getSeverity() == Severity.ERROR) {
+                    if (pair.getRight().intersects(tsn.getUriParser())) {
+                        count++;
+                        break;
+                    }
+                }
+            }
+        }
+        return count;
+    }
+
+    public synchronized TableSyntaxNode getTableByUri(String uri) {
+        for (TableSyntaxNode tableSyntaxNode : getTableSyntaxNodes()) {
+            if (Objects.equals(uri, tableSyntaxNode.getUri())) {
+                return tableSyntaxNode;
+            }
+        }
+        for (TableSyntaxNode tableSyntaxNode : getAllTableSyntaxNodes()) {
+            if (Objects.equals(uri, tableSyntaxNode.getUri())) {
+                return tableSyntaxNode;
+            }
+        }
+        return null;
+    }
+
+    public synchronized TableSyntaxNode getNodeById(String id) {
+        for (TableSyntaxNode tableSyntaxNode : getTableSyntaxNodes()) {
+            if (Objects.equals(id, tableSyntaxNode.getId())) {
+                return tableSyntaxNode;
+            }
+        }
+        for (TableSyntaxNode tableSyntaxNode : getAllTableSyntaxNodes()) {
+            if (Objects.equals(id, tableSyntaxNode.getId())) {
+                return tableSyntaxNode;
+            }
+        }
+        return null;
+    }
+
+    public synchronized List<OpenLMessage> getWarnsByUri(String uri) {
+        return getMessagesByTsn(uri, Severity.WARN);
+    }
+
+    private List<OpenLMessage> getMessagesByTsn(TableSyntaxNode tableSyntaxNode, Severity severity) {
+        List<OpenLMessage> messages = new ArrayList<>();
+        for (OpenLMessage openLMessage : getModuleMessages()) {
+            if (openLMessage.getSourceLocation() != null && openLMessage.getSeverity() == severity) {
+                XlsUrlParser xlsUrlParser = new XlsUrlParser(openLMessage.getSourceLocation());
+                if (tableSyntaxNode.getUriParser().intersects(xlsUrlParser)) {
+                    messages.add(openLMessage);
+                }
+            }
+        }
+        return messages;
+    }
+
+    private List<OpenLMessage> getMessagesByTsn(String uri, Severity severity) {
+        TableSyntaxNode tableSyntaxNode = getTableByUri(uri);
+        return getMessagesByTsn(tableSyntaxNode, severity);
+    }
+
+    public synchronized List<OpenLMessage> getErrorsByUri(String uri) {
+        return getMessagesByTsn(uri, Severity.ERROR);
+    }
+
+    public synchronized ColorFilterHolder getFilterHolder() {
+        return filterHolder;
+    }
+
+    public synchronized IOpenMethod getMethod(String tableUri) {
+        if (!isCompiledSuccessfully()) {
+            return null;
+        }
+        IOpenClass openClass = compiledOpenClass.getOpenClassWithErrors();
+        return getOpenClassMethod(tableUri, openClass);
+    }
+
+    public synchronized IOpenMethod getOpenedModuleMethod(String tableUri) {
+        if (!isOpenedModuleCompiledSuccessfully()) {
+            return null;
+        }
+        IOpenClass openClass = openedModuleCompiledOpenClass.getOpenClassWithErrors();
+        return getOpenClassMethod(tableUri, openClass);
+    }
+
+    public synchronized IOpenMethod getOpenClassMethod(String tableUri, IOpenClass openClass) {
+        for (IOpenMethod method : openClass.getMethods()) {
+            IOpenMethod resolvedMethod;
+
+            if (method instanceof OpenMethodDispatcher) {
+                resolvedMethod = resolveMethodDispatcher((OpenMethodDispatcher) method, tableUri);
+                if (resolvedMethod != null) {
+                    return method;
+                }
+            } else {
+                resolvedMethod = resolveMethod(method, tableUri);
+            }
+
+            if (resolvedMethod != null) {
+                return resolvedMethod;
+            }
+        }
+
+        // for methods that exist in module but not included in
+        // CompiledOpenClass
+        // e.g. elder inactive versions of methods
+        TableSyntaxNode tsn = getNode(tableUri);
+        if (tsn != null && tsn.getMember() instanceof IOpenMethod) {
+            return (IOpenMethod) tsn.getMember();
+        }
+
+        return null;
+    }
+
+    private IOpenMethod resolveMethodDispatcher(OpenMethodDispatcher method, String uri) {
+        List<IOpenMethod> candidates = method.getCandidates();
+
+        for (IOpenMethod candidate : candidates) {
+            IOpenMethod resolvedMethod = resolveMethod(candidate, uri);
+
+            if (resolvedMethod != null) {
+                return resolvedMethod;
+            }
+        }
+
+        return null;
+    }
+
+    private IOpenMethod getMethodFromDispatcher(OpenMethodDispatcher method, String uri) {
+        List<IOpenMethod> candidates = method.getCandidates();
+
+        for (IOpenMethod candidate : candidates) {
+            IOpenMethod resolvedMethod = resolveMethod(candidate, uri);
+
+            if (resolvedMethod != null) {
+                return resolvedMethod;
+            }
+        }
+
+        return null;
+    }
+
+    private IOpenMethod resolveMethod(IOpenMethod method, String uri) {
+
+        if (isInstanceOfTable(method, uri)) {
+            return method;
+        }
+
+        return null;
+    }
+
+    /**
+     * Checks that {@link IOpenMethod} object is instance that represents the given {@link TableSyntaxNode} object.
+     * Actually, {@link IOpenMethod} object must have the same syntax node as given one. If given method is instance of
+     * {@link OpenMethodDispatcher} <code>false</code> value will be returned.
+     *
+     * @param method method to check
+     * @return <code>true</code> if {@link IOpenMethod} object represents the given table syntax node;
+     *         <code>false</code> - otherwise
+     */
+    private boolean isInstanceOfTable(IOpenMethod method, String uri) {
+
+        IMemberMetaInfo metaInfo = method.getInfo();
+
+        return metaInfo != null && uri.equals(metaInfo.getSourceUrl());
+    }
+
+    public synchronized TableSyntaxNode getNode(String tableUri) {
+        TableSyntaxNode tsn = null;
+        if (tableUri != null) {
+            tsn = getTableByUri(tableUri);
+            if (tsn == null) {
+                tsn = findNode(tableUri);
+            }
+        }
+        return tsn;
+    }
+
+    public synchronized TreeNode getProjectTree() {
+        if (projectRoot == null) {
+            buildProjectTree();
+        }
+        return projectRoot;
+    }
+
+    public synchronized IOpenLTable getTable(String tableUri) {
+        TableSyntaxNode tsn = getNode(tableUri);
+        if (tsn != null) {
+            return new TableSyntaxNodeAdapter(tsn);
+        }
+        tsn = getNode(tableUri);
+        if (tsn != null) {
+            return new TableSyntaxNodeAdapter(tsn);
+        }
+        return null;
+
+    }
+
+    public synchronized IOpenLTable getTableById(String id) {
+        if (projectRoot == null) {
+            buildProjectTree();
+        }
+        TableSyntaxNode tsn = getNodeById(id);
+        if (tsn != null) {
+            return new TableSyntaxNodeAdapter(tsn);
+        }
+        tsn = getNodeById(id);
+        if (tsn != null) {
+            return new TableSyntaxNodeAdapter(tsn);
+        }
+        return null;
+    }
+
+    public IGridTable getGridTable(String tableUri) {
+        TableSyntaxNode tsn = getNode(tableUri);
+        return tsn == null ? null : tsn.getGridTable();
+    }
+
+    /**
+     * Gets test methods for method by uri.
+     *
+     * @param forTable uri for method table
+     * @return test methods
+     */
+    public IOpenMethod[] getTestMethods(String forTable, boolean currentOpenedModule) {
+        IOpenMethod method = currentOpenedModule ? getOpenedModuleMethod(forTable) : getMethod(forTable);
+        if (method != null) {
+            return ProjectHelper.testers(method);
+        }
+        return null;
+    }
+
+    /**
+     * Gets all test methods for method by uri.
+     *
+     * @param tableUri uri for method table
+     * @return all test methods, including tests with test cases, runs with filled runs, tests without cases(empty),
+     *         runs without any parameters and tests without cases and runs.
+     */
+    public IOpenMethod[] getTestAndRunMethods(String tableUri, boolean currentOpenedModule) {
+        IOpenMethod method = getMethod(tableUri);
+        if (method != null) {
+            List<IOpenMethod> res = new ArrayList<>();
+            Collection<IOpenMethod> methods;
+            if (currentOpenedModule) {
+                methods = openedModuleCompiledOpenClass.getOpenClassWithErrors().getMethods();
+            } else {
+                methods = compiledOpenClass.getOpenClassWithErrors().getMethods();
+            }
+            for (IOpenMethod tester : methods) {
+                if (ProjectHelper.isTestForMethod(tester, method)) {
+                    res.add(tester);
+                }
+            }
+            return res.toArray(IOpenMethod.EMPTY_ARRAY);
+        }
+        return null;
+    }
+
+    public TestSuiteMethod[] getAllTestMethods() {
+        if (isCompiledSuccessfully()) {
+            return ProjectHelper.allTesters(compiledOpenClass.getOpenClassWithErrors());
+        }
+        return null;
+    }
+
+    public TestSuiteMethod[] getOpenedModuleTestMethods() {
+        if (isOpenedModuleCompiledSuccessfully()) {
+            return ProjectHelper.allTesters(openedModuleCompiledOpenClass.getOpenClassWithErrors());
+        }
+        return null;
+    }
+
+    public WorkbookSyntaxNode[] getWorkbookNodes() {
+        if (!isCompiledSuccessfully()) {
+            return null;
+        }
+
+        return getXlsModuleNode().getWorkbookSyntaxNodes();
+    }
+
+    /**
+     * Get all workbooks of all modules
+     * 
+     * @return all workbooks
+     */
+    public WorkbookSyntaxNode[] getAllWorkbookNodes() {
+        if (!isCompiledSuccessfully()) {
+            return null;
+        }
+
+        return workbookSyntaxNodes;
+    }
+
+    public boolean isSourceModified() {
+        RulesProject project = getProject();
+        if (project != null && studio.isProjectFrozen(project.getName())) {
+            log.debug("Project is saving currently. Ignore it's intermediate state.");
+            return false;
+        }
+
+        if (isModified()) {
+            getLocalRepository().getProjectState(moduleInfo.getRulesPath().toString()).notifyModified();
+            return true;
+        }
+        return false;
+    }
+
+    public void resetSourceModified() {
+        isModified();
+    }
+
+    public CompiledOpenClass getCompiledOpenClass() {
+        return compiledOpenClass;
+    }
+
+    public CompiledOpenClass getOpenedModuleCompiledOpenClass() {
+        return openedModuleCompiledOpenClass;
+    }
+
+    public Collection<OpenLMessage> getModuleMessages() {
+        CompiledOpenClass compiledOpenClass = getCompiledOpenClass();
+        if (compiledOpenClass != null) {
+            return compiledOpenClass.getMessages();
+        }
+        return Collections.emptyList();
+    }
+
+    /**
+     * @return Returns the wrapperInfo.
+     */
+    public Module getModuleInfo() {
+        return moduleInfo;
+    }
+
+    public XlsModuleSyntaxNode getXlsModuleNode() {
+
+        if (!isCompiledSuccessfully()) {
+            return null;
+        }
+
+        return xlsModuleSyntaxNode;
+    }
+
+    private XlsModuleSyntaxNode findXlsModuleSyntaxNode(CompiledOpenClass compiledOpenClass) {
+        XlsMetaInfo xmi = (XlsMetaInfo) compiledOpenClass.getOpenClassWithErrors().getMetaInfo();
+        return xmi == null ? null : xmi.getXlsModuleNode();
+    }
+
+    /**
+     * Returns if current project is read only.
+     *
+     * @return <code>true</code> if project is read only.
+     */
+    public boolean isEditable() {
+        if (isGranted(EDIT_PROJECTS)) {
+            RulesProject project = getProject();
+
+            if (project != null) {
+                return project.isLocalOnly() || !project.isLocked() || project.isOpenedForEditing();
+            }
+        }
+        return false;
+    }
+
+    public boolean isEditableTable(String uri) {
+        return !isTablePart(uri) && isEditable();
+    }
+
+    /**
+     * Check is the table is partial
+     */
+    public boolean isTablePart(String uri) {
+        IGridTable grid = this.getGridTable(uri);
+        return grid != null && grid.getGrid() instanceof CompositeGrid;
+    }
+
+    public boolean isCanCreateTable() {
+        return isEditable() && isGranted(CREATE_TABLES);
+    }
+
+    public boolean isCanEditTable(String uri) {
+        return isEditableTable(uri) && isGranted(EDIT_TABLES);
+    }
+
+    public boolean isCanEditProject() {
+        return isEditable() && isGranted(EDIT_TABLES);
+    }
+
+    public boolean isReady() {
+        return compiledOpenClass != null;
+    }
+
+    public boolean isTestable(String uri) {
+        IOpenMethod m = getMethod(uri);
+        if (m == null) {
+            return false;
+        }
+
+        return ProjectHelper.testers(m).length > 0;
+    }
+
+    public synchronized void buildProjectTree() {
+        if (compiledOpenClass == null || studio.getCurrentModule() == null) {
+            return;
+        }
+
+        ProjectTreeNode root = makeProjectTreeRoot();
+
+        TableSyntaxNode[] tableSyntaxNodes = getTableSyntaxNodes();
+
+        OverloadedMethodsDictionary methodNodesDictionary = makeMethodNodesDictionary(tableSyntaxNodes);
+
+        TreeNodeBuilder<Object>[] treeSorters = studio.getTreeView().getBuilders();
+
+        // Find all group sorters defined for current subtree.
+        // Group sorter should have additional information for grouping
+        // nodes by method signature.
+        // author: Alexey Gamanovich
+        //
+        for (TreeNodeBuilder<?> treeSorter : treeSorters) {
+
+            if (treeSorter instanceof OpenMethodsGroupTreeNodeBuilder) {
+                // Set to sorter information about open methods.
+                // author: Alexey Gamanovich
+                //
+                OpenMethodsGroupTreeNodeBuilder tableTreeNodeBuilder = (OpenMethodsGroupTreeNodeBuilder) treeSorter;
+                tableTreeNodeBuilder.setOpenMethodGroupsDictionary(methodNodesDictionary);
+            }
+        }
+
+        for (TableSyntaxNode tableSyntaxNode : tableSyntaxNodes) {
+            ProjectTreeNode element = root;
+            for (TreeNodeBuilder treeSorter : treeSorters) {
+                element = addToNode(element, tableSyntaxNode, treeSorter);
+            }
+        }
+        dependencyGraph = null;
+
+        projectRoot = build(root);
+
+        initProjectHistory();
+    }
+
+    /**
+     * Adds new object to target tree node.
+     *
+     * The algorithm of adding new object to tree is following: the new object is passed to each tree node builder using
+     * order in which they are appear in builders array. Tree node builder makes appropriate tree node or nothing if it
+     * is not necessary (e.g. builder that makes folder nodes). The new node is added to tree.
+     *
+     * @param targetNode target node to which will be added new object
+     * @param object object to add
+     */
+    private ProjectTreeNode addToNode(ProjectTreeNode targetNode, Object object, TreeNodeBuilder treeNodeBuilder) {
+
+        // Create key for adding object. It used to check that the same node
+        // exists.
+        //
+        Comparable<?> key = treeNodeBuilder.makeKey(object);
+
+        ProjectTreeNode element = null;
+
+        // If key is null the rest of building node process should be skipped.
+        //
+        if (treeNodeBuilder.isBuilderApplicableForObject(object) && key != null) {
+
+            // Try to find child node with the same object.
+            //
+            element = targetNode.getChild(key);
+
+            // If element is null the node with same object is absent.
+            //
+            if (element == null) {
+
+                // Build new node for the object.
+                //
+                element = treeNodeBuilder.makeNode(object, 0);
+
+                // If element is null then builder has not created the new
+                // element
+                // and this builder should be skipped.
+                // author: Alexey Gamanovich
+                //
+                if (element != null) {
+                    targetNode.addChild(key, element);
+                } else {
+                    element = targetNode;
+                }
+            }
+
+            // ///////
+            // ???????????????????
+            // //////
+            else if (treeNodeBuilder.isUnique(object)) {
+
+                for (int i = 2; i < 100; ++i) {
+
+                    Comparable<?> key2 = treeNodeBuilder.makeKey(object, i);
+                    element = targetNode.getChild(key2);
+
+                    if (element == null) {
+
+                        element = treeNodeBuilder.makeNode(object, i);
+
+                        // If element is null then sorter has not created the
+                        // new
+                        // element and this sorter should be skipped.
+                        // author: Alexey Gamanovich
+                        //
+                        if (element != null) {
+                            targetNode.addChild(key2, element);
+                        } else {
+                            element = targetNode;
+                        }
+
+                        break;
+                    }
+                }
+            }
+        }
+
+        // If node is null skip the current builder: set the targetNode to
+        // current element.
+        //
+        if (element == null) {
+            element = targetNode;
+        }
+
+        return element;
+    }
+
+    private TreeNode build(ProjectTreeNode root) {
+        TreeNode node = createNode(root);
+        Iterable<ProjectTreeNode> children = root.getChildren();
+        int errors = 0;
+        for (ProjectTreeNode child : children) {
+            TreeNode rfChild = build(child);
+            if (IProjectTypes.PT_WORKSHEET.equals(rfChild.getType()) || IProjectTypes.PT_WORKBOOK
+                .equals(rfChild.getType())) {
+                // skip workbook or worksheet node if it has no children nodes
+                if (!rfChild.getChildrenKeysIterator().hasNext()) {
+                    continue;
+                }
+            }
+            errors += rfChild.getNumErrors();
+            node.addChild(rfChild, rfChild);
+        }
+        node.setNumErrors(node.getNumErrors() + errors);
+        return node;
+    }
+
+    private TreeNode createNode(ProjectTreeNode element) {
+
+        boolean leaf = element.getChildren().isEmpty();
+        String name = element.getDisplayName(INamedThing.SHORT);
+        String title = element.getDisplayName(INamedThing.REGULAR);
+
+        String type = element.getType();
+        String url = null;
+        int state = 0;
+        int numErrors = 0;
+        boolean active = true;
+
+        if (type.startsWith(IProjectTypes.PT_TABLE + ".")) {
+            TableSyntaxNode tsn = element.getTableSyntaxNode();
+            url = WebStudioUtils.getWebStudio().url("table?" + Constants.REQUEST_PARAM_ID + "=" + tsn.getId());
+            if (WebStudioUtils.getProjectModel().isTestable(element.getTableSyntaxNode().getUri())) {
+                state = 2; // has tests
+            }
+
+            String uri = tsn.getUri();
+            numErrors = getErrorsByUri(uri).size();
+            ITableProperties tableProperties = tsn.getTableProperties();
+            if (tableProperties != null) {
+                Boolean act = tableProperties.getActive();
+                if (act != null) {
+                    active = act;
+                }
+            }
+        }
+        TreeNode node = new TreeNode(leaf);
+        node.setName(name);
+        node.setTitle(title);
+        node.setType(type);
+        node.setUrl(url);
+        node.setState(state);
+        node.setNumErrors(numErrors);
+        node.setActive(active);
+
+        return node;
+    }
+
+    private void initProjectHistory() {
+        WorkbookSyntaxNode[] workbookNodes = getWorkbookNodes();
+        if (workbookNodes != null) {
+            LocalRepository repository = getLocalRepository();
+
+            for (WorkbookSyntaxNode workbookSyntaxNode : workbookNodes) {
+                XlsWorkbookSourceCodeModule sourceCodeModule = workbookSyntaxNode.getWorkbookSourceCodeModule();
+
+                Collection<XlsWorkbookListener> listeners = sourceCodeModule.getListeners();
+                for (XlsWorkbookListener listener : listeners) {
+                    if (listener instanceof XlsModificationListener) {
+                        return;
+                    }
+                }
+
+                sourceCodeModule.addListener(new XlsModificationListener(repository, getHistoryStoragePath()));
+            }
+        }
+    }
+
+    private LocalRepository getLocalRepository() {
+        UserWorkspace userWorkspace = WebStudioUtils.getUserWorkspace(WebStudioUtils.getSession());
+        return userWorkspace.getLocalWorkspace().getRepository(studio.getCurrentRepositoryId());
+    }
+
+    public synchronized TableSyntaxNode[] getTableSyntaxNodes() {
+        if (isCompiledSuccessfully()) {
+            XlsModuleSyntaxNode moduleSyntaxNode = getXlsModuleNode();
+            return moduleSyntaxNode.getXlsTableSyntaxNodes();
+        }
+
+        return TableSyntaxNode.EMPTY_ARRAY;
+    }
+
+    public synchronized List<TableSyntaxNode> getAllTableSyntaxNodes() {
+        List<TableSyntaxNode> tableSyntaxNodes = new ArrayList<>();
+        if (isCompiledSuccessfully()) {
+            for (XlsModuleSyntaxNode node : allXlsModuleSyntaxNodes) {
+                if (node != null) {
+                    tableSyntaxNodes.addAll(Arrays.asList(node.getXlsTableSyntaxNodes()));
+                }
+            }
+        }
+        return tableSyntaxNodes;
+    }
+
+    private synchronized List<TableSyntaxNode> getCurrentProjectTableSyntaxNodes() {
+        if (isProjectCompiledSuccessfully()) {
+            return currentProjectXlsModuleSyntaxNodes.stream()
+                .filter(Objects::nonNull)
+                .map(XlsModuleSyntaxNode::getXlsTableSyntaxNodes)
+                .map(Arrays::asList)
+                .flatMap(Collection::stream)
+                .collect(Collectors.toList());
+        }
+        return Collections.emptyList();
+    }
+
+    public synchronized int getNumberOfTables() {
+        int count = 0;
+        TableSyntaxNode[] tables = getTableSyntaxNodes();
+
+        for (TableSyntaxNode table : tables) {
+            if (!XlsNodeTypes.XLS_OTHER.toString().equals(table.getType())) {
+                count++;
+            }
+        }
+        return count;
+    }
+
+    private OverloadedMethodsDictionary makeMethodNodesDictionary(TableSyntaxNode[] tableSyntaxNodes) {
+
+        // Create open methods dictionary that organizes
+        // open methods in groups using their meta info.
+        // Dictionary contains required information what will be used to create
+        // groups of methods in tree.
+        // author: Alexey Gamanovich
+        //
+        List<TableSyntaxNode> executableNodes = getAllExecutableTables(tableSyntaxNodes);
+        OverloadedMethodsDictionary methodNodesDictionary = new OverloadedMethodsDictionary();
+        methodNodesDictionary.addAll(executableNodes);
+
+        return methodNodesDictionary;
+    }
+
+    private ProjectTreeNode makeProjectTreeRoot() {
+        return new ProjectTreeNode(new String[] { null, null, null }, "root", null);
+    }
+
+    private List<TableSyntaxNode> getAllExecutableTables(TableSyntaxNode[] nodes) {
+        List<TableSyntaxNode> executableNodes = new ArrayList<>();
+        for (TableSyntaxNode node : nodes) {
+            if (node.getMember() instanceof IOpenMethod) {
+                executableNodes.add(node);
+            }
+        }
+        return executableNodes;
+    }
+
+    public synchronized void redraw() {
+        projectRoot = null;
+    }
+
+    public void reset(ReloadType reloadType) throws Exception {
+        reset(reloadType, moduleInfo);
+    }
+
+    public synchronized void reset(ReloadType reloadType, Module moduleToOpen) throws Exception {
+        switch (reloadType) {
+            case FORCED:
+                moduleToOpen = studio.getCurrentModule();
+                // falls through
+            case RELOAD:
+                if (webStudioWorkspaceDependencyManager != null) {
+                    webStudioWorkspaceDependencyManager.shutdown();
+                    webStudioWorkspaceDependencyManager.resetAll();
+                }
+                webStudioWorkspaceDependencyManager = null;
+                recentlyVisitedTables.clear();
+                break;
+            case SINGLE:
+                webStudioWorkspaceDependencyManager.reset(new Dependency(DependencyType.MODULE,
+                    new IdentifierNode(null, null, moduleToOpen.getName(), null)));
+                break;
+        }
+        setModuleInfo(moduleToOpen, reloadType);
+        projectRoot = null;
+    }
+
+    public synchronized TestUnitsResults runTest(TestSuite test, boolean currentOpenedModule) {
+        Integer threads = Props.integer(AdministrationSettings.TEST_RUN_THREAD_COUNT_PROPERTY);
+        boolean isParallel = threads != null && threads > 1;
+        return runTest(test,
+            isParallel,
+            currentOpenedModule ? openedModuleCompiledOpenClass.getOpenClassWithErrors()
+                       : compiledOpenClass.getOpenClassWithErrors());
+    }
+
+    private TestUnitsResults runTest(TestSuite test, boolean isParallel, IOpenClass openClass) {
+        ClassLoader oldClassLoader = Thread.currentThread().getContextClassLoader();
+        try {
+            Thread.currentThread().setContextClassLoader(compiledOpenClass.getClassLoader());
+            if (!isParallel) {
+                return test.invokeSequentially(openClass, 1);
+            } else {
+                return test.invokeParallel(testSuiteExecutor, openClass, 1);
+            }
+        } finally {
+            Thread.currentThread().setContextClassLoader(oldClassLoader);
+        }
+    }
+
+    public synchronized List<IOpenLTable> search(Predicate<TableSyntaxNode> selectors, SearchScope searchScope) {
+        return getSearchScopeData(searchScope).stream()
+            .filter(tableSyntaxNode -> !XlsNodeTypes.XLS_TABLEPART.toString().equals(tableSyntaxNode.getType()))
+            .filter(selectors)
+            .map(TableSyntaxNodeAdapter::new)
+            .collect(Collectors.toList());
+    }
+
+    private Collection<TableSyntaxNode> getSearchScopeData(SearchScope searchScope) {
+        if (searchScope == SearchScope.ALL_WITH_EXTRA_PROJECTS) {
+            Collection<TableSyntaxNode> nodes = getSearchScopeData(SearchScope.CURRENT_PROJECT);
+            Set<TableSyntaxNode> unique = new HashSet<>(nodes);
+            final Predicate<TableSyntaxNode> contains = unique::contains;
+            getAllTableSyntaxNodes().stream().filter(contains.negate()).sorted(DEFAULT_NODE_CMP).forEach(nodes::add);
+            return nodes;
+        } else if (searchScope == SearchScope.CURRENT_PROJECT) {
+            Collection<TableSyntaxNode> nodes = getSearchScopeData(SearchScope.CURRENT_MODULE);
+            Set<TableSyntaxNode> unique = new HashSet<>(nodes);
+            final Predicate<TableSyntaxNode> contains = unique::contains;
+            getCurrentProjectTableSyntaxNodes().stream()
+                .filter(contains.negate())
+                .sorted(DEFAULT_NODE_CMP)
+                .forEach(nodes::add);
+            return nodes;
+        } else if (searchScope == SearchScope.CURRENT_MODULE) {
+            List<TableSyntaxNode> nodes = new ArrayList<>(Arrays.asList(getXlsModuleNode().getXlsTableSyntaxNodes()));
+            nodes.sort(DEFAULT_NODE_CMP);
+            return nodes;
+        } else {
+            throw new UnsupportedOperationException();
+        }
+    }
+
+    public synchronized void clearModuleInfo() {
+        this.moduleInfo = null;
+
+        clearModuleResources(); // prevent memory leak
+
+        OpenClassUtil.release(compiledOpenClass);
+        compiledOpenClass = null;
+
+        if (webStudioWorkspaceDependencyManager != null) {
+            webStudioWorkspaceDependencyManager.shutdown();
+            webStudioWorkspaceDependencyManager.resetAll();
+        }
+        webStudioWorkspaceDependencyManager = null;
+        xlsModuleSyntaxNode = null;
+        allXlsModuleSyntaxNodes.clear();
+        currentProjectXlsModuleSyntaxNodes.clear();
+        projectRoot = null;
+        workbookSyntaxNodes = null;
+    }
+
+    public void setModuleInfo(Module moduleInfo) throws Exception {
+        setModuleInfo(moduleInfo, ReloadType.NO);
+    }
+
+    private void addAllSyntaxNodes() {
+        for (IDependencyLoader dl : webStudioWorkspaceDependencyManager.getAllDependencyLoaders()) {
+            CompiledDependency compiledDependency = dl.getRefToCompiledDependency();
+            if (compiledDependency != null) {
+                XlsMetaInfo metaInfo = (XlsMetaInfo) compiledDependency.getCompiledOpenClass()
+                        .getOpenClassWithErrors()
+                        .getMetaInfo();
+                if (metaInfo != null) {
+                    allXlsModuleSyntaxNodes.add(metaInfo.getXlsModuleNode());
+                }
+            }
+        }
+    }
+
+    private void addSyntaxNodes(CompiledDependency compiledDependency) {
+        XlsMetaInfo metaInfo = (XlsMetaInfo) compiledDependency.getCompiledOpenClass()
+                .getOpenClassWithErrors()
+                .getMetaInfo();
+        if (metaInfo != null) {
+            allXlsModuleSyntaxNodes.add(metaInfo.getXlsModuleNode());
+        }
+    }
+
+    private void collectSyntaxNodes() {
+        String projectName = Optional.ofNullable(studio.getCurrentProject()).map(AProjectFolder::getName).orElse(null);
+        webStudioWorkspaceDependencyManager.getDependencyLoaders()
+                .values()
+                .stream()
+                .flatMap(Collection::stream)
+                .forEach(dependencyLoader -> Optional.ofNullable(dependencyLoader.getRefToCompiledDependency())
+                        .map(CompiledDependency::getCompiledOpenClass)
+                        .map(CompiledOpenClass::getOpenClassWithErrors)
+                        .map(IMetaHolder::getMetaInfo)
+                        .filter(XlsMetaInfo.class::isInstance)
+                        .map(XlsMetaInfo.class::cast)
+                        .map(XlsMetaInfo::getXlsModuleNode)
+                        .ifPresent(xlsModuleSyntaxNode -> {
+                            if (dependencyLoader.getProject().getName().equals(projectName)) {
+                                currentProjectXlsModuleSyntaxNodes.add(xlsModuleSyntaxNode);
+                            }
+                            allXlsModuleSyntaxNodes.add(xlsModuleSyntaxNode);
+                        }));
+    }
+
+    public synchronized void setModuleInfo(Module moduleInfo, ReloadType reloadType) throws Exception {
+        if (moduleInfo == null || this.moduleInfo == moduleInfo && reloadType == ReloadType.NO) {
+            return;
+        }
+
+        File projectFolder = moduleInfo.getProject().getProjectFolder().toFile();
+        if (reloadType == ReloadType.FORCED) {
+            ProjectResolver projectResolver = studio.getProjectResolver();
+            ProjectDescriptor projectDescriptor = projectResolver.resolve(projectFolder);
+            Module reloadedModule = null;
+            for (Module module : projectDescriptor.getModules()) {
+                if (moduleInfo.getName().equals(module.getName())) {
+                    reloadedModule = module;
+                    break;
+                }
+            }
+            this.moduleInfo = reloadedModule;
+        } else {
+            this.moduleInfo = moduleInfo;
+        }
+
+        isModified();
+        clearModuleResources(); // prevent memory leak
+        compiledOpenClass = null;
+        projectRoot = null;
+        xlsModuleSyntaxNode = null;
+        allXlsModuleSyntaxNodes.clear();
+        currentProjectXlsModuleSyntaxNodes.clear();
+        workbookSyntaxNodes = null;
+
+        prepareWorkspaceDependencyManager();
+
+        // If autoCompile is false we cannot unload workbook during editing because we must show to a user latest edited
+        // data (not parsed and compiled data).
+        boolean canUnload = studio.isAutoCompile();
+        LazyWorkbookLoaderFactory factory = new LazyWorkbookLoaderFactory(canUnload);
+
+        try {
+            WorkbookLoaders.setCurrentFactory(factory);
+
+            CompiledOpenClass thisModuleCompiledOpenClass = webStudioWorkspaceDependencyManager
+                .loadDependency(new Dependency(DependencyType.MODULE,
+                    new IdentifierNode(DependencyType.MODULE.name(), null, moduleInfo.getName(), null)))
+                .getCompiledOpenClass();
+
+            // Find all dependent XlsModuleSyntaxNode-s
+            addAllSyntaxNodes();
+            collectSyntaxNodes();
+
+            xlsModuleSyntaxNode = findXlsModuleSyntaxNode(thisModuleCompiledOpenClass);
+            openedModuleCompiledOpenClass = thisModuleCompiledOpenClass;
+            compiledOpenClass = thisModuleCompiledOpenClass;
+            allXlsModuleSyntaxNodes.add(xlsModuleSyntaxNode);
+            currentProjectXlsModuleSyntaxNodes.add(xlsModuleSyntaxNode);
+
+            List<WorkbookSyntaxNode> workbookSyntaxNodes = new ArrayList<>();
+            for (XlsModuleSyntaxNode xlsSyntaxNode : allXlsModuleSyntaxNodes) {
+                if (!(xlsSyntaxNode.getModule() instanceof VirtualSourceCodeModule)) {
+                    workbookSyntaxNodes.addAll(Arrays.asList(xlsSyntaxNode.getWorkbookSyntaxNodes()));
+                }
+            }
+            this.workbookSyntaxNodes = workbookSyntaxNodes.toArray(new WorkbookSyntaxNode[0]);
+            // EPBDS-7629: In multimodule mode xlsModuleSyntaxNode does not contain Virtual Module with dispatcher
+            // table syntax nodes.
+            // Such dispatcher syntax nodes are needed to show dispatcher tables in Trace.
+            // That's why we should add virtual module to allXlsModuleSyntaxNodes.
+            XlsMetaInfo xmi = (XlsMetaInfo) thisModuleCompiledOpenClass.getOpenClassWithErrors().getMetaInfo();
+            allXlsModuleSyntaxNodes.add(xmi.getXlsModuleNode());
+
+            WorkbookLoaders.resetCurrentFactory();
+
+            this.projectCompilationCompleted = false;
+            if (!moduleInfo.getStandalone()) {
+                webStudioWorkspaceDependencyManager.loadDependencyAsync(new Dependency(DependencyType.MODULE,
+                        new IdentifierNode(DependencyType.MODULE.name(),
+                                null,
+                                SimpleDependencyLoader.buildDependencyName(moduleInfo.getProject(), null),
+                                null)), (e) -> {
+                    List<Module> modules = this.moduleInfo.getProject().getModules();
+                    RulesInstantiationStrategy instantiationStrategy = new SimpleMultiModuleInstantiationStrategy(
+                            modules,
+                            webStudioWorkspaceDependencyManager,
+                            false);
+                    Map<String, Object> externalParameters = ProjectExternalDependenciesHelper.buildExternalParamsWithProjectDependencies(
+                            studio.getExternalProperties(),
+                            modules);
+                    instantiationStrategy.setExternalParameters(externalParameters);
+                    try {
+                        this.compiledOpenClass = this.validate(instantiationStrategy);
+                        this.projectCompilationCompleted = true;
+                        XlsMetaInfo metaInfo1 = (XlsMetaInfo) this.compiledOpenClass.getOpenClassWithErrors()
+                                .getMetaInfo();
+                        allXlsModuleSyntaxNodes.add(metaInfo1.getXlsModuleNode());
+                        redraw();
+                    } catch (RulesInstantiationException ignored) {
+                    }
+                });
+            } else {
+                projectCompilationCompleted = true;
+            }
+        } catch (Throwable t) {
+            log.error("Failed to load.", t);
+            Collection<OpenLMessage> messages = new LinkedHashSet<>();
+            for (OpenLMessage openLMessage : OpenLMessagesUtils.newErrorMessages(t)) {
+                String message = String.format("Cannot load the module: %s", openLMessage.getSummary());
+                messages.add(new OpenLMessage(message, Severity.ERROR));
+            }
+
+            compiledOpenClass = new CompiledOpenClass(NullOpenClass.the, messages);
+            openedModuleCompiledOpenClass = new CompiledOpenClass(NullOpenClass.the, messages);
+
+            WorkbookLoaders.resetCurrentFactory();
+        }
+    }
+
+    private boolean isModified() {
+        if (moduleInfo == null) {
+            return false;
+        }
+        long modificationTime = moduleLastModified;
+        moduleLastModified = moduleInfo.getRulesPath().toFile().lastModified();
+        return modificationTime != moduleLastModified;
+    }
+
+    private CompiledOpenClass validate(
+            RulesInstantiationStrategy rulesInstantiationStrategy) throws RulesInstantiationException {
+        OpenApiProjectValidator openApiProjectValidator = new OpenApiProjectValidator();
+        return openApiProjectValidator.validate(moduleInfo.getProject(), rulesInstantiationStrategy);
+    }
+
+    private void prepareWorkspaceDependencyManager() {
+        if (webStudioWorkspaceDependencyManager == null) {
+            webStudioWorkspaceDependencyManager = webStudioWorkspaceDependencyManagerFactory
+                .buildDependencyManager(this.moduleInfo.getProject());
+            webStudioWorkspaceDependencyManager.registerListeners(this::addSyntaxNodes);
+        } else {
+            List<ProjectDescriptor> projectsInWorkspace = webStudioWorkspaceDependencyManagerFactory
+                .resolveWorkspace(this.moduleInfo.getProject());
+            Set<String> projectNamesInWorkspace = projectsInWorkspace.stream()
+                .map(ProjectDescriptor::getName)
+                .collect(Collectors.toSet());
+            boolean foundOpenedProject = false;
+            boolean someProjectsCanBeReused = false;
+            for (ProjectDescriptor projectDescriptor : webStudioWorkspaceDependencyManager.getProjectDescriptors()) {
+                if (this.moduleInfo.getProject().getName().equals(projectDescriptor.getName())) {
+                    foundOpenedProject = true;
+                }
+                if (projectNamesInWorkspace.contains(projectDescriptor.getName())) {
+                    someProjectsCanBeReused = true;
+                }
+            }
+            if (!foundOpenedProject) {
+                if (!someProjectsCanBeReused) {
+                    webStudioWorkspaceDependencyManager.shutdown();
+                    webStudioWorkspaceDependencyManager.resetAll();
+                    webStudioWorkspaceDependencyManager = webStudioWorkspaceDependencyManagerFactory
+                        .buildDependencyManager(this.moduleInfo.getProject());
+                    webStudioWorkspaceDependencyManager.registerListeners(this::addSyntaxNodes);
+                } else {
+                    // If loaded projects are a part of the new opened project, then we can reuse dependency manager
+                    webStudioWorkspaceDependencyManager.expand(
+                        webStudioWorkspaceDependencyManagerFactory.resolveWorkspace(this.moduleInfo.getProject()));
+                }
+            }
+        }
+    }
+
+    public synchronized void traceElement(TestSuite testSuite) {
+        ClassLoader currentContextClassLoader = Thread.currentThread().getContextClassLoader();
+        boolean currentOpenedModule = Boolean.parseBoolean(WebStudioUtils.getRequestParameter(Constants.REQUEST_PARAM_CURRENT_OPENED_MODULE));
+        try {
+            if (currentOpenedModule) {
+                Thread.currentThread().setContextClassLoader(openedModuleCompiledOpenClass.getClassLoader());
+                CachingArgumentsCloner.initInstance();
+                runTest(testSuite, false, openedModuleCompiledOpenClass.getOpenClassWithErrors());
+            } else {
+                Thread.currentThread().setContextClassLoader(compiledOpenClass.getClassLoader());
+                CachingArgumentsCloner.initInstance();
+                runTest(testSuite, false, compiledOpenClass.getOpenClassWithErrors());
+            }
+        } finally {
+            Thread.currentThread().setContextClassLoader(currentContextClassLoader);
+            CachingArgumentsCloner.removeInstance();
+        }
+    }
+
+    public synchronized TableEditorModel getTableEditorModel(String tableUri) {
+        IOpenLTable table = getTable(tableUri);
+        return getTableEditorModel(table);
+    }
+
+    public WebStudioWorkspaceRelatedDependencyManager getWebStudioWorkspaceDependencyManager() {
+        return webStudioWorkspaceDependencyManager;
+    }
+
+    public synchronized TableEditorModel getTableEditorModel(IOpenLTable table) {
+        String tableView = studio.getTableView();
+        return new TableEditorModel(table, tableView, false);
+    }
+
+    public synchronized boolean isCompiledSuccessfully() {
+        return compiledOpenClass != null && compiledOpenClass.getOpenClassWithErrors() != null && !(compiledOpenClass
+            .getOpenClassWithErrors() instanceof NullOpenClass) && xlsModuleSyntaxNode != null;
+    }
+
+    public synchronized boolean isOpenedModuleCompiledSuccessfully() {
+        return openedModuleCompiledOpenClass != null && openedModuleCompiledOpenClass.getOpenClassWithErrors() != null && !(openedModuleCompiledOpenClass
+            .getOpenClassWithErrors() instanceof NullOpenClass) && xlsModuleSyntaxNode != null;
+    }
+
+    public synchronized DependencyRulesGraph getDependencyGraph() {
+        if (dependencyGraph == null) {
+            Collection<IOpenMethod> rulesMethods = compiledOpenClass.getOpenClassWithErrors().getMethods();
+            dependencyGraph = DependencyRulesGraph.filterAndCreateGraph(rulesMethods);
+        }
+        return dependencyGraph;
+    }
+
+    public synchronized List<File> getSources() {
+        List<File> sourceFiles = new ArrayList<>();
+
+        WorkbookSyntaxNode[] workbookNodes = getWorkbookNodes();
+        if (workbookNodes != null) {
+            for (WorkbookSyntaxNode workbookSyntaxNode : workbookNodes) {
+                File sourceFile = workbookSyntaxNode.getWorkbookSourceCodeModule().getSourceFile();
+                sourceFiles.add(sourceFile);
+            }
+        }
+
+        // TODO: Consider the case when there is compilation error. In this case sourceFiles will be empty, it can break
+        // history manager.
+
+        return sourceFiles;
+    }
+
+    public synchronized String[] getModuleSourceNames() {
+        List<File> moduleSources = getSources();
+        String[] moduleSourceNames = new String[moduleSources.size()];
+        int i = 0;
+        for (File source : moduleSources) {
+            moduleSourceNames[i] = source.getName();
+            i++;
+        }
+        return moduleSourceNames;
+    }
+
+    public synchronized File getSourceByName(String fileName) {
+        List<File> sourceFiles = getSources();
+
+        for (File file : sourceFiles) {
+            if (file.getName().equals(fileName)) {
+                return file;
+            }
+        }
+
+        return null;
+    }
+
+    public synchronized String getHistoryStoragePath() {
+        if (historyStoragePath == null) {
+            File location = WebStudioUtils.getUserWorkspace(WebStudioUtils.getSession())
+                .getLocalWorkspace()
+                .getLocation();
+            return Paths.get(location.getPath(), getProject().getName(), ".history", getModuleInfo().getName())
+                .toString();
+        }
+        return historyStoragePath;
+    }
+
+    public synchronized RecentlyVisitedTables getRecentlyVisitedTables() {
+        return recentlyVisitedTables;
+    }
+
+    public synchronized XlsWorkbookSourceCodeModule getCurrentModuleWorkbook() {
+        PathEntry rulesRootPath = studio.getCurrentModule().getRulesRootPath();
+
+        WorkbookSyntaxNode[] workbookNodes = getWorkbookNodes();
+        if (workbookNodes == null) {
+            return null;
+        }
+
+        for (WorkbookSyntaxNode workbookSyntaxNode : workbookNodes) {
+            XlsWorkbookSourceCodeModule module = workbookSyntaxNode.getWorkbookSourceCodeModule();
+            if (rulesRootPath != null && module.getSourceFile()
+                .getName()
+                .equals(FileUtils.getName(rulesRootPath.getPath()))) {
+                return module;
+            }
+        }
+        return null;
+    }
+
+    /**
+     * Returns true if both are true: 1) Old project version is opened and 2) project is not modified yet.
+     *
+     * Otherwise return false
+     */
+    public synchronized boolean isConfirmOverwriteNewerRevision() {
+        RulesProject project = getProject();
+        return project != null && project.isOpenedOtherVersion() && !project.isModified();
+    }
+
+    public void destroy() {
+        clearModuleInfo();
+    }
+
+    private void clearModuleResources() {
+        removeListeners();
+    }
+
+    /**
+     * Remove listeners added in {@link #initProjectHistory()}
+     */
+    private void removeListeners() {
+        WorkbookSyntaxNode[] workbookNodes = getWorkbookNodes();
+        if (workbookNodes != null) {
+            for (WorkbookSyntaxNode workbookSyntaxNode : workbookNodes) {
+                XlsWorkbookSourceCodeModule sourceCodeModule = workbookSyntaxNode.getWorkbookSourceCodeModule();
+
+                Iterator<XlsWorkbookListener> iterator = sourceCodeModule.getListeners().iterator();
+                while (iterator.hasNext()) {
+                    XlsWorkbookListener listener = iterator.next();
+                    if (listener instanceof XlsModificationListener) {
+                        iterator.remove();
+                        break;
+                    }
+                }
+            }
+        }
+    }
+
+    public boolean isProjectCompilationCompleted() {
+        return projectCompilationCompleted;
+    }
+
+    public synchronized IOpenMethod getCurrentDispatcherMethod(IOpenMethod method, String uri) {
+        return getMethodFromDispatcher((OpenMethodDispatcher) method, uri);
+    }
+
+    public synchronized String getMessageNodeId(OpenLMessage message) {
+        XlsUrlParser xlsUrlParser = message.getSourceLocation() != null ? new XlsUrlParser(message.getSourceLocation())
+                                                                        : null;
+        for (TableSyntaxNode tsn : getAllTableSyntaxNodes()) { // for all modules
+            if (xlsUrlParser != null && xlsUrlParser.intersects(tsn.getUriParser())) {
+                return tsn.getId();
+            }
+        }
+        return null;
+    }
+
+    private class XlsModificationListener implements XlsWorkbookListener {
+
+        private final LocalRepository repository;
+        private final String historyStoragePath;
+
+        private XlsModificationListener(LocalRepository repository, String historyStoragePath) {
+            this.repository = repository;
+            this.historyStoragePath = historyStoragePath;
+        }
+
+        @Override
+        public void beforeSave(XlsWorkbookSourceCodeModule workbookSourceCodeModule) {
+            File sourceFile = workbookSourceCodeModule.getSourceFile();
+            ProjectHistoryService.init(historyStoragePath, sourceFile);
+        }
+
+        @Override
+        public void afterSave(XlsWorkbookSourceCodeModule workbookSourceCodeModule) {
+            isModified();
+            File sourceFile = workbookSourceCodeModule.getSourceFile();
+            repository.getProjectState(sourceFile.getPath()).notifyModified();
+            ProjectHistoryService.save(historyStoragePath, sourceFile);
+        }
+    }
+}