<ui:composition
    xmlns="http://www.w3.org/1999/xhtml"
    xmlns:h="http://java.sun.com/jsf/html"
    xmlns:ui="http://java.sun.com/jsf/facelets"
    xmlns:c="http://java.sun.com/jsp/jstl/core"
    xmlns:jsffn="http://rules.openl.org/taglibs/jsffn">

    <div class="panel">
        <div class="panel-header container">
             <a title="#{msg['ws.tables.visited.return']}"
                  style="background:url('webresource/images/back.png') no-repeat center;padding:8px 12px;cursor:pointer;opacity:0.5"
                  onclick="toRulesPanel(); return false;"></a>
            History
        </div>

        <div class="panel-body container">
            <c:set var="recentlyVisitedTables" value="#{studio.model.recentlyVisitedTables.tables}" />

            <h:dataTable id="historyTable" value="#{recentlyVisitedTables}" var="table">
                <c:set var="isLastVisited" value="#{studio.model.recentlyVisitedTables.lastVisitedTable.equals(table)}" />
                <h:column>
                    <h:graphicImage value="webresource/images/dt3.png" rendered="#{table.type == 'xls.dt'}" />
                    <h:graphicImage value="webresource/images/spreadsheet.gif" rendered="#{table.type == 'xls.spreadsheet'}" />
                    <h:graphicImage value="webresource/images/tbasic.gif" rendered="#{table.type == 'xls.tbasic'}" />
                    <h:graphicImage value="webresource/images/cmatch.gif" rendered="#{table.type == 'xls.columnmatch'}" />
                    <h:graphicImage value="webresource/images/data.gif" rendered="#{table.type == 'xls.data'}" />
                    <h:graphicImage value="webresource/images/dataobject.gif" rendered="#{table.type == 'xls.datatype'}" />
                    <h:graphicImage value="webresource/images/config_obj.gif" rendered="#{table.type == 'xls.environment'}" />
                    <h:graphicImage value="webresource/images/method.gif" rendered="#{table.type == 'xls.method'}" />
                    <h:graphicImage value="webresource/images/test_ok.gif" rendered="#{table.type == 'xls.test.method'}" />
                    <h:graphicImage value="webresource/images/run.gif" rendered="#{table.type == 'xls.run.method'}" />
                    <h:graphicImage value="webresource/images/data.gif" rendered="#{table.type == 'xls.properties'}" />
                    <h:graphicImage value="webresource/images/leaf_icon.gif" rendered="#{table.type == 'xls.other'}" />
                </h:column>
                <h:column>
<<<<<<< HEAD
                    <h:outputLink value="#{studio.url('table')}?id=#{table.id}&amp;saveTable=false"
                        rendered="#{!studio.model.recentlyVisitedTables.lastVisitedTable.equals(table)}"
=======
                    <c:set var="encodedTableUri" value="#{jsffn:encodeURL(table.uri)}" />
                    <h:outputLink value="#{studio.url('table')}?uri=#{encodedTableUri}&amp;saveTable=false"
                        styleClass="#{isLastVisited ? 'selected-link' : ''}"
>>>>>>> 9ea50596
                        style="white-space:nowrap;">
                        <h:outputText value="#{table.name}" />
                        <h:panelGroup rendered="#{empty table.name}">
                            <h:outputText value="Environment" rendered="#{table.type == 'xls.environment'}" />
                            <h:outputText value="Properties" rendered="#{table.type == 'xls.properties'}" />
                        </h:panelGroup>
                    </h:outputLink>
                </h:column>
            </h:dataTable>

            <h:panelGroup rendered="#{empty recentlyVisitedTables}">
                <h:outputText value="#{msg['ws.tables.visited.no']}" />
            </h:panelGroup>
        </div>
    </div>

</ui:composition>
<|MERGE_RESOLUTION|>--- conflicted
+++ resolved
@@ -1,60 +1,54 @@
-<ui:composition
-    xmlns="http://www.w3.org/1999/xhtml"
-    xmlns:h="http://java.sun.com/jsf/html"
-    xmlns:ui="http://java.sun.com/jsf/facelets"
-    xmlns:c="http://java.sun.com/jsp/jstl/core"
-    xmlns:jsffn="http://rules.openl.org/taglibs/jsffn">
-
-    <div class="panel">
-        <div class="panel-header container">
-             <a title="#{msg['ws.tables.visited.return']}"
-                  style="background:url('webresource/images/back.png') no-repeat center;padding:8px 12px;cursor:pointer;opacity:0.5"
-                  onclick="toRulesPanel(); return false;"></a>
-            History
-        </div>
-
-        <div class="panel-body container">
-            <c:set var="recentlyVisitedTables" value="#{studio.model.recentlyVisitedTables.tables}" />
-
-            <h:dataTable id="historyTable" value="#{recentlyVisitedTables}" var="table">
-                <c:set var="isLastVisited" value="#{studio.model.recentlyVisitedTables.lastVisitedTable.equals(table)}" />
-                <h:column>
-                    <h:graphicImage value="webresource/images/dt3.png" rendered="#{table.type == 'xls.dt'}" />
-                    <h:graphicImage value="webresource/images/spreadsheet.gif" rendered="#{table.type == 'xls.spreadsheet'}" />
-                    <h:graphicImage value="webresource/images/tbasic.gif" rendered="#{table.type == 'xls.tbasic'}" />
-                    <h:graphicImage value="webresource/images/cmatch.gif" rendered="#{table.type == 'xls.columnmatch'}" />
-                    <h:graphicImage value="webresource/images/data.gif" rendered="#{table.type == 'xls.data'}" />
-                    <h:graphicImage value="webresource/images/dataobject.gif" rendered="#{table.type == 'xls.datatype'}" />
-                    <h:graphicImage value="webresource/images/config_obj.gif" rendered="#{table.type == 'xls.environment'}" />
-                    <h:graphicImage value="webresource/images/method.gif" rendered="#{table.type == 'xls.method'}" />
-                    <h:graphicImage value="webresource/images/test_ok.gif" rendered="#{table.type == 'xls.test.method'}" />
-                    <h:graphicImage value="webresource/images/run.gif" rendered="#{table.type == 'xls.run.method'}" />
-                    <h:graphicImage value="webresource/images/data.gif" rendered="#{table.type == 'xls.properties'}" />
-                    <h:graphicImage value="webresource/images/leaf_icon.gif" rendered="#{table.type == 'xls.other'}" />
-                </h:column>
-                <h:column>
-<<<<<<< HEAD
-                    <h:outputLink value="#{studio.url('table')}?id=#{table.id}&amp;saveTable=false"
-                        rendered="#{!studio.model.recentlyVisitedTables.lastVisitedTable.equals(table)}"
-=======
-                    <c:set var="encodedTableUri" value="#{jsffn:encodeURL(table.uri)}" />
-                    <h:outputLink value="#{studio.url('table')}?uri=#{encodedTableUri}&amp;saveTable=false"
-                        styleClass="#{isLastVisited ? 'selected-link' : ''}"
->>>>>>> 9ea50596
-                        style="white-space:nowrap;">
-                        <h:outputText value="#{table.name}" />
-                        <h:panelGroup rendered="#{empty table.name}">
-                            <h:outputText value="Environment" rendered="#{table.type == 'xls.environment'}" />
-                            <h:outputText value="Properties" rendered="#{table.type == 'xls.properties'}" />
-                        </h:panelGroup>
-                    </h:outputLink>
-                </h:column>
-            </h:dataTable>
-
-            <h:panelGroup rendered="#{empty recentlyVisitedTables}">
-                <h:outputText value="#{msg['ws.tables.visited.no']}" />
-            </h:panelGroup>
-        </div>
-    </div>
-
-</ui:composition>
+<ui:composition
+    xmlns="http://www.w3.org/1999/xhtml"
+    xmlns:h="http://java.sun.com/jsf/html"
+    xmlns:ui="http://java.sun.com/jsf/facelets"
+    xmlns:c="http://java.sun.com/jsp/jstl/core"
+    xmlns:jsffn="http://rules.openl.org/taglibs/jsffn">
+
+    <div class="panel">
+        <div class="panel-header container">
+             <a title="#{msg['ws.tables.visited.return']}"
+                  style="background:url('webresource/images/back.png') no-repeat center;padding:8px 12px;cursor:pointer;opacity:0.5"
+                  onclick="toRulesPanel(); return false;"></a>
+            History
+        </div>
+
+        <div class="panel-body container">
+            <c:set var="recentlyVisitedTables" value="#{studio.model.recentlyVisitedTables.tables}" />
+
+            <h:dataTable id="historyTable" value="#{recentlyVisitedTables}" var="table">
+                <c:set var="isLastVisited" value="#{studio.model.recentlyVisitedTables.lastVisitedTable.equals(table)}" />
+                <h:column>
+                    <h:graphicImage value="webresource/images/dt3.png" rendered="#{table.type == 'xls.dt'}" />
+                    <h:graphicImage value="webresource/images/spreadsheet.gif" rendered="#{table.type == 'xls.spreadsheet'}" />
+                    <h:graphicImage value="webresource/images/tbasic.gif" rendered="#{table.type == 'xls.tbasic'}" />
+                    <h:graphicImage value="webresource/images/cmatch.gif" rendered="#{table.type == 'xls.columnmatch'}" />
+                    <h:graphicImage value="webresource/images/data.gif" rendered="#{table.type == 'xls.data'}" />
+                    <h:graphicImage value="webresource/images/dataobject.gif" rendered="#{table.type == 'xls.datatype'}" />
+                    <h:graphicImage value="webresource/images/config_obj.gif" rendered="#{table.type == 'xls.environment'}" />
+                    <h:graphicImage value="webresource/images/method.gif" rendered="#{table.type == 'xls.method'}" />
+                    <h:graphicImage value="webresource/images/test_ok.gif" rendered="#{table.type == 'xls.test.method'}" />
+                    <h:graphicImage value="webresource/images/run.gif" rendered="#{table.type == 'xls.run.method'}" />
+                    <h:graphicImage value="webresource/images/data.gif" rendered="#{table.type == 'xls.properties'}" />
+                    <h:graphicImage value="webresource/images/leaf_icon.gif" rendered="#{table.type == 'xls.other'}" />
+                </h:column>
+                <h:column>
+                    <h:outputLink value="#{studio.url('table')}?id=#{table.id}&amp;saveTable=false"
+                        styleClass="#{isLastVisited ? 'selected-link' : ''}"
+                        style="white-space:nowrap;">
+                        <h:outputText value="#{table.name}" />
+                        <h:panelGroup rendered="#{empty table.name}">
+                            <h:outputText value="Environment" rendered="#{table.type == 'xls.environment'}" />
+                            <h:outputText value="Properties" rendered="#{table.type == 'xls.properties'}" />
+                        </h:panelGroup>
+                    </h:outputLink>
+                </h:column>
+            </h:dataTable>
+
+            <h:panelGroup rendered="#{empty recentlyVisitedTables}">
+                <h:outputText value="#{msg['ws.tables.visited.no']}" />
+            </h:panelGroup>
+        </div>
+    </div>
+
+</ui:composition>