--- conflicted
+++ resolved
@@ -1,131 +1,127 @@
-<?xml version="1.0" encoding="UTF-8"?>
-<ui:composition
-    xmlns:h="http://java.sun.com/jsf/html"
-    xmlns:f="http://java.sun.com/jsf/core"
-    xmlns:ui="http://java.sun.com/jsf/facelets"
-    xmlns:c="http://java.sun.com/jsp/jstl/core"
-    xmlns:a4j="http://richfaces.org/a4j"
-    xmlns:rich="http://richfaces.org/rich"
-    xmlns:oh="http://openl-tablets.sf.net/jsf/html">
-
-    <h:form prependId="false">
-        <h:panelGroup id="propsTable" layout="block">
-        <table>
-            <h:panelGroup rendered="#{!empty tableDetailsBean.table.displayName}">
-            <tr class="table-data">
-                <td class="table-data-name">Name</td>
-                <td class="table-data-value">#{tableDetailsBean.table.displayName}</td>
-            </tr>
-            </h:panelGroup>
-
-            <c:if test="#{tableDetailsBean.table.canContainProperties}">
-            <a4j:repeat value="#{tableDetailsBean.propertyRows}" var="row">
-            <h:panelGroup rendered="#{row.type.name() == 'GROUP'}">
-            <tr>
-                <td colspan="2" class="propsGroupHeader">#{row.data}</td>
-            </tr>
-            </h:panelGroup>
-
-            <h:panelGroup rendered="#{row.type.name() == 'PROPERTY'}">
-
-            <ui:param name="prop" value="#{row.data}" />
-            <ui:param name="editable"
-                value="#{tableDetailsBean.editable and (!prop.system or !studio.updateSystemProperties) and prop.canBeOverridenInTable and prop.name != 'version'}" />
-            <ui:param name="added" value="#{empty prop.value}" />
-
-            <tr class="#{(editable and !added) ? 'editableProp' : ''}#{prop.inheritedProperty ? ' inheritedProp' : ''}#{!empty prop.deprecation ? ' deprecatedProp' : ''}"
-                onmouseover="showRemoveBtn(this,#{!empty prop.deprecation})" onmouseout="hideRemoveBtn(this,#{!empty prop.deprecation})"
-                title="#{prop.inheritedProperty ? 'Inherited property' : (!empty prop.deprecation ? 'This property was deprecated. Please remove it!' : '')}">
-                <td class="propName" onclick="#{editable ? 'editProperty(this.parentNode)' : ''}">
-                    #{prop.displayName}
-                </td>
-                <td class="propData" onclick="#{editable ? 'editProperty(this.parentNode)' : ''}">
-                    <h:outputText class="propValue" value="#{prop.displayValue}"
-                        style="#{added ? 'display:none' : ''}" />
-
-                    <h:panelGroup rendered="#{editable}">
-                    <span class="propEditor#{added ? '' : ' propHide'}">
-                        <rich:calendar id="date" value="#{prop.value}" datePattern="#{prop.format}"
-                            rendered="#{prop.dateType}" inputStyle="width:100px" />
-
-                        <h:selectBooleanCheckbox id="checkbox" value="#{prop.value}" rendered="#{prop.booleanType}" />
-
-                        <oh:multiselect id="multiselect" items="#{prop.enumArrayItems}" selected="#{prop.enumArrayValue}"
-                            rendered="#{prop.enumArray}" />
-
-                        <h:selectOneMenu id="oneSelect" value="#{prop.value}" rendered="#{prop.enumType and !prop.enumArray}">
-                            <f:selectItems value="#{prop.enumArrayItems}" />
-                        </h:selectOneMenu>
-
-                        <h:inputText value="#{prop.value}" id="text" 
-                            rendered="#{!(prop.dateType || prop.booleanType || prop.enumType || prop.enumArray || prop.stringArray)}" />
-
-                        <h:inputText id="array" value="#{prop.stringValue}" rendered="#{prop.stringArray}" />
-
-                        <span class="propDescription">#{prop.description}</span>
-                    </span>
-                    </h:panelGroup>
-                </td>
-                <td style="padding: 0 7px">
-                    <h:panelGroup rendered="#{prop.inheritedProperty and !prop.externalPropery}">
-                        <a href="#{studio.url('table')}?id=#{prop.inheritedTableId}"
-                            title="Go to Properties table"><img src="webresource/images/up.gif" /></a>
-                    </h:panelGroup>
-                    <h:panelGroup rendered="#{editable and !prop.inheritedProperty}">
-                        <a4j:commandLink id="removePropBtn" action="#{tableDetailsBean.remove(prop)}" title="Remove"
-                            render="propsTable :addPropsPanel"
-                            style="#{empty prop.deprecation ? 'display: none' : ''}">
-                            <img style="opacity: 0.5" src="webresource/images/close.gif" />
-                        </a4j:commandLink>
-                    </h:panelGroup>
-                </td>
-            </tr>
-            </h:panelGroup>
-
-            </a4j:repeat>
-            </c:if>
-        </table>
-
-        <h:panelGroup rendered="#{tableDetailsBean.table.canContainProperties and tableDetailsBean.editable}" style="margin: 8px 0" layout="block">
-            <a4j:commandButton id="savePropsButton" value="Save" style="margin-left: 2px;  #{tableDetailsBean.changed ? 'display:inline' : 'display:none'}"
-                action="#{tableDetailsBean.save}" data="#{tableDetailsBean.newTableId}"
-                oncomplete="saveComplete(event.data)" />
-            <h:outputLink id="addPropBtn" value="javascript:void(0)" onclick="$j(this).hide();$j('#addPropsPanel').fadeIn()"
-                rendered="#{!empty tableDetailsBean.propertiesToAdd}" style="margin-left: 4px">Add Property</h:outputLink>
-        </h:panelGroup>
-    </h:panelGroup>
-
-    <script>
-        function saveComplete(data) {
-<<<<<<< HEAD
-            goTo("#{studio.url('table')}?id=" + data, true);
-=======
-            ws.changes.revertChanges();
-            goTo("#{studio.url('table')}?uri=" + encodeURIComponent(data), true);
->>>>>>> 9ea50596
-        }
-    </script>
-
-    <h:panelGroup rendered="#{tableDetailsBean.table.canContainProperties and tableDetailsBean.editable}">
-        <h:panelGroup id="addPropsPanel" layout="block"
-            style="display: none; margin: 7px 3px; padding: 8px; border: 1px solid #eeeeee; background: #f5f5f5; text-align: center">
-            <div style="display: inline-block; text-align: left;">
-                <div style="color: #555555; margin-bottom: 8px">Select property to add</div>
-                <div>
-                    <h:selectOneMenu value="#{tableDetailsBean.propertyToAdd}">
-                        <f:selectItems value="#{tableDetailsBean.propertiesToAdd}" />
-                    </h:selectOneMenu>
-                </div>
-                <div style="margin-top: 9px">
-                    <a4j:commandButton value="Add" onclick="$j('#addPropsPanel').hide()"
-                        action="#{tableDetailsBean.addNew}" render=":propsTable @form"
-                        oncomplete="$j('#savePropsButton').fadeIn();$j('#addPropBtn').fadeIn()" />
-                    <a href="javascript:void(0)" onclick="$j('#addPropsPanel').hide();$j('#addPropBtn').fadeIn()"
-                        style="margin-left: 3px">Cancel</a>
-                </div>
-            </div>
-        </h:panelGroup>
-    </h:panelGroup>
-    </h:form>
-
-</ui:composition>
+<?xml version="1.0" encoding="UTF-8"?>
+<ui:composition
+    xmlns:h="http://java.sun.com/jsf/html"
+    xmlns:f="http://java.sun.com/jsf/core"
+    xmlns:ui="http://java.sun.com/jsf/facelets"
+    xmlns:c="http://java.sun.com/jsp/jstl/core"
+    xmlns:a4j="http://richfaces.org/a4j"
+    xmlns:rich="http://richfaces.org/rich"
+    xmlns:oh="http://openl-tablets.sf.net/jsf/html">
+
+    <h:form prependId="false">
+        <h:panelGroup id="propsTable" layout="block">
+        <table>
+            <h:panelGroup rendered="#{!empty tableDetailsBean.table.displayName}">
+            <tr class="table-data">
+                <td class="table-data-name">Name</td>
+                <td class="table-data-value">#{tableDetailsBean.table.displayName}</td>
+            </tr>
+            </h:panelGroup>
+
+            <c:if test="#{tableDetailsBean.table.canContainProperties}">
+            <a4j:repeat value="#{tableDetailsBean.propertyRows}" var="row">
+            <h:panelGroup rendered="#{row.type.name() == 'GROUP'}">
+            <tr>
+                <td colspan="2" class="propsGroupHeader">#{row.data}</td>
+            </tr>
+            </h:panelGroup>
+
+            <h:panelGroup rendered="#{row.type.name() == 'PROPERTY'}">
+
+            <ui:param name="prop" value="#{row.data}" />
+            <ui:param name="editable"
+                value="#{tableDetailsBean.editable and (!prop.system or !studio.updateSystemProperties) and prop.canBeOverridenInTable and prop.name != 'version'}" />
+            <ui:param name="added" value="#{empty prop.value}" />
+
+            <tr class="#{(editable and !added) ? 'editableProp' : ''}#{prop.inheritedProperty ? ' inheritedProp' : ''}#{!empty prop.deprecation ? ' deprecatedProp' : ''}"
+                onmouseover="showRemoveBtn(this,#{!empty prop.deprecation})" onmouseout="hideRemoveBtn(this,#{!empty prop.deprecation})"
+                title="#{prop.inheritedProperty ? 'Inherited property' : (!empty prop.deprecation ? 'This property was deprecated. Please remove it!' : '')}">
+                <td class="propName" onclick="#{editable ? 'editProperty(this.parentNode)' : ''}">
+                    #{prop.displayName}
+                </td>
+                <td class="propData" onclick="#{editable ? 'editProperty(this.parentNode)' : ''}">
+                    <h:outputText class="propValue" value="#{prop.displayValue}"
+                        style="#{added ? 'display:none' : ''}" />
+
+                    <h:panelGroup rendered="#{editable}">
+                    <span class="propEditor#{added ? '' : ' propHide'}">
+                        <rich:calendar id="date" value="#{prop.value}" datePattern="#{prop.format}"
+                            rendered="#{prop.dateType}" inputStyle="width:100px" />
+
+                        <h:selectBooleanCheckbox id="checkbox" value="#{prop.value}" rendered="#{prop.booleanType}" />
+
+                        <oh:multiselect id="multiselect" items="#{prop.enumArrayItems}" selected="#{prop.enumArrayValue}"
+                            rendered="#{prop.enumArray}" />
+
+                        <h:selectOneMenu id="oneSelect" value="#{prop.value}" rendered="#{prop.enumType and !prop.enumArray}">
+                            <f:selectItems value="#{prop.enumArrayItems}" />
+                        </h:selectOneMenu>
+
+                        <h:inputText value="#{prop.value}" id="text" 
+                            rendered="#{!(prop.dateType || prop.booleanType || prop.enumType || prop.enumArray || prop.stringArray)}" />
+
+                        <h:inputText id="array" value="#{prop.stringValue}" rendered="#{prop.stringArray}" />
+
+                        <span class="propDescription">#{prop.description}</span>
+                    </span>
+                    </h:panelGroup>
+                </td>
+                <td style="padding: 0 7px">
+                    <h:panelGroup rendered="#{prop.inheritedProperty and !prop.externalPropery}">
+                        <a href="#{studio.url('table')}?id=#{prop.inheritedTableId}"
+                            title="Go to Properties table"><img src="webresource/images/up.gif" /></a>
+                    </h:panelGroup>
+                    <h:panelGroup rendered="#{editable and !prop.inheritedProperty}">
+                        <a4j:commandLink id="removePropBtn" action="#{tableDetailsBean.remove(prop)}" title="Remove"
+                            render="propsTable :addPropsPanel"
+                            style="#{empty prop.deprecation ? 'display: none' : ''}">
+                            <img style="opacity: 0.5" src="webresource/images/close.gif" />
+                        </a4j:commandLink>
+                    </h:panelGroup>
+                </td>
+            </tr>
+            </h:panelGroup>
+
+            </a4j:repeat>
+            </c:if>
+        </table>
+
+        <h:panelGroup rendered="#{tableDetailsBean.table.canContainProperties and tableDetailsBean.editable}" style="margin: 8px 0" layout="block">
+            <a4j:commandButton id="savePropsButton" value="Save" style="margin-left: 2px;  #{tableDetailsBean.changed ? 'display:inline' : 'display:none'}"
+                action="#{tableDetailsBean.save}" data="#{tableDetailsBean.newTableId}"
+                oncomplete="saveComplete(event.data)" />
+            <h:outputLink id="addPropBtn" value="javascript:void(0)" onclick="$j(this).hide();$j('#addPropsPanel').fadeIn()"
+                rendered="#{!empty tableDetailsBean.propertiesToAdd}" style="margin-left: 4px">Add Property</h:outputLink>
+        </h:panelGroup>
+    </h:panelGroup>
+
+    <script>
+        function saveComplete(data) {
+		    ws.changes.revertChanges();
+            goTo("#{studio.url('table')}?id=" + data, true);
+        }
+    </script>
+
+    <h:panelGroup rendered="#{tableDetailsBean.table.canContainProperties and tableDetailsBean.editable}">
+        <h:panelGroup id="addPropsPanel" layout="block"
+            style="display: none; margin: 7px 3px; padding: 8px; border: 1px solid #eeeeee; background: #f5f5f5; text-align: center">
+            <div style="display: inline-block; text-align: left;">
+                <div style="color: #555555; margin-bottom: 8px">Select property to add</div>
+                <div>
+                    <h:selectOneMenu value="#{tableDetailsBean.propertyToAdd}">
+                        <f:selectItems value="#{tableDetailsBean.propertiesToAdd}" />
+                    </h:selectOneMenu>
+                </div>
+                <div style="margin-top: 9px">
+                    <a4j:commandButton value="Add" onclick="$j('#addPropsPanel').hide()"
+                        action="#{tableDetailsBean.addNew}" render=":propsTable @form"
+                        oncomplete="$j('#savePropsButton').fadeIn();$j('#addPropBtn').fadeIn()" />
+                    <a href="javascript:void(0)" onclick="$j('#addPropsPanel').hide();$j('#addPropBtn').fadeIn()"
+                        style="margin-left: 3px">Cancel</a>
+                </div>
+            </div>
+        </h:panelGroup>
+    </h:panelGroup>
+    </h:form>
+
+</ui:composition>