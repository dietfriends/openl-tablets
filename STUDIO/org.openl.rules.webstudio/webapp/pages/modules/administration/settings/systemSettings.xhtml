--- conflicted
+++ resolved
@@ -1,467 +1,439 @@
-<?xml version="1.0" encoding="UTF-8"?>
-<ui:composition
-    xmlns:h="http://java.sun.com/jsf/html"
-    xmlns:f="http://java.sun.com/jsf/core"
-    xmlns:ui="http://java.sun.com/jsf/facelets"
-    xmlns:c="http://java.sun.com/jsp/jstl/core"
-    xmlns:a4j="http://richfaces.org/a4j"
-    xmlns:jsffn="http://rules.openl.org/taglibs/jsffn"
-    xmlns:fn="http://java.sun.com/jsp/jstl/functions">
-
-    <c:set var="emptyHistoryDir" value="#{fn:length(projectsInHistory.projects) == 0}" />
-
-    <style>
-        .fields section div table tr { margin-bottom: 20px; }
-        .fields section div .titleColumn { width: 140px; padding: 5px 0; }
-
-        .restartMessage {
-            position: fixed;
-            top: 85px;
-            right: 33px;
-        }
-
-        .pathInput { width: 211px; }
-
-        .repositoryConfig > div {
-            display: table;
-            border-bottom: 1px dashed #aaa;
-            margin-bottom: 12px;
-            padding: 0 0 12px;
-        }
-
-        .repositoryConfig > div:last-child {
-            border-bottom: 0;
-        }
-
-        .repositoryConfigButton {
-            vertical-align: top;
-        }
-
-        .addRepositoryConfig {
-            margin-top: 10px;
-        }
-
-        .historyHeader {
-            height: 10px;
-            padding: 8px 6px;
-            color: black;
-        }
-
-        .history {
-            width: 270px;
-            border: 1px solid #ccc;
-            margin-top: 2px;
-        }
-
-        .historyChecks {
-            max-height: 124px;
-            width: 270px;
-            overflow: auto;
-            border-top: 1px solid #ccc;
-            border-bottom: 1px solid #ccc;
-            margin-top: 0px;
-        }
-
-        .historyCheckAll {
-            width: 270px;
-            border-top: 1px solid #ccc;
-            margin-top: 2px;
-        }
-
-        .repoFieldWidth {
-            width: 125px !important;
-        }
-
-    </style>
-
-    <script>
-        //<![CDATA[
-        $j(function() {
-            $j('#tab-container').easytabs({
-                animate: false,
-                tabActiveClass: "selected-tab",
-                panelActiveClass: "displayed"
-            });
-            if (#{emptyHistoryDir}) {
-                $j("#cleanHistoryHref").hide();
-            }
-        });
-
-        function showMaxCountInHistory() {
-            maxNumberHistory = $j("#systemSettingsForm\\:history-count");
-            hideMaxCountInHistory();
-            if (!$j("#systemSettingsForm\\:unlimitHistory").is(':checked')) {
-                $j("#systemSettingsForm\\:maxCountInHistory").show();
-                maxNumberHistory.focus();
-                maxNumberHistory.val("30");
-                maxNumberHistory.select();
-            }
-        };
-
-        function hideMaxCountInHistory() {
-            if ($j("#systemSettingsForm\\:unlimitHistory").is(':checked')) {
-                $j("#systemSettingsForm\\:maxCountInHistory").hide();
-                $j("#systemSettingsForm\\:history-count").val("0");
-            }
-        }
-
-        function changeStatus(element) {
-            $j("#avaliableProjectsInHistory INPUT[type='checkbox']").attr('checked', element.checked);
-            if (element.checked) {
-                $j("#systemSettingsForm\\:sbtClean").removeAttr('disabled');
-            } else {
-                $j("#systemSettingsForm\\:sbtClean").attr('disabled', 'disabled');
-            }
-        };
-
-        function showAvaliableProjectsInHistory(showHistory) {
-            if (showHistory) {
-                $j("#avaliableProjectsInHistory").show();
-                $j("#systemSettingsForm\\:sbtClean").attr('disabled', 'disabled');
-            } else {
-                $j("#avaliableProjectsInHistory INPUT[type='checkbox']").attr('checked', false);
-                $j("#avaliableProjectsInHistory").hide();
-            }
-            if (#{emptyHistoryDir}) {
-                $j("#cleanHistoryHref").hide();
-            }
-            hideMaxCountInHistory();
-        };
-
-        function changeAllProjectCheck(element) {
-            checkedCount = $j("#avaliableProjectsInHistory INPUT[type='checkbox']:checked").size();
-            allCount = $j("#avaliableProjectsInHistory INPUT[type='checkbox']").size() - 1;
-
-            if (checkedCount == allCount && !$j("#systemSettingsForm\\:selectAll").is(':checked')) {
-                $j("#systemSettingsForm\\:selectAll").attr('checked', true);
-            } else {
-                $j("#systemSettingsForm\\:selectAll").attr('checked', false);
-            }
-            if (element.checked) {
-                $j("#systemSettingsForm\\:sbtClean").removeAttr('disabled');
-            } else {
-                $j("#systemSettingsForm\\:sbtClean").attr('disabled', 'disabled');
-            }
-        };
-
-        function changeRunTestsInParallel(element) {
-            if (element.checked) {
-                $j("#systemSettingsForm\\:testRunThreadCount").show();
-            } else {
-                $j("#systemSettingsForm\\:testRunThreadCount").hide();
-            }
-        }
-        //]]>
-    </script>
-
-    <div class="simpleView_workspace">
-        <div>
-            <h:form id="systemSettingsForm">
-
-            <h:panelGroup id="restartMessage" layout="block" styleClass="restartMessage">
-                <h:panelGroup rendered="#{studio.needRestart}" layout="block" styleClass="problem-warning">
-                    <b>System settings were changed!</b>
-                    <br/>Refresh the page.
-                </h:panelGroup>
-            </h:panelGroup>
-
-            <div id="tab-container" class="tab-panel-vertical">
-                <ul>
-                    <li>
-                        <a href="#common">
-                            <h:graphicImage url="/webresource/images/admin/systemSettings/common.png" alt="Common" />
-                            <span>Common</span>
-                        </a>
-                    </li>
-                    <li>
-                        <a href="#repository">
-                            <h:graphicImage url="/webresource/images/admin/systemSettings/repository.png" alt="Repository" />
-                            <span>Repository</span>
-                        </a>
-                    </li>
-                    <li>
-                        <a href="#system">
-                            <h:graphicImage url="/webresource/images/admin/systemSettings/java_system.png" alt="Java System" />
-                            <span>System</span>
-                        </a>
-                    </li>
-                    <br style="clear:both;" />
-                </ul>
-                <div class="data-container">
-                    <div id="common">
-                        <h:panelGroup id="commonProps" styleClass="fields" layout="block">
-                            <section>
-                                <h3>User Workspace</h3>
-                                <div>
-                                    <h:panelGrid columns="2" columnClasses="titleColumn">
-                                        <h:outputText value="Workspace Directory:" />
-                                        <h:inputText id="workspace-dir" value="#{systemSettingsBean.userWorkspaceHome}" styleClass="pathInput"
-                                            disabled="#{jsffn:isSystemProp('user.workspace.home')}"
-                                            validator="#{systemSettingsBean.workSpaceDirValidator}"/>
-                                    </h:panelGrid>
-                                </div>
-                            </section>
-                            <section>
-                                <h3>History</h3>
-                                <div id="history">
-                                    <h:panelGrid columns="2" columnClasses="titleColumn">
-                                        <h:outputText value="History Directory:" />
-                                        <h:inputText value="#{systemSettingsBean.projectHistoryHome}" styleClass="pathInput"
-                                            disabled="#{jsffn:isSystemProp('project.history.home')}"
-                                           validator="#{systemSettingsBean.historyDirValidator}"/>
-                                    </h:panelGrid>
-                                    <h:panelGrid id="maxCountInHistory" columns="2" columnClasses="titleColumn" style="#{systemSettingsBean.unlimitHistory ? 'display:none' : ''}">
-                                        <h:outputText value="The maximum count of saved changes for each project:" />
-                                        <h:inputText id="history-count" value="#{systemSettingsBean.projectHistoryCount}"
-                                            disabled="#{jsffn:isSystemProp('project.history.count')}"
-                                            validator="#{systemSettingsBean.historyCountValidator}"/>
-                                    </h:panelGrid>
-                                    <h:panelGrid columns="2" columnClasses="titleColumn">
-                                        <h:outputText value="Unlimited numbers of copies" />
-                                        <h:selectBooleanCheckbox id="unlimitHistory" value="#{systemSettingsBean.unlimitHistory}"
-                                            disabled="#{jsffn:isSystemProp('project.history.unlimited')}" onclick="showMaxCountInHistory()"/>
-                                    </h:panelGrid>
-                                    <h:panelGrid rendered="#{!emptyHistoryDir}">
-                                        <a href="javascript:void(0)" id="cleanHistoryHref" title="Clean history" onclick="showAvaliableProjectsInHistory(true)">Clean history</a>
-                                    </h:panelGrid>
-                                </div>
-                                <div id="avaliableProjectsInHistory" class="history" style="display:none">
-                                    <h:panelGroup id="projectsInHistoryPanel" layout="block">
-                                        <div class="historyHeader">
-                                            <b>Clean projects history</b>
-                                        </div>
-                                        <div class="historyCheckAll">
-                                            <h:panelGrid columns="2" >
-                                                <h:selectBooleanCheckbox id="selectAll" title="Select/Deselect All'" onclick="changeStatus(this);"/>
-                                                <h:outputText value="Name" style="font-weight:bold"/>
-                                            </h:panelGrid>
-                                        </div>
-                                        <div class="historyChecks">
-                                            <ui:repeat value="#{projectsInHistory.projects}" var="project">
-                                                <h:panelGrid columns="2">
-                                                    <h:selectBooleanCheckbox value="#{project.selected}" onclick="changeAllProjectCheck(this)"/>
-                                                    <h:outputText value="#{project.projectName}" />
-                                                </h:panelGrid>
-                                            </ui:repeat>
-                                        </div>
-                                        <div>
-                                            <h:panelGrid columns="2">
-                                                <a4j:commandButton id="sbtClean" value="Clean" title="Clean projects history" action="#{projectsInHistory.deleteProjects}"
-                                                    render="commonProps" oncomplete="showAvaliableProjectsInHistory(false)"/>
-                                                <input type="button" value="Cancel" title="Cancel" onclick="showAvaliableProjectsInHistory(false)"/>
-                                            </h:panelGrid>
-                                        </div>
-                                    </h:panelGroup>
-                                </div>
-                            </section>
-                            <section>
-                                <h3>Other</h3>
-                                <div>
-                                    <h:panelGrid columns="2" columnClasses="titleColumn">
-                                        <h:outputText value="Update table properties ('createdOn', 'modifiedBy' etc.) on editing: " />
-                                        <h:selectBooleanCheckbox value="#{systemSettingsBean.updateSystemProperties}"
-                                            disabled="#{jsffn:isSystemProp('update.system.properties')}"/>
-                                        <h:outputText value="Date Format:" />
-                                        <h:inputText id="date-format" value="#{systemSettingsBean.datePattern}"
-                                            disabled="#{jsffn:isSystemProp('data.format.date')}"
-                                            validator = "#{systemSettingsBean.dateFormatValidator}"/>
-                                    </h:panelGrid>
-                                </div>
-                            </section>
-                        </h:panelGroup>
-                    </div>
-                    <div id="repository">
-                        <h:panelGroup id="repositoryProps" styleClass="fields" layout="block">
-                            <section>
-                                <h3>Design Repository</h3>
-                                <div>
-                                <table><tr><td>
-                                    <h:panelGrid id="designInfoPanel" columns="2" columnClasses="titleColumn">
-                                        <h:outputText value="Name:" />
-                                        <h:inputText value="#{systemSettingsBean.designRepositoryName}" disabled="true" styleClass="repoFieldWidth"/>
-                                        <h:outputText value="Type:" />
-                                        <h:selectOneMenu value="#{systemSettingsBean.designRepositoryType}">
-                                            <f:ajax event="change" render="designRepositoryPathTitle designRepositoryPath" />
-                                            <f:selectItem itemValue="local" itemLabel="Local" />
-                                            <f:selectItem itemValue="rmi" itemLabel="Remote - RMI" />
-                                            <f:selectItem itemValue="webdav" itemLabel="Remote - WebDav" />
-                                        </h:selectOneMenu>
-                                        <h:outputText id="designRepositoryPathTitle"
-                                            value="#{systemSettingsBean.designRepositoryType == 'local' ? 'Directory' : 'URL'}:" />
-                                        <h:inputText id="designRepositoryPath"
-                                            value="#{systemSettingsBean.designRepositoryPath}" styleClass="pathInput"
-                                                disabled="#{systemSettingsBean.designRepositoryPathSystem}" />
-                                        <h:outputLabel value="Secure connection" for="secureConnection" />
-                                        <h:selectBooleanCheckbox id="secureConnection" value="#{systemSettingsBean.secureDesignRepo}"
-                                        onmousedown="if($j(this).attr('checked')){if(!window.confirm('Login and password will be deleted. Do you want to continue?')) {return false;}} return this.click()">
-                                            <f:ajax event="change" execute="@form" render="designInfoPanel" />
-                                        </h:selectBooleanCheckbox>
-                                        <ui:param name="productionRepos" value="#{systemSettingsBean.productionRepositoryConfigurations}" />
-                                        <h:outputText value="Login:"
-                                        rendered="#{systemSettingsBean.secureDesignRepo || !empty systemSettingsBean.designRepositoryLogin}"/>
-                                        <h:inputText value="#{systemSettingsBean.designRepositoryLogin}" styleClass="repoFieldWidth"
-                                        rendered="#{systemSettingsBean.secureDesignRepo || !empty systemSettingsBean.designRepositoryLogin}"/>
-                                        <h:outputText value="Password:"
-                                        rendered="#{systemSettingsBean.secureDesignRepo || !empty systemSettingsBean.designRepositoryLogin}"/>
-                                        <h:inputSecret value="#{systemSettingsBean.designRepositoryPass}" styleClass="repoFieldWidth"
-                                        rendered="#{systemSettingsBean.secureDesignRepo || !empty systemSettingsBean.designRepositoryLogin}"/>
-                                    </h:panelGrid>
-                                </td></tr></table>
-                                </div>
-                            </section>
-                            <section>
-                                <h3>Production Repositories</h3>
-                                <div class="repositoryConfig">
-                                <ui:param name="productionRepos" value="#{systemSettingsBean.productionRepositoryConfigurations}" />
-                                <a4j:repeat value="#{productionRepos}" var="repository">
-                                    <div>
-                                        <table>
-                                        <tr>
-                                        <td>
-                                        <h:panelGrid id="repoInfoPanel" columns="2" columnClasses="titleColumn">
-                                            <h:outputText value="Name:" />
-                                            <h:inputText value="#{repository.name}" styleClass="repoFieldWidth"/>
-                                            <h:outputText value="Type:" />
-                                            <h:selectOneMenu value="#{repository.type}">
-                                                <f:ajax event="change" render="productionRepositoryPathTitle productionRepositoryPath" />
-                                                <f:selectItem itemValue="local" itemLabel="Local" />
-                                                <f:selectItem itemValue="rmi" itemLabel="Remote - RMI" />
-                                                <f:selectItem itemValue="webdav" itemLabel="Remote - WebDav" />
-                                            </h:selectOneMenu>
-                                            <h:outputText id="productionRepositoryPathTitle"
-                                                value="#{repository.type == 'local' ? 'Directory' : 'URL'}:" />
-                                            <h:inputText id="productionRepositoryPath"
-                                                value="#{repository.path}" styleClass="pathInput"
-                                                disabled="#{repository.productionRepositoryPathSystem}" />
-                                            <h:outputLabel value="Secure connection" for="secureConnection" />
-                                            <h:selectBooleanCheckbox id="secureConnection" value="#{repository.secure}"
-                                            onmousedown="if($j(this).attr('checked')){if(!window.confirm('Login and password will be deleted. Do you want to continue?')) {return false;}} return this.click()">
-                                                <f:ajax event="change" execute="@form" render="repoInfoPanel" />
-                                            </h:selectBooleanCheckbox>
-                                            <h:outputText value="Login:" rendered="#{repository.secure || !empty repository.login}"/>
-                                            <h:inputText value="#{repository.login}" rendered="#{repository.secure || !empty repository.login}" styleClass="repoFieldWidth"/>
-                                            <h:outputText value="Password:" rendered="#{repository.secure || !empty repository.login}"/>
-                                            <h:inputSecret value="#{repository.password}" rendered="#{repository.secure || !empty repository.login}" styleClass="repoFieldWidth"/>
-                                        </h:panelGrid>
-                                        </td>
-                                        <td class="repositoryConfigButton">
-                                            <a4j:commandLink action="#{systemSettingsBean.deleteProductionRepository(repository.configName)}"
-                                                title="Delete Production Repository Connection" styleClass="toolbarButton menuButton"
-                                                render="repositoryProps" rendered="#{productionRepos.size() > 1}"
-                                                onclick="if(!window.confirm('Do you really want to delete repository connection?')) {return false;}"
-                                                onmouseover="$j(this).find('.arrow').css({'visibility':'visible'})"
-                                                onmouseout="$j(this).find('.arrow').css({'visibility':'hidden'})" >
-                                                <img src="webresource/images/delete.png" alt="Delete Repository" />
-                                            </a4j:commandLink>
-                                        </td>
-                                        </tr>
-                                        </table>
-                                    </div>
-                                </a4j:repeat>
-                            </div>
-
-                            <div class="addRepositoryConfig">
-                                <a4j:commandButton onclick="#{rich:component('modalCreateRepo')}.show();return false;"
-                                    title="Create local production repository"
-                                    styleClass="toolbarButton menuButton" render="repositoryProps"
-                                    value="Create Production Repository" >
-                                </a4j:commandButton>
-                                <a4j:commandButton onclick="#{rich:component('modalAddRepoConnection')}.show();return false;"
-                                    title="Add connection to production repository"
-                                    styleClass="toolbarButton menuButton" render="repositoryProps"
-                                    value="Connect To Production Repository">
-                                </a4j:commandButton>
-                            </div>
-
-                            </section>
-                        </h:panelGroup>
-                    </div>
-                    <div id="system">
-                        <h:panelGroup id="javaProps" styleClass="fields" layout="block">
-                            <section>
-                                <h3>Core</h3>
-                                    <div>
-                                        <h:panelGrid columns="2" columnClasses="titleColumn">
-                                            <h:outputText value="Custom Spreadsheet Type:" />
-                                            <h:selectBooleanCheckbox value="#{systemSettingsBean.customSpreadsheetType}" title="Turn on/off the Custom Spreadsheet Type feature"/>
-                                            <h:outputText value="Rules Dispatching Mode:" />
-                                            <h:selectOneMenu value="#{systemSettingsBean.rulesDispatchingMode}" title="Select the rule tables dispatching mode">
-                                                <f:selectItem itemLabel="Decision Table" itemValue="dt"/>
-                                                <f:selectItem itemLabel="Java" itemValue="java"/>
-                                            </h:selectOneMenu>
-                                        </h:panelGrid>
-                                    </div>
-                            </section>
-                            <section>
-                                <h3>Testing</h3>
-                                <div>
-                                    <h:panelGrid columns="2" columnClasses="titleColumn">
-                                        <h:outputText value="Run test cases of the test in parallel:" />
-                                        <h:selectBooleanCheckbox value="#{systemSettingsBean.runTestsInParallel}" title="Turn on/off the &quot;Run test cases of the test in parallel&quot; feature" onclick="changeRunTestsInParallel(this)"/>
-                                    </h:panelGrid>
-                                    <h:panelGrid id="testRunThreadCount" columns="2" columnClasses="titleColumn" style="#{systemSettingsBean.runTestsInParallel ?'' : 'display:none'}">
-                                        <h:outputText value="Thread count for tests" />
-                                        <h:inputText value="#{systemSettingsBean.testRunThreadCount}"/>
-                                    </h:panelGrid>
-                                </div>
-                            </section>
-                        </h:panelGroup>
-                    </div>
-                </div>
-            </div>
-<<<<<<< HEAD
-
-            <div style="padding-left: 125px; margin-bottom: 15px">
-                <a4j:commandButton value="Restore Defaults" action="#{systemSettingsBean.restoreDefaults}"
-                    execute="@this" render="commonProps repositoryProps javaProps restartMessage"
-                    onclick="if(!confirm('All users working with WebStudio now will lose all unsaved changes. Are you sure you want to restore default settings?'))return false;" title="Restore the default settings"/>
-                <h:outputText value=" " />
-                <a4j:commandButton value="Apply" action="#{systemSettingsBean.applyChanges}" render="restartMessage"
-                    onclick="if(!confirm('All users working with WebStudio now will lose all unsaved changes. Are you sure you want to apply these settings now?'))return false;"
-                    styleClass="button-primary" title = "Apply changes"/>
-=======
-            <div id="system">
-                <h:panelGroup id="javaProps" styleClass="fields" layout="block">
-                    <section>
-                        <h3>System</h3>
-                            <div>
-                                <h:panelGrid columns="2" columnClasses="titleColumn">
-                                    <h:outputText value="Custom Spreadsheet Type:" />
-                                    <h:selectBooleanCheckbox value="#{systemSettingsBean.customSpreadsheetType}" title="Turn on/off the Custom Spreadsheet Type feature"/>
-                                    <h:outputText value="Rules Dispatching Mode:" />
-                                    <h:selectOneMenu value="#{systemSettingsBean.rulesDispatchingMode}" title="Select the rule tables dispatching mode">
-                                        <f:selectItem itemLabel="Decision Table" itemValue="dt"/>
-                                        <f:selectItem itemLabel="Java" itemValue="java"/>
-                                    </h:selectOneMenu>
-                                </h:panelGrid>
-                                <h:panelGrid columns="2" columnClasses="titleColumn">
-                                    <h:outputText value="Run test cases of the test in parallel:" />
-                                    <h:selectBooleanCheckbox value="#{systemSettingsBean.runTestsInParallel}" title="Turn on/off the &quot;Run test cases of the test in parallel&quot; feature" onclick="changeRunTestsInParallel(this)"/>
-                                </h:panelGrid>
-                                <h:panelGrid id="testRunThreadCount" columns="2" columnClasses="titleColumn" style="#{systemSettingsBean.runTestsInParallel ?'' : 'display:none'}">
-                                    <h:outputText value="Thread count for tests" />
-                                    <h:inputText value="#{systemSettingsBean.testRunThreadCount}"/>
-                                </h:panelGrid>
-                                <h:panelGrid id="maxCachedProjectsCount" columns="2" columnClasses="titleColumn">
-                                    <h:outputText value="The maximum number of cached projects" />
-                                    <h:inputText value="#{systemSettingsBean.maxCachedProjectsCount}" title="The maximum number of cached projects in memory, before they are evicted (0 == no limit)."
-                                            validator="#{systemSettingsBean.maxCachedProjectsCountValidator}"/>
-                                </h:panelGrid>
-                                <h:panelGrid id="cachedProjectIdleTime" columns="2" columnClasses="titleColumn">
-                                    <h:outputText value="The time to store a project in cache (in seconds)" />
-                                    <h:inputText value="#{systemSettingsBean.cachedProjectIdleTime}" title="The maximum amount of time to store a project in cache from its last opened time. A value of 0 means that a project can stay in cache for infinity."
-                                            validator="#{systemSettingsBean.cachedProjectIdleTimeValidator}"/>
-                                </h:panelGrid>
-                            </div>
-                    </section>
-                </h:panelGroup>
->>>>>>> d5f689df
-            </div>
-
-            </h:form>
-            <ui:include src="/pages/modules/administration/modal/addProductionRepoConnection.xhtml"/>
-            <ui:include src="/pages/modules/administration/modal/createProductionRepo.xhtml"/>
-        </div>
-    </div>
-
-</ui:composition>
+<?xml version="1.0" encoding="UTF-8"?>
+<ui:composition
+    xmlns:h="http://java.sun.com/jsf/html"
+    xmlns:f="http://java.sun.com/jsf/core"
+    xmlns:ui="http://java.sun.com/jsf/facelets"
+    xmlns:c="http://java.sun.com/jsp/jstl/core"
+    xmlns:a4j="http://richfaces.org/a4j"
+    xmlns:jsffn="http://rules.openl.org/taglibs/jsffn"
+    xmlns:fn="http://java.sun.com/jsp/jstl/functions">
+
+    <c:set var="emptyHistoryDir" value="#{fn:length(projectsInHistory.projects) == 0}" />
+
+    <style>
+        .fields section div table tr { margin-bottom: 20px; }
+        .fields section div .titleColumn { width: 140px; padding: 5px 0; }
+
+        .restartMessage {
+            position: fixed;
+            top: 85px;
+            right: 33px;
+        }
+
+        .pathInput { width: 211px; }
+
+        .repositoryConfig > div {
+            display: table;
+            border-bottom: 1px dashed #aaa;
+            margin-bottom: 12px;
+            padding: 0 0 12px;
+        }
+
+        .repositoryConfig > div:last-child {
+            border-bottom: 0;
+        }
+
+        .repositoryConfigButton {
+            vertical-align: top;
+        }
+
+        .addRepositoryConfig {
+            margin-top: 10px;
+        }
+
+        .historyHeader {
+            height: 10px;
+            padding: 8px 6px;
+            color: black;
+        }
+
+        .history {
+            width: 270px;
+            border: 1px solid #ccc;
+            margin-top: 2px;
+        }
+
+        .historyChecks {
+            max-height: 124px;
+            width: 270px;
+            overflow: auto;
+            border-top: 1px solid #ccc;
+            border-bottom: 1px solid #ccc;
+            margin-top: 0px;
+        }
+
+        .historyCheckAll {
+            width: 270px;
+            border-top: 1px solid #ccc;
+            margin-top: 2px;
+        }
+
+        .repoFieldWidth {
+            width: 125px !important;
+        }
+
+    </style>
+
+    <script>
+        //<![CDATA[
+        $j(function() {
+            $j('#tab-container').easytabs({
+                animate: false,
+                tabActiveClass: "selected-tab",
+                panelActiveClass: "displayed"
+            });
+            if (#{emptyHistoryDir}) {
+                $j("#cleanHistoryHref").hide();
+            }
+        });
+
+        function showMaxCountInHistory() {
+            maxNumberHistory = $j("#systemSettingsForm\\:history-count");
+            hideMaxCountInHistory();
+            if (!$j("#systemSettingsForm\\:unlimitHistory").is(':checked')) {
+                $j("#systemSettingsForm\\:maxCountInHistory").show();
+                maxNumberHistory.focus();
+                maxNumberHistory.val("30");
+                maxNumberHistory.select();
+            }
+        };
+
+        function hideMaxCountInHistory() {
+            if ($j("#systemSettingsForm\\:unlimitHistory").is(':checked')) {
+                $j("#systemSettingsForm\\:maxCountInHistory").hide();
+                $j("#systemSettingsForm\\:history-count").val("0");
+            }
+        }
+
+        function changeStatus(element) {
+            $j("#avaliableProjectsInHistory INPUT[type='checkbox']").attr('checked', element.checked);
+            if (element.checked) {
+                $j("#systemSettingsForm\\:sbtClean").removeAttr('disabled');
+            } else {
+                $j("#systemSettingsForm\\:sbtClean").attr('disabled', 'disabled');
+            }
+        };
+
+        function showAvaliableProjectsInHistory(showHistory) {
+            if (showHistory) {
+                $j("#avaliableProjectsInHistory").show();
+                $j("#systemSettingsForm\\:sbtClean").attr('disabled', 'disabled');
+            } else {
+                $j("#avaliableProjectsInHistory INPUT[type='checkbox']").attr('checked', false);
+                $j("#avaliableProjectsInHistory").hide();
+            }
+            if (#{emptyHistoryDir}) {
+                $j("#cleanHistoryHref").hide();
+            }
+            hideMaxCountInHistory();
+        };
+
+        function changeAllProjectCheck(element) {
+            checkedCount = $j("#avaliableProjectsInHistory INPUT[type='checkbox']:checked").size();
+            allCount = $j("#avaliableProjectsInHistory INPUT[type='checkbox']").size() - 1;
+
+            if (checkedCount == allCount && !$j("#systemSettingsForm\\:selectAll").is(':checked')) {
+                $j("#systemSettingsForm\\:selectAll").attr('checked', true);
+            } else {
+                $j("#systemSettingsForm\\:selectAll").attr('checked', false);
+            }
+            if (element.checked) {
+                $j("#systemSettingsForm\\:sbtClean").removeAttr('disabled');
+            } else {
+                $j("#systemSettingsForm\\:sbtClean").attr('disabled', 'disabled');
+            }
+        };
+
+        function changeRunTestsInParallel(element) {
+            if (element.checked) {
+                $j("#systemSettingsForm\\:testRunThreadCount").show();
+            } else {
+                $j("#systemSettingsForm\\:testRunThreadCount").hide();
+            }
+        }
+        //]]>
+    </script>
+
+    <div class="simpleView_workspace">
+        <div>
+            <h:form id="systemSettingsForm">
+
+            <h:panelGroup id="restartMessage" layout="block" styleClass="restartMessage">
+                <h:panelGroup rendered="#{studio.needRestart}" layout="block" styleClass="problem-warning">
+                    <b>System settings were changed!</b>
+                    <br/>Refresh the page.
+                </h:panelGroup>
+            </h:panelGroup>
+
+            <div id="tab-container" class="tab-panel-vertical">
+                <ul>
+                    <li>
+                        <a href="#common">
+                            <h:graphicImage url="/webresource/images/admin/systemSettings/common.png" alt="Common" />
+                            <span>Common</span>
+                        </a>
+                    </li>
+                    <li>
+                        <a href="#repository">
+                            <h:graphicImage url="/webresource/images/admin/systemSettings/repository.png" alt="Repository" />
+                            <span>Repository</span>
+                        </a>
+                    </li>
+                    <li>
+                        <a href="#system">
+                            <h:graphicImage url="/webresource/images/admin/systemSettings/java_system.png" alt="Java System" />
+                            <span>System</span>
+                        </a>
+                    </li>
+                    <br style="clear:both;" />
+                </ul>
+                <div class="data-container">
+                    <div id="common">
+                        <h:panelGroup id="commonProps" styleClass="fields" layout="block">
+                            <section>
+                                <h3>User Workspace</h3>
+                                <div>
+                                    <h:panelGrid columns="2" columnClasses="titleColumn">
+                                        <h:outputText value="Workspace Directory:" />
+                                        <h:inputText id="workspace-dir" value="#{systemSettingsBean.userWorkspaceHome}" styleClass="pathInput"
+                                            disabled="#{jsffn:isSystemProp('user.workspace.home')}"
+                                            validator="#{systemSettingsBean.workSpaceDirValidator}"/>
+                                    </h:panelGrid>
+                                </div>
+                            </section>
+                            <section>
+                                <h3>History</h3>
+                                <div id="history">
+                                    <h:panelGrid columns="2" columnClasses="titleColumn">
+                                        <h:outputText value="History Directory:" />
+                                        <h:inputText value="#{systemSettingsBean.projectHistoryHome}" styleClass="pathInput"
+                                            disabled="#{jsffn:isSystemProp('project.history.home')}"
+                                           validator="#{systemSettingsBean.historyDirValidator}"/>
+                                    </h:panelGrid>
+                                    <h:panelGrid id="maxCountInHistory" columns="2" columnClasses="titleColumn" style="#{systemSettingsBean.unlimitHistory ? 'display:none' : ''}">
+                                        <h:outputText value="The maximum count of saved changes for each project:" />
+                                        <h:inputText id="history-count" value="#{systemSettingsBean.projectHistoryCount}"
+                                            disabled="#{jsffn:isSystemProp('project.history.count')}"
+                                            validator="#{systemSettingsBean.historyCountValidator}"/>
+                                    </h:panelGrid>
+                                    <h:panelGrid columns="2" columnClasses="titleColumn">
+                                        <h:outputText value="Unlimited numbers of copies" />
+                                        <h:selectBooleanCheckbox id="unlimitHistory" value="#{systemSettingsBean.unlimitHistory}"
+                                            disabled="#{jsffn:isSystemProp('project.history.unlimited')}" onclick="showMaxCountInHistory()"/>
+                                    </h:panelGrid>
+                                    <h:panelGrid rendered="#{!emptyHistoryDir}">
+                                        <a href="javascript:void(0)" id="cleanHistoryHref" title="Clean history" onclick="showAvaliableProjectsInHistory(true)">Clean history</a>
+                                    </h:panelGrid>
+                                </div>
+                                <div id="avaliableProjectsInHistory" class="history" style="display:none">
+                                    <h:panelGroup id="projectsInHistoryPanel" layout="block">
+                                        <div class="historyHeader">
+                                            <b>Clean projects history</b>
+                                        </div>
+                                        <div class="historyCheckAll">
+                                            <h:panelGrid columns="2" >
+                                                <h:selectBooleanCheckbox id="selectAll" title="Select/Deselect All'" onclick="changeStatus(this);"/>
+                                                <h:outputText value="Name" style="font-weight:bold"/>
+                                            </h:panelGrid>
+                                        </div>
+                                        <div class="historyChecks">
+                                            <ui:repeat value="#{projectsInHistory.projects}" var="project">
+                                                <h:panelGrid columns="2">
+                                                    <h:selectBooleanCheckbox value="#{project.selected}" onclick="changeAllProjectCheck(this)"/>
+                                                    <h:outputText value="#{project.projectName}" />
+                                                </h:panelGrid>
+                                            </ui:repeat>
+                                        </div>
+                                        <div>
+                                            <h:panelGrid columns="2">
+                                                <a4j:commandButton id="sbtClean" value="Clean" title="Clean projects history" action="#{projectsInHistory.deleteProjects}"
+                                                    render="commonProps" oncomplete="showAvaliableProjectsInHistory(false)"/>
+                                                <input type="button" value="Cancel" title="Cancel" onclick="showAvaliableProjectsInHistory(false)"/>
+                                            </h:panelGrid>
+                                        </div>
+                                    </h:panelGroup>
+                                </div>
+                            </section>
+                            <section>
+                                <h3>Other</h3>
+                                <div>
+                                    <h:panelGrid columns="2" columnClasses="titleColumn">
+                                        <h:outputText value="Update table properties ('createdOn', 'modifiedBy' etc.) on editing: " />
+                                        <h:selectBooleanCheckbox value="#{systemSettingsBean.updateSystemProperties}"
+                                            disabled="#{jsffn:isSystemProp('update.system.properties')}"/>
+                                        <h:outputText value="Date Format:" />
+                                        <h:inputText id="date-format" value="#{systemSettingsBean.datePattern}"
+                                            disabled="#{jsffn:isSystemProp('data.format.date')}"
+                                            validator = "#{systemSettingsBean.dateFormatValidator}"/>
+                                    </h:panelGrid>
+                                </div>
+                            </section>
+                        </h:panelGroup>
+                    </div>
+                    <div id="repository">
+                        <h:panelGroup id="repositoryProps" styleClass="fields" layout="block">
+                            <section>
+                                <h3>Design Repository</h3>
+                                <div>
+                                <table><tr><td>
+                                    <h:panelGrid id="designInfoPanel" columns="2" columnClasses="titleColumn">
+                                        <h:outputText value="Name:" />
+                                        <h:inputText value="#{systemSettingsBean.designRepositoryName}" disabled="true" styleClass="repoFieldWidth"/>
+                                        <h:outputText value="Type:" />
+                                        <h:selectOneMenu value="#{systemSettingsBean.designRepositoryType}">
+                                            <f:ajax event="change" render="designRepositoryPathTitle designRepositoryPath" />
+                                            <f:selectItem itemValue="local" itemLabel="Local" />
+                                            <f:selectItem itemValue="rmi" itemLabel="Remote - RMI" />
+                                            <f:selectItem itemValue="webdav" itemLabel="Remote - WebDav" />
+                                        </h:selectOneMenu>
+                                        <h:outputText id="designRepositoryPathTitle"
+                                            value="#{systemSettingsBean.designRepositoryType == 'local' ? 'Directory' : 'URL'}:" />
+                                        <h:inputText id="designRepositoryPath"
+                                            value="#{systemSettingsBean.designRepositoryPath}" styleClass="pathInput"
+                                                disabled="#{systemSettingsBean.designRepositoryPathSystem}" />
+                                        <h:outputLabel value="Secure connection" for="secureConnection" />
+                                        <h:selectBooleanCheckbox id="secureConnection" value="#{systemSettingsBean.secureDesignRepo}"
+                                        onmousedown="if($j(this).attr('checked')){if(!window.confirm('Login and password will be deleted. Do you want to continue?')) {return false;}} return this.click()">
+                                            <f:ajax event="change" execute="@form" render="designInfoPanel" />
+                                        </h:selectBooleanCheckbox>
+                                        <ui:param name="productionRepos" value="#{systemSettingsBean.productionRepositoryConfigurations}" />
+                                        <h:outputText value="Login:"
+                                        rendered="#{systemSettingsBean.secureDesignRepo || !empty systemSettingsBean.designRepositoryLogin}"/>
+                                        <h:inputText value="#{systemSettingsBean.designRepositoryLogin}" styleClass="repoFieldWidth"
+                                        rendered="#{systemSettingsBean.secureDesignRepo || !empty systemSettingsBean.designRepositoryLogin}"/>
+                                        <h:outputText value="Password:"
+                                        rendered="#{systemSettingsBean.secureDesignRepo || !empty systemSettingsBean.designRepositoryLogin}"/>
+                                        <h:inputSecret value="#{systemSettingsBean.designRepositoryPass}" styleClass="repoFieldWidth"
+                                        rendered="#{systemSettingsBean.secureDesignRepo || !empty systemSettingsBean.designRepositoryLogin}"/>
+                                    </h:panelGrid>
+                                </td></tr></table>
+                                </div>
+                            </section>
+                            <section>
+                                <h3>Production Repositories</h3>
+                                <div class="repositoryConfig">
+                                <ui:param name="productionRepos" value="#{systemSettingsBean.productionRepositoryConfigurations}" />
+                                <a4j:repeat value="#{productionRepos}" var="repository">
+                                    <div>
+                                        <table>
+                                        <tr>
+                                        <td>
+                                        <h:panelGrid id="repoInfoPanel" columns="2" columnClasses="titleColumn">
+                                            <h:outputText value="Name:" />
+                                            <h:inputText value="#{repository.name}" styleClass="repoFieldWidth"/>
+                                            <h:outputText value="Type:" />
+                                            <h:selectOneMenu value="#{repository.type}">
+                                                <f:ajax event="change" render="productionRepositoryPathTitle productionRepositoryPath" />
+                                                <f:selectItem itemValue="local" itemLabel="Local" />
+                                                <f:selectItem itemValue="rmi" itemLabel="Remote - RMI" />
+                                                <f:selectItem itemValue="webdav" itemLabel="Remote - WebDav" />
+                                            </h:selectOneMenu>
+                                            <h:outputText id="productionRepositoryPathTitle"
+                                                value="#{repository.type == 'local' ? 'Directory' : 'URL'}:" />
+                                            <h:inputText id="productionRepositoryPath"
+                                                value="#{repository.path}" styleClass="pathInput"
+                                                disabled="#{repository.productionRepositoryPathSystem}" />
+                                            <h:outputLabel value="Secure connection" for="secureConnection" />
+                                            <h:selectBooleanCheckbox id="secureConnection" value="#{repository.secure}"
+                                            onmousedown="if($j(this).attr('checked')){if(!window.confirm('Login and password will be deleted. Do you want to continue?')) {return false;}} return this.click()">
+                                                <f:ajax event="change" execute="@form" render="repoInfoPanel" />
+                                            </h:selectBooleanCheckbox>
+                                            <h:outputText value="Login:" rendered="#{repository.secure || !empty repository.login}"/>
+                                            <h:inputText value="#{repository.login}" rendered="#{repository.secure || !empty repository.login}" styleClass="repoFieldWidth"/>
+                                            <h:outputText value="Password:" rendered="#{repository.secure || !empty repository.login}"/>
+                                            <h:inputSecret value="#{repository.password}" rendered="#{repository.secure || !empty repository.login}" styleClass="repoFieldWidth"/>
+                                        </h:panelGrid>
+                                        </td>
+                                        <td class="repositoryConfigButton">
+                                            <a4j:commandLink action="#{systemSettingsBean.deleteProductionRepository(repository.configName)}"
+                                                title="Delete Production Repository Connection" styleClass="toolbarButton menuButton"
+                                                render="repositoryProps" rendered="#{productionRepos.size() > 1}"
+                                                onclick="if(!window.confirm('Do you really want to delete repository connection?')) {return false;}"
+                                                onmouseover="$j(this).find('.arrow').css({'visibility':'visible'})"
+                                                onmouseout="$j(this).find('.arrow').css({'visibility':'hidden'})" >
+                                                <img src="webresource/images/delete.png" alt="Delete Repository" />
+                                            </a4j:commandLink>
+                                        </td>
+                                        </tr>
+                                        </table>
+                                    </div>
+                                </a4j:repeat>
+                            </div>
+
+                            <div class="addRepositoryConfig">
+                                <a4j:commandButton onclick="#{rich:component('modalCreateRepo')}.show();return false;"
+                                    title="Create local production repository"
+                                    styleClass="toolbarButton menuButton" render="repositoryProps"
+                                    value="Create Production Repository" >
+                                </a4j:commandButton>
+                                <a4j:commandButton onclick="#{rich:component('modalAddRepoConnection')}.show();return false;"
+                                    title="Add connection to production repository"
+                                    styleClass="toolbarButton menuButton" render="repositoryProps"
+                                    value="Connect To Production Repository">
+                                </a4j:commandButton>
+                            </div>
+
+                            </section>
+                        </h:panelGroup>
+                    </div>
+                    <div id="system">
+                        <h:panelGroup id="javaProps" styleClass="fields" layout="block">
+                            <section>
+                                <h3>Core</h3>
+                                    <div>
+                                        <h:panelGrid columns="2" columnClasses="titleColumn">
+                                            <h:outputText value="Custom Spreadsheet Type:" />
+                                            <h:selectBooleanCheckbox value="#{systemSettingsBean.customSpreadsheetType}" title="Turn on/off the Custom Spreadsheet Type feature"/>
+                                            <h:outputText value="Rules Dispatching Mode:" />
+                                            <h:selectOneMenu value="#{systemSettingsBean.rulesDispatchingMode}" title="Select the rule tables dispatching mode">
+                                                <f:selectItem itemLabel="Decision Table" itemValue="dt"/>
+                                                <f:selectItem itemLabel="Java" itemValue="java"/>
+                                            </h:selectOneMenu>
+                                        </h:panelGrid>
+                                    </div>
+                            </section>
+                            <section>
+                                <h3>Testing</h3>
+                                <div>
+                                    <h:panelGrid columns="2" columnClasses="titleColumn">
+                                        <h:outputText value="Run test cases of the test in parallel:" />
+                                        <h:selectBooleanCheckbox value="#{systemSettingsBean.runTestsInParallel}" title="Turn on/off the &quot;Run test cases of the test in parallel&quot; feature" onclick="changeRunTestsInParallel(this)"/>
+                                    </h:panelGrid>
+                                    <h:panelGrid id="testRunThreadCount" columns="2" columnClasses="titleColumn" style="#{systemSettingsBean.runTestsInParallel ?'' : 'display:none'}">
+                                        <h:outputText value="Thread count for tests" />
+                                        <h:inputText value="#{systemSettingsBean.testRunThreadCount}"/>
+                                    </h:panelGrid>
+                                <h:panelGrid id="maxCachedProjectsCount" columns="2" columnClasses="titleColumn">
+                                    <h:outputText value="The maximum number of cached projects" />
+                                    <h:inputText value="#{systemSettingsBean.maxCachedProjectsCount}" title="The maximum number of cached projects in memory, before they are evicted (0 == no limit)."
+                                            validator="#{systemSettingsBean.maxCachedProjectsCountValidator}"/>
+                                </h:panelGrid>
+                                <h:panelGrid id="cachedProjectIdleTime" columns="2" columnClasses="titleColumn">
+                                    <h:outputText value="The time to store a project in cache (in seconds)" />
+                                    <h:inputText value="#{systemSettingsBean.cachedProjectIdleTime}" title="The maximum amount of time to store a project in cache from its last opened time. A value of 0 means that a project can stay in cache for infinity."
+                                            validator="#{systemSettingsBean.cachedProjectIdleTimeValidator}"/>
+                                </h:panelGrid>
+                                </div>
+                            </section>
+                        </h:panelGroup>
+                    </div>
+                </div>
+            </div>
+
+            <div style="padding-left: 125px; margin-bottom: 15px">
+                <a4j:commandButton value="Restore Defaults" action="#{systemSettingsBean.restoreDefaults}"
+                    execute="@this" render="commonProps repositoryProps javaProps restartMessage"
+                    onclick="if(!confirm('All users working with WebStudio now will lose all unsaved changes. Are you sure you want to restore default settings?'))return false;" title="Restore the default settings"/>
+                <h:outputText value=" " />
+                <a4j:commandButton value="Apply" action="#{systemSettingsBean.applyChanges}" render="restartMessage"
+                    onclick="if(!confirm('All users working with WebStudio now will lose all unsaved changes. Are you sure you want to apply these settings now?'))return false;"
+                    styleClass="button-primary" title = "Apply changes"/>
+            </div>
+
+            </h:form>
+            <ui:include src="/pages/modules/administration/modal/addProductionRepoConnection.xhtml"/>
+            <ui:include src="/pages/modules/administration/modal/createProductionRepo.xhtml"/>
+        </div>
+    </div>
+
+</ui:composition>