<?xml version="1.0" encoding="UTF-8"?>
<ui:composition
        xmlns:h="http://java.sun.com/jsf/html"
        xmlns:f="http://java.sun.com/jsf/core"
        xmlns:ui="http://java.sun.com/jsf/facelets"
>

    <ui:param name="settings" value="#{repository.settings}"/>
    <ui:param name="validators" value="#{settings.validators}"/>

    <div id="#{prependId}settingsMessageShowInfo" class="hidden">
        Comment message template for Git commits.<br/><br/>
        <ul>
        <li>{username} is replaced by Webstudio username.</li>
        <li>{user-message} is replaced by user defined commit message. This part of commit message is mandatory.</li>
        <li>{commit-type} is a system property for commits to recognize commit type from a message. This part of commit message is mandatory.</li>
        </ul>
        <br/><br/>
        <b>NOTE: </b> Keep default value for non Git repositories.        
    </div>
    
    <div id="#{prependId}commentValidationPatternShowInfo" class="hidden">
        A regular expression that is used to validate user message.
    </div>

    <div id="#{prependId}invalidCommentMessageShowInfo" class="hidden">
        This message is shown to user if user message isn't matched to message validation pattern.
    </div>

<<<<<<< HEAD
    <div id="#{prependId}defaultCommentCreateShowInfo" class="hidden">
=======
    <div id="#{prependId}defaultCommentSave" class="hidden">
        This specified value is used as default message for 'Save project' action.<br/><br/>
        <ul>
            <li>{project-name} is replaced by current project in the message.</li>
        </ul>
    </div>

    <div id="#{prependId}defaultCommentCreate" class="hidden">
>>>>>>> b1746d31
        This specified value is used as default message for 'Create project' action.<br/><br/>
        <ul>
        <li>{project-name} is replaced by current project in the message.</li>
        </ul>
    </div>
    
    <div id="#{prependId}defaultCommentArchiveShowInfo" class="hidden">
        This specified value is used as default message for 'Archive project' action.<br/><br/>
        <ul>
        <li>{project-name} is replaced by current project in the message.</li>
        </ul>
    </div>
    
    <div id="#{prependId}defaultCommentRestoreShowInfo" class="hidden">
        This specified value is used as default message for 'Restore project' action.<br/><br/>
        <ul>
        <li>{project-name} is replaced by current project in the message.</li>
        </ul>
    </div>
    
    <div id="#{prependId}defaultCommentEraseShowInfo" class="hidden">
        This specified value is used as default message for 'Erase project' action.<br/><br/>
        <ul>
        <li>{project-name} is replaced by current project in the message.</li>
        </ul>
    </div>

    <div id="#{prependId}defaultCommentCopiedFromShowInfo" class="hidden">
        This specified value is used as default message for 'Copy project' action.<br/><br/>
        <ul>
        <li>{project-name} is replaced by current project in the message.</li>
        </ul>
    </div>
    
    <div id="#{prependId}defaultCommentRestoredFromShowInfo" class="hidden">
        This specified value is used as default message when a project is restored from old version.<br/><br/>
        <ul>
        <li>{revision} is replaced by old revision number.</li>
        </ul>
    </div>

    <h:panelGroup id="#{prependId}commentSettings" rendered="#{not isProduction }">
        <h:panelGrid columns="2" columnClasses="titleColumn">
            <h:outputLabel value="Customize comments:" for="#{prependId}useCustomComments"/>
            <h:selectBooleanCheckbox id="#{prependId}useCustomComments" value="#{settings.useCustomComments}"
                                     onmousedown="if($j(this).attr('checked')){if(!window.confirm('All validation patterns will be lost. Do you want to continue?')) {return false;}} return this.click()">
                <f:ajax event="change" execute="@form" render="#{prependId}commentSettings"/>
            </h:selectBooleanCheckbox>
        </h:panelGrid>

        <h:panelGroup rendered="#{settings.useCustomComments}">
            <h:panelGrid columns="3" columnClasses="titleColumn">
                <h:outputText value="Message:" styleClass="required"/>
                <h:inputText value="#{settings.commentTemplate}"
                             title="Comment message template for commits."
                             id="#{prependId}commentTemplate" validator="#{validators.commentTemplate}"/>
                <h:link value="" style="background: url('webresource/images/info.png'); display: inline-block;" class="imageButton" onclick="showShowInfo('#{prependId}settingsMessageShowInfo');return false;" title="Details"/>
                
                <h:outputText value=""/>
                <h:message for="#{prependId}commentTemplate" styleClass="error"/>
                <h:outputText value=""/>
                
                <h:outputText value="Message validation pattern:" styleClass="required"/>
                <h:inputText value="#{settings.commentValidationPattern}"
                             title="A regular expression that is used to validate user message."
                             id="#{prependId}commentPattern" validator="#{validators.commentValidationPattern}"/>
                <h:link value="" style="background: url('webresource/images/info.png'); display: inline-block;" class="imageButton" onclick="showShowInfo('#{prependId}commentValidationPatternShowInfo');return false;" title="Details"/>
                
                <h:outputText value=""/>
                <h:message for="#{prependId}commentPattern" styleClass="error"/>
                <h:outputText value=""/>
                
                <h:outputText value="Invalid user message hint:" rendered="#{not isProduction}"/>
                <h:inputText value="#{settings.invalidCommentMessage}"
                             title="This message is shown to user if user message isn't matched to regular expression that is used in validation pattern."
                             id="#{prependId}invalidCommentMessage"/>
                <h:link value="" style="background: url('webresource/images/info.png'); display: inline-block;" class="imageButton" onclick="showShowInfo('#{prependId}invalidCommentMessageShowInfo');return false;" title="Details"/>
                
                <h:outputText value=""/>
                <h:message for="#{prependId}invalidCommentMessage" styleClass="error"/>
                <h:outputText value=""/>
            </h:panelGrid>

            <p>User message templates:</p>

            <h:panelGrid columns="3" columnClasses="titleColumn">
                <h:outputText value="Save project:"/>
                <h:inputText value="#{settings.defaultCommentSave}"
                             title="Default message for 'Save project'"
                             id="#{prependId}defaultCommentSave"/>
                <h:link value="" style="background: url('webresource/images/info.png'); display: inline-block;" class="imageButton" onclick="showShowInfo('#{prependId}defaultCommentSave');return false;" title="Details"/>
                
                <h:outputText value="Create project:"/>
                <h:inputText value="#{settings.defaultCommentCreate}"
                             title="Default message for 'Create project'"
                             id="#{prependId}defaultCommentCreate"/>
                <h:link value="" style="background: url('webresource/images/info.png'); display: inline-block;" class="imageButton" onclick="showShowInfo('#{prependId}defaultCommentCreateShowInfo');return false;" title="Details"/>

                <h:outputText value="Archive project:"/>
                <h:inputText value="#{settings.defaultCommentArchive}"
                             title="Default message for 'Archive project'"
                             id="#{prependId}defaultCommentArchive"/>
                <h:link value="" style="background: url('webresource/images/info.png'); display: inline-block;" class="imageButton" onclick="showShowInfo('#{prependId}defaultCommentArchiveShowInfo');return false;" title="Details"/>
                
                <h:outputText value="Restore project:"/>
                <h:inputText value="#{settings.defaultCommentRestore}"
                             title="Default message for 'Restore project'"
                             id="#{prependId}defaultCommentRestore"/>
                <h:link value="" style="background: url('webresource/images/info.png'); display: inline-block;" class="imageButton" onclick="showShowInfo('#{prependId}defaultCommentRestoreShowInfo');return false;" title="Details"/>                             

                <h:outputText value="Erase project:"/>
                <h:inputText value="#{settings.defaultCommentErase}"
                             title="Default message for 'Erase project'"
                             id="#{prependId}defaultCommentErase"/>
                <h:link value="" style="background: url('webresource/images/info.png'); display: inline-block;" class="imageButton" onclick="showShowInfo('#{prependId}defaultCommentEraseShowInfo');return false;" title="Details"/>

                <h:outputText value="Copy project:"/>
                <h:inputText value="#{settings.defaultCommentCopiedFrom}"
                             title="Default message for 'Copy project'"
                             id="#{prependId}defaultCommentCopiedFrom"/>
                <h:link value="" style="background: url('webresource/images/info.png'); display: inline-block;" class="imageButton" onclick="showShowInfo('#{prependId}defaultCommentCopiedFromShowInfo');return false;" title="Details"/>                             

                <h:outputText value="Restore from old version:"/>
                <h:inputText value="#{settings.defaultCommentRestoredFrom}"
                             title="Default message when restore from old version"
                             id="#{prependId}defaultCommentRestoredFrom"/>
                <h:link value="" style="background: url('webresource/images/info.png'); display: inline-block;" class="imageButton" onclick="showShowInfo('#{prependId}defaultCommentRestoredFromShowInfo');return false;" title="Details"/>
            </h:panelGrid>
        </h:panelGroup>
    </h:panelGroup>

</ui:composition>
<|MERGE_RESOLUTION|>--- conflicted
+++ resolved
@@ -1,173 +1,169 @@
-<?xml version="1.0" encoding="UTF-8"?>
-<ui:composition
-        xmlns:h="http://java.sun.com/jsf/html"
-        xmlns:f="http://java.sun.com/jsf/core"
-        xmlns:ui="http://java.sun.com/jsf/facelets"
->
-
-    <ui:param name="settings" value="#{repository.settings}"/>
-    <ui:param name="validators" value="#{settings.validators}"/>
-
-    <div id="#{prependId}settingsMessageShowInfo" class="hidden">
-        Comment message template for Git commits.<br/><br/>
-        <ul>
-        <li>{username} is replaced by Webstudio username.</li>
-        <li>{user-message} is replaced by user defined commit message. This part of commit message is mandatory.</li>
-        <li>{commit-type} is a system property for commits to recognize commit type from a message. This part of commit message is mandatory.</li>
-        </ul>
-        <br/><br/>
-        <b>NOTE: </b> Keep default value for non Git repositories.        
-    </div>
-    
-    <div id="#{prependId}commentValidationPatternShowInfo" class="hidden">
-        A regular expression that is used to validate user message.
-    </div>
-
-    <div id="#{prependId}invalidCommentMessageShowInfo" class="hidden">
-        This message is shown to user if user message isn't matched to message validation pattern.
-    </div>
-
-<<<<<<< HEAD
-    <div id="#{prependId}defaultCommentCreateShowInfo" class="hidden">
-=======
-    <div id="#{prependId}defaultCommentSave" class="hidden">
-        This specified value is used as default message for 'Save project' action.<br/><br/>
-        <ul>
-            <li>{project-name} is replaced by current project in the message.</li>
-        </ul>
-    </div>
-
-    <div id="#{prependId}defaultCommentCreate" class="hidden">
->>>>>>> b1746d31
-        This specified value is used as default message for 'Create project' action.<br/><br/>
-        <ul>
-        <li>{project-name} is replaced by current project in the message.</li>
-        </ul>
-    </div>
-    
-    <div id="#{prependId}defaultCommentArchiveShowInfo" class="hidden">
-        This specified value is used as default message for 'Archive project' action.<br/><br/>
-        <ul>
-        <li>{project-name} is replaced by current project in the message.</li>
-        </ul>
-    </div>
-    
-    <div id="#{prependId}defaultCommentRestoreShowInfo" class="hidden">
-        This specified value is used as default message for 'Restore project' action.<br/><br/>
-        <ul>
-        <li>{project-name} is replaced by current project in the message.</li>
-        </ul>
-    </div>
-    
-    <div id="#{prependId}defaultCommentEraseShowInfo" class="hidden">
-        This specified value is used as default message for 'Erase project' action.<br/><br/>
-        <ul>
-        <li>{project-name} is replaced by current project in the message.</li>
-        </ul>
-    </div>
-
-    <div id="#{prependId}defaultCommentCopiedFromShowInfo" class="hidden">
-        This specified value is used as default message for 'Copy project' action.<br/><br/>
-        <ul>
-        <li>{project-name} is replaced by current project in the message.</li>
-        </ul>
-    </div>
-    
-    <div id="#{prependId}defaultCommentRestoredFromShowInfo" class="hidden">
-        This specified value is used as default message when a project is restored from old version.<br/><br/>
-        <ul>
-        <li>{revision} is replaced by old revision number.</li>
-        </ul>
-    </div>
-
-    <h:panelGroup id="#{prependId}commentSettings" rendered="#{not isProduction }">
-        <h:panelGrid columns="2" columnClasses="titleColumn">
-            <h:outputLabel value="Customize comments:" for="#{prependId}useCustomComments"/>
-            <h:selectBooleanCheckbox id="#{prependId}useCustomComments" value="#{settings.useCustomComments}"
-                                     onmousedown="if($j(this).attr('checked')){if(!window.confirm('All validation patterns will be lost. Do you want to continue?')) {return false;}} return this.click()">
-                <f:ajax event="change" execute="@form" render="#{prependId}commentSettings"/>
-            </h:selectBooleanCheckbox>
-        </h:panelGrid>
-
-        <h:panelGroup rendered="#{settings.useCustomComments}">
-            <h:panelGrid columns="3" columnClasses="titleColumn">
-                <h:outputText value="Message:" styleClass="required"/>
-                <h:inputText value="#{settings.commentTemplate}"
-                             title="Comment message template for commits."
-                             id="#{prependId}commentTemplate" validator="#{validators.commentTemplate}"/>
-                <h:link value="" style="background: url('webresource/images/info.png'); display: inline-block;" class="imageButton" onclick="showShowInfo('#{prependId}settingsMessageShowInfo');return false;" title="Details"/>
-                
-                <h:outputText value=""/>
-                <h:message for="#{prependId}commentTemplate" styleClass="error"/>
-                <h:outputText value=""/>
-                
-                <h:outputText value="Message validation pattern:" styleClass="required"/>
-                <h:inputText value="#{settings.commentValidationPattern}"
-                             title="A regular expression that is used to validate user message."
-                             id="#{prependId}commentPattern" validator="#{validators.commentValidationPattern}"/>
-                <h:link value="" style="background: url('webresource/images/info.png'); display: inline-block;" class="imageButton" onclick="showShowInfo('#{prependId}commentValidationPatternShowInfo');return false;" title="Details"/>
-                
-                <h:outputText value=""/>
-                <h:message for="#{prependId}commentPattern" styleClass="error"/>
-                <h:outputText value=""/>
-                
-                <h:outputText value="Invalid user message hint:" rendered="#{not isProduction}"/>
-                <h:inputText value="#{settings.invalidCommentMessage}"
-                             title="This message is shown to user if user message isn't matched to regular expression that is used in validation pattern."
-                             id="#{prependId}invalidCommentMessage"/>
-                <h:link value="" style="background: url('webresource/images/info.png'); display: inline-block;" class="imageButton" onclick="showShowInfo('#{prependId}invalidCommentMessageShowInfo');return false;" title="Details"/>
-                
-                <h:outputText value=""/>
-                <h:message for="#{prependId}invalidCommentMessage" styleClass="error"/>
-                <h:outputText value=""/>
-            </h:panelGrid>
-
-            <p>User message templates:</p>
-
-            <h:panelGrid columns="3" columnClasses="titleColumn">
-                <h:outputText value="Save project:"/>
-                <h:inputText value="#{settings.defaultCommentSave}"
-                             title="Default message for 'Save project'"
-                             id="#{prependId}defaultCommentSave"/>
-                <h:link value="" style="background: url('webresource/images/info.png'); display: inline-block;" class="imageButton" onclick="showShowInfo('#{prependId}defaultCommentSave');return false;" title="Details"/>
-                
-                <h:outputText value="Create project:"/>
-                <h:inputText value="#{settings.defaultCommentCreate}"
-                             title="Default message for 'Create project'"
-                             id="#{prependId}defaultCommentCreate"/>
-                <h:link value="" style="background: url('webresource/images/info.png'); display: inline-block;" class="imageButton" onclick="showShowInfo('#{prependId}defaultCommentCreateShowInfo');return false;" title="Details"/>
-
-                <h:outputText value="Archive project:"/>
-                <h:inputText value="#{settings.defaultCommentArchive}"
-                             title="Default message for 'Archive project'"
-                             id="#{prependId}defaultCommentArchive"/>
-                <h:link value="" style="background: url('webresource/images/info.png'); display: inline-block;" class="imageButton" onclick="showShowInfo('#{prependId}defaultCommentArchiveShowInfo');return false;" title="Details"/>
-                
-                <h:outputText value="Restore project:"/>
-                <h:inputText value="#{settings.defaultCommentRestore}"
-                             title="Default message for 'Restore project'"
-                             id="#{prependId}defaultCommentRestore"/>
-                <h:link value="" style="background: url('webresource/images/info.png'); display: inline-block;" class="imageButton" onclick="showShowInfo('#{prependId}defaultCommentRestoreShowInfo');return false;" title="Details"/>                             
-
-                <h:outputText value="Erase project:"/>
-                <h:inputText value="#{settings.defaultCommentErase}"
-                             title="Default message for 'Erase project'"
-                             id="#{prependId}defaultCommentErase"/>
-                <h:link value="" style="background: url('webresource/images/info.png'); display: inline-block;" class="imageButton" onclick="showShowInfo('#{prependId}defaultCommentEraseShowInfo');return false;" title="Details"/>
-
-                <h:outputText value="Copy project:"/>
-                <h:inputText value="#{settings.defaultCommentCopiedFrom}"
-                             title="Default message for 'Copy project'"
-                             id="#{prependId}defaultCommentCopiedFrom"/>
-                <h:link value="" style="background: url('webresource/images/info.png'); display: inline-block;" class="imageButton" onclick="showShowInfo('#{prependId}defaultCommentCopiedFromShowInfo');return false;" title="Details"/>                             
-
-                <h:outputText value="Restore from old version:"/>
-                <h:inputText value="#{settings.defaultCommentRestoredFrom}"
-                             title="Default message when restore from old version"
-                             id="#{prependId}defaultCommentRestoredFrom"/>
-                <h:link value="" style="background: url('webresource/images/info.png'); display: inline-block;" class="imageButton" onclick="showShowInfo('#{prependId}defaultCommentRestoredFromShowInfo');return false;" title="Details"/>
-            </h:panelGrid>
-        </h:panelGroup>
-    </h:panelGroup>
-
-</ui:composition>
+<?xml version="1.0" encoding="UTF-8"?>
+<ui:composition
+        xmlns:h="http://java.sun.com/jsf/html"
+        xmlns:f="http://java.sun.com/jsf/core"
+        xmlns:ui="http://java.sun.com/jsf/facelets"
+>
+
+    <ui:param name="settings" value="#{repository.settings}"/>
+    <ui:param name="validators" value="#{settings.validators}"/>
+
+    <div id="#{prependId}settingsMessageShowInfo" class="hidden">
+        Comment message template for Git commits.<br/><br/>
+        <ul>
+        <li>{username} is replaced by Webstudio username.</li>
+        <li>{user-message} is replaced by user defined commit message. This part of commit message is mandatory.</li>
+        <li>{commit-type} is a system property for commits to recognize commit type from a message. This part of commit message is mandatory.</li>
+        </ul>
+        <br/><br/>
+        <b>NOTE: </b> Keep default value for non Git repositories.        
+    </div>
+    
+    <div id="#{prependId}commentValidationPatternShowInfo" class="hidden">
+        A regular expression that is used to validate user message.
+    </div>
+
+    <div id="#{prependId}invalidCommentMessageShowInfo" class="hidden">
+        This message is shown to user if user message isn't matched to message validation pattern.
+    </div>
+
+    <div id="#{prependId}defaultCommentSaveShowInfo" class="hidden">
+        This specified value is used as default message for 'Save project' action.<br/><br/>
+        <ul>
+            <li>{project-name} is replaced by current project in the message.</li>
+        </ul>
+    </div>
+
+    <div id="#{prependId}defaultCommentCreateShowInfo" class="hidden">
+        This specified value is used as default message for 'Create project' action.<br/><br/>
+        <ul>
+        <li>{project-name} is replaced by current project in the message.</li>
+        </ul>
+    </div>
+    
+    <div id="#{prependId}defaultCommentArchiveShowInfo" class="hidden">
+        This specified value is used as default message for 'Archive project' action.<br/><br/>
+        <ul>
+        <li>{project-name} is replaced by current project in the message.</li>
+        </ul>
+    </div>
+    
+    <div id="#{prependId}defaultCommentRestoreShowInfo" class="hidden">
+        This specified value is used as default message for 'Restore project' action.<br/><br/>
+        <ul>
+        <li>{project-name} is replaced by current project in the message.</li>
+        </ul>
+    </div>
+    
+    <div id="#{prependId}defaultCommentEraseShowInfo" class="hidden">
+        This specified value is used as default message for 'Erase project' action.<br/><br/>
+        <ul>
+        <li>{project-name} is replaced by current project in the message.</li>
+        </ul>
+    </div>
+
+    <div id="#{prependId}defaultCommentCopiedFromShowInfo" class="hidden">
+        This specified value is used as default message for 'Copy project' action.<br/><br/>
+        <ul>
+        <li>{project-name} is replaced by current project in the message.</li>
+        </ul>
+    </div>
+    
+    <div id="#{prependId}defaultCommentRestoredFromShowInfo" class="hidden">
+        This specified value is used as default message when a project is restored from old version.<br/><br/>
+        <ul>
+        <li>{revision} is replaced by old revision number.</li>
+        </ul>
+    </div>
+
+    <h:panelGroup id="#{prependId}commentSettings" rendered="#{not isProduction }">
+        <h:panelGrid columns="2" columnClasses="titleColumn">
+            <h:outputLabel value="Customize comments:" for="#{prependId}useCustomComments"/>
+            <h:selectBooleanCheckbox id="#{prependId}useCustomComments" value="#{settings.useCustomComments}"
+                                     onmousedown="if($j(this).attr('checked')){if(!window.confirm('All validation patterns will be lost. Do you want to continue?')) {return false;}} return this.click()">
+                <f:ajax event="change" execute="@form" render="#{prependId}commentSettings"/>
+            </h:selectBooleanCheckbox>
+        </h:panelGrid>
+
+        <h:panelGroup rendered="#{settings.useCustomComments}">
+            <h:panelGrid columns="3" columnClasses="titleColumn">
+                <h:outputText value="Message:" styleClass="required"/>
+                <h:inputText value="#{settings.commentTemplate}"
+                             title="Comment message template for commits."
+                             id="#{prependId}commentTemplate" validator="#{validators.commentTemplate}"/>
+                <h:link value="" style="background: url('webresource/images/info.png'); display: inline-block;" class="imageButton" onclick="showShowInfo('#{prependId}settingsMessageShowInfo');return false;" title="Details"/>
+                
+                <h:outputText value=""/>
+                <h:message for="#{prependId}commentTemplate" styleClass="error"/>
+                <h:outputText value=""/>
+                
+                <h:outputText value="Message validation pattern:" styleClass="required"/>
+                <h:inputText value="#{settings.commentValidationPattern}"
+                             title="A regular expression that is used to validate user message."
+                             id="#{prependId}commentPattern" validator="#{validators.commentValidationPattern}"/>
+                <h:link value="" style="background: url('webresource/images/info.png'); display: inline-block;" class="imageButton" onclick="showShowInfo('#{prependId}commentValidationPatternShowInfo');return false;" title="Details"/>
+                
+                <h:outputText value=""/>
+                <h:message for="#{prependId}commentPattern" styleClass="error"/>
+                <h:outputText value=""/>
+                
+                <h:outputText value="Invalid user message hint:" rendered="#{not isProduction}"/>
+                <h:inputText value="#{settings.invalidCommentMessage}"
+                             title="This message is shown to user if user message isn't matched to regular expression that is used in validation pattern."
+                             id="#{prependId}invalidCommentMessage"/>
+                <h:link value="" style="background: url('webresource/images/info.png'); display: inline-block;" class="imageButton" onclick="showShowInfo('#{prependId}invalidCommentMessageShowInfo');return false;" title="Details"/>
+                
+                <h:outputText value=""/>
+                <h:message for="#{prependId}invalidCommentMessage" styleClass="error"/>
+                <h:outputText value=""/>
+            </h:panelGrid>
+
+            <p>User message templates:</p>
+
+            <h:panelGrid columns="3" columnClasses="titleColumn">
+                <h:outputText value="Save project:"/>
+                <h:inputText value="#{settings.defaultCommentSave}"
+                             title="Default message for 'Save project'"
+                             id="#{prependId}defaultCommentSave"/>
+                <h:link value="" style="background: url('webresource/images/info.png'); display: inline-block;" class="imageButton" onclick="showShowInfo('#{prependId}defaultCommentSaveShowInfo');return false;" title="Details"/>
+                
+                <h:outputText value="Create project:"/>
+                <h:inputText value="#{settings.defaultCommentCreate}"
+                             title="Default message for 'Create project'"
+                             id="#{prependId}defaultCommentCreate"/>
+                <h:link value="" style="background: url('webresource/images/info.png'); display: inline-block;" class="imageButton" onclick="showShowInfo('#{prependId}defaultCommentCreateShowInfo');return false;" title="Details"/>
+
+                <h:outputText value="Archive project:"/>
+                <h:inputText value="#{settings.defaultCommentArchive}"
+                             title="Default message for 'Archive project'"
+                             id="#{prependId}defaultCommentArchive"/>
+                <h:link value="" style="background: url('webresource/images/info.png'); display: inline-block;" class="imageButton" onclick="showShowInfo('#{prependId}defaultCommentArchiveShowInfo');return false;" title="Details"/>
+                
+                <h:outputText value="Restore project:"/>
+                <h:inputText value="#{settings.defaultCommentRestore}"
+                             title="Default message for 'Restore project'"
+                             id="#{prependId}defaultCommentRestore"/>
+                <h:link value="" style="background: url('webresource/images/info.png'); display: inline-block;" class="imageButton" onclick="showShowInfo('#{prependId}defaultCommentRestoreShowInfo');return false;" title="Details"/>                             
+
+                <h:outputText value="Erase project:"/>
+                <h:inputText value="#{settings.defaultCommentErase}"
+                             title="Default message for 'Erase project'"
+                             id="#{prependId}defaultCommentErase"/>
+                <h:link value="" style="background: url('webresource/images/info.png'); display: inline-block;" class="imageButton" onclick="showShowInfo('#{prependId}defaultCommentEraseShowInfo');return false;" title="Details"/>
+
+                <h:outputText value="Copy project:"/>
+                <h:inputText value="#{settings.defaultCommentCopiedFrom}"
+                             title="Default message for 'Copy project'"
+                             id="#{prependId}defaultCommentCopiedFrom"/>
+                <h:link value="" style="background: url('webresource/images/info.png'); display: inline-block;" class="imageButton" onclick="showShowInfo('#{prependId}defaultCommentCopiedFromShowInfo');return false;" title="Details"/>                             
+
+                <h:outputText value="Restore from old version:"/>
+                <h:inputText value="#{settings.defaultCommentRestoredFrom}"
+                             title="Default message when restore from old version"
+                             id="#{prependId}defaultCommentRestoredFrom"/>
+                <h:link value="" style="background: url('webresource/images/info.png'); display: inline-block;" class="imageButton" onclick="showShowInfo('#{prependId}defaultCommentRestoredFromShowInfo');return false;" title="Details"/>
+            </h:panelGrid>
+        </h:panelGroup>
+    </h:panelGroup>
+
+</ui:composition>