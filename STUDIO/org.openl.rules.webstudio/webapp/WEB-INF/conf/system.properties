--- conflicted
+++ resolved
@@ -1,278 +1,258 @@
-# System properties
-
-custom.spreadsheet.type = true
-dispatching.mode = java
-dispatching.validation=true
-
-user.mode = single
-
-test.run.parallel = true
-test.run.thread.count = 4
-
-compile.auto = true
-
-# Encoding that can be used to uncompress zip file if UTF-8 isn't applicable.
-# Note: often in Windows zips are compressed using DOS charset depending on system locale, not Windows ANSI charset.
-zip.charsets.support = IBM866, IBM437, IBM850, windows-1252, windows-1251, windows-1250, ISO-8859-1
-
-# Common properties
-
-user.workspace.home = ${webstudio.home}/user-workspace
-user.settings.home = ${webstudio.home}/user-settings
-
-project.history.home = ${webstudio.home}/project-history
-project.history.count = 0
-project.history.unlimited = true
-
-update.system.properties = false
-data.format.date = MM/dd/yyyy
-
-# Compatibility properties
-default.openl.compatibility.version =
-
-### Design Repository properties
-
-design-repository.name = Design
-
-# Which class should we instantiate in RepositoryFactory?
-design-repository.factory = org.openl.rules.repository.factories.LocalJackrabbitRepositoryFactory
-# Where JCR keeps its files (Local mode)
-design-repository.uri = ${webstudio.home}/design-repository
-
-design-repository.login =
-design-repository.password =
-
-# The path in repository where Projects are stored. Must end with "/".
-design-repository.base.path = DESIGN/rules/
-
-# Regexp to validate comments. Can be empty. In this case comment will not be validated.
-design-repository.comment-validation-pattern =
-# Message shown when comment isn't valid.
-design-repository.invalid-comment-message =
-
-
-# If true, all projects will be stored in the folder configured in "design-repository.base.path" property.
-# If false, projects can be stored in any folder.
-design-repository.folder-structure.flat = true
-
-# The file in repository containing info related to project names and paths.
-# Used if design-repository.folder-structure.flat == false.
-# The file should have such structure:
-#   project.1.name = MyProject
-#   project.1.path = mysubmodule1/myproject/src/main/openl
-#   project.2.name = Other Project
-#   project.2.path = mysubmodule2/other-project/src/main/openl
-design-repository.folder-structure.configuration = openl-projects.properties
-
-### AWS S3 Specific
-# A logical unit of storage in AWS object storage service. Globally unique.
-design-repository.bucket-name =
-# AWS Region that is geographically close to you to optimize latency, minimize costs etc.
-design-repository.region-name =
-# Alphanumeric text string that is used to identify the user who owns the account.
-design-repository.access-key =
-# Plays the role of a password for a given access-key.
-design-repository.secret-key =
-###
-
-### Git Specific
-# Local path for Git repository.
-design-repository.local-repository-path = ${webstudio.home}/design-repository
-# The branch where the changes will be comitted.
-design-repository.branch = master
-# Prefix for automatically generated tag which will be added to every commit.
-design-repository.tag-prefix =
-# Comment message template for Git commits.
-# - {username} is replaced by Webstudio username.
-# - {user-message} is replaced by user defined commit message. This part of commit message is mandatory.
-# - {commit-type} is a system property for commits to recognize commit type from a message. This part of commit message is mandatory.
-design-repository.comment-template = {user-message} Author: {username}. Type: {commit-type}.
-# New branch pattern. Use {0} for project name, {1} for username, {2} for current date.
-# Only latin letters, numbers, '_', '-' and '/' are allowed.
-design-repository.new-branch-pattern = WebStudio/{0}/{1}/{2}
-# Folder where git-specific internal files will be stored
-design-repository.git-settings-path = ${webstudio.home}/git-settings/
-# Committer's display name. If null, user name will be WebStudio user name.
-design-repository.user-display-name =
-# Committer's email. If null, email will be empty.
-design-repository.user-email =
-###
-
-### AWS S3 and Git Specific
-# Repository changes check interval in seconds. Must be greater than 0.
-design-repository.listener-timer-period = 10
-###
-
-### User message defaults
-<<<<<<< HEAD
-design-repository.comment-template.user-message.default.save = Save project {project-name}
-design-repository.comment-template.user-message.default.create = Create project {project-name}
-design-repository.comment-template.user-message.default.archive = Archive project {project-name}
-design-repository.comment-template.user-message.default.restore = Restore project {project-name}
-design-repository.comment-template.user-message.default.erase = Erase project {project-name}
-design-repository.comment-template.user-message.default.copied-from = Copied from: {project-name}
-design-repository.comment-template.user-message.default.restored-from = Restored from revision #{revision}
-=======
-design-repository.comment-template.user-message.default.save =
-design-repository.comment-template.user-message.default.create = Project {project-name} is created.
-design-repository.comment-template.user-message.default.archive = Project {project-name} is archived.
-design-repository.comment-template.user-message.default.restore = Project {project-name} is restored.
-design-repository.comment-template.user-message.default.erase = Project {project-name} is erased.
-design-repository.comment-template.user-message.default.copied-from = Copied from: {project-name}.
-design-repository.comment-template.user-message.default.restored-from = Restored from revision #{revision}.
->>>>>>> 549b96a3
-###
-
-### Deploy Configuration Repository properties
-# If true, Deploy Config Repository use own settings. If false, Design Repository is used to store Deploy Configurations.
-deploy-config-repository.separate-repository = false
-
-deploy-config-repository.name = Deploy Configuration
-
-# Which class should we instantiate in RepositoryFactory?
-deploy-config-repository.factory = org.openl.rules.repository.factories.LocalJackrabbitRepositoryFactory
-
-# Where JCR keeps its files (Local mode)
-deploy-config-repository.uri = ${webstudio.home}/deploy-config-repository
-
-deploy-config-repository.login =
-deploy-config-repository.password =
-
-# The path in repository where Deploy Configurations are stored. Must end with "/".
-deploy-config-repository.base.path = DESIGN/deployments/
-
-# Regexp to validate comments. Can be empty. In this case comment will not be validated.
-deploy-config-repository.comment-validation-pattern =
-# Message shown when comment isn't valid.
-deploy-config-repository.invalid-comment-message =
-
-# If true, all projects will be stored in the folder configured in "deploy-config-repository.base.path" property.
-# If false, projects can be stored in any folder.
-deploy-config-repository.folder-structure.flat = true
-
-# The file in repository containing info related to project names and paths.
-# Used if deploy-config-repository.folder-structure.flat == false.
-# The file should have such structure:
-#   project.1.name = MyProject
-#   project.1.path = mysubmodule1/myproject/src/main/openl
-#   project.2.name = Other Project
-#   project.2.path = mysubmodule2/other-project/src/main/openl
-
-deploy-config-repository.folder-structure.configuration = openl-deploy-configs.properties
-
-### AWS S3 Specific
-# A logical unit of storage in AWS object storage service. Globally unique.
-deploy-config-repository.bucket-name =
-# AWS Region that is geographically close to you to optimize latency, minimize costs etc.
-deploy-config-repository.region-name =
-# Alphanumeric text string that is used to identify the user who owns the account.
-deploy-config-repository.access-key =
-# Plays the role of a password for a given access-key.
-deploy-config-repository.secret-key =
-###
-
-### Git Specific
-# Local path for Git repository.
-deploy-config-repository.local-repository-path = ${webstudio.home}/deploy-config-repository
-# The branch where the changes will be comitted.
-deploy-config-repository.branch = master
-# Prefix for automatically generated tag which will be added to every commit.
-deploy-config-repository.tag-prefix =
-# Comment message template for Git commits.
-# - {username} is replaced by Webstudio username.
-# - {user-message} is replaced by user defined commit message. This part of commit message is mandatory.
-# - {commit-type} is a system property for commits to recognize commit type from a message. This part of commit message is mandatory.
-deploy-config-repository.comment-template = {user-message} Author: {username}. Type: {commit-type}.
-# Committer's display name. If null, user name will be WebStudio user name.
-deploy-config-repository.user-display-name =
-# Committer's email. If null, email will be empty.
-deploy-config-repository.user-email =
-###
-
-### AWS S3 and Git Specific
-# Repository changes check interval in seconds. Must be greater than 0.
-deploy-config-repository.listener-timer-period = 10
-###
-
-### User message defaults
-<<<<<<< HEAD
-deploy-config-repository.comment-template.user-message.default.save = Save deploy configuration {project-name}
-deploy-config-repository.comment-template.user-message.default.create = Create deploy configuration {project-name}
-deploy-config-repository.comment-template.user-message.default.archive = Archive deploy configuration {project-name}
-deploy-config-repository.comment-template.user-message.default.restore = Restore deploy configuration {project-name}
-deploy-config-repository.comment-template.user-message.default.erase = Erase deploy configuration {project-name}
-deploy-config-repository.comment-template.user-message.default.copied-from = Copied from: {project-name}
-deploy-config-repository.comment-template.user-message.default.restored-from = Restored from revision #{revision}
-=======
-deploy-config-repository.comment-template.user-message.default.save =
-deploy-config-repository.comment-template.user-message.default.create = Deploy configuration {project-name} is created.
-deploy-config-repository.comment-template.user-message.default.archive = Deploy configuration {project-name} is archived.
-deploy-config-repository.comment-template.user-message.default.restore = Deploy configuration {project-name} is restored.
-deploy-config-repository.comment-template.user-message.default.erase = Deploy configuration {project-name} is erased.
-deploy-config-repository.comment-template.user-message.default.copied-from = Copied from: {project-name}.
-deploy-config-repository.comment-template.user-message.default.restored-from = Restored from revision #{revision}.
->>>>>>> 549b96a3
-###
-
-# Deployment Repository properties
-
-production-repository-configs = rules-production.properties
-
-# Secret key for password code/decode
-repository.encode.decode.key = This is the key for password secure
-
-### Central Authentication Service (CAS) settings.
-# WebStudio server url.
-security.cas.app-url = https://localhost:8443/webstudio
-# CAS server url.
-security.cas.cas-server-url-prefix = https://localhost:9443/cas
-# CAS 3.0 protocol validator prefix contains "/p3" in url (and is able to retrieve attributes). If CAS 2.0 is used, remove "/p3".
-security.cas.cas-server-ticket-validator-prefix = ${security.cas.cas-server-url-prefix}/p3
-# Default Group will be assigned to the users signing in first time. Can be empty.
-security.cas.default-group = Viewers
-# CAS attribute for First Name. Keep it empty if CAS server doesn't return this attribute.
-security.cas.attribute.first-name =
-# CAS attribute for Second Name. Keep it empty if CAS server doesn't return this attribute.
-security.cas.attribute.last-name =
-# CAS attribute for Groups. Keep it empty if CAS server doesn't return this attribute or groups are managed in WebStudio.
-security.cas.attribute.groups =
-
-### SAML settings.
-# WebStudio server url.
-security.saml.app-url = http://localhost:8080/webstudio
-# SAML server metadata url.
-security.saml.saml-server-metadata-url = http://localhost:9080/idp-meta.xml
-# The time, in milliseconds, to wait for the metadata server to respond
-security.saml.request-timeout = 15000
-# File pointing to the JKS keystore
-security.saml.keystore-file-path = classpath:security/keystore.jks
-# Password to access the keystore
-security.saml.keystore-password = changeit
-# Service Provider alias for key in the keystore
-security.saml.keystore-sp-alias = webstudio
-# Password to access Service Provider key
-security.saml.keystore-sp-password = ${security.saml.keystore-password}
-# Default Group will be assigned to the users signing in first time. Can be empty.
-security.saml.default-group = Viewers
-# SAML attribute for Username. Keep it empty if SAML server doesn't return this attribute or if default algorithm for username retrieval must be used.
-security.saml.attribute.username =
-# SAML attribute for First Name. Keep it empty if SAML server doesn't return this attribute.
-security.saml.attribute.first-name =
-# SAML attribute for Second Name. Keep it empty if SAML server doesn't return this attribute.
-security.saml.attribute.last-name =
-# SAML attribute for Groups. Keep it empty if SAML server doesn't return this attribute or groups are managed in WebStudio.
-security.saml.attribute.groups =
-# Comma separated list of authentication contexts IDP is allowed to use when authenticating user. Can be empty.
-security.saml.authentication-contexts = urn:oasis:names:tc:SAML:2.0:ac:classes:PasswordProtectedTransport
-# Sets binding to be used for for sending SAML message to IDP. Can be empty. Possible values:
-# urn:oasis:names:tc:SAML:2.0:bindings:HTTP-POST, urn:oasis:names:tc:SAML:2.0:bindings:HTTP-Redirect,
-# urn:oasis:names:tc:SAML:2.0:bindings:PAOS, urn:oasis:names:tc:SAML:2.0:profiles:holder-of-key:SSO:browser, etc
-security.saml.binding = urn:oasis:names:tc:SAML:2.0:bindings:HTTP-Redirect
-# Set true for local logout (logging out only from WebStudio) and false for global logout (logging out from all services using this IdP)
-security.saml.local-logout = false
-
-### Active Directory (AD) settings.
-security.ad.domain=localhost
-security.ad.server-url=ldap://localhost:3268
-security.ad.groups-are-managed-in-studio=true
-security.ad.default-group=Viewers
+# System properties
+
+custom.spreadsheet.type = true
+dispatching.mode = java
+dispatching.validation=true
+
+user.mode = single
+
+test.run.parallel = true
+test.run.thread.count = 4
+
+compile.auto = true
+
+# Encoding that can be used to uncompress zip file if UTF-8 isn't applicable.
+# Note: often in Windows zips are compressed using DOS charset depending on system locale, not Windows ANSI charset.
+zip.charsets.support = IBM866, IBM437, IBM850, windows-1252, windows-1251, windows-1250, ISO-8859-1
+
+# Common properties
+
+user.workspace.home = ${webstudio.home}/user-workspace
+user.settings.home = ${webstudio.home}/user-settings
+
+project.history.home = ${webstudio.home}/project-history
+project.history.count = 0
+project.history.unlimited = true
+
+update.system.properties = false
+data.format.date = MM/dd/yyyy
+
+# Compatibility properties
+default.openl.compatibility.version =
+
+### Design Repository properties
+
+design-repository.name = Design
+
+# Which class should we instantiate in RepositoryFactory?
+design-repository.factory = org.openl.rules.repository.factories.LocalJackrabbitRepositoryFactory
+# Where JCR keeps its files (Local mode)
+design-repository.uri = ${webstudio.home}/design-repository
+
+design-repository.login =
+design-repository.password =
+
+# The path in repository where Projects are stored. Must end with "/".
+design-repository.base.path = DESIGN/rules/
+
+# Regexp to validate comments. Can be empty. In this case comment will not be validated.
+design-repository.comment-validation-pattern =
+# Message shown when comment isn't valid.
+design-repository.invalid-comment-message =
+
+
+# If true, all projects will be stored in the folder configured in "design-repository.base.path" property.
+# If false, projects can be stored in any folder.
+design-repository.folder-structure.flat = true
+
+# The file in repository containing info related to project names and paths.
+# Used if design-repository.folder-structure.flat == false.
+# The file should have such structure:
+#   project.1.name = MyProject
+#   project.1.path = mysubmodule1/myproject/src/main/openl
+#   project.2.name = Other Project
+#   project.2.path = mysubmodule2/other-project/src/main/openl
+design-repository.folder-structure.configuration = openl-projects.properties
+
+### AWS S3 Specific
+# A logical unit of storage in AWS object storage service. Globally unique.
+design-repository.bucket-name =
+# AWS Region that is geographically close to you to optimize latency, minimize costs etc.
+design-repository.region-name =
+# Alphanumeric text string that is used to identify the user who owns the account.
+design-repository.access-key =
+# Plays the role of a password for a given access-key.
+design-repository.secret-key =
+###
+
+### Git Specific
+# Local path for Git repository.
+design-repository.local-repository-path = ${webstudio.home}/design-repository
+# The branch where the changes will be comitted.
+design-repository.branch = master
+# Prefix for automatically generated tag which will be added to every commit.
+design-repository.tag-prefix =
+# Comment message template for Git commits.
+# - {username} is replaced by Webstudio username.
+# - {user-message} is replaced by user defined commit message. This part of commit message is mandatory.
+# - {commit-type} is a system property for commits to recognize commit type from a message. This part of commit message is mandatory.
+design-repository.comment-template = {user-message} Author: {username}. Type: {commit-type}.
+# New branch pattern. Use {0} for project name, {1} for username, {2} for current date.
+# Only latin letters, numbers, '_', '-' and '/' are allowed.
+design-repository.new-branch-pattern = WebStudio/{0}/{1}/{2}
+# Folder where git-specific internal files will be stored
+design-repository.git-settings-path = ${webstudio.home}/git-settings/
+# Committer's display name. If null, user name will be WebStudio user name.
+design-repository.user-display-name =
+# Committer's email. If null, email will be empty.
+design-repository.user-email =
+###
+
+### AWS S3 and Git Specific
+# Repository changes check interval in seconds. Must be greater than 0.
+design-repository.listener-timer-period = 10
+###
+
+### User message defaults
+design-repository.comment-template.user-message.default.save = Save project {project-name}
+design-repository.comment-template.user-message.default.create = Project {project-name} is created.
+design-repository.comment-template.user-message.default.archive = Project {project-name} is archived.
+design-repository.comment-template.user-message.default.restore = Project {project-name} is restored.
+design-repository.comment-template.user-message.default.erase = Project {project-name} is erased.
+design-repository.comment-template.user-message.default.copied-from = Copied from: {project-name}.
+design-repository.comment-template.user-message.default.restored-from = Restored from revision #{revision}.
+###
+
+### Deploy Configuration Repository properties
+# If true, Deploy Config Repository use own settings. If false, Design Repository is used to store Deploy Configurations.
+deploy-config-repository.separate-repository = false
+
+deploy-config-repository.name = Deploy Configuration
+
+# Which class should we instantiate in RepositoryFactory?
+deploy-config-repository.factory = org.openl.rules.repository.factories.LocalJackrabbitRepositoryFactory
+
+# Where JCR keeps its files (Local mode)
+deploy-config-repository.uri = ${webstudio.home}/deploy-config-repository
+
+deploy-config-repository.login =
+deploy-config-repository.password =
+
+# The path in repository where Deploy Configurations are stored. Must end with "/".
+deploy-config-repository.base.path = DESIGN/deployments/
+
+# Regexp to validate comments. Can be empty. In this case comment will not be validated.
+deploy-config-repository.comment-validation-pattern =
+# Message shown when comment isn't valid.
+deploy-config-repository.invalid-comment-message =
+
+# If true, all projects will be stored in the folder configured in "deploy-config-repository.base.path" property.
+# If false, projects can be stored in any folder.
+deploy-config-repository.folder-structure.flat = true
+
+# The file in repository containing info related to project names and paths.
+# Used if deploy-config-repository.folder-structure.flat == false.
+# The file should have such structure:
+#   project.1.name = MyProject
+#   project.1.path = mysubmodule1/myproject/src/main/openl
+#   project.2.name = Other Project
+#   project.2.path = mysubmodule2/other-project/src/main/openl
+
+deploy-config-repository.folder-structure.configuration = openl-deploy-configs.properties
+
+### AWS S3 Specific
+# A logical unit of storage in AWS object storage service. Globally unique.
+deploy-config-repository.bucket-name =
+# AWS Region that is geographically close to you to optimize latency, minimize costs etc.
+deploy-config-repository.region-name =
+# Alphanumeric text string that is used to identify the user who owns the account.
+deploy-config-repository.access-key =
+# Plays the role of a password for a given access-key.
+deploy-config-repository.secret-key =
+###
+
+### Git Specific
+# Local path for Git repository.
+deploy-config-repository.local-repository-path = ${webstudio.home}/deploy-config-repository
+# The branch where the changes will be comitted.
+deploy-config-repository.branch = master
+# Prefix for automatically generated tag which will be added to every commit.
+deploy-config-repository.tag-prefix =
+# Comment message template for Git commits.
+# - {username} is replaced by Webstudio username.
+# - {user-message} is replaced by user defined commit message. This part of commit message is mandatory.
+# - {commit-type} is a system property for commits to recognize commit type from a message. This part of commit message is mandatory.
+deploy-config-repository.comment-template = {user-message} Author: {username}. Type: {commit-type}.
+# Committer's display name. If null, user name will be WebStudio user name.
+deploy-config-repository.user-display-name =
+# Committer's email. If null, email will be empty.
+deploy-config-repository.user-email =
+###
+
+### AWS S3 and Git Specific
+# Repository changes check interval in seconds. Must be greater than 0.
+deploy-config-repository.listener-timer-period = 10
+###
+
+### User message defaults
+deploy-config-repository.comment-template.user-message.default.save = Save deploy configuration {project-name}
+deploy-config-repository.comment-template.user-message.default.create = Deploy configuration {project-name} is created.
+deploy-config-repository.comment-template.user-message.default.archive = Deploy configuration {project-name} is archived.
+deploy-config-repository.comment-template.user-message.default.restore = Deploy configuration {project-name} is restored.
+deploy-config-repository.comment-template.user-message.default.erase = Deploy configuration {project-name} is erased.
+deploy-config-repository.comment-template.user-message.default.copied-from = Copied from: {project-name}.
+deploy-config-repository.comment-template.user-message.default.restored-from = Restored from revision #{revision}.
+###
+
+# Deployment Repository properties
+
+production-repository-configs = rules-production.properties
+
+# Secret key for password code/decode
+repository.encode.decode.key = This is the key for password secure
+
+### Central Authentication Service (CAS) settings.
+# WebStudio server url.
+security.cas.app-url = https://localhost:8443/webstudio
+# CAS server url.
+security.cas.cas-server-url-prefix = https://localhost:9443/cas
+# CAS 3.0 protocol validator prefix contains "/p3" in url (and is able to retrieve attributes). If CAS 2.0 is used, remove "/p3".
+security.cas.cas-server-ticket-validator-prefix = ${security.cas.cas-server-url-prefix}/p3
+# Default Group will be assigned to the users signing in first time. Can be empty.
+security.cas.default-group = Viewers
+# CAS attribute for First Name. Keep it empty if CAS server doesn't return this attribute.
+security.cas.attribute.first-name =
+# CAS attribute for Second Name. Keep it empty if CAS server doesn't return this attribute.
+security.cas.attribute.last-name =
+# CAS attribute for Groups. Keep it empty if CAS server doesn't return this attribute or groups are managed in WebStudio.
+security.cas.attribute.groups =
+
+### SAML settings.
+# WebStudio server url.
+security.saml.app-url = http://localhost:8080/webstudio
+# SAML server metadata url.
+security.saml.saml-server-metadata-url = http://localhost:9080/idp-meta.xml
+# The time, in milliseconds, to wait for the metadata server to respond
+security.saml.request-timeout = 15000
+# File pointing to the JKS keystore
+security.saml.keystore-file-path = classpath:security/keystore.jks
+# Password to access the keystore
+security.saml.keystore-password = changeit
+# Service Provider alias for key in the keystore
+security.saml.keystore-sp-alias = webstudio
+# Password to access Service Provider key
+security.saml.keystore-sp-password = ${security.saml.keystore-password}
+# Default Group will be assigned to the users signing in first time. Can be empty.
+security.saml.default-group = Viewers
+# SAML attribute for Username. Keep it empty if SAML server doesn't return this attribute or if default algorithm for username retrieval must be used.
+security.saml.attribute.username =
+# SAML attribute for First Name. Keep it empty if SAML server doesn't return this attribute.
+security.saml.attribute.first-name =
+# SAML attribute for Second Name. Keep it empty if SAML server doesn't return this attribute.
+security.saml.attribute.last-name =
+# SAML attribute for Groups. Keep it empty if SAML server doesn't return this attribute or groups are managed in WebStudio.
+security.saml.attribute.groups =
+# Comma separated list of authentication contexts IDP is allowed to use when authenticating user. Can be empty.
+security.saml.authentication-contexts = urn:oasis:names:tc:SAML:2.0:ac:classes:PasswordProtectedTransport
+# Sets binding to be used for for sending SAML message to IDP. Can be empty. Possible values:
+# urn:oasis:names:tc:SAML:2.0:bindings:HTTP-POST, urn:oasis:names:tc:SAML:2.0:bindings:HTTP-Redirect,
+# urn:oasis:names:tc:SAML:2.0:bindings:PAOS, urn:oasis:names:tc:SAML:2.0:profiles:holder-of-key:SSO:browser, etc
+security.saml.binding = urn:oasis:names:tc:SAML:2.0:bindings:HTTP-Redirect
+# Set true for local logout (logging out only from WebStudio) and false for global logout (logging out from all services using this IdP)
+security.saml.local-logout = false
+
+### Active Directory (AD) settings.
+security.ad.domain=localhost
+security.ad.server-url=ldap://localhost:3268
+security.ad.groups-are-managed-in-studio=true
+security.ad.default-group=Viewers