<?xml version="1.0" encoding="UTF-8"?><project xmlns="http://maven.apache.org/POM/4.0.0" xmlns:xsi="http://www.w3.org/2001/XMLSchema-instance" xsi:schemaLocation="http://maven.apache.org/POM/4.0.0 http://maven.apache.org/maven-v4_0_0.xsd">
    <modelVersion>4.0.0</modelVersion>
    <parent>
        <groupId>org.openl.rules</groupId>
        <artifactId>org.openl.rules.studio-pom</artifactId>
<<<<<<< HEAD
        <version>5.16.0.1-SNAPSHOT</version>
=======
        <version>5.16.0-SNAPSHOT</version>
>>>>>>> 6f9e444f
        <relativePath>../pom.xml</relativePath>
    </parent>
    <artifactId>org.openl.rules.repository</artifactId>
    <packaging>jar</packaging>
    <name>OpenL - STUDIO - Repository</name>
    <description>OpenL Repostory API</description>
    <url>http://openl-tablets.sf.net/</url>
    <dependencies>
        <dependency>
            <groupId>org.openl</groupId>
            <artifactId>org.openl.commons</artifactId>
        </dependency>
        <dependency>
            <groupId>org.openl.rules</groupId>
            <artifactId>org.openl.rules</artifactId>
        </dependency>
        <dependency>
            <groupId>com.thoughtworks.xstream</groupId>
            <artifactId>xstream</artifactId>
        </dependency>
        <dependency>
            <groupId>javax.transaction</groupId>
            <artifactId>jta</artifactId>
        </dependency>
    </dependencies>
</project>
<|MERGE_RESOLUTION|>--- conflicted
+++ resolved
@@ -1,36 +1,32 @@
-<?xml version="1.0" encoding="UTF-8"?><project xmlns="http://maven.apache.org/POM/4.0.0" xmlns:xsi="http://www.w3.org/2001/XMLSchema-instance" xsi:schemaLocation="http://maven.apache.org/POM/4.0.0 http://maven.apache.org/maven-v4_0_0.xsd">
-    <modelVersion>4.0.0</modelVersion>
-    <parent>
-        <groupId>org.openl.rules</groupId>
-        <artifactId>org.openl.rules.studio-pom</artifactId>
-<<<<<<< HEAD
-        <version>5.16.0.1-SNAPSHOT</version>
-=======
-        <version>5.16.0-SNAPSHOT</version>
->>>>>>> 6f9e444f
-        <relativePath>../pom.xml</relativePath>
-    </parent>
-    <artifactId>org.openl.rules.repository</artifactId>
-    <packaging>jar</packaging>
-    <name>OpenL - STUDIO - Repository</name>
-    <description>OpenL Repostory API</description>
-    <url>http://openl-tablets.sf.net/</url>
-    <dependencies>
-        <dependency>
-            <groupId>org.openl</groupId>
-            <artifactId>org.openl.commons</artifactId>
-        </dependency>
-        <dependency>
-            <groupId>org.openl.rules</groupId>
-            <artifactId>org.openl.rules</artifactId>
-        </dependency>
-        <dependency>
-            <groupId>com.thoughtworks.xstream</groupId>
-            <artifactId>xstream</artifactId>
-        </dependency>
-        <dependency>
-            <groupId>javax.transaction</groupId>
-            <artifactId>jta</artifactId>
-        </dependency>
-    </dependencies>
-</project>
+<?xml version="1.0" encoding="UTF-8"?><project xmlns="http://maven.apache.org/POM/4.0.0" xmlns:xsi="http://www.w3.org/2001/XMLSchema-instance" xsi:schemaLocation="http://maven.apache.org/POM/4.0.0 http://maven.apache.org/maven-v4_0_0.xsd">
+    <modelVersion>4.0.0</modelVersion>
+    <parent>
+        <groupId>org.openl.rules</groupId>
+        <artifactId>org.openl.rules.studio-pom</artifactId>
+        <version>5.16.0-SNAPSHOT</version>
+        <relativePath>../pom.xml</relativePath>
+    </parent>
+    <artifactId>org.openl.rules.repository</artifactId>
+    <packaging>jar</packaging>
+    <name>OpenL - STUDIO - Repository</name>
+    <description>OpenL Repostory API</description>
+    <url>http://openl-tablets.sf.net/</url>
+    <dependencies>
+        <dependency>
+            <groupId>org.openl</groupId>
+            <artifactId>org.openl.commons</artifactId>
+        </dependency>
+        <dependency>
+            <groupId>org.openl.rules</groupId>
+            <artifactId>org.openl.rules</artifactId>
+        </dependency>
+        <dependency>
+            <groupId>com.thoughtworks.xstream</groupId>
+            <artifactId>xstream</artifactId>
+        </dependency>
+        <dependency>
+            <groupId>javax.transaction</groupId>
+            <artifactId>jta</artifactId>
+        </dependency>
+    </dependencies>
+</project>