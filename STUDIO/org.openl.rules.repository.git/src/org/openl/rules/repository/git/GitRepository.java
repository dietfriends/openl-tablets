package org.openl.rules.repository.git;

import java.io.*;
import java.net.URI;
import java.net.URISyntaxException;
import java.net.UnknownHostException;
import java.nio.charset.StandardCharsets;
import java.text.MessageFormat;
import java.util.*;
import java.util.concurrent.locks.Lock;
import java.util.concurrent.locks.ReadWriteLock;
import java.util.concurrent.locks.ReentrantReadWriteLock;

import org.apache.commons.lang3.exception.ExceptionUtils;
import org.eclipse.jgit.api.*;
import org.eclipse.jgit.api.errors.GitAPIException;
import org.eclipse.jgit.api.errors.RefNotAdvertisedException;
import org.eclipse.jgit.internal.JGitText;
import org.eclipse.jgit.lib.*;
import org.eclipse.jgit.lib.Repository;
import org.eclipse.jgit.merge.MergeStrategy;
import org.eclipse.jgit.revwalk.RevCommit;
import org.eclipse.jgit.revwalk.RevTree;
import org.eclipse.jgit.revwalk.RevWalk;
import org.eclipse.jgit.transport.FetchResult;
import org.eclipse.jgit.transport.PushResult;
import org.eclipse.jgit.transport.RefSpec;
import org.eclipse.jgit.transport.RemoteRefUpdate;
import org.eclipse.jgit.transport.TrackingRefUpdate;
import org.eclipse.jgit.transport.UsernamePasswordCredentialsProvider;
import org.eclipse.jgit.treewalk.TreeWalk;
import org.eclipse.jgit.treewalk.filter.TreeFilter;
import org.eclipse.jgit.util.FS;
import org.openl.rules.repository.RRepositoryFactory;
import org.openl.rules.repository.api.*;
import org.openl.rules.repository.common.ChangesMonitor;
import org.openl.rules.repository.common.RevisionGetter;
import org.openl.rules.repository.exceptions.RRepositoryException;
import org.openl.util.FileUtils;
import org.openl.util.IOUtils;
import org.openl.util.StringUtils;
import org.slf4j.Logger;
import org.slf4j.LoggerFactory;

public class GitRepository implements FolderRepository, BranchRepository, Closeable, RRepositoryFactory {
    static final String DELETED_MARKER_FILE = ".archived";

    private final Logger log = LoggerFactory.getLogger(GitRepository.class);

    private String uri;
    private String login;
    private String password;
    private String userDisplayName;
    private String userEmail;
    private String localRepositoryPath;
    private String branch = Constants.MASTER;
    private String baseBranch = branch;
    private String tagPrefix = StringUtils.EMPTY;
    private int listenerTimerPeriod = 10;
    private String commentTemplate;
    private String escapedCommentTemplate;
    private String gitSettingsPath;

    private ChangesMonitor monitor;
    private Git git;

    private ReadWriteLock repositoryLock = new ReentrantReadWriteLock();
    private ReadWriteLock remoteRepoLock = new ReentrantReadWriteLock();

    private Map<String, List<String>> branches = new HashMap<>();

    /**
     * Holds secondary repositories for other branches.
     */
    private Map<String, GitRepository> branchRepos = new HashMap<>();

    @Override
    public List<FileData> list(String path) throws IOException {
        return iterate(path, new ListCommand(resolveBranchId()));
    }

    @Override
    public FileData check(String name) throws IOException {
        return iterate(name, new CheckCommand());
    }

    @Override
    public FileItem read(String name) throws IOException {
        return iterate(name, new ReadCommand());
    }

    @Override
    @SuppressWarnings("squid:S2095") // resources are closed by IOUtils
    public FileData save(FileData data, InputStream stream) throws IOException {
        Lock writeLock = repositoryLock.writeLock();
        try {
            log.debug("save(data, stream): lock");
            writeLock.lock();

            reset();
            saveSingleFile(data, stream);
        } catch (IOException e) {
            reset();
            throw e;
        } catch (Exception e) {
            reset();
            throw new IOException(e.getMessage(), e);
        } finally {
            writeLock.unlock();
            log.debug("save(data, stream): unlock");
        }

        monitor.fireOnChange();

        return check(data.getName());
    }

    @Override
    public List<FileData> save(List<FileItem> fileItems) throws IOException {
        List<FileData> result = new ArrayList<>();
        Lock writeLock = repositoryLock.writeLock();
        try {
            log.debug("save(multipleFiles): lock");
            writeLock.lock();
            reset();
            String[] commitIds = new String[fileItems.size()];
            try {
                git.checkout().setName(branch).call();
                int i = 0;
                for (FileItem fileItem : fileItems) {
                    commitIds[i++] = createCommit(fileItem.getData(), fileItem.getStream());
                }
                push();
            } catch (Exception e) {
                for (String commitId : commitIds) {
                    reset(commitId);
                }
                throw new IOException(e.getMessage(), e);
            }
        } catch (Exception e) {
            reset();
            throw new IOException(e.getMessage(), e);
        } finally {
            writeLock.unlock();
            log.debug("save(multipleFiles): unlock");
        }
        monitor.fireOnChange();

        for (FileItem fileItem : fileItems) {
            result.add(check(fileItem.getData().getName()));
        }
        return result;
    }

    private void saveSingleFile(FileData data, InputStream stream) throws IOException {
        String commitId = null;
        try {
<<<<<<< HEAD
            git.checkout().setName(branch).call();
            commitId = createCommit(data, stream);
            push();
        } catch (Exception e) {
            reset(commitId);
            throw new IOException(e.getMessage(), e);
        }
    }

    private String createCommit(FileData data, InputStream stream) throws GitAPIException, IOException {
        String commitId = null;
        try {
=======
            String parentVersion = data.getVersion();
>>>>>>> 6d2cbe1d
            String fileInRepository = data.getName();

            boolean checkoutOldVersion = isCheckoutOldVersion(fileInRepository, parentVersion);
            git.checkout().setName(checkoutOldVersion ? parentVersion : branch).call();

            File file = new File(localRepositoryPath, fileInRepository);
            createParent(file);
            IOUtils.copyAndClose(stream, new FileOutputStream(file));

            git.add().addFilepattern(fileInRepository).call();
            RevCommit commit = git.commit()
                    .setMessage(formatComment(CommitType.SAVE, data))
                    .setCommitter(userDisplayName != null ? userDisplayName : data.getAuthor(),
                            userEmail != null ? userEmail : "")
                    .setOnly(fileInRepository)
                    .call();
            commitId = commit.getId().getName();

            resolveAndMerge(data, checkoutOldVersion, commit);

            addTagToCommit(commit);
<<<<<<< HEAD
        } catch (IOException | GitAPIException e) {
=======

            push();
        } catch (IOException e) {
            reset(commitId);
            throw e;
        } catch (Exception e) {
>>>>>>> 6d2cbe1d
            reset(commitId);
            throw e;
        }
        return commitId;
    }

    @Override
    public boolean delete(FileData data) {
        boolean deleted;
        String commitId = null;

        Lock writeLock = repositoryLock.writeLock();
        try {
            log.debug("delete(): lock");
            writeLock.lock();

            reset();
            git.checkout().setName(branch).call();

            String name = data.getName();
            File file = new File(localRepositoryPath, name);
            if (!file.exists()) {
                return false;
            }

            if (file.isDirectory()) {
                String commitMessage = formatComment(CommitType.ARCHIVE, data);

                // Create marker file if it absents and write current time
                try (DataOutputStream os = new DataOutputStream(
                    new FileOutputStream(new File(file, DELETED_MARKER_FILE)))) {
                    os.writeLong(System.currentTimeMillis());
                }

                String markerFile = name + "/" + DELETED_MARKER_FILE;
                git.add().addFilepattern(markerFile).call();
                RevCommit commit = git.commit()
                    .setMessage(commitMessage)
                    .setCommitter(userDisplayName != null ? userDisplayName : data.getAuthor(),
                        userEmail != null ? userEmail : "")
                    .setOnly(markerFile)
                    .call();
                commitId = commit.getId().getName();

                addTagToCommit(commit);
            } else {
                // Files can't be archived. Only folders.
                git.rm().addFilepattern(name).call();
                RevCommit commit = git.commit()
                    .setMessage(formatComment(CommitType.ERASE, data))
                    .setCommitter(userDisplayName != null ? userDisplayName : data.getAuthor(),
                        userEmail != null ? userEmail : "")
                    .call();
                commitId = commit.getId().getName();

                addTagToCommit(commit);
            }

            push();

            deleted = true;
        } catch (Exception e) {
            log.error(e.getMessage(), e);
            reset(commitId);
            deleted = false;
        } finally {
            writeLock.unlock();
            log.debug("delete(): unlock");
        }

        monitor.fireOnChange();
        return deleted;
    }

    @SuppressWarnings("squid:S2095") // resources are closed by IOUtils
    private FileData copy(String srcName, FileData destData) throws IOException {
        String commitId = null;

        Lock writeLock = repositoryLock.writeLock();
        try {
            log.debug("copy(): lock");
            writeLock.lock();

            reset();
            git.checkout().setName(branch).call();

            File src = new File(localRepositoryPath, srcName);
            File dest = new File(localRepositoryPath, destData.getName());
            IOUtils.copyAndClose(new FileInputStream(src), new FileOutputStream(dest));

            git.add().addFilepattern(destData.getName()).call();
            RevCommit commit = git.commit()
                .setMessage(formatComment(CommitType.SAVE, destData))
                .setCommitter(userDisplayName != null ? userDisplayName : destData.getAuthor(),
                    userEmail != null ? userEmail : "")
                .call();
            commitId = commit.getId().getName();

            addTagToCommit(commit);

            push();
        } catch (IOException e) {
            reset(commitId);
            throw e;
        } catch (Exception e) {
            reset(commitId);
            throw new IOException(e);
        } finally {
            writeLock.unlock();
            log.debug("copy(): unlock");
        }

        monitor.fireOnChange();

        return check(destData.getName());
    }

    @Override
    public void setListener(Listener callback) {
        if (monitor != null) {
            monitor.setListener(callback);
        }
    }

    @Override
    public List<FileData> listHistory(String name) throws IOException {
        return iterateHistory(name, new ListHistoryVisitor());
    }

    @Override
    public List<FileData> listFiles(String path, String version) throws IOException {
        return parseHistory(path, version, new ListFilesHistoryVisitor(version));
    }

    @Override
    public FileData checkHistory(String name, String version) throws IOException {
        return parseHistory(name, version, new CheckHistoryVisitor(version));
    }

    @Override
    public FileItem readHistory(String name, String version) throws IOException {
        return parseHistory(name, version, new ReadHistoryVisitor(version));
    }

    @Override
    public boolean deleteHistory(FileData data) {
        String name = data.getName();
        String version = data.getVersion();
        String author = StringUtils.trimToEmpty(data.getAuthor());
        boolean deleted;
        String commitId = null;

        Lock writeLock = repositoryLock.writeLock();
        try {
            log.debug("deleteHistory(): lock");
            writeLock.lock();

            reset();
            git.checkout().setName(branch).call();

            RevCommit commit;
            if (version == null) {
                git.rm().addFilepattern(name).call();
                String commitMessage = formatComment(CommitType.ERASE, data);
                commit = git.commit()
                    .setCommitter(userDisplayName != null ? userDisplayName : author,
                        userEmail != null ? userEmail : "")
                    .setMessage(commitMessage)
                    .setOnly(name)
                    .call();
                commitId = commit.getId().getName();

                addTagToCommit(commit);
            } else {
                FileData fileData = checkHistory(name, version);
                if (fileData == null) {
                    return false;
                }

                if (!fileData.isDeleted()) {
                    // We can "delete" only archived versions. Other version can't be deleted.
                    return false;
                }

                String markerFile = name + "/" + DELETED_MARKER_FILE;
                git.rm().addFilepattern(markerFile).call();
                String commitMessage = formatComment(CommitType.RESTORE, data);
                commit = git.commit()
                    .setCommitter(userDisplayName != null ? userDisplayName : author,
                        userEmail != null ? userEmail : "")
                    .setMessage(commitMessage)
                    .setOnly(markerFile)
                    .call();
                commitId = commit.getId().getName();

                addTagToCommit(commit);
            }

            push();
            deleted = true;
        } catch (Exception e) {
            log.error(e.getMessage(), e);
            deleted = false;
            reset(commitId);
        } finally {
            writeLock.unlock();
            log.debug("deleteHistory(): unlock");
        }

        monitor.fireOnChange();
        return deleted;
    }

    @Override
    public FileData copyHistory(String srcName, FileData destData, String version) throws IOException {
        if (version == null) {
            return copy(srcName, destData);
        }

        Lock writeLock = repositoryLock.writeLock();
        try {
            log.debug("copyHistory(): lock");
            writeLock.lock();

            reset();
            git.checkout().setName(branch).call();

            File src = new File(localRepositoryPath, srcName);
            if (src.isDirectory()) {
                List<FileChange> files = new ArrayList<>();
                try {
                    List<FileData> fileData = listFiles(srcName + "/", version);
                    for (FileData data : fileData) {
                        String fileFrom = data.getName();
                        FileItem fileItem = readHistory(fileFrom, data.getVersion());
                        String fileTo = destData.getName() + fileFrom.substring(srcName.length());
                        files.add(new FileChange(fileTo, fileItem.getStream()));
                    }
                    saveMultipleFiles(destData, files, ChangesetType.FULL);
                } finally {
                    for (FileChange file : files) {
                        IOUtils.closeQuietly(file.getStream());
                    }
                }
            } else {
                FileItem fileItem = null;
                try {
                    fileItem = readHistory(srcName, version);

                    destData.setSize(fileItem.getData().getSize());

                    saveSingleFile(destData, fileItem.getStream());
                } finally {
                    if (fileItem != null) {
                        IOUtils.closeQuietly(fileItem.getStream());
                    }
                }
            }
        } catch (IOException e) {
            reset();
            throw e;
        } catch (Exception e) {
            reset();
            throw new IOException(e);
        } finally {
            writeLock.unlock();
            log.debug("copyHistory(): unlock");
        }

        monitor.fireOnChange();
        return check(destData.getName());
    }

    @Override
    public void initialize() throws RRepositoryException {
        Lock writeLock = repositoryLock.writeLock();
        try {
            log.debug("initialize(): lock");
            writeLock.lock();

            File local = new File(localRepositoryPath);

            boolean shouldClone;
            if (!local.exists()) {
                shouldClone = true;
            } else {
                File[] files = local.listFiles();
                if (files == null) {
                    throw new IOException("Folder '" + local + "' is not directory");
                }

                if (files.length > 0) {
                    if (RepositoryCache.FileKey.resolve(local, FS.DETECTED) != null) {
                        log.debug("Reuse existing local repository {}", local);
                        try (Repository repository = Git.open(local).getRepository()) {
                            String remoteUrl = repository.getConfig()
                                .getString(ConfigConstants.CONFIG_REMOTE_SECTION,
                                    Constants.DEFAULT_REMOTE_NAME,
                                    ConfigConstants.CONFIG_KEY_URL);
                            if (!uri.equals(remoteUrl)) {
                                URI proposedUri = getUri(uri);
                                URI savedUri = getUri(remoteUrl);
                                if (!proposedUri.equals(savedUri)) {
                                    throw new IOException(
                                        "Folder '" + local + "' already contains local git repository but is configured for different URI (" + remoteUrl + ").\nDelete it or choose another local path or set correct URL for repository.");
                                }
                            }
                        }
                        shouldClone = false;
                    } else {
                        // Can't overwrite existing files that is definitely not git repository
                        throw new IOException(
                            "Folder '" + local + "' already exists and is not empty. Delete it or choose another local path.");
                    }
                } else {
                    shouldClone = true;
                }
            }

            if (shouldClone) {
                try {
                    CloneCommand cloneCommand = Git.cloneRepository()
                        .setURI(uri)
                        .setDirectory(local)
                        .setBranch(branch)
                        .setCloneAllBranches(true);

                    if (StringUtils.isNotBlank(login)) {
                        cloneCommand.setCredentialsProvider(new UsernamePasswordCredentialsProvider(login, password));
                    }

                    Git cloned = cloneCommand.call();
                    cloned.close();
                } catch (Exception e) {
                    FileUtils.deleteQuietly(local);
                    throw e;
                }
            }

            git = Git.open(local);
            StoredConfig config = git.getRepository().getConfig();
            if (StringUtils.isNotBlank(userDisplayName)) {
                config.setString(ConfigConstants.CONFIG_USER_SECTION,
                    null,
                    ConfigConstants.CONFIG_KEY_NAME,
                    userDisplayName);
            } else {
                config.unset(ConfigConstants.CONFIG_USER_SECTION, null, ConfigConstants.CONFIG_KEY_NAME);
            }
            if (StringUtils.isNotBlank(userEmail)) {
                config
                    .setString(ConfigConstants.CONFIG_USER_SECTION, null, ConfigConstants.CONFIG_KEY_EMAIL, userEmail);
            } else {
                config.unset(ConfigConstants.CONFIG_USER_SECTION, null, ConfigConstants.CONFIG_KEY_EMAIL);
            }
            config.save();

            if (!shouldClone) {
                fetchAll();

                boolean branchAbsents = git.getRepository().findRef(branch) == null;
                if (branchAbsents) {
                    git.branchCreate()
                        .setName(branch)
                        .setUpstreamMode(CreateBranchCommand.SetupUpstreamMode.TRACK)
                        .setStartPoint(Constants.DEFAULT_REMOTE_NAME + "/" + branch)
                        .call();
                }
            }

            readBranches();

            monitor = new ChangesMonitor(new GitRevisionGetter(), listenerTimerPeriod);
        } catch (Exception e) {
            Throwable cause = ExceptionUtils.getRootCause(e);
            if (cause == null) {
                cause = e;
            }

            // Unknown host
            if (cause instanceof UnknownHostException) {
                String error = "Invalid URL " + uri;
                throw new RRepositoryException(error, new IllegalArgumentException(error));
            }

            // 301 Moved permanently
            // TODO: Remove it when migrate to the latest version of JGit. JGit handles 301 status codes correctly after
            // version 4.9 but it requires java 8.
            String message = cause.getMessage();
            if (message != null && message.endsWith("301 Moved Permanently")) {
                String error = "Invalid URL " + uri;
                throw new RRepositoryException(error, new IllegalArgumentException(error));
            }

            // Other cases
            throw new RRepositoryException(e.getMessage(), e);
        } finally {
            writeLock.unlock();
            log.debug("initialize(): unlock");
        }
    }

    @Override
    public void close() {
        if (monitor != null) {
            monitor.release();
            monitor = null;
        }
        if (git != null) {
            git.close();
        }
        for (GitRepository repository : branchRepos.values()) {
            repository.close();
        }
    }

    public void setUri(String uri) {
        this.uri = uri;
    }

    public void setLogin(String login) {
        this.login = login;
    }

    public void setPassword(String password) {
        this.password = password;
    }

    public void setUserDisplayName(String userDisplayName) {
        this.userDisplayName = userDisplayName;
    }

    public void setUserEmail(String userEmail) {
        this.userEmail = userEmail;
    }

    public void setLocalRepositoryPath(String localRepositoryPath) {
        this.localRepositoryPath = localRepositoryPath;
    }

    public void setBranch(String branch) {
        this.branch = StringUtils.isBlank(branch) ? Constants.MASTER : branch;
        this.baseBranch = this.branch;
    }

    public void setTagPrefix(String tagPrefix) {
        this.tagPrefix = StringUtils.trimToEmpty(tagPrefix);
    }

    public void setListenerTimerPeriod(int listenerTimerPeriod) {
        this.listenerTimerPeriod = listenerTimerPeriod;
    }

    public void setCommentTemplate(String commentTemplate) {
        this.commentTemplate = commentTemplate;
        String ct = commentTemplate.replaceAll("\\{commit-type}", "{0}")
            .replaceAll("\\{user-message}", "{1}")
            .replaceAll("\\{username}", "{2}");
        this.escapedCommentTemplate = escapeCurlyBrackets(ct);
    }

    public void setGitSettingsPath(String gitSettingsPath) {
        this.gitSettingsPath = gitSettingsPath;
    }

    private static TreeWalk buildTreeWalk(org.eclipse.jgit.lib.Repository repository,
            String path,
            RevTree tree) throws IOException {
        TreeWalk treeWalk;
        if (StringUtils.isEmpty(path)) {
            treeWalk = new TreeWalk(repository);
            treeWalk.addTree(tree);
            treeWalk.setRecursive(true);
            treeWalk.setPostOrderTraversal(false);
        } else {
            treeWalk = TreeWalk.forPath(repository, path, tree);
        }

        if (treeWalk == null) {
            throw new FileNotFoundException(
                "Did not find expected path '" + path + "' in tree '" + tree.getName() + "'");
        }
        return treeWalk;
    }

    private FileData createFileData(TreeWalk dirWalk, String baseFolder, ObjectId start) {
        String fullPath = baseFolder + dirWalk.getPathString();
        return new LazyFileData(branch,
            fullPath,
            new File(localRepositoryPath),
            start,
            getFileId(dirWalk),
            escapedCommentTemplate);
    }

    private ObjectId resolveBranchId() throws IOException {
        ObjectId branchId = git.getRepository().resolve(branch);
        if (branchId == null) {
            throw new IOException("Can't find branch '" + branch + "'");
        }
        return branchId;
    }

    private FileData createFileData(TreeWalk dirWalk, RevCommit fileCommit) {
        String fullPath = dirWalk.getPathString();

        return new LazyFileData(branch,
            fullPath,
            new File(localRepositoryPath),
            fileCommit,
            getFileId(dirWalk),
            escapedCommentTemplate);
    }

    private ObjectId getFileId(TreeWalk dirWalk) {
        int fileModeBits = dirWalk.getFileMode().getBits();
        ObjectId fileId = null;
        if ((fileModeBits & FileMode.TYPE_FILE) != 0) {
            fileId = dirWalk.getObjectId(0);
        }
        return fileId;
    }

    private ObjectId getLastRevision() throws GitAPIException, IOException {
        FetchResult fetchResult;

        Lock readLock = repositoryLock.readLock();
        Lock remoteLock = remoteRepoLock.writeLock();
        try {
            readLock.lock();
            remoteLock.lock();

            fetchResult = fetchAll();
        } finally {
            remoteLock.unlock();
            readLock.unlock();
        }

        Lock writeLock = repositoryLock.writeLock();
        try {
            log.debug("pull(): lock");
            writeLock.lock();

            TreeSet<String> availableBranches = getAvailableBranches();
            for (List<String> projectBranches : branches.values()) {
                for (Iterator<String> it = projectBranches.iterator(); it.hasNext();) {
                    String branch = it.next();
                    if (!availableBranches.contains(branch)) {
                        it.remove();
                    }
                }
            }
            saveBranches();

            for (TrackingRefUpdate refUpdate : fetchResult.getTrackingRefUpdates()) {
                RefUpdate.Result result = refUpdate.getResult();
                switch (result) {
                    case FAST_FORWARD:
                        git.checkout().setName(refUpdate.getLocalName()).call();

                        // It's assumed that we don't have unpushed commits at this point so there must be no additional merge
                        // while checking last revision. Accept only fast forwards.
                        git.merge()
                            .include(refUpdate.getNewObjectId())
                            .setFastForward(MergeCommand.FastForwardMode.FF_ONLY)
                            .call();
                        break;
                    case REJECTED_CURRENT_BRANCH:
                        git.checkout().setName(baseBranch).call(); // On the next fetch the branch probably will be deleted
                        break;
                    case NEW:
                    case NO_CHANGE:
                    case FORCED:
                        // Do nothing
                        break;
                    default:
                        log.warn("Unsupported type of fetch result type: {}", result);
                        break;
                }
            }
            reset();
        } finally {
            writeLock.unlock();
            log.debug("pull(): unlock");
        }

        try {
            log.debug("getLastRevision(): lock");
            readLock.lock();
            return git.getRepository().resolve("HEAD^{tree}");
        } finally {
            readLock.unlock();
            log.debug("getLastRevision(): unlock");
        }
    }

    private void pull() throws GitAPIException, MergeConflictException {
        FetchResult fetchResult;
        Lock remoteLock = remoteRepoLock.writeLock();
        try {
            remoteLock.lock();
            fetchResult = fetchAll();
        } finally {
            remoteLock.unlock();
        }

        Ref r = fetchResult.getAdvertisedRef(branch);
        if (r == null) {
            r = fetchResult.getAdvertisedRef(Constants.R_HEADS + branch);
        }

        if (r == null) {
            throw new RefNotAdvertisedException(MessageFormat.format(
                JGitText.get().couldNotGetAdvertisedRef, Constants.DEFAULT_REMOTE_NAME,
                branch));
        }

        MergeResult mergeResult = git.merge()
            .include(r.getObjectId())
            .setStrategy(MergeStrategy.RECURSIVE)
            .call();

        if (!mergeResult.getMergeStatus().isSuccessful()) {
            validateMergeConflict(mergeResult, true);
            throw new IllegalStateException("Can't merge: " + mergeResult.toString());
        }
    }

    private void validateMergeConflict(MergeResult mergeResult, boolean theirToOur) throws GitAPIException, MergeConflictException {
        if (mergeResult != null && mergeResult.getMergeStatus() == MergeResult.MergeStatus.CONFLICTING) {
            ObjectId[] mergedCommits = mergeResult.getMergedCommits();
            Repository repository = git.getRepository();
            List<Ref> tags = git.tagList().call();

            String baseCommit = getVersionName(repository, tags, mergeResult.getBase());
            String commit1 = mergedCommits.length > 0 ? getVersionName(repository, tags, mergedCommits[0]) : null;
            String commit2 = mergedCommits.length > 1 ? getVersionName(repository, tags, mergedCommits[1]) : null;

            String ourCommit;
            String theirCommit;

            if (theirToOur) {
                ourCommit = commit1;
                theirCommit = commit2;
            } else {
                ourCommit = commit2;
                theirCommit = commit1;
            }

            throw new MergeConflictException(mergeResult.getConflicts().keySet(),
                    baseCommit,
                    ourCommit,
                    theirCommit);
        }
    }

    private FetchResult fetchAll() throws GitAPIException {
        FetchCommand fetchCommand = git.fetch();
        if (StringUtils.isNotBlank(login)) {
            fetchCommand.setCredentialsProvider(new UsernamePasswordCredentialsProvider(login, password));
        }
        // For some reason "+refs/head/*:refs/remotes/origin/*" doesn't work when fetch remote branches
        // not existing locally but "refs/head/*:refs/head/*" works (for jgit v 4.5.4.201711221230-r).
        // Need to check if in a newer version it should be changed.
        fetchCommand.setRefSpecs(new RefSpec().setSourceDestination(Constants.R_HEADS + "*", Constants.R_HEADS + "*"));
        fetchCommand.setRemoveDeletedRefs(true);
        fetchCommand.setTimeout(listenerTimerPeriod);
        return fetchCommand.call();
    }

    private void push() throws GitAPIException, IOException {
        Lock remoteLock = remoteRepoLock.writeLock();
        try {
            remoteLock.lock();

            PushCommand push = git.push().setPushTags().add(branch).setTimeout(listenerTimerPeriod);

            if (StringUtils.isNotBlank(login)) {
                push.setCredentialsProvider(new UsernamePasswordCredentialsProvider(login, password));
            }

            Iterable<PushResult> results = push.call();
            validatePushResults(results);
        } finally {
            remoteLock.unlock();
        }
    }

    private void validatePushResults(Iterable<PushResult> results) throws IOException {
        for (PushResult result : results) {
            Collection<RemoteRefUpdate> remoteUpdates = result.getRemoteUpdates();
            for (RemoteRefUpdate remoteUpdate : remoteUpdates) {
                RemoteRefUpdate.Status status = remoteUpdate.getStatus();
                switch (status) {
                    case OK:
                    case UP_TO_DATE:
                    case NON_EXISTING:
                        // Successful operation. Continue.
                        break;
                    case REJECTED_NONFASTFORWARD:
                        throw new IOException(
                            "Remote ref update was rejected, as it would cause non fast-forward update.");
                    case REJECTED_NODELETE:
                        throw new IOException(
                            "Remote ref update was rejected, because remote side doesn't support/allow deleting refs.");
                    case REJECTED_REMOTE_CHANGED:
                        throw new IOException(
                            "Remote ref update was rejected, because old object id on remote repository wasn't the same as defined expected old object.");
                    case REJECTED_OTHER_REASON:
                        throw new IOException(remoteUpdate.getMessage());
                    case AWAITING_REPORT:
                        throw new IOException(
                            "Push process is awaiting update report from remote repository. This is a temporary state or state after critical error in push process.");
                    default:
                        throw new IOException(
                            "Push process returned with status " + status + " and message " + remoteUpdate
                                .getMessage());
                }
            }
        }
    }

    private <T> T iterate(String path, WalkCommand<T> command) throws IOException {
        Lock readLock = repositoryLock.readLock();
        try {
            log.debug("iterate(): lock");
            readLock.lock();

            org.eclipse.jgit.lib.Repository repository = git.getRepository();
            try (RevWalk walk = new RevWalk(repository)) {
                RevCommit commit = walk.parseCommit(resolveBranchId());
                RevTree tree = commit.getTree();

                // Create TreeWalk for root folder
                try (TreeWalk rootWalk = buildTreeWalk(repository, path, tree)) {
                    return command.apply(repository, rootWalk, path);
                } catch (FileNotFoundException e) {
                    return command.apply(repository, null, path);
                }
            }
        } catch (IOException e) {
            throw e;
        } catch (Exception e) {
            throw new IOException(e);
        } finally {
            readLock.unlock();
            log.debug("iterate(): unlock");
        }
    }

    private <T> T iterateHistory(String name, HistoryVisitor<T> historyVisitor) throws IOException {
        Lock readLock = repositoryLock.readLock();
        try {
            log.debug("iterateHistory(): lock");
            readLock.lock();
            Iterator<RevCommit> iterator = git.log().add(resolveBranchId()).addPath(name).call().iterator();

            List<Ref> tags = git.tagList().call();

            while (iterator.hasNext()) {
                RevCommit commit = iterator.next();

                boolean stop = historyVisitor.visit(name, commit, getVersionName(git.getRepository(), tags, commit));
                if (stop) {
                    break;
                }
            }

            return historyVisitor.getResult();
        } catch (IOException e) {
            throw e;
        } catch (Exception e) {
            throw new IOException(e);
        } finally {
            readLock.unlock();
            log.debug("iterateHistory(): unlock");
        }
    }

    private <T> T parseHistory(String name, String version, HistoryVisitor<T> historyVisitor) throws IOException {
        Lock readLock = repositoryLock.readLock();
        try {
            log.debug("parseHistory(): lock");
            readLock.lock();

            List<Ref> tags = git.tagList().call();

            try (RevWalk walk = new RevWalk(git.getRepository())) {
                RevCommit commit = walk.parseCommit(getCommitByVersion(version));
                historyVisitor.visit(name, commit, getVersionName(git.getRepository(), tags, commit));
                return historyVisitor.getResult();
            }
        } catch (IOException e) {
            throw e;
        } catch (Exception e) {
            throw new IOException(e);
        } finally {
            readLock.unlock();
            log.debug("parseHistory(): unlock");
        }
    }

    /**
     * Reset work dir and index.
     */
    private void reset() {
        reset(null);
    }

    /**
     * Reset work dir, index and discard commit. if {@code commitToDiscard} is null, then just reset work dir and index.
     *
     * @param commitToDiscard if null, commit will not be discarded. If not null, commit with that id will be discarded.
     */
    private void reset(String commitToDiscard) {
        try {
            ResetCommand resetCommand = git.reset().setMode(ResetCommand.ResetType.HARD);
            if (commitToDiscard != null) {
                resetCommand.setRef(commitToDiscard + "^");
            }
            resetCommand.call();
        } catch (Exception e) {
            log.error(e.getMessage(), e);
        }
    }

    private String getNextTagId() throws GitAPIException {
        List<Ref> call = git.tagList().call();
        long maxId = 0;
        for (Ref tagRef : call) {
            String name = getLocalTagName(tagRef);
            if (name.startsWith(tagPrefix)) {
                int num;
                try {
                    num = Integer.parseInt(name.substring(tagPrefix.length()));
                } catch (NumberFormatException e) {
                    log.debug("Tag {} is skipped because it doesn't contain version number", name);
                    continue;
                }
                if (num > maxId) {
                    maxId = num;
                }
            }
        }

        return String.valueOf(maxId + 1);
    }

    static String getVersionName(Repository repository, List<Ref> tags, ObjectId commitId) {
        Ref tagRef = getTagRefForCommit(repository, tags, commitId);

        return tagRef != null ? getLocalTagName(tagRef) : commitId.getName();
    }

    private static Ref getTagRefForCommit(Repository repository, List<Ref> tags, ObjectId commitId) {
        Ref tagRefForCommit = null;
        for (Ref tagRef : tags) {
            ObjectId objectId = repository.peel(tagRef).getPeeledObjectId();
            if (objectId == null) {
                objectId = tagRef.getObjectId();
            }

            if (objectId.equals(commitId)) {
                tagRefForCommit = tagRef;
                break;
            }
        }
        return tagRefForCommit;
    }

    private static String getLocalTagName(Ref tagRef) {
        String name = tagRef.getName();
        return name.startsWith(Constants.R_TAGS) ? name.substring(Constants.R_TAGS.length()) : name;
    }

    private void addTagToCommit(RevCommit commit) throws GitAPIException, MergeConflictException {
        pull();

        if (!tagPrefix.isEmpty()) {
            String tagName = tagPrefix + getNextTagId();
            git.tag().setObjectId(commit).setName(tagName).call();
        }
    }

    @Override
    public List<FileData> listFolders(String path) throws IOException {
        return iterate(path, new ListFoldersCommand());
    }

    @Override
    public FileData save(FileData folderData,
            Iterable<FileChange> files,
            ChangesetType changesetType) throws IOException {
        Lock writeLock = repositoryLock.writeLock();
        try {
            log.debug("save(folderData, files, changesetType): lock");
            writeLock.lock();

            reset();
            saveMultipleFiles(folderData, files, changesetType);
        } catch (IOException e) {
            reset();
            throw e;
        } catch (Exception e) {
            reset();
            throw new IOException(e.getMessage(), e);
        } finally {
            writeLock.unlock();
            log.debug("save(folderData, files, changesetType): unlock");
        }

        monitor.fireOnChange();
        return check(folderData.getName());
    }

    @Override
    public List<FileData> save(List<FolderItem> folderItems, ChangesetType changesetType) throws IOException {
        List<FileData> result = new ArrayList<>();
        Lock writeLock = repositoryLock.writeLock();
        try {
            log.debug("save(folderItems, changesetType): lock");
            writeLock.lock();
            reset();
            String[] commitIds = new String[folderItems.size()];
            try {
                git.checkout().setName(branch).call();
                int i = 0;
                for (FolderItem folderItem : folderItems) {
                    commitIds[i++] = createCommit(folderItem.getData(), folderItem.getFiles(), changesetType);
                }
                push();
            } catch (Exception e) {
                for (String commitId : commitIds) {
                    reset(commitId);
                }
                throw new IOException(e.getMessage(), e);
            }
        } catch (Exception e) {
            reset();
            throw new IOException(e.getMessage(), e);
        } finally {
            writeLock.unlock();
            log.debug("save(folderItems, changesetType): unlock");
        }
        monitor.fireOnChange();

        for (FolderItem folderItem : folderItems) {
            result.add(check(folderItem.getData().getName()));
        }
        return result;
    }

    private void saveMultipleFiles(FileData folderData,
                                   Iterable<FileChange> files,
                                   ChangesetType changesetType) throws IOException {

        String commitId = null;
        try {
<<<<<<< HEAD
            git.checkout().setName(branch).call();
            commitId = createCommit(folderData, files, changesetType);
            push();
        } catch (Exception e) {
            reset(commitId);
            throw new IOException(e.getMessage(), e);
        }
    }

    private String createCommit(FileData folderData,
                                Iterable<FileChange> files,
                                ChangesetType changesetType) throws IOException, GitAPIException {
        String commitId = null;
        try {
=======
            String parentVersion = folderData.getVersion();
>>>>>>> 6d2cbe1d
            String relativeFolder = folderData.getName();

            boolean checkoutOldVersion = isCheckoutOldVersion(relativeFolder, parentVersion);
            git.checkout().setName(checkoutOldVersion ? parentVersion : branch).call();

            List<String> changedFiles = new ArrayList<>();

            // Add new files and update existing ones
            List<File> savedFiles = new ArrayList<>();
            for (FileChange change : files) {
                File file = new File(localRepositoryPath, change.getData().getName());
                savedFiles.add(file);
                applyChangeInWorkspace(change, changedFiles);
            }

            if (changesetType == ChangesetType.FULL) {
                // Remove absent files
                String basePath = new File(localRepositoryPath).getAbsolutePath();
                File folder = new File(localRepositoryPath, relativeFolder);
                removeAbsentFiles(basePath, folder, savedFiles, changedFiles);
            }

            CommitCommand commitCommand = git.commit()
                    .setMessage(formatComment(CommitType.SAVE, folderData))
                    .setCommitter(userDisplayName != null ? userDisplayName : folderData.getAuthor(),
                            userEmail != null ? userEmail : "");

            RevCommit commit = commitChangedFiles(commitCommand, changedFiles);
            commitId = commit.getId().getName();

            resolveAndMerge(folderData, checkoutOldVersion, commit);

            addTagToCommit(commit);
<<<<<<< HEAD
        } catch (IOException | GitAPIException e) {
=======

            push();
        } catch (IOException e) {
            reset(commitId);
            throw e;
        } catch (Exception e) {
>>>>>>> 6d2cbe1d
            reset(commitId);
            throw e;
        }
        return commitId;
    }

    private void applyChangeInWorkspace(FileChange change, Collection<String> changedFiles) throws IOException, GitAPIException {
        File file = new File(localRepositoryPath, change.getData().getName());
        createParent(file);

        InputStream stream = change.getStream();
        if (stream != null) {
            try (FileOutputStream output = new FileOutputStream(file)) {
                IOUtils.copy(stream, output);
            }
            git.add().addFilepattern(change.getData().getName()).call();
            changedFiles.add(change.getData().getName());
        } else {
            if (file.exists()) {
                git.rm().addFilepattern(change.getData().getName()).call();
                changedFiles.add(change.getData().getName());
            }
        }
    }

    private RevCommit commitChangedFiles(CommitCommand commitCommand, Collection<String> changedFiles) throws
                                                                                                 GitAPIException {
        RevCommit commit;
        if (git.status().call().getUncommittedChanges().isEmpty()) {
            // For the cases:
            // 1) User modified a project, then manually reverted, then pressed save.
            // 2) Copy project that doesn't have rules.xml, check "Copy old revisions". The last one commit should
            // have changed rules.xml with changed project name but the project doesn't have rules.xml so there are
            // no changes
            // 3) Try to deploy several times same deploy configuration. For example if we need to trigger
            // webservices redeployment without actually changing projects.
            commit = commitCommand.setAllowEmpty(true).call();
        } else {
            for (String fileName : changedFiles) {
                commitCommand.setOnly(fileName);
            }
            commit = commitCommand.call();
        }
        return commit;
    }

    private void resolveAndMerge(FileData folderData, boolean checkoutOldVersion, RevCommit commit) throws
                                                                                                    GitAPIException,
                                                                                                    IOException {
        ConflictResolveData conflictResolveData = folderData.getAdditionalData(ConflictResolveData.class);

        RevCommit lastCommit = commit;

        if (conflictResolveData != null) {
            lastCommit = resolveConflict(folderData.getAuthor(), conflictResolveData);
        }

        if (checkoutOldVersion || conflictResolveData != null) {
            // Merge detached commit to existing branch.
            git.checkout().setName(branch).call();
            MergeResult mergeDetached = git.merge().include(lastCommit.getId()).call();
            validateMergeConflict(mergeDetached, false);
        }
    }

    private RevCommit resolveConflict(String author, ConflictResolveData conflictResolveData) throws
                                                                                              GitAPIException,
                                                                                              IOException {
        // Merge with a commit we have a conflict.
        MergeResult mergeResult = git.merge()
            .include(getCommitByVersion(conflictResolveData.getCommitToMerge()))
            .call();

        if (mergeResult.getMergeStatus() != MergeResult.MergeStatus.CONFLICTING) {
            log.debug("Merge status: {}", mergeResult.getMergeStatus());
            throw new IOException("There is no merge conflict, nothing to resolve.");
        }

        // Resolve merge conflict.
        String mergeMessage = conflictResolveData.getMergeMessage();
        if (mergeMessage == null) {
            mergeMessage = "Merge";
        }
        CommitCommand conflictResolveCommit = git.commit()
                .setMessage(mergeMessage)
                .setCommitter(userDisplayName != null ? userDisplayName : author,
                        userEmail != null ? userEmail : "");

        Status status = git.status().call();

        Set<String> changedFiles = new HashSet<>();
        for (FileChange change : conflictResolveData.getResolvedFiles()) {
            applyChangeInWorkspace(change, changedFiles);
        }

        for (String changed : status.getChanged()) {
            if (!changedFiles.contains(changed)) {
                git.add().addFilepattern(changed).call();
                changedFiles.add(changed);
            }
        }
        for (String added : status.getAdded()) {
            if (!changedFiles.contains(added)) {
                git.add().addFilepattern(added).call();
                changedFiles.add(added);
            }
        }
        for (String removed : status.getRemoved()) {
            if (!changedFiles.contains(removed)) {
                git.rm().addFilepattern(removed).call();
                changedFiles.add(removed);
            }
        }

        return commitChangedFiles(conflictResolveCommit, changedFiles);
    }

    private ObjectId getCommitByVersion(String version) throws IOException {
        Ref ref = git.getRepository().findRef(version);
        if (ref == null) {
            // Version is a hash for commit
            return git.getRepository().resolve(version);
        }

        // Version is a tag.
        ObjectId objectId = git.getRepository().peel(ref).getPeeledObjectId();
        // Not annotated tags return null for getPeeledObjectId().
        return objectId == null ? ref.getObjectId() : objectId;
    }

    @Override
    public Features supports() {
        return new FeaturesBuilder(this).setSupportsUniqueFileId(true).build();
    }

    @Override
    public String getBranch() {
        return branch;
    }

    @Override
    public void createBranch(String projectName, String newBranch) throws IOException {
        Lock writeLock = repositoryLock.writeLock();
        try {
            log.debug("createBranch(): lock");
            writeLock.lock();

            reset();

            // If newBranch doesn't exist, create it.
            boolean branchAbsents = git.getRepository().findRef(newBranch) == null;
            if (branchAbsents) {
                // Checkout existing branch
                git.checkout().setName(branch).call();

                // Create new branch
                git.branchCreate().setName(newBranch).call();
                pushBranch(new RefSpec().setSource(newBranch).setDestination(Constants.R_HEADS + newBranch));
            }

            // Add mapping for projectName and newBranch
            List<String> projectBranches = branches.get(projectName);
            if (projectBranches == null) {
                projectBranches = new ArrayList<>();
                projectBranches.add(branch); // Add main branch
                branches.put(projectName, projectBranches);
            }
            if (!projectBranches.contains(newBranch)) {
                projectBranches.add(newBranch);
            }

            saveBranches();
        } catch (IOException e) {
            reset();
            try {
                git.branchDelete().setBranchNames(newBranch).call();
            } catch (Exception ignored) {
            }
            throw e;
        } catch (Exception e) {
            reset();
            try {
                git.branchDelete().setBranchNames(newBranch).call();
            } catch (Exception ignored) {
            }
            throw new IOException(e.getMessage(), e);
        } finally {
            writeLock.unlock();
            log.debug("createBranch(): unlock");
        }
    }

    @Override
    public void deleteBranch(String projectName, String branch) throws IOException {
        Lock writeLock = repositoryLock.writeLock();
        try {
            log.debug("deleteBranch(): lock");
            writeLock.lock();

            reset();

            if (projectName == null) {
                // Remove the branch from all mappings.
                for (List<String> projectBranches : branches.values()) {
                    projectBranches.remove(branch);
                }
                saveBranches();

                // Remove the branch from git itself.
                // Can't delete checked out branch. So we check out another branch instead.
                git.checkout().setName(baseBranch).call();
                git.branchDelete().setBranchNames(branch).setForce(true).call();
                pushBranch(new RefSpec().setSource(null).setDestination(Constants.R_HEADS + branch));
                branchRepos.remove(branch);
            } else {
                // Remove branch mapping for specific project only.
                List<String> projectBranches = branches.get(projectName);
                if (projectBranches != null) {
                    projectBranches.remove(branch);
                    saveBranches();
                }
            }
        } catch (IOException e) {
            reset();
            throw e;
        } catch (Exception e) {
            reset();
            throw new IOException(e.getMessage(), e);
        } finally {
            writeLock.unlock();
            log.debug("deleteBranch(): unlock");
        }
    }

    @Override
    public List<String> getBranches(String projectName) throws IOException {
        Lock readLock = repositoryLock.readLock();
        try {
            log.debug("getBranches(): lock");
            readLock.lock();
            if (projectName == null) {
                // Return all available branches
                TreeSet<String> branchNames = getAvailableBranches();

                // Local branches absent in repository may be needed to uncheck them in UI.
                for (List<String> projectBranches : branches.values()) {
                    branchNames.addAll(projectBranches);
                }

                return new ArrayList<>(branchNames);
            } else {
                // Return branches mapped to a specific project
                List<String> projectBranches = branches.get(projectName);
                List<String> result;
                if (projectBranches == null) {
                    result = new ArrayList<>(Collections.singletonList(branch));
                } else {
                    result = new ArrayList<>(projectBranches);
                    Collections.sort(result, String.CASE_INSENSITIVE_ORDER);
                }
                return result;
            }
        } catch (GitAPIException e) {
            throw new IOException(e);
        } finally {
            readLock.unlock();
            log.debug("getBranches(): unlock");
        }
    }

    @Override
    public GitRepository forBranch(String branch) throws IOException {
        GitRepository repository;

        Lock readLock = repositoryLock.readLock();
        try {
            log.debug("forBranch(): read: lock");
            readLock.lock();
            repository = branchRepos.get(branch);
            if (repository == null && git.getRepository().findRef(branch) == null) {
                List<Ref> refs = git.branchList().setListMode(ListBranchCommand.ListMode.REMOTE).call();

                boolean branchExist = false;
                String remoteBranchName = Constants.R_REMOTES + Constants.DEFAULT_REMOTE_NAME + "/" + branch;
                for (Ref ref : refs) {
                    String name = ref.getName();
                    if (remoteBranchName.equals(name)) {
                        branchExist = true;
                        break;
                    }
                }

                if (!branchExist) {
                    throw new IOException("Can't find branch '" + branch + "'");
                }
            }
        } catch (GitAPIException e) {
            throw new IOException(e);
        } finally {
            readLock.unlock();
            log.debug("forBranch(): read: unlock");
        }
        if (repository == null) {
            Lock writeLock = repositoryLock.writeLock();
            try {
                log.debug("forBranch(): write: lock");
                writeLock.lock();

                repository = branchRepos.get(branch);
                if (repository == null) {
                    if (git.getRepository().findRef(branch) == null) {
                        git.branchCreate()
                            .setName(branch)
                            .setUpstreamMode(CreateBranchCommand.SetupUpstreamMode.TRACK)
                            .setStartPoint(Constants.DEFAULT_REMOTE_NAME + "/" + branch)
                            .call();
                    }

                    repository = new GitRepository();

                    repository.setUri(uri);
                    repository.setLogin(login);
                    repository.setPassword(password);
                    repository.setUserDisplayName(userDisplayName);
                    repository.setUserEmail(userEmail);
                    repository.setLocalRepositoryPath(localRepositoryPath);
                    repository.setBranch(branch);
                    repository.baseBranch = baseBranch; // Base branch is only one
                    repository.setTagPrefix(tagPrefix);
                    repository.setListenerTimerPeriod(listenerTimerPeriod);
                    repository.setCommentTemplate(commentTemplate);
                    repository.setGitSettingsPath(gitSettingsPath);
                    repository.git = Git.open(new File(localRepositoryPath));
                    repository.repositoryLock = repositoryLock; // must be common for all instances because git
                                                                // repository is same
                    repository.remoteRepoLock = remoteRepoLock; // must be common for all instances because git
                                                                // repository is same
                    repository.branches = branches; // Can be shared between instances
                    repository.monitor = monitor;

                    branchRepos.put(branch, repository);
                }
            } catch (IOException e) {
                throw e;
            } catch (Exception e) {
                throw new IOException(e);
            } finally {
                writeLock.unlock();
                log.debug("forBranch(): write: unlock");
            }
        }

        return repository;
    }

    private TreeSet<String> getAvailableBranches() throws GitAPIException {
        TreeSet<String> branchNames = new TreeSet<>(String.CASE_INSENSITIVE_ORDER);

        List<Ref> refs = git.branchList().call();
        for (Ref ref : refs) {
            String name = ref.getName();
            if (name.startsWith(Constants.R_HEADS)) {
                name = name.substring(Constants.R_HEADS.length());
                branchNames.add(name);
            }
        }
        return branchNames;
    }

    private void pushBranch(RefSpec refSpec) throws GitAPIException, IOException {
        PushCommand push = git.push().setRefSpecs(refSpec).setTimeout(listenerTimerPeriod);

        if (StringUtils.isNotBlank(login)) {
            push.setCredentialsProvider(new UsernamePasswordCredentialsProvider(login, password));
        }

        Iterable<PushResult> results = push.call();
        validatePushResults(results);
    }

    private void readBranches() throws IOException {
        branches.clear();

        if (StringUtils.isBlank(gitSettingsPath)) {
            return;
        }

        File settings = new File(new File(gitSettingsPath), "branches.properties");
        if (settings.isFile()) {
            try (InputStreamReader in = new InputStreamReader(new FileInputStream(settings), StandardCharsets.UTF_8)) {
                Properties properties = new Properties();
                properties.load(in);
                String numStr = properties.getProperty("projects.number");
                if (numStr == null) {
                    return;
                }

                int num = Integer.parseInt(numStr);
                for (int i = 1; i <= num; i++) {
                    String name = properties.getProperty("project." + i + ".name");
                    String branchesStr = properties.getProperty("project." + i + ".branches");
                    if (StringUtils.isBlank(name) || StringUtils.isBlank(branchesStr)) {
                        continue;
                    }

                    branches.put(name, new ArrayList<>(Arrays.asList(branchesStr.split(","))));
                }
            }
        }

    }

    private void saveBranches() throws IOException {
        File parent = new File(gitSettingsPath);
        if (!parent.mkdirs() && !parent.exists()) {
            throw new FileNotFoundException("Can't create folder " + gitSettingsPath);
        }
        File settings = new File(parent, "branches.properties");
        try (OutputStreamWriter out = new OutputStreamWriter(new FileOutputStream(settings), StandardCharsets.UTF_8)) {
            Properties properties = new Properties();
            properties.setProperty("projects.number", String.valueOf(branches.size()));

            int i = 1;
            for (Map.Entry<String, List<String>> entry : branches.entrySet()) {
                properties.setProperty("project." + i + ".name", entry.getKey());
                properties.setProperty("project." + i + ".branches", StringUtils.join(entry.getValue(), ","));

                i++;
            }
            properties.store(out, null);
        }
    }

    private void removeAbsentFiles(String baseAbsolutePath,
            File directory,
            Collection<File> toSave,
            List<String> changedFiles) throws GitAPIException {
        File[] found = directory.listFiles();

        if (found != null) {
            for (File file : found) {
                if (file.isDirectory()) {
                    removeAbsentFiles(baseAbsolutePath, file, toSave, changedFiles);
                } else {
                    if (!toSave.contains(file)) {
                        String relativePath = file.getAbsolutePath()
                            .substring(baseAbsolutePath.length())
                            .replace('\\', '/');
                        if (relativePath.startsWith("/")) {
                            relativePath = relativePath.substring(1);
                        }
                        git.rm().addFilepattern(relativePath).call();
                        changedFiles.add(relativePath);
                    }
                }
            }
        }
    }

    private void createParent(File file) throws FileNotFoundException {
        File parentFile = file.getParentFile();
        if (!parentFile.mkdirs() && !parentFile.exists()) {
            throw new FileNotFoundException("Can't create the folder " + parentFile.getAbsolutePath());
        }
    }

    private URI getUri(String uriOrPath) {
        try {
            return new URI(uriOrPath);
        } catch (URISyntaxException e) {
            // uri can be a folder path. It's not valid URI but git accepts paths too.
            return new File(uriOrPath).toURI();
        }
    }

    private String escapeCurlyBrackets(String value) {
        String ret = value.replaceAll("\\{(?![012]})", "'{'");
        return ret.replaceAll("(?<!\\{[012])}", "'}'");
    }

    private String formatComment(CommitType commitType, FileData data) {
        String comment = StringUtils.trimToEmpty(data.getComment());
        return MessageFormat.format(escapedCommentTemplate, commitType, comment, data.getAuthor());
    }

    private boolean isCheckoutOldVersion(String path, String baseVersion) throws GitAPIException, IOException {
        if (baseVersion != null) {
            List<Ref> tags = git.tagList().call();

            Iterator<RevCommit> iterator = git.log()
                .add(resolveBranchId())
                .addPath(path)
                .setMaxCount(1)
                .call()
                .iterator();
            if (iterator.hasNext()) {
                String lastVersion = getVersionName(git.getRepository(), tags, iterator.next());
                return !baseVersion.equals(lastVersion);
            } else {
                throw new FileNotFoundException("Can't find commit for path '" + path + "' and version '" + baseVersion + "'");
            }
        }

        return false;
    }

    @Override
    public boolean isValidBranchName(String s) {
        return s != null && Repository.isValidRefName(Constants.R_HEADS + s);
    }

    @Override
    public boolean branchExists(String branch) throws IOException {
        for (String existedBranch : getBranches(null)) {
            if (existedBranch.equalsIgnoreCase(branch)) {
                return true;
            }
        }
        return false;
    }

    private class GitRevisionGetter implements RevisionGetter {
        @Override
        public Object getRevision() {
            try {
                return getLastRevision();
            } catch (Exception e) {
                log.warn(e.getMessage(), e);
                return null;
            }
        }
    }

    public interface WalkCommand<T> {
        T apply(org.eclipse.jgit.lib.Repository repository, TreeWalk rootWalk, String baseFolder) throws IOException,
                                                                                                  GitAPIException;
    }

    public interface HistoryVisitor<T> {
        /**
         * Visit commit for a file with a path {@code fullPath}
         *
         * @param fullPath full path to the file
         * @param commit visiting commit
         * @param commitVersion commit version. Either tag name or commit hash.
         * @return true if we should stop iterating history (we found needed information) and false if not found or
         *         should iterate all commits
         */
        boolean visit(String fullPath, RevCommit commit, String commitVersion) throws IOException, GitAPIException;

        /**
         * Get accumulated result
         */
        T getResult();
    }

    private class ListCommand implements WalkCommand<List<FileData>> {
        private final ObjectId start;

        public ListCommand(ObjectId start) {
            this.start = start;
        }

        @Override
        public List<FileData> apply(org.eclipse.jgit.lib.Repository repository,
                TreeWalk rootWalk,
                String baseFolder) throws IOException {
            if (rootWalk != null) {
                // Iterate files in folder
                List<FileData> files = new ArrayList<>();
                if (rootWalk.getFilter() == TreeFilter.ALL) {
                    while (rootWalk.next()) {
                        files.add(createFileData(rootWalk, baseFolder, start));
                    }
                } else {
                    if (rootWalk.getTreeCount() > 0) {
                        try (TreeWalk dirWalk = new TreeWalk(repository)) {
                            dirWalk.addTree(rootWalk.getObjectId(0));
                            dirWalk.setRecursive(true);

                            while (dirWalk.next()) {
                                files.add(createFileData(dirWalk, baseFolder, start));
                            }
                        }
                    }
                }

                return files;
            } else {
                return Collections.emptyList();
            }
        }
    }

    private class ListFoldersCommand implements WalkCommand<List<FileData>> {
        @Override
        public List<FileData> apply(org.eclipse.jgit.lib.Repository repository,
                TreeWalk rootWalk,
                String baseFolder) throws IOException {
            if (rootWalk != null) {
                if (rootWalk.getFilter() == TreeFilter.ALL) {
                    return collectFolderData(rootWalk, baseFolder);
                } else {
                    if (rootWalk.getTreeCount() > 0) {
                        try (TreeWalk dirWalk = new TreeWalk(repository)) {
                            dirWalk.addTree(rootWalk.getObjectId(0));
                            return collectFolderData(dirWalk, baseFolder);
                        }
                    }
                }
            }

            return Collections.emptyList();
        }

        private List<FileData> collectFolderData(TreeWalk rootWalk, String baseFolder) throws IOException {
            List<FileData> files = new ArrayList<>();
            rootWalk.setRecursive(false);
            ObjectId start = resolveBranchId();
            while (rootWalk.next()) {
                if ((rootWalk.getFileMode().getBits() & FileMode.TYPE_TREE) != 0) {
                    files.add(createFileData(rootWalk, baseFolder, start));
                }
            }

            return files;
        }
    }

    private class CheckCommand implements WalkCommand<FileData> {
        @Override
        public FileData apply(org.eclipse.jgit.lib.Repository repository,
                TreeWalk rootWalk,
                String baseFolder) throws IOException {
            if (rootWalk != null) {
                return createFileData(rootWalk, "", resolveBranchId());
            } else {
                return null;
            }
        }
    }

    private class ReadCommand implements WalkCommand<FileItem> {
        @Override
        public FileItem apply(org.eclipse.jgit.lib.Repository repository,
                TreeWalk rootWalk,
                String baseFolder) throws IOException {
            if (rootWalk != null) {
                FileData fileData = createFileData(rootWalk, "", resolveBranchId());
                ObjectLoader loader = repository.open(rootWalk.getObjectId(0));
                return new FileItem(fileData, loader.openStream());
            } else {
                return null;
            }
        }
    }

    private class ListHistoryVisitor implements HistoryVisitor<List<FileData>> {
        private final org.eclipse.jgit.lib.Repository repository;
        private final List<FileData> history = new ArrayList<>();

        private ListHistoryVisitor() {
            repository = git.getRepository();
        }

        @Override
        public boolean visit(String fullPath, RevCommit commit, String commitVersion) throws IOException {
            RevTree tree = commit.getTree();

            try (TreeWalk rootWalk = buildTreeWalk(repository, fullPath, tree)) {
                history.add(createFileData(rootWalk, commit));
            } catch (FileNotFoundException e) {
                log.debug("File '{}' is absent in the commit {}", fullPath, commitVersion, e);
            }

            return false;
        }

        @Override
        public List<FileData> getResult() {
            Collections.reverse(history);
            return history;
        }
    }

    private class ListFilesHistoryVisitor implements HistoryVisitor<List<FileData>> {
        private final String version;
        private final org.eclipse.jgit.lib.Repository repository;
        private final List<FileData> history = new ArrayList<>();

        private ListFilesHistoryVisitor(String version) {
            this.version = version;
            repository = git.getRepository();
        }

        @Override
        public boolean visit(String fullPath, RevCommit commit, String commitVersion) throws IOException {
            if (commitVersion.equals(version)) {
                RevTree tree = commit.getTree();

                try (TreeWalk rootWalk = buildTreeWalk(repository, fullPath, tree)) {
                    history.addAll(new ListCommand(commit.getId()).apply(repository, rootWalk, fullPath));
                } catch (FileNotFoundException ignored) {
                }

                return true;
            }

            return false;
        }

        @Override
        public List<FileData> getResult() {
            Collections.reverse(history);
            return history;
        }
    }

    private class CheckHistoryVisitor implements HistoryVisitor<FileData> {
        private final String version;
        private final org.eclipse.jgit.lib.Repository repository;
        private FileData result;

        private CheckHistoryVisitor(String version) {
            this.version = version;
            repository = git.getRepository();
        }

        @Override
        public boolean visit(String fullPath, RevCommit commit, String commitVersion) throws IOException {
            if (commitVersion.equals(version)) {
                RevTree tree = commit.getTree();

                try (TreeWalk rootWalk = buildTreeWalk(repository, fullPath, tree)) {
                    result = createFileData(rootWalk, commit);
                } catch (FileNotFoundException e) {
                    result = null;
                }

                return true;
            }

            return false;
        }

        @Override
        public FileData getResult() {
            return result;
        }
    }

    private class ReadHistoryVisitor implements HistoryVisitor<FileItem> {
        private final String version;
        private final org.eclipse.jgit.lib.Repository repository;
        private FileItem result;

        private ReadHistoryVisitor(String version) {
            this.version = version;
            repository = git.getRepository();
        }

        @Override
        public boolean visit(String fullPath, RevCommit commit, String commitVersion) throws IOException {
            if (commitVersion.equals(version)) {
                RevTree tree = commit.getTree();

                try (TreeWalk rootWalk = buildTreeWalk(repository, fullPath, tree)) {
                    FileData fileData = createFileData(rootWalk, commit);
                    ObjectLoader loader = repository.open(rootWalk.getObjectId(0));
                    result = new FileItem(fileData, loader.openStream());
                } catch (FileNotFoundException e) {
                    result = null;
                }

                return true;
            }

            return false;
        }

        @Override
        public FileItem getResult() {
            return result;
        }
    }
}
<|MERGE_RESOLUTION|>--- conflicted
+++ resolved
@@ -1,2009 +1,1988 @@
-package org.openl.rules.repository.git;
-
-import java.io.*;
-import java.net.URI;
-import java.net.URISyntaxException;
-import java.net.UnknownHostException;
-import java.nio.charset.StandardCharsets;
-import java.text.MessageFormat;
-import java.util.*;
-import java.util.concurrent.locks.Lock;
-import java.util.concurrent.locks.ReadWriteLock;
-import java.util.concurrent.locks.ReentrantReadWriteLock;
-
-import org.apache.commons.lang3.exception.ExceptionUtils;
-import org.eclipse.jgit.api.*;
-import org.eclipse.jgit.api.errors.GitAPIException;
-import org.eclipse.jgit.api.errors.RefNotAdvertisedException;
-import org.eclipse.jgit.internal.JGitText;
-import org.eclipse.jgit.lib.*;
-import org.eclipse.jgit.lib.Repository;
-import org.eclipse.jgit.merge.MergeStrategy;
-import org.eclipse.jgit.revwalk.RevCommit;
-import org.eclipse.jgit.revwalk.RevTree;
-import org.eclipse.jgit.revwalk.RevWalk;
-import org.eclipse.jgit.transport.FetchResult;
-import org.eclipse.jgit.transport.PushResult;
-import org.eclipse.jgit.transport.RefSpec;
-import org.eclipse.jgit.transport.RemoteRefUpdate;
-import org.eclipse.jgit.transport.TrackingRefUpdate;
-import org.eclipse.jgit.transport.UsernamePasswordCredentialsProvider;
-import org.eclipse.jgit.treewalk.TreeWalk;
-import org.eclipse.jgit.treewalk.filter.TreeFilter;
-import org.eclipse.jgit.util.FS;
-import org.openl.rules.repository.RRepositoryFactory;
-import org.openl.rules.repository.api.*;
-import org.openl.rules.repository.common.ChangesMonitor;
-import org.openl.rules.repository.common.RevisionGetter;
-import org.openl.rules.repository.exceptions.RRepositoryException;
-import org.openl.util.FileUtils;
-import org.openl.util.IOUtils;
-import org.openl.util.StringUtils;
-import org.slf4j.Logger;
-import org.slf4j.LoggerFactory;
-
-public class GitRepository implements FolderRepository, BranchRepository, Closeable, RRepositoryFactory {
-    static final String DELETED_MARKER_FILE = ".archived";
-
-    private final Logger log = LoggerFactory.getLogger(GitRepository.class);
-
-    private String uri;
-    private String login;
-    private String password;
-    private String userDisplayName;
-    private String userEmail;
-    private String localRepositoryPath;
-    private String branch = Constants.MASTER;
-    private String baseBranch = branch;
-    private String tagPrefix = StringUtils.EMPTY;
-    private int listenerTimerPeriod = 10;
-    private String commentTemplate;
-    private String escapedCommentTemplate;
-    private String gitSettingsPath;
-
-    private ChangesMonitor monitor;
-    private Git git;
-
-    private ReadWriteLock repositoryLock = new ReentrantReadWriteLock();
-    private ReadWriteLock remoteRepoLock = new ReentrantReadWriteLock();
-
-    private Map<String, List<String>> branches = new HashMap<>();
-
-    /**
-     * Holds secondary repositories for other branches.
-     */
-    private Map<String, GitRepository> branchRepos = new HashMap<>();
-
-    @Override
-    public List<FileData> list(String path) throws IOException {
-        return iterate(path, new ListCommand(resolveBranchId()));
-    }
-
-    @Override
-    public FileData check(String name) throws IOException {
-        return iterate(name, new CheckCommand());
-    }
-
-    @Override
-    public FileItem read(String name) throws IOException {
-        return iterate(name, new ReadCommand());
-    }
-
-    @Override
-    @SuppressWarnings("squid:S2095") // resources are closed by IOUtils
-    public FileData save(FileData data, InputStream stream) throws IOException {
-        Lock writeLock = repositoryLock.writeLock();
-        try {
-            log.debug("save(data, stream): lock");
-            writeLock.lock();
-
-            reset();
-            saveSingleFile(data, stream);
-        } catch (IOException e) {
-            reset();
-            throw e;
-        } catch (Exception e) {
-            reset();
-            throw new IOException(e.getMessage(), e);
-        } finally {
-            writeLock.unlock();
-            log.debug("save(data, stream): unlock");
-        }
-
-        monitor.fireOnChange();
-
-        return check(data.getName());
-    }
-
-    @Override
-    public List<FileData> save(List<FileItem> fileItems) throws IOException {
-        List<FileData> result = new ArrayList<>();
-        Lock writeLock = repositoryLock.writeLock();
-        try {
-            log.debug("save(multipleFiles): lock");
-            writeLock.lock();
-            reset();
-            String[] commitIds = new String[fileItems.size()];
-            try {
-                git.checkout().setName(branch).call();
-                int i = 0;
-                for (FileItem fileItem : fileItems) {
-                    commitIds[i++] = createCommit(fileItem.getData(), fileItem.getStream());
-                }
-                push();
-            } catch (Exception e) {
-                for (String commitId : commitIds) {
-                    reset(commitId);
-                }
-                throw new IOException(e.getMessage(), e);
-            }
-        } catch (Exception e) {
-            reset();
-            throw new IOException(e.getMessage(), e);
-        } finally {
-            writeLock.unlock();
-            log.debug("save(multipleFiles): unlock");
-        }
-        monitor.fireOnChange();
-
-        for (FileItem fileItem : fileItems) {
-            result.add(check(fileItem.getData().getName()));
-        }
-        return result;
-    }
-
-    private void saveSingleFile(FileData data, InputStream stream) throws IOException {
-        String commitId = null;
-        try {
-<<<<<<< HEAD
-            git.checkout().setName(branch).call();
-            commitId = createCommit(data, stream);
-            push();
-        } catch (Exception e) {
-            reset(commitId);
-            throw new IOException(e.getMessage(), e);
-        }
-    }
-
-    private String createCommit(FileData data, InputStream stream) throws GitAPIException, IOException {
-        String commitId = null;
-        try {
-=======
-            String parentVersion = data.getVersion();
->>>>>>> 6d2cbe1d
-            String fileInRepository = data.getName();
-
-            boolean checkoutOldVersion = isCheckoutOldVersion(fileInRepository, parentVersion);
-            git.checkout().setName(checkoutOldVersion ? parentVersion : branch).call();
-
-            File file = new File(localRepositoryPath, fileInRepository);
-            createParent(file);
-            IOUtils.copyAndClose(stream, new FileOutputStream(file));
-
-            git.add().addFilepattern(fileInRepository).call();
-            RevCommit commit = git.commit()
-                    .setMessage(formatComment(CommitType.SAVE, data))
-                    .setCommitter(userDisplayName != null ? userDisplayName : data.getAuthor(),
-                            userEmail != null ? userEmail : "")
-                    .setOnly(fileInRepository)
-                    .call();
-            commitId = commit.getId().getName();
-
-            resolveAndMerge(data, checkoutOldVersion, commit);
-
-            addTagToCommit(commit);
-<<<<<<< HEAD
-        } catch (IOException | GitAPIException e) {
-=======
-
-            push();
-        } catch (IOException e) {
-            reset(commitId);
-            throw e;
-        } catch (Exception e) {
->>>>>>> 6d2cbe1d
-            reset(commitId);
-            throw e;
-        }
-        return commitId;
-    }
-
-    @Override
-    public boolean delete(FileData data) {
-        boolean deleted;
-        String commitId = null;
-
-        Lock writeLock = repositoryLock.writeLock();
-        try {
-            log.debug("delete(): lock");
-            writeLock.lock();
-
-            reset();
-            git.checkout().setName(branch).call();
-
-            String name = data.getName();
-            File file = new File(localRepositoryPath, name);
-            if (!file.exists()) {
-                return false;
-            }
-
-            if (file.isDirectory()) {
-                String commitMessage = formatComment(CommitType.ARCHIVE, data);
-
-                // Create marker file if it absents and write current time
-                try (DataOutputStream os = new DataOutputStream(
-                    new FileOutputStream(new File(file, DELETED_MARKER_FILE)))) {
-                    os.writeLong(System.currentTimeMillis());
-                }
-
-                String markerFile = name + "/" + DELETED_MARKER_FILE;
-                git.add().addFilepattern(markerFile).call();
-                RevCommit commit = git.commit()
-                    .setMessage(commitMessage)
-                    .setCommitter(userDisplayName != null ? userDisplayName : data.getAuthor(),
-                        userEmail != null ? userEmail : "")
-                    .setOnly(markerFile)
-                    .call();
-                commitId = commit.getId().getName();
-
-                addTagToCommit(commit);
-            } else {
-                // Files can't be archived. Only folders.
-                git.rm().addFilepattern(name).call();
-                RevCommit commit = git.commit()
-                    .setMessage(formatComment(CommitType.ERASE, data))
-                    .setCommitter(userDisplayName != null ? userDisplayName : data.getAuthor(),
-                        userEmail != null ? userEmail : "")
-                    .call();
-                commitId = commit.getId().getName();
-
-                addTagToCommit(commit);
-            }
-
-            push();
-
-            deleted = true;
-        } catch (Exception e) {
-            log.error(e.getMessage(), e);
-            reset(commitId);
-            deleted = false;
-        } finally {
-            writeLock.unlock();
-            log.debug("delete(): unlock");
-        }
-
-        monitor.fireOnChange();
-        return deleted;
-    }
-
-    @SuppressWarnings("squid:S2095") // resources are closed by IOUtils
-    private FileData copy(String srcName, FileData destData) throws IOException {
-        String commitId = null;
-
-        Lock writeLock = repositoryLock.writeLock();
-        try {
-            log.debug("copy(): lock");
-            writeLock.lock();
-
-            reset();
-            git.checkout().setName(branch).call();
-
-            File src = new File(localRepositoryPath, srcName);
-            File dest = new File(localRepositoryPath, destData.getName());
-            IOUtils.copyAndClose(new FileInputStream(src), new FileOutputStream(dest));
-
-            git.add().addFilepattern(destData.getName()).call();
-            RevCommit commit = git.commit()
-                .setMessage(formatComment(CommitType.SAVE, destData))
-                .setCommitter(userDisplayName != null ? userDisplayName : destData.getAuthor(),
-                    userEmail != null ? userEmail : "")
-                .call();
-            commitId = commit.getId().getName();
-
-            addTagToCommit(commit);
-
-            push();
-        } catch (IOException e) {
-            reset(commitId);
-            throw e;
-        } catch (Exception e) {
-            reset(commitId);
-            throw new IOException(e);
-        } finally {
-            writeLock.unlock();
-            log.debug("copy(): unlock");
-        }
-
-        monitor.fireOnChange();
-
-        return check(destData.getName());
-    }
-
-    @Override
-    public void setListener(Listener callback) {
-        if (monitor != null) {
-            monitor.setListener(callback);
-        }
-    }
-
-    @Override
-    public List<FileData> listHistory(String name) throws IOException {
-        return iterateHistory(name, new ListHistoryVisitor());
-    }
-
-    @Override
-    public List<FileData> listFiles(String path, String version) throws IOException {
-        return parseHistory(path, version, new ListFilesHistoryVisitor(version));
-    }
-
-    @Override
-    public FileData checkHistory(String name, String version) throws IOException {
-        return parseHistory(name, version, new CheckHistoryVisitor(version));
-    }
-
-    @Override
-    public FileItem readHistory(String name, String version) throws IOException {
-        return parseHistory(name, version, new ReadHistoryVisitor(version));
-    }
-
-    @Override
-    public boolean deleteHistory(FileData data) {
-        String name = data.getName();
-        String version = data.getVersion();
-        String author = StringUtils.trimToEmpty(data.getAuthor());
-        boolean deleted;
-        String commitId = null;
-
-        Lock writeLock = repositoryLock.writeLock();
-        try {
-            log.debug("deleteHistory(): lock");
-            writeLock.lock();
-
-            reset();
-            git.checkout().setName(branch).call();
-
-            RevCommit commit;
-            if (version == null) {
-                git.rm().addFilepattern(name).call();
-                String commitMessage = formatComment(CommitType.ERASE, data);
-                commit = git.commit()
-                    .setCommitter(userDisplayName != null ? userDisplayName : author,
-                        userEmail != null ? userEmail : "")
-                    .setMessage(commitMessage)
-                    .setOnly(name)
-                    .call();
-                commitId = commit.getId().getName();
-
-                addTagToCommit(commit);
-            } else {
-                FileData fileData = checkHistory(name, version);
-                if (fileData == null) {
-                    return false;
-                }
-
-                if (!fileData.isDeleted()) {
-                    // We can "delete" only archived versions. Other version can't be deleted.
-                    return false;
-                }
-
-                String markerFile = name + "/" + DELETED_MARKER_FILE;
-                git.rm().addFilepattern(markerFile).call();
-                String commitMessage = formatComment(CommitType.RESTORE, data);
-                commit = git.commit()
-                    .setCommitter(userDisplayName != null ? userDisplayName : author,
-                        userEmail != null ? userEmail : "")
-                    .setMessage(commitMessage)
-                    .setOnly(markerFile)
-                    .call();
-                commitId = commit.getId().getName();
-
-                addTagToCommit(commit);
-            }
-
-            push();
-            deleted = true;
-        } catch (Exception e) {
-            log.error(e.getMessage(), e);
-            deleted = false;
-            reset(commitId);
-        } finally {
-            writeLock.unlock();
-            log.debug("deleteHistory(): unlock");
-        }
-
-        monitor.fireOnChange();
-        return deleted;
-    }
-
-    @Override
-    public FileData copyHistory(String srcName, FileData destData, String version) throws IOException {
-        if (version == null) {
-            return copy(srcName, destData);
-        }
-
-        Lock writeLock = repositoryLock.writeLock();
-        try {
-            log.debug("copyHistory(): lock");
-            writeLock.lock();
-
-            reset();
-            git.checkout().setName(branch).call();
-
-            File src = new File(localRepositoryPath, srcName);
-            if (src.isDirectory()) {
-                List<FileChange> files = new ArrayList<>();
-                try {
-                    List<FileData> fileData = listFiles(srcName + "/", version);
-                    for (FileData data : fileData) {
-                        String fileFrom = data.getName();
-                        FileItem fileItem = readHistory(fileFrom, data.getVersion());
-                        String fileTo = destData.getName() + fileFrom.substring(srcName.length());
-                        files.add(new FileChange(fileTo, fileItem.getStream()));
-                    }
-                    saveMultipleFiles(destData, files, ChangesetType.FULL);
-                } finally {
-                    for (FileChange file : files) {
-                        IOUtils.closeQuietly(file.getStream());
-                    }
-                }
-            } else {
-                FileItem fileItem = null;
-                try {
-                    fileItem = readHistory(srcName, version);
-
-                    destData.setSize(fileItem.getData().getSize());
-
-                    saveSingleFile(destData, fileItem.getStream());
-                } finally {
-                    if (fileItem != null) {
-                        IOUtils.closeQuietly(fileItem.getStream());
-                    }
-                }
-            }
-        } catch (IOException e) {
-            reset();
-            throw e;
-        } catch (Exception e) {
-            reset();
-            throw new IOException(e);
-        } finally {
-            writeLock.unlock();
-            log.debug("copyHistory(): unlock");
-        }
-
-        monitor.fireOnChange();
-        return check(destData.getName());
-    }
-
-    @Override
-    public void initialize() throws RRepositoryException {
-        Lock writeLock = repositoryLock.writeLock();
-        try {
-            log.debug("initialize(): lock");
-            writeLock.lock();
-
-            File local = new File(localRepositoryPath);
-
-            boolean shouldClone;
-            if (!local.exists()) {
-                shouldClone = true;
-            } else {
-                File[] files = local.listFiles();
-                if (files == null) {
-                    throw new IOException("Folder '" + local + "' is not directory");
-                }
-
-                if (files.length > 0) {
-                    if (RepositoryCache.FileKey.resolve(local, FS.DETECTED) != null) {
-                        log.debug("Reuse existing local repository {}", local);
-                        try (Repository repository = Git.open(local).getRepository()) {
-                            String remoteUrl = repository.getConfig()
-                                .getString(ConfigConstants.CONFIG_REMOTE_SECTION,
-                                    Constants.DEFAULT_REMOTE_NAME,
-                                    ConfigConstants.CONFIG_KEY_URL);
-                            if (!uri.equals(remoteUrl)) {
-                                URI proposedUri = getUri(uri);
-                                URI savedUri = getUri(remoteUrl);
-                                if (!proposedUri.equals(savedUri)) {
-                                    throw new IOException(
-                                        "Folder '" + local + "' already contains local git repository but is configured for different URI (" + remoteUrl + ").\nDelete it or choose another local path or set correct URL for repository.");
-                                }
-                            }
-                        }
-                        shouldClone = false;
-                    } else {
-                        // Can't overwrite existing files that is definitely not git repository
-                        throw new IOException(
-                            "Folder '" + local + "' already exists and is not empty. Delete it or choose another local path.");
-                    }
-                } else {
-                    shouldClone = true;
-                }
-            }
-
-            if (shouldClone) {
-                try {
-                    CloneCommand cloneCommand = Git.cloneRepository()
-                        .setURI(uri)
-                        .setDirectory(local)
-                        .setBranch(branch)
-                        .setCloneAllBranches(true);
-
-                    if (StringUtils.isNotBlank(login)) {
-                        cloneCommand.setCredentialsProvider(new UsernamePasswordCredentialsProvider(login, password));
-                    }
-
-                    Git cloned = cloneCommand.call();
-                    cloned.close();
-                } catch (Exception e) {
-                    FileUtils.deleteQuietly(local);
-                    throw e;
-                }
-            }
-
-            git = Git.open(local);
-            StoredConfig config = git.getRepository().getConfig();
-            if (StringUtils.isNotBlank(userDisplayName)) {
-                config.setString(ConfigConstants.CONFIG_USER_SECTION,
-                    null,
-                    ConfigConstants.CONFIG_KEY_NAME,
-                    userDisplayName);
-            } else {
-                config.unset(ConfigConstants.CONFIG_USER_SECTION, null, ConfigConstants.CONFIG_KEY_NAME);
-            }
-            if (StringUtils.isNotBlank(userEmail)) {
-                config
-                    .setString(ConfigConstants.CONFIG_USER_SECTION, null, ConfigConstants.CONFIG_KEY_EMAIL, userEmail);
-            } else {
-                config.unset(ConfigConstants.CONFIG_USER_SECTION, null, ConfigConstants.CONFIG_KEY_EMAIL);
-            }
-            config.save();
-
-            if (!shouldClone) {
-                fetchAll();
-
-                boolean branchAbsents = git.getRepository().findRef(branch) == null;
-                if (branchAbsents) {
-                    git.branchCreate()
-                        .setName(branch)
-                        .setUpstreamMode(CreateBranchCommand.SetupUpstreamMode.TRACK)
-                        .setStartPoint(Constants.DEFAULT_REMOTE_NAME + "/" + branch)
-                        .call();
-                }
-            }
-
-            readBranches();
-
-            monitor = new ChangesMonitor(new GitRevisionGetter(), listenerTimerPeriod);
-        } catch (Exception e) {
-            Throwable cause = ExceptionUtils.getRootCause(e);
-            if (cause == null) {
-                cause = e;
-            }
-
-            // Unknown host
-            if (cause instanceof UnknownHostException) {
-                String error = "Invalid URL " + uri;
-                throw new RRepositoryException(error, new IllegalArgumentException(error));
-            }
-
-            // 301 Moved permanently
-            // TODO: Remove it when migrate to the latest version of JGit. JGit handles 301 status codes correctly after
-            // version 4.9 but it requires java 8.
-            String message = cause.getMessage();
-            if (message != null && message.endsWith("301 Moved Permanently")) {
-                String error = "Invalid URL " + uri;
-                throw new RRepositoryException(error, new IllegalArgumentException(error));
-            }
-
-            // Other cases
-            throw new RRepositoryException(e.getMessage(), e);
-        } finally {
-            writeLock.unlock();
-            log.debug("initialize(): unlock");
-        }
-    }
-
-    @Override
-    public void close() {
-        if (monitor != null) {
-            monitor.release();
-            monitor = null;
-        }
-        if (git != null) {
-            git.close();
-        }
-        for (GitRepository repository : branchRepos.values()) {
-            repository.close();
-        }
-    }
-
-    public void setUri(String uri) {
-        this.uri = uri;
-    }
-
-    public void setLogin(String login) {
-        this.login = login;
-    }
-
-    public void setPassword(String password) {
-        this.password = password;
-    }
-
-    public void setUserDisplayName(String userDisplayName) {
-        this.userDisplayName = userDisplayName;
-    }
-
-    public void setUserEmail(String userEmail) {
-        this.userEmail = userEmail;
-    }
-
-    public void setLocalRepositoryPath(String localRepositoryPath) {
-        this.localRepositoryPath = localRepositoryPath;
-    }
-
-    public void setBranch(String branch) {
-        this.branch = StringUtils.isBlank(branch) ? Constants.MASTER : branch;
-        this.baseBranch = this.branch;
-    }
-
-    public void setTagPrefix(String tagPrefix) {
-        this.tagPrefix = StringUtils.trimToEmpty(tagPrefix);
-    }
-
-    public void setListenerTimerPeriod(int listenerTimerPeriod) {
-        this.listenerTimerPeriod = listenerTimerPeriod;
-    }
-
-    public void setCommentTemplate(String commentTemplate) {
-        this.commentTemplate = commentTemplate;
-        String ct = commentTemplate.replaceAll("\\{commit-type}", "{0}")
-            .replaceAll("\\{user-message}", "{1}")
-            .replaceAll("\\{username}", "{2}");
-        this.escapedCommentTemplate = escapeCurlyBrackets(ct);
-    }
-
-    public void setGitSettingsPath(String gitSettingsPath) {
-        this.gitSettingsPath = gitSettingsPath;
-    }
-
-    private static TreeWalk buildTreeWalk(org.eclipse.jgit.lib.Repository repository,
-            String path,
-            RevTree tree) throws IOException {
-        TreeWalk treeWalk;
-        if (StringUtils.isEmpty(path)) {
-            treeWalk = new TreeWalk(repository);
-            treeWalk.addTree(tree);
-            treeWalk.setRecursive(true);
-            treeWalk.setPostOrderTraversal(false);
-        } else {
-            treeWalk = TreeWalk.forPath(repository, path, tree);
-        }
-
-        if (treeWalk == null) {
-            throw new FileNotFoundException(
-                "Did not find expected path '" + path + "' in tree '" + tree.getName() + "'");
-        }
-        return treeWalk;
-    }
-
-    private FileData createFileData(TreeWalk dirWalk, String baseFolder, ObjectId start) {
-        String fullPath = baseFolder + dirWalk.getPathString();
-        return new LazyFileData(branch,
-            fullPath,
-            new File(localRepositoryPath),
-            start,
-            getFileId(dirWalk),
-            escapedCommentTemplate);
-    }
-
-    private ObjectId resolveBranchId() throws IOException {
-        ObjectId branchId = git.getRepository().resolve(branch);
-        if (branchId == null) {
-            throw new IOException("Can't find branch '" + branch + "'");
-        }
-        return branchId;
-    }
-
-    private FileData createFileData(TreeWalk dirWalk, RevCommit fileCommit) {
-        String fullPath = dirWalk.getPathString();
-
-        return new LazyFileData(branch,
-            fullPath,
-            new File(localRepositoryPath),
-            fileCommit,
-            getFileId(dirWalk),
-            escapedCommentTemplate);
-    }
-
-    private ObjectId getFileId(TreeWalk dirWalk) {
-        int fileModeBits = dirWalk.getFileMode().getBits();
-        ObjectId fileId = null;
-        if ((fileModeBits & FileMode.TYPE_FILE) != 0) {
-            fileId = dirWalk.getObjectId(0);
-        }
-        return fileId;
-    }
-
-    private ObjectId getLastRevision() throws GitAPIException, IOException {
-        FetchResult fetchResult;
-
-        Lock readLock = repositoryLock.readLock();
-        Lock remoteLock = remoteRepoLock.writeLock();
-        try {
-            readLock.lock();
-            remoteLock.lock();
-
-            fetchResult = fetchAll();
-        } finally {
-            remoteLock.unlock();
-            readLock.unlock();
-        }
-
-        Lock writeLock = repositoryLock.writeLock();
-        try {
-            log.debug("pull(): lock");
-            writeLock.lock();
-
-            TreeSet<String> availableBranches = getAvailableBranches();
-            for (List<String> projectBranches : branches.values()) {
-                for (Iterator<String> it = projectBranches.iterator(); it.hasNext();) {
-                    String branch = it.next();
-                    if (!availableBranches.contains(branch)) {
-                        it.remove();
-                    }
-                }
-            }
-            saveBranches();
-
-            for (TrackingRefUpdate refUpdate : fetchResult.getTrackingRefUpdates()) {
-                RefUpdate.Result result = refUpdate.getResult();
-                switch (result) {
-                    case FAST_FORWARD:
-                        git.checkout().setName(refUpdate.getLocalName()).call();
-
-                        // It's assumed that we don't have unpushed commits at this point so there must be no additional merge
-                        // while checking last revision. Accept only fast forwards.
-                        git.merge()
-                            .include(refUpdate.getNewObjectId())
-                            .setFastForward(MergeCommand.FastForwardMode.FF_ONLY)
-                            .call();
-                        break;
-                    case REJECTED_CURRENT_BRANCH:
-                        git.checkout().setName(baseBranch).call(); // On the next fetch the branch probably will be deleted
-                        break;
-                    case NEW:
-                    case NO_CHANGE:
-                    case FORCED:
-                        // Do nothing
-                        break;
-                    default:
-                        log.warn("Unsupported type of fetch result type: {}", result);
-                        break;
-                }
-            }
-            reset();
-        } finally {
-            writeLock.unlock();
-            log.debug("pull(): unlock");
-        }
-
-        try {
-            log.debug("getLastRevision(): lock");
-            readLock.lock();
-            return git.getRepository().resolve("HEAD^{tree}");
-        } finally {
-            readLock.unlock();
-            log.debug("getLastRevision(): unlock");
-        }
-    }
-
-    private void pull() throws GitAPIException, MergeConflictException {
-        FetchResult fetchResult;
-        Lock remoteLock = remoteRepoLock.writeLock();
-        try {
-            remoteLock.lock();
-            fetchResult = fetchAll();
-        } finally {
-            remoteLock.unlock();
-        }
-
-        Ref r = fetchResult.getAdvertisedRef(branch);
-        if (r == null) {
-            r = fetchResult.getAdvertisedRef(Constants.R_HEADS + branch);
-        }
-
-        if (r == null) {
-            throw new RefNotAdvertisedException(MessageFormat.format(
-                JGitText.get().couldNotGetAdvertisedRef, Constants.DEFAULT_REMOTE_NAME,
-                branch));
-        }
-
-        MergeResult mergeResult = git.merge()
-            .include(r.getObjectId())
-            .setStrategy(MergeStrategy.RECURSIVE)
-            .call();
-
-        if (!mergeResult.getMergeStatus().isSuccessful()) {
-            validateMergeConflict(mergeResult, true);
-            throw new IllegalStateException("Can't merge: " + mergeResult.toString());
-        }
-    }
-
-    private void validateMergeConflict(MergeResult mergeResult, boolean theirToOur) throws GitAPIException, MergeConflictException {
-        if (mergeResult != null && mergeResult.getMergeStatus() == MergeResult.MergeStatus.CONFLICTING) {
-            ObjectId[] mergedCommits = mergeResult.getMergedCommits();
-            Repository repository = git.getRepository();
-            List<Ref> tags = git.tagList().call();
-
-            String baseCommit = getVersionName(repository, tags, mergeResult.getBase());
-            String commit1 = mergedCommits.length > 0 ? getVersionName(repository, tags, mergedCommits[0]) : null;
-            String commit2 = mergedCommits.length > 1 ? getVersionName(repository, tags, mergedCommits[1]) : null;
-
-            String ourCommit;
-            String theirCommit;
-
-            if (theirToOur) {
-                ourCommit = commit1;
-                theirCommit = commit2;
-            } else {
-                ourCommit = commit2;
-                theirCommit = commit1;
-            }
-
-            throw new MergeConflictException(mergeResult.getConflicts().keySet(),
-                    baseCommit,
-                    ourCommit,
-                    theirCommit);
-        }
-    }
-
-    private FetchResult fetchAll() throws GitAPIException {
-        FetchCommand fetchCommand = git.fetch();
-        if (StringUtils.isNotBlank(login)) {
-            fetchCommand.setCredentialsProvider(new UsernamePasswordCredentialsProvider(login, password));
-        }
-        // For some reason "+refs/head/*:refs/remotes/origin/*" doesn't work when fetch remote branches
-        // not existing locally but "refs/head/*:refs/head/*" works (for jgit v 4.5.4.201711221230-r).
-        // Need to check if in a newer version it should be changed.
-        fetchCommand.setRefSpecs(new RefSpec().setSourceDestination(Constants.R_HEADS + "*", Constants.R_HEADS + "*"));
-        fetchCommand.setRemoveDeletedRefs(true);
-        fetchCommand.setTimeout(listenerTimerPeriod);
-        return fetchCommand.call();
-    }
-
-    private void push() throws GitAPIException, IOException {
-        Lock remoteLock = remoteRepoLock.writeLock();
-        try {
-            remoteLock.lock();
-
-            PushCommand push = git.push().setPushTags().add(branch).setTimeout(listenerTimerPeriod);
-
-            if (StringUtils.isNotBlank(login)) {
-                push.setCredentialsProvider(new UsernamePasswordCredentialsProvider(login, password));
-            }
-
-            Iterable<PushResult> results = push.call();
-            validatePushResults(results);
-        } finally {
-            remoteLock.unlock();
-        }
-    }
-
-    private void validatePushResults(Iterable<PushResult> results) throws IOException {
-        for (PushResult result : results) {
-            Collection<RemoteRefUpdate> remoteUpdates = result.getRemoteUpdates();
-            for (RemoteRefUpdate remoteUpdate : remoteUpdates) {
-                RemoteRefUpdate.Status status = remoteUpdate.getStatus();
-                switch (status) {
-                    case OK:
-                    case UP_TO_DATE:
-                    case NON_EXISTING:
-                        // Successful operation. Continue.
-                        break;
-                    case REJECTED_NONFASTFORWARD:
-                        throw new IOException(
-                            "Remote ref update was rejected, as it would cause non fast-forward update.");
-                    case REJECTED_NODELETE:
-                        throw new IOException(
-                            "Remote ref update was rejected, because remote side doesn't support/allow deleting refs.");
-                    case REJECTED_REMOTE_CHANGED:
-                        throw new IOException(
-                            "Remote ref update was rejected, because old object id on remote repository wasn't the same as defined expected old object.");
-                    case REJECTED_OTHER_REASON:
-                        throw new IOException(remoteUpdate.getMessage());
-                    case AWAITING_REPORT:
-                        throw new IOException(
-                            "Push process is awaiting update report from remote repository. This is a temporary state or state after critical error in push process.");
-                    default:
-                        throw new IOException(
-                            "Push process returned with status " + status + " and message " + remoteUpdate
-                                .getMessage());
-                }
-            }
-        }
-    }
-
-    private <T> T iterate(String path, WalkCommand<T> command) throws IOException {
-        Lock readLock = repositoryLock.readLock();
-        try {
-            log.debug("iterate(): lock");
-            readLock.lock();
-
-            org.eclipse.jgit.lib.Repository repository = git.getRepository();
-            try (RevWalk walk = new RevWalk(repository)) {
-                RevCommit commit = walk.parseCommit(resolveBranchId());
-                RevTree tree = commit.getTree();
-
-                // Create TreeWalk for root folder
-                try (TreeWalk rootWalk = buildTreeWalk(repository, path, tree)) {
-                    return command.apply(repository, rootWalk, path);
-                } catch (FileNotFoundException e) {
-                    return command.apply(repository, null, path);
-                }
-            }
-        } catch (IOException e) {
-            throw e;
-        } catch (Exception e) {
-            throw new IOException(e);
-        } finally {
-            readLock.unlock();
-            log.debug("iterate(): unlock");
-        }
-    }
-
-    private <T> T iterateHistory(String name, HistoryVisitor<T> historyVisitor) throws IOException {
-        Lock readLock = repositoryLock.readLock();
-        try {
-            log.debug("iterateHistory(): lock");
-            readLock.lock();
-            Iterator<RevCommit> iterator = git.log().add(resolveBranchId()).addPath(name).call().iterator();
-
-            List<Ref> tags = git.tagList().call();
-
-            while (iterator.hasNext()) {
-                RevCommit commit = iterator.next();
-
-                boolean stop = historyVisitor.visit(name, commit, getVersionName(git.getRepository(), tags, commit));
-                if (stop) {
-                    break;
-                }
-            }
-
-            return historyVisitor.getResult();
-        } catch (IOException e) {
-            throw e;
-        } catch (Exception e) {
-            throw new IOException(e);
-        } finally {
-            readLock.unlock();
-            log.debug("iterateHistory(): unlock");
-        }
-    }
-
-    private <T> T parseHistory(String name, String version, HistoryVisitor<T> historyVisitor) throws IOException {
-        Lock readLock = repositoryLock.readLock();
-        try {
-            log.debug("parseHistory(): lock");
-            readLock.lock();
-
-            List<Ref> tags = git.tagList().call();
-
-            try (RevWalk walk = new RevWalk(git.getRepository())) {
-                RevCommit commit = walk.parseCommit(getCommitByVersion(version));
-                historyVisitor.visit(name, commit, getVersionName(git.getRepository(), tags, commit));
-                return historyVisitor.getResult();
-            }
-        } catch (IOException e) {
-            throw e;
-        } catch (Exception e) {
-            throw new IOException(e);
-        } finally {
-            readLock.unlock();
-            log.debug("parseHistory(): unlock");
-        }
-    }
-
-    /**
-     * Reset work dir and index.
-     */
-    private void reset() {
-        reset(null);
-    }
-
-    /**
-     * Reset work dir, index and discard commit. if {@code commitToDiscard} is null, then just reset work dir and index.
-     *
-     * @param commitToDiscard if null, commit will not be discarded. If not null, commit with that id will be discarded.
-     */
-    private void reset(String commitToDiscard) {
-        try {
-            ResetCommand resetCommand = git.reset().setMode(ResetCommand.ResetType.HARD);
-            if (commitToDiscard != null) {
-                resetCommand.setRef(commitToDiscard + "^");
-            }
-            resetCommand.call();
-        } catch (Exception e) {
-            log.error(e.getMessage(), e);
-        }
-    }
-
-    private String getNextTagId() throws GitAPIException {
-        List<Ref> call = git.tagList().call();
-        long maxId = 0;
-        for (Ref tagRef : call) {
-            String name = getLocalTagName(tagRef);
-            if (name.startsWith(tagPrefix)) {
-                int num;
-                try {
-                    num = Integer.parseInt(name.substring(tagPrefix.length()));
-                } catch (NumberFormatException e) {
-                    log.debug("Tag {} is skipped because it doesn't contain version number", name);
-                    continue;
-                }
-                if (num > maxId) {
-                    maxId = num;
-                }
-            }
-        }
-
-        return String.valueOf(maxId + 1);
-    }
-
-    static String getVersionName(Repository repository, List<Ref> tags, ObjectId commitId) {
-        Ref tagRef = getTagRefForCommit(repository, tags, commitId);
-
-        return tagRef != null ? getLocalTagName(tagRef) : commitId.getName();
-    }
-
-    private static Ref getTagRefForCommit(Repository repository, List<Ref> tags, ObjectId commitId) {
-        Ref tagRefForCommit = null;
-        for (Ref tagRef : tags) {
-            ObjectId objectId = repository.peel(tagRef).getPeeledObjectId();
-            if (objectId == null) {
-                objectId = tagRef.getObjectId();
-            }
-
-            if (objectId.equals(commitId)) {
-                tagRefForCommit = tagRef;
-                break;
-            }
-        }
-        return tagRefForCommit;
-    }
-
-    private static String getLocalTagName(Ref tagRef) {
-        String name = tagRef.getName();
-        return name.startsWith(Constants.R_TAGS) ? name.substring(Constants.R_TAGS.length()) : name;
-    }
-
-    private void addTagToCommit(RevCommit commit) throws GitAPIException, MergeConflictException {
-        pull();
-
-        if (!tagPrefix.isEmpty()) {
-            String tagName = tagPrefix + getNextTagId();
-            git.tag().setObjectId(commit).setName(tagName).call();
-        }
-    }
-
-    @Override
-    public List<FileData> listFolders(String path) throws IOException {
-        return iterate(path, new ListFoldersCommand());
-    }
-
-    @Override
-    public FileData save(FileData folderData,
-            Iterable<FileChange> files,
-            ChangesetType changesetType) throws IOException {
-        Lock writeLock = repositoryLock.writeLock();
-        try {
-            log.debug("save(folderData, files, changesetType): lock");
-            writeLock.lock();
-
-            reset();
-            saveMultipleFiles(folderData, files, changesetType);
-        } catch (IOException e) {
-            reset();
-            throw e;
-        } catch (Exception e) {
-            reset();
-            throw new IOException(e.getMessage(), e);
-        } finally {
-            writeLock.unlock();
-            log.debug("save(folderData, files, changesetType): unlock");
-        }
-
-        monitor.fireOnChange();
-        return check(folderData.getName());
-    }
-
-    @Override
-    public List<FileData> save(List<FolderItem> folderItems, ChangesetType changesetType) throws IOException {
-        List<FileData> result = new ArrayList<>();
-        Lock writeLock = repositoryLock.writeLock();
-        try {
-            log.debug("save(folderItems, changesetType): lock");
-            writeLock.lock();
-            reset();
-            String[] commitIds = new String[folderItems.size()];
-            try {
-                git.checkout().setName(branch).call();
-                int i = 0;
-                for (FolderItem folderItem : folderItems) {
-                    commitIds[i++] = createCommit(folderItem.getData(), folderItem.getFiles(), changesetType);
-                }
-                push();
-            } catch (Exception e) {
-                for (String commitId : commitIds) {
-                    reset(commitId);
-                }
-                throw new IOException(e.getMessage(), e);
-            }
-        } catch (Exception e) {
-            reset();
-            throw new IOException(e.getMessage(), e);
-        } finally {
-            writeLock.unlock();
-            log.debug("save(folderItems, changesetType): unlock");
-        }
-        monitor.fireOnChange();
-
-        for (FolderItem folderItem : folderItems) {
-            result.add(check(folderItem.getData().getName()));
-        }
-        return result;
-    }
-
-    private void saveMultipleFiles(FileData folderData,
-                                   Iterable<FileChange> files,
-                                   ChangesetType changesetType) throws IOException {
-
-        String commitId = null;
-        try {
-<<<<<<< HEAD
-            git.checkout().setName(branch).call();
-            commitId = createCommit(folderData, files, changesetType);
-            push();
-        } catch (Exception e) {
-            reset(commitId);
-            throw new IOException(e.getMessage(), e);
-        }
-    }
-
-    private String createCommit(FileData folderData,
-                                Iterable<FileChange> files,
-                                ChangesetType changesetType) throws IOException, GitAPIException {
-        String commitId = null;
-        try {
-=======
-            String parentVersion = folderData.getVersion();
->>>>>>> 6d2cbe1d
-            String relativeFolder = folderData.getName();
-
-            boolean checkoutOldVersion = isCheckoutOldVersion(relativeFolder, parentVersion);
-            git.checkout().setName(checkoutOldVersion ? parentVersion : branch).call();
-
-            List<String> changedFiles = new ArrayList<>();
-
-            // Add new files and update existing ones
-            List<File> savedFiles = new ArrayList<>();
-            for (FileChange change : files) {
-                File file = new File(localRepositoryPath, change.getData().getName());
-                savedFiles.add(file);
-                applyChangeInWorkspace(change, changedFiles);
-            }
-
-            if (changesetType == ChangesetType.FULL) {
-                // Remove absent files
-                String basePath = new File(localRepositoryPath).getAbsolutePath();
-                File folder = new File(localRepositoryPath, relativeFolder);
-                removeAbsentFiles(basePath, folder, savedFiles, changedFiles);
-            }
-
-            CommitCommand commitCommand = git.commit()
-                    .setMessage(formatComment(CommitType.SAVE, folderData))
-                    .setCommitter(userDisplayName != null ? userDisplayName : folderData.getAuthor(),
-                            userEmail != null ? userEmail : "");
-
-            RevCommit commit = commitChangedFiles(commitCommand, changedFiles);
-            commitId = commit.getId().getName();
-
-            resolveAndMerge(folderData, checkoutOldVersion, commit);
-
-            addTagToCommit(commit);
-<<<<<<< HEAD
-        } catch (IOException | GitAPIException e) {
-=======
-
-            push();
-        } catch (IOException e) {
-            reset(commitId);
-            throw e;
-        } catch (Exception e) {
->>>>>>> 6d2cbe1d
-            reset(commitId);
-            throw e;
-        }
-        return commitId;
-    }
-
-    private void applyChangeInWorkspace(FileChange change, Collection<String> changedFiles) throws IOException, GitAPIException {
-        File file = new File(localRepositoryPath, change.getData().getName());
-        createParent(file);
-
-        InputStream stream = change.getStream();
-        if (stream != null) {
-            try (FileOutputStream output = new FileOutputStream(file)) {
-                IOUtils.copy(stream, output);
-            }
-            git.add().addFilepattern(change.getData().getName()).call();
-            changedFiles.add(change.getData().getName());
-        } else {
-            if (file.exists()) {
-                git.rm().addFilepattern(change.getData().getName()).call();
-                changedFiles.add(change.getData().getName());
-            }
-        }
-    }
-
-    private RevCommit commitChangedFiles(CommitCommand commitCommand, Collection<String> changedFiles) throws
-                                                                                                 GitAPIException {
-        RevCommit commit;
-        if (git.status().call().getUncommittedChanges().isEmpty()) {
-            // For the cases:
-            // 1) User modified a project, then manually reverted, then pressed save.
-            // 2) Copy project that doesn't have rules.xml, check "Copy old revisions". The last one commit should
-            // have changed rules.xml with changed project name but the project doesn't have rules.xml so there are
-            // no changes
-            // 3) Try to deploy several times same deploy configuration. For example if we need to trigger
-            // webservices redeployment without actually changing projects.
-            commit = commitCommand.setAllowEmpty(true).call();
-        } else {
-            for (String fileName : changedFiles) {
-                commitCommand.setOnly(fileName);
-            }
-            commit = commitCommand.call();
-        }
-        return commit;
-    }
-
-    private void resolveAndMerge(FileData folderData, boolean checkoutOldVersion, RevCommit commit) throws
-                                                                                                    GitAPIException,
-                                                                                                    IOException {
-        ConflictResolveData conflictResolveData = folderData.getAdditionalData(ConflictResolveData.class);
-
-        RevCommit lastCommit = commit;
-
-        if (conflictResolveData != null) {
-            lastCommit = resolveConflict(folderData.getAuthor(), conflictResolveData);
-        }
-
-        if (checkoutOldVersion || conflictResolveData != null) {
-            // Merge detached commit to existing branch.
-            git.checkout().setName(branch).call();
-            MergeResult mergeDetached = git.merge().include(lastCommit.getId()).call();
-            validateMergeConflict(mergeDetached, false);
-        }
-    }
-
-    private RevCommit resolveConflict(String author, ConflictResolveData conflictResolveData) throws
-                                                                                              GitAPIException,
-                                                                                              IOException {
-        // Merge with a commit we have a conflict.
-        MergeResult mergeResult = git.merge()
-            .include(getCommitByVersion(conflictResolveData.getCommitToMerge()))
-            .call();
-
-        if (mergeResult.getMergeStatus() != MergeResult.MergeStatus.CONFLICTING) {
-            log.debug("Merge status: {}", mergeResult.getMergeStatus());
-            throw new IOException("There is no merge conflict, nothing to resolve.");
-        }
-
-        // Resolve merge conflict.
-        String mergeMessage = conflictResolveData.getMergeMessage();
-        if (mergeMessage == null) {
-            mergeMessage = "Merge";
-        }
-        CommitCommand conflictResolveCommit = git.commit()
-                .setMessage(mergeMessage)
-                .setCommitter(userDisplayName != null ? userDisplayName : author,
-                        userEmail != null ? userEmail : "");
-
-        Status status = git.status().call();
-
-        Set<String> changedFiles = new HashSet<>();
-        for (FileChange change : conflictResolveData.getResolvedFiles()) {
-            applyChangeInWorkspace(change, changedFiles);
-        }
-
-        for (String changed : status.getChanged()) {
-            if (!changedFiles.contains(changed)) {
-                git.add().addFilepattern(changed).call();
-                changedFiles.add(changed);
-            }
-        }
-        for (String added : status.getAdded()) {
-            if (!changedFiles.contains(added)) {
-                git.add().addFilepattern(added).call();
-                changedFiles.add(added);
-            }
-        }
-        for (String removed : status.getRemoved()) {
-            if (!changedFiles.contains(removed)) {
-                git.rm().addFilepattern(removed).call();
-                changedFiles.add(removed);
-            }
-        }
-
-        return commitChangedFiles(conflictResolveCommit, changedFiles);
-    }
-
-    private ObjectId getCommitByVersion(String version) throws IOException {
-        Ref ref = git.getRepository().findRef(version);
-        if (ref == null) {
-            // Version is a hash for commit
-            return git.getRepository().resolve(version);
-        }
-
-        // Version is a tag.
-        ObjectId objectId = git.getRepository().peel(ref).getPeeledObjectId();
-        // Not annotated tags return null for getPeeledObjectId().
-        return objectId == null ? ref.getObjectId() : objectId;
-    }
-
-    @Override
-    public Features supports() {
-        return new FeaturesBuilder(this).setSupportsUniqueFileId(true).build();
-    }
-
-    @Override
-    public String getBranch() {
-        return branch;
-    }
-
-    @Override
-    public void createBranch(String projectName, String newBranch) throws IOException {
-        Lock writeLock = repositoryLock.writeLock();
-        try {
-            log.debug("createBranch(): lock");
-            writeLock.lock();
-
-            reset();
-
-            // If newBranch doesn't exist, create it.
-            boolean branchAbsents = git.getRepository().findRef(newBranch) == null;
-            if (branchAbsents) {
-                // Checkout existing branch
-                git.checkout().setName(branch).call();
-
-                // Create new branch
-                git.branchCreate().setName(newBranch).call();
-                pushBranch(new RefSpec().setSource(newBranch).setDestination(Constants.R_HEADS + newBranch));
-            }
-
-            // Add mapping for projectName and newBranch
-            List<String> projectBranches = branches.get(projectName);
-            if (projectBranches == null) {
-                projectBranches = new ArrayList<>();
-                projectBranches.add(branch); // Add main branch
-                branches.put(projectName, projectBranches);
-            }
-            if (!projectBranches.contains(newBranch)) {
-                projectBranches.add(newBranch);
-            }
-
-            saveBranches();
-        } catch (IOException e) {
-            reset();
-            try {
-                git.branchDelete().setBranchNames(newBranch).call();
-            } catch (Exception ignored) {
-            }
-            throw e;
-        } catch (Exception e) {
-            reset();
-            try {
-                git.branchDelete().setBranchNames(newBranch).call();
-            } catch (Exception ignored) {
-            }
-            throw new IOException(e.getMessage(), e);
-        } finally {
-            writeLock.unlock();
-            log.debug("createBranch(): unlock");
-        }
-    }
-
-    @Override
-    public void deleteBranch(String projectName, String branch) throws IOException {
-        Lock writeLock = repositoryLock.writeLock();
-        try {
-            log.debug("deleteBranch(): lock");
-            writeLock.lock();
-
-            reset();
-
-            if (projectName == null) {
-                // Remove the branch from all mappings.
-                for (List<String> projectBranches : branches.values()) {
-                    projectBranches.remove(branch);
-                }
-                saveBranches();
-
-                // Remove the branch from git itself.
-                // Can't delete checked out branch. So we check out another branch instead.
-                git.checkout().setName(baseBranch).call();
-                git.branchDelete().setBranchNames(branch).setForce(true).call();
-                pushBranch(new RefSpec().setSource(null).setDestination(Constants.R_HEADS + branch));
-                branchRepos.remove(branch);
-            } else {
-                // Remove branch mapping for specific project only.
-                List<String> projectBranches = branches.get(projectName);
-                if (projectBranches != null) {
-                    projectBranches.remove(branch);
-                    saveBranches();
-                }
-            }
-        } catch (IOException e) {
-            reset();
-            throw e;
-        } catch (Exception e) {
-            reset();
-            throw new IOException(e.getMessage(), e);
-        } finally {
-            writeLock.unlock();
-            log.debug("deleteBranch(): unlock");
-        }
-    }
-
-    @Override
-    public List<String> getBranches(String projectName) throws IOException {
-        Lock readLock = repositoryLock.readLock();
-        try {
-            log.debug("getBranches(): lock");
-            readLock.lock();
-            if (projectName == null) {
-                // Return all available branches
-                TreeSet<String> branchNames = getAvailableBranches();
-
-                // Local branches absent in repository may be needed to uncheck them in UI.
-                for (List<String> projectBranches : branches.values()) {
-                    branchNames.addAll(projectBranches);
-                }
-
-                return new ArrayList<>(branchNames);
-            } else {
-                // Return branches mapped to a specific project
-                List<String> projectBranches = branches.get(projectName);
-                List<String> result;
-                if (projectBranches == null) {
-                    result = new ArrayList<>(Collections.singletonList(branch));
-                } else {
-                    result = new ArrayList<>(projectBranches);
-                    Collections.sort(result, String.CASE_INSENSITIVE_ORDER);
-                }
-                return result;
-            }
-        } catch (GitAPIException e) {
-            throw new IOException(e);
-        } finally {
-            readLock.unlock();
-            log.debug("getBranches(): unlock");
-        }
-    }
-
-    @Override
-    public GitRepository forBranch(String branch) throws IOException {
-        GitRepository repository;
-
-        Lock readLock = repositoryLock.readLock();
-        try {
-            log.debug("forBranch(): read: lock");
-            readLock.lock();
-            repository = branchRepos.get(branch);
-            if (repository == null && git.getRepository().findRef(branch) == null) {
-                List<Ref> refs = git.branchList().setListMode(ListBranchCommand.ListMode.REMOTE).call();
-
-                boolean branchExist = false;
-                String remoteBranchName = Constants.R_REMOTES + Constants.DEFAULT_REMOTE_NAME + "/" + branch;
-                for (Ref ref : refs) {
-                    String name = ref.getName();
-                    if (remoteBranchName.equals(name)) {
-                        branchExist = true;
-                        break;
-                    }
-                }
-
-                if (!branchExist) {
-                    throw new IOException("Can't find branch '" + branch + "'");
-                }
-            }
-        } catch (GitAPIException e) {
-            throw new IOException(e);
-        } finally {
-            readLock.unlock();
-            log.debug("forBranch(): read: unlock");
-        }
-        if (repository == null) {
-            Lock writeLock = repositoryLock.writeLock();
-            try {
-                log.debug("forBranch(): write: lock");
-                writeLock.lock();
-
-                repository = branchRepos.get(branch);
-                if (repository == null) {
-                    if (git.getRepository().findRef(branch) == null) {
-                        git.branchCreate()
-                            .setName(branch)
-                            .setUpstreamMode(CreateBranchCommand.SetupUpstreamMode.TRACK)
-                            .setStartPoint(Constants.DEFAULT_REMOTE_NAME + "/" + branch)
-                            .call();
-                    }
-
-                    repository = new GitRepository();
-
-                    repository.setUri(uri);
-                    repository.setLogin(login);
-                    repository.setPassword(password);
-                    repository.setUserDisplayName(userDisplayName);
-                    repository.setUserEmail(userEmail);
-                    repository.setLocalRepositoryPath(localRepositoryPath);
-                    repository.setBranch(branch);
-                    repository.baseBranch = baseBranch; // Base branch is only one
-                    repository.setTagPrefix(tagPrefix);
-                    repository.setListenerTimerPeriod(listenerTimerPeriod);
-                    repository.setCommentTemplate(commentTemplate);
-                    repository.setGitSettingsPath(gitSettingsPath);
-                    repository.git = Git.open(new File(localRepositoryPath));
-                    repository.repositoryLock = repositoryLock; // must be common for all instances because git
-                                                                // repository is same
-                    repository.remoteRepoLock = remoteRepoLock; // must be common for all instances because git
-                                                                // repository is same
-                    repository.branches = branches; // Can be shared between instances
-                    repository.monitor = monitor;
-
-                    branchRepos.put(branch, repository);
-                }
-            } catch (IOException e) {
-                throw e;
-            } catch (Exception e) {
-                throw new IOException(e);
-            } finally {
-                writeLock.unlock();
-                log.debug("forBranch(): write: unlock");
-            }
-        }
-
-        return repository;
-    }
-
-    private TreeSet<String> getAvailableBranches() throws GitAPIException {
-        TreeSet<String> branchNames = new TreeSet<>(String.CASE_INSENSITIVE_ORDER);
-
-        List<Ref> refs = git.branchList().call();
-        for (Ref ref : refs) {
-            String name = ref.getName();
-            if (name.startsWith(Constants.R_HEADS)) {
-                name = name.substring(Constants.R_HEADS.length());
-                branchNames.add(name);
-            }
-        }
-        return branchNames;
-    }
-
-    private void pushBranch(RefSpec refSpec) throws GitAPIException, IOException {
-        PushCommand push = git.push().setRefSpecs(refSpec).setTimeout(listenerTimerPeriod);
-
-        if (StringUtils.isNotBlank(login)) {
-            push.setCredentialsProvider(new UsernamePasswordCredentialsProvider(login, password));
-        }
-
-        Iterable<PushResult> results = push.call();
-        validatePushResults(results);
-    }
-
-    private void readBranches() throws IOException {
-        branches.clear();
-
-        if (StringUtils.isBlank(gitSettingsPath)) {
-            return;
-        }
-
-        File settings = new File(new File(gitSettingsPath), "branches.properties");
-        if (settings.isFile()) {
-            try (InputStreamReader in = new InputStreamReader(new FileInputStream(settings), StandardCharsets.UTF_8)) {
-                Properties properties = new Properties();
-                properties.load(in);
-                String numStr = properties.getProperty("projects.number");
-                if (numStr == null) {
-                    return;
-                }
-
-                int num = Integer.parseInt(numStr);
-                for (int i = 1; i <= num; i++) {
-                    String name = properties.getProperty("project." + i + ".name");
-                    String branchesStr = properties.getProperty("project." + i + ".branches");
-                    if (StringUtils.isBlank(name) || StringUtils.isBlank(branchesStr)) {
-                        continue;
-                    }
-
-                    branches.put(name, new ArrayList<>(Arrays.asList(branchesStr.split(","))));
-                }
-            }
-        }
-
-    }
-
-    private void saveBranches() throws IOException {
-        File parent = new File(gitSettingsPath);
-        if (!parent.mkdirs() && !parent.exists()) {
-            throw new FileNotFoundException("Can't create folder " + gitSettingsPath);
-        }
-        File settings = new File(parent, "branches.properties");
-        try (OutputStreamWriter out = new OutputStreamWriter(new FileOutputStream(settings), StandardCharsets.UTF_8)) {
-            Properties properties = new Properties();
-            properties.setProperty("projects.number", String.valueOf(branches.size()));
-
-            int i = 1;
-            for (Map.Entry<String, List<String>> entry : branches.entrySet()) {
-                properties.setProperty("project." + i + ".name", entry.getKey());
-                properties.setProperty("project." + i + ".branches", StringUtils.join(entry.getValue(), ","));
-
-                i++;
-            }
-            properties.store(out, null);
-        }
-    }
-
-    private void removeAbsentFiles(String baseAbsolutePath,
-            File directory,
-            Collection<File> toSave,
-            List<String> changedFiles) throws GitAPIException {
-        File[] found = directory.listFiles();
-
-        if (found != null) {
-            for (File file : found) {
-                if (file.isDirectory()) {
-                    removeAbsentFiles(baseAbsolutePath, file, toSave, changedFiles);
-                } else {
-                    if (!toSave.contains(file)) {
-                        String relativePath = file.getAbsolutePath()
-                            .substring(baseAbsolutePath.length())
-                            .replace('\\', '/');
-                        if (relativePath.startsWith("/")) {
-                            relativePath = relativePath.substring(1);
-                        }
-                        git.rm().addFilepattern(relativePath).call();
-                        changedFiles.add(relativePath);
-                    }
-                }
-            }
-        }
-    }
-
-    private void createParent(File file) throws FileNotFoundException {
-        File parentFile = file.getParentFile();
-        if (!parentFile.mkdirs() && !parentFile.exists()) {
-            throw new FileNotFoundException("Can't create the folder " + parentFile.getAbsolutePath());
-        }
-    }
-
-    private URI getUri(String uriOrPath) {
-        try {
-            return new URI(uriOrPath);
-        } catch (URISyntaxException e) {
-            // uri can be a folder path. It's not valid URI but git accepts paths too.
-            return new File(uriOrPath).toURI();
-        }
-    }
-
-    private String escapeCurlyBrackets(String value) {
-        String ret = value.replaceAll("\\{(?![012]})", "'{'");
-        return ret.replaceAll("(?<!\\{[012])}", "'}'");
-    }
-
-    private String formatComment(CommitType commitType, FileData data) {
-        String comment = StringUtils.trimToEmpty(data.getComment());
-        return MessageFormat.format(escapedCommentTemplate, commitType, comment, data.getAuthor());
-    }
-
-    private boolean isCheckoutOldVersion(String path, String baseVersion) throws GitAPIException, IOException {
-        if (baseVersion != null) {
-            List<Ref> tags = git.tagList().call();
-
-            Iterator<RevCommit> iterator = git.log()
-                .add(resolveBranchId())
-                .addPath(path)
-                .setMaxCount(1)
-                .call()
-                .iterator();
-            if (iterator.hasNext()) {
-                String lastVersion = getVersionName(git.getRepository(), tags, iterator.next());
-                return !baseVersion.equals(lastVersion);
-            } else {
-                throw new FileNotFoundException("Can't find commit for path '" + path + "' and version '" + baseVersion + "'");
-            }
-        }
-
-        return false;
-    }
-
-    @Override
-    public boolean isValidBranchName(String s) {
-        return s != null && Repository.isValidRefName(Constants.R_HEADS + s);
-    }
-
-    @Override
-    public boolean branchExists(String branch) throws IOException {
-        for (String existedBranch : getBranches(null)) {
-            if (existedBranch.equalsIgnoreCase(branch)) {
-                return true;
-            }
-        }
-        return false;
-    }
-
-    private class GitRevisionGetter implements RevisionGetter {
-        @Override
-        public Object getRevision() {
-            try {
-                return getLastRevision();
-            } catch (Exception e) {
-                log.warn(e.getMessage(), e);
-                return null;
-            }
-        }
-    }
-
-    public interface WalkCommand<T> {
-        T apply(org.eclipse.jgit.lib.Repository repository, TreeWalk rootWalk, String baseFolder) throws IOException,
-                                                                                                  GitAPIException;
-    }
-
-    public interface HistoryVisitor<T> {
-        /**
-         * Visit commit for a file with a path {@code fullPath}
-         *
-         * @param fullPath full path to the file
-         * @param commit visiting commit
-         * @param commitVersion commit version. Either tag name or commit hash.
-         * @return true if we should stop iterating history (we found needed information) and false if not found or
-         *         should iterate all commits
-         */
-        boolean visit(String fullPath, RevCommit commit, String commitVersion) throws IOException, GitAPIException;
-
-        /**
-         * Get accumulated result
-         */
-        T getResult();
-    }
-
-    private class ListCommand implements WalkCommand<List<FileData>> {
-        private final ObjectId start;
-
-        public ListCommand(ObjectId start) {
-            this.start = start;
-        }
-
-        @Override
-        public List<FileData> apply(org.eclipse.jgit.lib.Repository repository,
-                TreeWalk rootWalk,
-                String baseFolder) throws IOException {
-            if (rootWalk != null) {
-                // Iterate files in folder
-                List<FileData> files = new ArrayList<>();
-                if (rootWalk.getFilter() == TreeFilter.ALL) {
-                    while (rootWalk.next()) {
-                        files.add(createFileData(rootWalk, baseFolder, start));
-                    }
-                } else {
-                    if (rootWalk.getTreeCount() > 0) {
-                        try (TreeWalk dirWalk = new TreeWalk(repository)) {
-                            dirWalk.addTree(rootWalk.getObjectId(0));
-                            dirWalk.setRecursive(true);
-
-                            while (dirWalk.next()) {
-                                files.add(createFileData(dirWalk, baseFolder, start));
-                            }
-                        }
-                    }
-                }
-
-                return files;
-            } else {
-                return Collections.emptyList();
-            }
-        }
-    }
-
-    private class ListFoldersCommand implements WalkCommand<List<FileData>> {
-        @Override
-        public List<FileData> apply(org.eclipse.jgit.lib.Repository repository,
-                TreeWalk rootWalk,
-                String baseFolder) throws IOException {
-            if (rootWalk != null) {
-                if (rootWalk.getFilter() == TreeFilter.ALL) {
-                    return collectFolderData(rootWalk, baseFolder);
-                } else {
-                    if (rootWalk.getTreeCount() > 0) {
-                        try (TreeWalk dirWalk = new TreeWalk(repository)) {
-                            dirWalk.addTree(rootWalk.getObjectId(0));
-                            return collectFolderData(dirWalk, baseFolder);
-                        }
-                    }
-                }
-            }
-
-            return Collections.emptyList();
-        }
-
-        private List<FileData> collectFolderData(TreeWalk rootWalk, String baseFolder) throws IOException {
-            List<FileData> files = new ArrayList<>();
-            rootWalk.setRecursive(false);
-            ObjectId start = resolveBranchId();
-            while (rootWalk.next()) {
-                if ((rootWalk.getFileMode().getBits() & FileMode.TYPE_TREE) != 0) {
-                    files.add(createFileData(rootWalk, baseFolder, start));
-                }
-            }
-
-            return files;
-        }
-    }
-
-    private class CheckCommand implements WalkCommand<FileData> {
-        @Override
-        public FileData apply(org.eclipse.jgit.lib.Repository repository,
-                TreeWalk rootWalk,
-                String baseFolder) throws IOException {
-            if (rootWalk != null) {
-                return createFileData(rootWalk, "", resolveBranchId());
-            } else {
-                return null;
-            }
-        }
-    }
-
-    private class ReadCommand implements WalkCommand<FileItem> {
-        @Override
-        public FileItem apply(org.eclipse.jgit.lib.Repository repository,
-                TreeWalk rootWalk,
-                String baseFolder) throws IOException {
-            if (rootWalk != null) {
-                FileData fileData = createFileData(rootWalk, "", resolveBranchId());
-                ObjectLoader loader = repository.open(rootWalk.getObjectId(0));
-                return new FileItem(fileData, loader.openStream());
-            } else {
-                return null;
-            }
-        }
-    }
-
-    private class ListHistoryVisitor implements HistoryVisitor<List<FileData>> {
-        private final org.eclipse.jgit.lib.Repository repository;
-        private final List<FileData> history = new ArrayList<>();
-
-        private ListHistoryVisitor() {
-            repository = git.getRepository();
-        }
-
-        @Override
-        public boolean visit(String fullPath, RevCommit commit, String commitVersion) throws IOException {
-            RevTree tree = commit.getTree();
-
-            try (TreeWalk rootWalk = buildTreeWalk(repository, fullPath, tree)) {
-                history.add(createFileData(rootWalk, commit));
-            } catch (FileNotFoundException e) {
-                log.debug("File '{}' is absent in the commit {}", fullPath, commitVersion, e);
-            }
-
-            return false;
-        }
-
-        @Override
-        public List<FileData> getResult() {
-            Collections.reverse(history);
-            return history;
-        }
-    }
-
-    private class ListFilesHistoryVisitor implements HistoryVisitor<List<FileData>> {
-        private final String version;
-        private final org.eclipse.jgit.lib.Repository repository;
-        private final List<FileData> history = new ArrayList<>();
-
-        private ListFilesHistoryVisitor(String version) {
-            this.version = version;
-            repository = git.getRepository();
-        }
-
-        @Override
-        public boolean visit(String fullPath, RevCommit commit, String commitVersion) throws IOException {
-            if (commitVersion.equals(version)) {
-                RevTree tree = commit.getTree();
-
-                try (TreeWalk rootWalk = buildTreeWalk(repository, fullPath, tree)) {
-                    history.addAll(new ListCommand(commit.getId()).apply(repository, rootWalk, fullPath));
-                } catch (FileNotFoundException ignored) {
-                }
-
-                return true;
-            }
-
-            return false;
-        }
-
-        @Override
-        public List<FileData> getResult() {
-            Collections.reverse(history);
-            return history;
-        }
-    }
-
-    private class CheckHistoryVisitor implements HistoryVisitor<FileData> {
-        private final String version;
-        private final org.eclipse.jgit.lib.Repository repository;
-        private FileData result;
-
-        private CheckHistoryVisitor(String version) {
-            this.version = version;
-            repository = git.getRepository();
-        }
-
-        @Override
-        public boolean visit(String fullPath, RevCommit commit, String commitVersion) throws IOException {
-            if (commitVersion.equals(version)) {
-                RevTree tree = commit.getTree();
-
-                try (TreeWalk rootWalk = buildTreeWalk(repository, fullPath, tree)) {
-                    result = createFileData(rootWalk, commit);
-                } catch (FileNotFoundException e) {
-                    result = null;
-                }
-
-                return true;
-            }
-
-            return false;
-        }
-
-        @Override
-        public FileData getResult() {
-            return result;
-        }
-    }
-
-    private class ReadHistoryVisitor implements HistoryVisitor<FileItem> {
-        private final String version;
-        private final org.eclipse.jgit.lib.Repository repository;
-        private FileItem result;
-
-        private ReadHistoryVisitor(String version) {
-            this.version = version;
-            repository = git.getRepository();
-        }
-
-        @Override
-        public boolean visit(String fullPath, RevCommit commit, String commitVersion) throws IOException {
-            if (commitVersion.equals(version)) {
-                RevTree tree = commit.getTree();
-
-                try (TreeWalk rootWalk = buildTreeWalk(repository, fullPath, tree)) {
-                    FileData fileData = createFileData(rootWalk, commit);
-                    ObjectLoader loader = repository.open(rootWalk.getObjectId(0));
-                    result = new FileItem(fileData, loader.openStream());
-                } catch (FileNotFoundException e) {
-                    result = null;
-                }
-
-                return true;
-            }
-
-            return false;
-        }
-
-        @Override
-        public FileItem getResult() {
-            return result;
-        }
-    }
-}
+package org.openl.rules.repository.git;
+
+import java.io.*;
+import java.net.URI;
+import java.net.URISyntaxException;
+import java.net.UnknownHostException;
+import java.nio.charset.StandardCharsets;
+import java.text.MessageFormat;
+import java.util.*;
+import java.util.concurrent.locks.Lock;
+import java.util.concurrent.locks.ReadWriteLock;
+import java.util.concurrent.locks.ReentrantReadWriteLock;
+
+import org.apache.commons.lang3.exception.ExceptionUtils;
+import org.eclipse.jgit.api.*;
+import org.eclipse.jgit.api.errors.GitAPIException;
+import org.eclipse.jgit.api.errors.RefNotAdvertisedException;
+import org.eclipse.jgit.internal.JGitText;
+import org.eclipse.jgit.lib.*;
+import org.eclipse.jgit.lib.Repository;
+import org.eclipse.jgit.merge.MergeStrategy;
+import org.eclipse.jgit.revwalk.RevCommit;
+import org.eclipse.jgit.revwalk.RevTree;
+import org.eclipse.jgit.revwalk.RevWalk;
+import org.eclipse.jgit.transport.FetchResult;
+import org.eclipse.jgit.transport.PushResult;
+import org.eclipse.jgit.transport.RefSpec;
+import org.eclipse.jgit.transport.RemoteRefUpdate;
+import org.eclipse.jgit.transport.TrackingRefUpdate;
+import org.eclipse.jgit.transport.UsernamePasswordCredentialsProvider;
+import org.eclipse.jgit.treewalk.TreeWalk;
+import org.eclipse.jgit.treewalk.filter.TreeFilter;
+import org.eclipse.jgit.util.FS;
+import org.openl.rules.repository.RRepositoryFactory;
+import org.openl.rules.repository.api.*;
+import org.openl.rules.repository.common.ChangesMonitor;
+import org.openl.rules.repository.common.RevisionGetter;
+import org.openl.rules.repository.exceptions.RRepositoryException;
+import org.openl.util.FileUtils;
+import org.openl.util.IOUtils;
+import org.openl.util.StringUtils;
+import org.slf4j.Logger;
+import org.slf4j.LoggerFactory;
+
+public class GitRepository implements FolderRepository, BranchRepository, Closeable, RRepositoryFactory {
+    static final String DELETED_MARKER_FILE = ".archived";
+
+    private final Logger log = LoggerFactory.getLogger(GitRepository.class);
+
+    private String uri;
+    private String login;
+    private String password;
+    private String userDisplayName;
+    private String userEmail;
+    private String localRepositoryPath;
+    private String branch = Constants.MASTER;
+    private String baseBranch = branch;
+    private String tagPrefix = StringUtils.EMPTY;
+    private int listenerTimerPeriod = 10;
+    private String commentTemplate;
+    private String escapedCommentTemplate;
+    private String gitSettingsPath;
+
+    private ChangesMonitor monitor;
+    private Git git;
+
+    private ReadWriteLock repositoryLock = new ReentrantReadWriteLock();
+    private ReadWriteLock remoteRepoLock = new ReentrantReadWriteLock();
+
+    private Map<String, List<String>> branches = new HashMap<>();
+
+    /**
+     * Holds secondary repositories for other branches.
+     */
+    private Map<String, GitRepository> branchRepos = new HashMap<>();
+
+    @Override
+    public List<FileData> list(String path) throws IOException {
+        return iterate(path, new ListCommand(resolveBranchId()));
+    }
+
+    @Override
+    public FileData check(String name) throws IOException {
+        return iterate(name, new CheckCommand());
+    }
+
+    @Override
+    public FileItem read(String name) throws IOException {
+        return iterate(name, new ReadCommand());
+    }
+
+    @Override
+    @SuppressWarnings("squid:S2095") // resources are closed by IOUtils
+    public FileData save(FileData data, InputStream stream) throws IOException {
+        Lock writeLock = repositoryLock.writeLock();
+        try {
+            log.debug("save(data, stream): lock");
+            writeLock.lock();
+
+            reset();
+            saveSingleFile(data, stream);
+        } catch (IOException e) {
+            reset();
+            throw e;
+        } catch (Exception e) {
+            reset();
+            throw new IOException(e.getMessage(), e);
+        } finally {
+            writeLock.unlock();
+            log.debug("save(data, stream): unlock");
+        }
+
+        monitor.fireOnChange();
+
+        return check(data.getName());
+    }
+
+    @Override
+    public List<FileData> save(List<FileItem> fileItems) throws IOException {
+        List<FileData> result = new ArrayList<>();
+        Lock writeLock = repositoryLock.writeLock();
+        try {
+            log.debug("save(multipleFiles): lock");
+            writeLock.lock();
+            reset();
+            String[] commitIds = new String[fileItems.size()];
+            try {
+                git.checkout().setName(branch).call();
+                int i = 0;
+                for (FileItem fileItem : fileItems) {
+                    commitIds[i++] = createCommit(fileItem.getData(), fileItem.getStream());
+                }
+                push();
+            } catch (Exception e) {
+                for (String commitId : commitIds) {
+                    reset(commitId);
+                }
+                throw new IOException(e.getMessage(), e);
+            }
+        } catch (Exception e) {
+            reset();
+            throw new IOException(e.getMessage(), e);
+        } finally {
+            writeLock.unlock();
+            log.debug("save(multipleFiles): unlock");
+        }
+        monitor.fireOnChange();
+
+        for (FileItem fileItem : fileItems) {
+            result.add(check(fileItem.getData().getName()));
+        }
+        return result;
+    }
+
+    private void saveSingleFile(FileData data, InputStream stream) throws IOException {
+        String commitId = null;
+        try {
+            String parentVersion = data.getVersion();
+            commitId = createCommit(data, stream);
+            push();
+        } catch (Exception e) {
+            reset(commitId);
+            throw new IOException(e.getMessage(), e);
+        }
+    }
+    private String createCommit(FileData data, InputStream stream) throws GitAPIException, IOException {
+        String commitId = null;
+        try {
+            String fileInRepository = data.getName();
+
+            boolean checkoutOldVersion = isCheckoutOldVersion(fileInRepository, parentVersion);
+            git.checkout().setName(checkoutOldVersion ? parentVersion : branch).call();
+
+            File file = new File(localRepositoryPath, fileInRepository);
+            createParent(file);
+            IOUtils.copyAndClose(stream, new FileOutputStream(file));
+
+            git.add().addFilepattern(fileInRepository).call();
+            RevCommit commit = git.commit()
+                    .setMessage(formatComment(CommitType.SAVE, data))
+                    .setCommitter(userDisplayName != null ? userDisplayName : data.getAuthor(),
+                            userEmail != null ? userEmail : "")
+                    .setOnly(fileInRepository)
+                    .call();
+            commitId = commit.getId().getName();
+
+            resolveAndMerge(data, checkoutOldVersion, commit);
+
+            addTagToCommit(commit);
+        } catch (IOException | GitAPIException e) {
+        } catch (IOException e) {
+            reset(commitId);
+            throw e;
+            reset(commitId);
+            throw e;
+        }
+        return commitId;
+    }
+
+    @Override
+    public boolean delete(FileData data) {
+        boolean deleted;
+        String commitId = null;
+
+        Lock writeLock = repositoryLock.writeLock();
+        try {
+            log.debug("delete(): lock");
+            writeLock.lock();
+
+            reset();
+            git.checkout().setName(branch).call();
+
+            String name = data.getName();
+            File file = new File(localRepositoryPath, name);
+            if (!file.exists()) {
+                return false;
+            }
+
+            if (file.isDirectory()) {
+                String commitMessage = formatComment(CommitType.ARCHIVE, data);
+
+                // Create marker file if it absents and write current time
+                try (DataOutputStream os = new DataOutputStream(
+                    new FileOutputStream(new File(file, DELETED_MARKER_FILE)))) {
+                    os.writeLong(System.currentTimeMillis());
+                }
+
+                String markerFile = name + "/" + DELETED_MARKER_FILE;
+                git.add().addFilepattern(markerFile).call();
+                RevCommit commit = git.commit()
+                    .setMessage(commitMessage)
+                    .setCommitter(userDisplayName != null ? userDisplayName : data.getAuthor(),
+                        userEmail != null ? userEmail : "")
+                    .setOnly(markerFile)
+                    .call();
+                commitId = commit.getId().getName();
+
+                addTagToCommit(commit);
+            } else {
+                // Files can't be archived. Only folders.
+                git.rm().addFilepattern(name).call();
+                RevCommit commit = git.commit()
+                    .setMessage(formatComment(CommitType.ERASE, data))
+                    .setCommitter(userDisplayName != null ? userDisplayName : data.getAuthor(),
+                        userEmail != null ? userEmail : "")
+                    .call();
+                commitId = commit.getId().getName();
+
+                addTagToCommit(commit);
+            }
+
+            push();
+
+            deleted = true;
+        } catch (Exception e) {
+            log.error(e.getMessage(), e);
+            reset(commitId);
+            deleted = false;
+        } finally {
+            writeLock.unlock();
+            log.debug("delete(): unlock");
+        }
+
+        monitor.fireOnChange();
+        return deleted;
+    }
+
+    @SuppressWarnings("squid:S2095") // resources are closed by IOUtils
+    private FileData copy(String srcName, FileData destData) throws IOException {
+        String commitId = null;
+
+        Lock writeLock = repositoryLock.writeLock();
+        try {
+            log.debug("copy(): lock");
+            writeLock.lock();
+
+            reset();
+            git.checkout().setName(branch).call();
+
+            File src = new File(localRepositoryPath, srcName);
+            File dest = new File(localRepositoryPath, destData.getName());
+            IOUtils.copyAndClose(new FileInputStream(src), new FileOutputStream(dest));
+
+            git.add().addFilepattern(destData.getName()).call();
+            RevCommit commit = git.commit()
+                .setMessage(formatComment(CommitType.SAVE, destData))
+                .setCommitter(userDisplayName != null ? userDisplayName : destData.getAuthor(),
+                    userEmail != null ? userEmail : "")
+                .call();
+            commitId = commit.getId().getName();
+
+            addTagToCommit(commit);
+
+            push();
+        } catch (IOException e) {
+            reset(commitId);
+            throw e;
+        } catch (Exception e) {
+            reset(commitId);
+            throw new IOException(e);
+        } finally {
+            writeLock.unlock();
+            log.debug("copy(): unlock");
+        }
+
+        monitor.fireOnChange();
+
+        return check(destData.getName());
+    }
+
+    @Override
+    public void setListener(Listener callback) {
+        if (monitor != null) {
+            monitor.setListener(callback);
+        }
+    }
+
+    @Override
+    public List<FileData> listHistory(String name) throws IOException {
+        return iterateHistory(name, new ListHistoryVisitor());
+    }
+
+    @Override
+    public List<FileData> listFiles(String path, String version) throws IOException {
+        return parseHistory(path, version, new ListFilesHistoryVisitor(version));
+    }
+
+    @Override
+    public FileData checkHistory(String name, String version) throws IOException {
+        return parseHistory(name, version, new CheckHistoryVisitor(version));
+    }
+
+    @Override
+    public FileItem readHistory(String name, String version) throws IOException {
+        return parseHistory(name, version, new ReadHistoryVisitor(version));
+    }
+
+    @Override
+    public boolean deleteHistory(FileData data) {
+        String name = data.getName();
+        String version = data.getVersion();
+        String author = StringUtils.trimToEmpty(data.getAuthor());
+        boolean deleted;
+        String commitId = null;
+
+        Lock writeLock = repositoryLock.writeLock();
+        try {
+            log.debug("deleteHistory(): lock");
+            writeLock.lock();
+
+            reset();
+            git.checkout().setName(branch).call();
+
+            RevCommit commit;
+            if (version == null) {
+                git.rm().addFilepattern(name).call();
+                String commitMessage = formatComment(CommitType.ERASE, data);
+                commit = git.commit()
+                    .setCommitter(userDisplayName != null ? userDisplayName : author,
+                        userEmail != null ? userEmail : "")
+                    .setMessage(commitMessage)
+                    .setOnly(name)
+                    .call();
+                commitId = commit.getId().getName();
+
+                addTagToCommit(commit);
+            } else {
+                FileData fileData = checkHistory(name, version);
+                if (fileData == null) {
+                    return false;
+                }
+
+                if (!fileData.isDeleted()) {
+                    // We can "delete" only archived versions. Other version can't be deleted.
+                    return false;
+                }
+
+                String markerFile = name + "/" + DELETED_MARKER_FILE;
+                git.rm().addFilepattern(markerFile).call();
+                String commitMessage = formatComment(CommitType.RESTORE, data);
+                commit = git.commit()
+                    .setCommitter(userDisplayName != null ? userDisplayName : author,
+                        userEmail != null ? userEmail : "")
+                    .setMessage(commitMessage)
+                    .setOnly(markerFile)
+                    .call();
+                commitId = commit.getId().getName();
+
+                addTagToCommit(commit);
+            }
+
+            push();
+            deleted = true;
+        } catch (Exception e) {
+            log.error(e.getMessage(), e);
+            deleted = false;
+            reset(commitId);
+        } finally {
+            writeLock.unlock();
+            log.debug("deleteHistory(): unlock");
+        }
+
+        monitor.fireOnChange();
+        return deleted;
+    }
+
+    @Override
+    public FileData copyHistory(String srcName, FileData destData, String version) throws IOException {
+        if (version == null) {
+            return copy(srcName, destData);
+        }
+
+        Lock writeLock = repositoryLock.writeLock();
+        try {
+            log.debug("copyHistory(): lock");
+            writeLock.lock();
+
+            reset();
+            git.checkout().setName(branch).call();
+
+            File src = new File(localRepositoryPath, srcName);
+            if (src.isDirectory()) {
+                List<FileChange> files = new ArrayList<>();
+                try {
+                    List<FileData> fileData = listFiles(srcName + "/", version);
+                    for (FileData data : fileData) {
+                        String fileFrom = data.getName();
+                        FileItem fileItem = readHistory(fileFrom, data.getVersion());
+                        String fileTo = destData.getName() + fileFrom.substring(srcName.length());
+                        files.add(new FileChange(fileTo, fileItem.getStream()));
+                    }
+                    saveMultipleFiles(destData, files, ChangesetType.FULL);
+                } finally {
+                    for (FileChange file : files) {
+                        IOUtils.closeQuietly(file.getStream());
+                    }
+                }
+            } else {
+                FileItem fileItem = null;
+                try {
+                    fileItem = readHistory(srcName, version);
+
+                    destData.setSize(fileItem.getData().getSize());
+
+                    saveSingleFile(destData, fileItem.getStream());
+                } finally {
+                    if (fileItem != null) {
+                        IOUtils.closeQuietly(fileItem.getStream());
+                    }
+                }
+            }
+        } catch (IOException e) {
+            reset();
+            throw e;
+        } catch (Exception e) {
+            reset();
+            throw new IOException(e);
+        } finally {
+            writeLock.unlock();
+            log.debug("copyHistory(): unlock");
+        }
+
+        monitor.fireOnChange();
+        return check(destData.getName());
+    }
+
+    @Override
+    public void initialize() throws RRepositoryException {
+        Lock writeLock = repositoryLock.writeLock();
+        try {
+            log.debug("initialize(): lock");
+            writeLock.lock();
+
+            File local = new File(localRepositoryPath);
+
+            boolean shouldClone;
+            if (!local.exists()) {
+                shouldClone = true;
+            } else {
+                File[] files = local.listFiles();
+                if (files == null) {
+                    throw new IOException("Folder '" + local + "' is not directory");
+                }
+
+                if (files.length > 0) {
+                    if (RepositoryCache.FileKey.resolve(local, FS.DETECTED) != null) {
+                        log.debug("Reuse existing local repository {}", local);
+                        try (Repository repository = Git.open(local).getRepository()) {
+                            String remoteUrl = repository.getConfig()
+                                .getString(ConfigConstants.CONFIG_REMOTE_SECTION,
+                                    Constants.DEFAULT_REMOTE_NAME,
+                                    ConfigConstants.CONFIG_KEY_URL);
+                            if (!uri.equals(remoteUrl)) {
+                                URI proposedUri = getUri(uri);
+                                URI savedUri = getUri(remoteUrl);
+                                if (!proposedUri.equals(savedUri)) {
+                                    throw new IOException(
+                                        "Folder '" + local + "' already contains local git repository but is configured for different URI (" + remoteUrl + ").\nDelete it or choose another local path or set correct URL for repository.");
+                                }
+                            }
+                        }
+                        shouldClone = false;
+                    } else {
+                        // Can't overwrite existing files that is definitely not git repository
+                        throw new IOException(
+                            "Folder '" + local + "' already exists and is not empty. Delete it or choose another local path.");
+                    }
+                } else {
+                    shouldClone = true;
+                }
+            }
+
+            if (shouldClone) {
+                try {
+                    CloneCommand cloneCommand = Git.cloneRepository()
+                        .setURI(uri)
+                        .setDirectory(local)
+                        .setBranch(branch)
+                        .setCloneAllBranches(true);
+
+                    if (StringUtils.isNotBlank(login)) {
+                        cloneCommand.setCredentialsProvider(new UsernamePasswordCredentialsProvider(login, password));
+                    }
+
+                    Git cloned = cloneCommand.call();
+                    cloned.close();
+                } catch (Exception e) {
+                    FileUtils.deleteQuietly(local);
+                    throw e;
+                }
+            }
+
+            git = Git.open(local);
+            StoredConfig config = git.getRepository().getConfig();
+            if (StringUtils.isNotBlank(userDisplayName)) {
+                config.setString(ConfigConstants.CONFIG_USER_SECTION,
+                    null,
+                    ConfigConstants.CONFIG_KEY_NAME,
+                    userDisplayName);
+            } else {
+                config.unset(ConfigConstants.CONFIG_USER_SECTION, null, ConfigConstants.CONFIG_KEY_NAME);
+            }
+            if (StringUtils.isNotBlank(userEmail)) {
+                config
+                    .setString(ConfigConstants.CONFIG_USER_SECTION, null, ConfigConstants.CONFIG_KEY_EMAIL, userEmail);
+            } else {
+                config.unset(ConfigConstants.CONFIG_USER_SECTION, null, ConfigConstants.CONFIG_KEY_EMAIL);
+            }
+            config.save();
+
+            if (!shouldClone) {
+                fetchAll();
+
+                boolean branchAbsents = git.getRepository().findRef(branch) == null;
+                if (branchAbsents) {
+                    git.branchCreate()
+                        .setName(branch)
+                        .setUpstreamMode(CreateBranchCommand.SetupUpstreamMode.TRACK)
+                        .setStartPoint(Constants.DEFAULT_REMOTE_NAME + "/" + branch)
+                        .call();
+                }
+            }
+
+            readBranches();
+
+            monitor = new ChangesMonitor(new GitRevisionGetter(), listenerTimerPeriod);
+        } catch (Exception e) {
+            Throwable cause = ExceptionUtils.getRootCause(e);
+            if (cause == null) {
+                cause = e;
+            }
+
+            // Unknown host
+            if (cause instanceof UnknownHostException) {
+                String error = "Invalid URL " + uri;
+                throw new RRepositoryException(error, new IllegalArgumentException(error));
+            }
+
+            // 301 Moved permanently
+            // TODO: Remove it when migrate to the latest version of JGit. JGit handles 301 status codes correctly after
+            // version 4.9 but it requires java 8.
+            String message = cause.getMessage();
+            if (message != null && message.endsWith("301 Moved Permanently")) {
+                String error = "Invalid URL " + uri;
+                throw new RRepositoryException(error, new IllegalArgumentException(error));
+            }
+
+            // Other cases
+            throw new RRepositoryException(e.getMessage(), e);
+        } finally {
+            writeLock.unlock();
+            log.debug("initialize(): unlock");
+        }
+    }
+
+    @Override
+    public void close() {
+        if (monitor != null) {
+            monitor.release();
+            monitor = null;
+        }
+        if (git != null) {
+            git.close();
+        }
+        for (GitRepository repository : branchRepos.values()) {
+            repository.close();
+        }
+    }
+
+    public void setUri(String uri) {
+        this.uri = uri;
+    }
+
+    public void setLogin(String login) {
+        this.login = login;
+    }
+
+    public void setPassword(String password) {
+        this.password = password;
+    }
+
+    public void setUserDisplayName(String userDisplayName) {
+        this.userDisplayName = userDisplayName;
+    }
+
+    public void setUserEmail(String userEmail) {
+        this.userEmail = userEmail;
+    }
+
+    public void setLocalRepositoryPath(String localRepositoryPath) {
+        this.localRepositoryPath = localRepositoryPath;
+    }
+
+    public void setBranch(String branch) {
+        this.branch = StringUtils.isBlank(branch) ? Constants.MASTER : branch;
+        this.baseBranch = this.branch;
+    }
+
+    public void setTagPrefix(String tagPrefix) {
+        this.tagPrefix = StringUtils.trimToEmpty(tagPrefix);
+    }
+
+    public void setListenerTimerPeriod(int listenerTimerPeriod) {
+        this.listenerTimerPeriod = listenerTimerPeriod;
+    }
+
+    public void setCommentTemplate(String commentTemplate) {
+        this.commentTemplate = commentTemplate;
+        String ct = commentTemplate.replaceAll("\\{commit-type}", "{0}")
+            .replaceAll("\\{user-message}", "{1}")
+            .replaceAll("\\{username}", "{2}");
+        this.escapedCommentTemplate = escapeCurlyBrackets(ct);
+    }
+
+    public void setGitSettingsPath(String gitSettingsPath) {
+        this.gitSettingsPath = gitSettingsPath;
+    }
+
+    private static TreeWalk buildTreeWalk(org.eclipse.jgit.lib.Repository repository,
+            String path,
+            RevTree tree) throws IOException {
+        TreeWalk treeWalk;
+        if (StringUtils.isEmpty(path)) {
+            treeWalk = new TreeWalk(repository);
+            treeWalk.addTree(tree);
+            treeWalk.setRecursive(true);
+            treeWalk.setPostOrderTraversal(false);
+        } else {
+            treeWalk = TreeWalk.forPath(repository, path, tree);
+        }
+
+        if (treeWalk == null) {
+            throw new FileNotFoundException(
+                "Did not find expected path '" + path + "' in tree '" + tree.getName() + "'");
+        }
+        return treeWalk;
+    }
+
+    private FileData createFileData(TreeWalk dirWalk, String baseFolder, ObjectId start) {
+        String fullPath = baseFolder + dirWalk.getPathString();
+        return new LazyFileData(branch,
+            fullPath,
+            new File(localRepositoryPath),
+            start,
+            getFileId(dirWalk),
+            escapedCommentTemplate);
+    }
+
+    private ObjectId resolveBranchId() throws IOException {
+        ObjectId branchId = git.getRepository().resolve(branch);
+        if (branchId == null) {
+            throw new IOException("Can't find branch '" + branch + "'");
+        }
+        return branchId;
+    }
+
+    private FileData createFileData(TreeWalk dirWalk, RevCommit fileCommit) {
+        String fullPath = dirWalk.getPathString();
+
+        return new LazyFileData(branch,
+            fullPath,
+            new File(localRepositoryPath),
+            fileCommit,
+            getFileId(dirWalk),
+            escapedCommentTemplate);
+    }
+
+    private ObjectId getFileId(TreeWalk dirWalk) {
+        int fileModeBits = dirWalk.getFileMode().getBits();
+        ObjectId fileId = null;
+        if ((fileModeBits & FileMode.TYPE_FILE) != 0) {
+            fileId = dirWalk.getObjectId(0);
+        }
+        return fileId;
+    }
+
+    private ObjectId getLastRevision() throws GitAPIException, IOException {
+        FetchResult fetchResult;
+
+        Lock readLock = repositoryLock.readLock();
+        Lock remoteLock = remoteRepoLock.writeLock();
+        try {
+            readLock.lock();
+            remoteLock.lock();
+
+            fetchResult = fetchAll();
+        } finally {
+            remoteLock.unlock();
+            readLock.unlock();
+        }
+
+        Lock writeLock = repositoryLock.writeLock();
+        try {
+            log.debug("pull(): lock");
+            writeLock.lock();
+
+            TreeSet<String> availableBranches = getAvailableBranches();
+            for (List<String> projectBranches : branches.values()) {
+                for (Iterator<String> it = projectBranches.iterator(); it.hasNext();) {
+                    String branch = it.next();
+                    if (!availableBranches.contains(branch)) {
+                        it.remove();
+                    }
+                }
+            }
+            saveBranches();
+
+            for (TrackingRefUpdate refUpdate : fetchResult.getTrackingRefUpdates()) {
+                RefUpdate.Result result = refUpdate.getResult();
+                switch (result) {
+                    case FAST_FORWARD:
+                        git.checkout().setName(refUpdate.getLocalName()).call();
+
+                        // It's assumed that we don't have unpushed commits at this point so there must be no additional merge
+                        // while checking last revision. Accept only fast forwards.
+                        git.merge()
+                            .include(refUpdate.getNewObjectId())
+                            .setFastForward(MergeCommand.FastForwardMode.FF_ONLY)
+                            .call();
+                        break;
+                    case REJECTED_CURRENT_BRANCH:
+                        git.checkout().setName(baseBranch).call(); // On the next fetch the branch probably will be deleted
+                        break;
+                    case NEW:
+                    case NO_CHANGE:
+                    case FORCED:
+                        // Do nothing
+                        break;
+                    default:
+                        log.warn("Unsupported type of fetch result type: {}", result);
+                        break;
+                }
+            }
+            reset();
+        } finally {
+            writeLock.unlock();
+            log.debug("pull(): unlock");
+        }
+
+        try {
+            log.debug("getLastRevision(): lock");
+            readLock.lock();
+            return git.getRepository().resolve("HEAD^{tree}");
+        } finally {
+            readLock.unlock();
+            log.debug("getLastRevision(): unlock");
+        }
+    }
+
+    private void pull() throws GitAPIException, MergeConflictException {
+        FetchResult fetchResult;
+        Lock remoteLock = remoteRepoLock.writeLock();
+        try {
+            remoteLock.lock();
+            fetchResult = fetchAll();
+        } finally {
+            remoteLock.unlock();
+        }
+
+        Ref r = fetchResult.getAdvertisedRef(branch);
+        if (r == null) {
+            r = fetchResult.getAdvertisedRef(Constants.R_HEADS + branch);
+        }
+
+        if (r == null) {
+            throw new RefNotAdvertisedException(MessageFormat.format(
+                JGitText.get().couldNotGetAdvertisedRef, Constants.DEFAULT_REMOTE_NAME,
+                branch));
+        }
+
+        MergeResult mergeResult = git.merge()
+            .include(r.getObjectId())
+            .setStrategy(MergeStrategy.RECURSIVE)
+            .call();
+
+        if (!mergeResult.getMergeStatus().isSuccessful()) {
+            validateMergeConflict(mergeResult, true);
+            throw new IllegalStateException("Can't merge: " + mergeResult.toString());
+        }
+    }
+
+    private void validateMergeConflict(MergeResult mergeResult, boolean theirToOur) throws GitAPIException, MergeConflictException {
+        if (mergeResult != null && mergeResult.getMergeStatus() == MergeResult.MergeStatus.CONFLICTING) {
+            ObjectId[] mergedCommits = mergeResult.getMergedCommits();
+            Repository repository = git.getRepository();
+            List<Ref> tags = git.tagList().call();
+
+            String baseCommit = getVersionName(repository, tags, mergeResult.getBase());
+            String commit1 = mergedCommits.length > 0 ? getVersionName(repository, tags, mergedCommits[0]) : null;
+            String commit2 = mergedCommits.length > 1 ? getVersionName(repository, tags, mergedCommits[1]) : null;
+
+            String ourCommit;
+            String theirCommit;
+
+            if (theirToOur) {
+                ourCommit = commit1;
+                theirCommit = commit2;
+            } else {
+                ourCommit = commit2;
+                theirCommit = commit1;
+            }
+
+            throw new MergeConflictException(mergeResult.getConflicts().keySet(),
+                    baseCommit,
+                    ourCommit,
+                    theirCommit);
+        }
+    }
+
+    private FetchResult fetchAll() throws GitAPIException {
+        FetchCommand fetchCommand = git.fetch();
+        if (StringUtils.isNotBlank(login)) {
+            fetchCommand.setCredentialsProvider(new UsernamePasswordCredentialsProvider(login, password));
+        }
+        // For some reason "+refs/head/*:refs/remotes/origin/*" doesn't work when fetch remote branches
+        // not existing locally but "refs/head/*:refs/head/*" works (for jgit v 4.5.4.201711221230-r).
+        // Need to check if in a newer version it should be changed.
+        fetchCommand.setRefSpecs(new RefSpec().setSourceDestination(Constants.R_HEADS + "*", Constants.R_HEADS + "*"));
+        fetchCommand.setRemoveDeletedRefs(true);
+        fetchCommand.setTimeout(listenerTimerPeriod);
+        return fetchCommand.call();
+    }
+
+    private void push() throws GitAPIException, IOException {
+        Lock remoteLock = remoteRepoLock.writeLock();
+        try {
+            remoteLock.lock();
+
+            PushCommand push = git.push().setPushTags().add(branch).setTimeout(listenerTimerPeriod);
+
+            if (StringUtils.isNotBlank(login)) {
+                push.setCredentialsProvider(new UsernamePasswordCredentialsProvider(login, password));
+            }
+
+            Iterable<PushResult> results = push.call();
+            validatePushResults(results);
+        } finally {
+            remoteLock.unlock();
+        }
+    }
+
+    private void validatePushResults(Iterable<PushResult> results) throws IOException {
+        for (PushResult result : results) {
+            Collection<RemoteRefUpdate> remoteUpdates = result.getRemoteUpdates();
+            for (RemoteRefUpdate remoteUpdate : remoteUpdates) {
+                RemoteRefUpdate.Status status = remoteUpdate.getStatus();
+                switch (status) {
+                    case OK:
+                    case UP_TO_DATE:
+                    case NON_EXISTING:
+                        // Successful operation. Continue.
+                        break;
+                    case REJECTED_NONFASTFORWARD:
+                        throw new IOException(
+                            "Remote ref update was rejected, as it would cause non fast-forward update.");
+                    case REJECTED_NODELETE:
+                        throw new IOException(
+                            "Remote ref update was rejected, because remote side doesn't support/allow deleting refs.");
+                    case REJECTED_REMOTE_CHANGED:
+                        throw new IOException(
+                            "Remote ref update was rejected, because old object id on remote repository wasn't the same as defined expected old object.");
+                    case REJECTED_OTHER_REASON:
+                        throw new IOException(remoteUpdate.getMessage());
+                    case AWAITING_REPORT:
+                        throw new IOException(
+                            "Push process is awaiting update report from remote repository. This is a temporary state or state after critical error in push process.");
+                    default:
+                        throw new IOException(
+                            "Push process returned with status " + status + " and message " + remoteUpdate
+                                .getMessage());
+                }
+            }
+        }
+    }
+
+    private <T> T iterate(String path, WalkCommand<T> command) throws IOException {
+        Lock readLock = repositoryLock.readLock();
+        try {
+            log.debug("iterate(): lock");
+            readLock.lock();
+
+            org.eclipse.jgit.lib.Repository repository = git.getRepository();
+            try (RevWalk walk = new RevWalk(repository)) {
+                RevCommit commit = walk.parseCommit(resolveBranchId());
+                RevTree tree = commit.getTree();
+
+                // Create TreeWalk for root folder
+                try (TreeWalk rootWalk = buildTreeWalk(repository, path, tree)) {
+                    return command.apply(repository, rootWalk, path);
+                } catch (FileNotFoundException e) {
+                    return command.apply(repository, null, path);
+                }
+            }
+        } catch (IOException e) {
+            throw e;
+        } catch (Exception e) {
+            throw new IOException(e);
+        } finally {
+            readLock.unlock();
+            log.debug("iterate(): unlock");
+        }
+    }
+
+    private <T> T iterateHistory(String name, HistoryVisitor<T> historyVisitor) throws IOException {
+        Lock readLock = repositoryLock.readLock();
+        try {
+            log.debug("iterateHistory(): lock");
+            readLock.lock();
+            Iterator<RevCommit> iterator = git.log().add(resolveBranchId()).addPath(name).call().iterator();
+
+            List<Ref> tags = git.tagList().call();
+
+            while (iterator.hasNext()) {
+                RevCommit commit = iterator.next();
+
+                boolean stop = historyVisitor.visit(name, commit, getVersionName(git.getRepository(), tags, commit));
+                if (stop) {
+                    break;
+                }
+            }
+
+            return historyVisitor.getResult();
+        } catch (IOException e) {
+            throw e;
+        } catch (Exception e) {
+            throw new IOException(e);
+        } finally {
+            readLock.unlock();
+            log.debug("iterateHistory(): unlock");
+        }
+    }
+
+    private <T> T parseHistory(String name, String version, HistoryVisitor<T> historyVisitor) throws IOException {
+        Lock readLock = repositoryLock.readLock();
+        try {
+            log.debug("parseHistory(): lock");
+            readLock.lock();
+
+            List<Ref> tags = git.tagList().call();
+
+            try (RevWalk walk = new RevWalk(git.getRepository())) {
+                RevCommit commit = walk.parseCommit(getCommitByVersion(version));
+                historyVisitor.visit(name, commit, getVersionName(git.getRepository(), tags, commit));
+                return historyVisitor.getResult();
+            }
+        } catch (IOException e) {
+            throw e;
+        } catch (Exception e) {
+            throw new IOException(e);
+        } finally {
+            readLock.unlock();
+            log.debug("parseHistory(): unlock");
+        }
+    }
+
+    /**
+     * Reset work dir and index.
+     */
+    private void reset() {
+        reset(null);
+    }
+
+    /**
+     * Reset work dir, index and discard commit. if {@code commitToDiscard} is null, then just reset work dir and index.
+     *
+     * @param commitToDiscard if null, commit will not be discarded. If not null, commit with that id will be discarded.
+     */
+    private void reset(String commitToDiscard) {
+        try {
+            ResetCommand resetCommand = git.reset().setMode(ResetCommand.ResetType.HARD);
+            if (commitToDiscard != null) {
+                resetCommand.setRef(commitToDiscard + "^");
+            }
+            resetCommand.call();
+        } catch (Exception e) {
+            log.error(e.getMessage(), e);
+        }
+    }
+
+    private String getNextTagId() throws GitAPIException {
+        List<Ref> call = git.tagList().call();
+        long maxId = 0;
+        for (Ref tagRef : call) {
+            String name = getLocalTagName(tagRef);
+            if (name.startsWith(tagPrefix)) {
+                int num;
+                try {
+                    num = Integer.parseInt(name.substring(tagPrefix.length()));
+                } catch (NumberFormatException e) {
+                    log.debug("Tag {} is skipped because it doesn't contain version number", name);
+                    continue;
+                }
+                if (num > maxId) {
+                    maxId = num;
+                }
+            }
+        }
+
+        return String.valueOf(maxId + 1);
+    }
+
+    static String getVersionName(Repository repository, List<Ref> tags, ObjectId commitId) {
+        Ref tagRef = getTagRefForCommit(repository, tags, commitId);
+
+        return tagRef != null ? getLocalTagName(tagRef) : commitId.getName();
+    }
+
+    private static Ref getTagRefForCommit(Repository repository, List<Ref> tags, ObjectId commitId) {
+        Ref tagRefForCommit = null;
+        for (Ref tagRef : tags) {
+            ObjectId objectId = repository.peel(tagRef).getPeeledObjectId();
+            if (objectId == null) {
+                objectId = tagRef.getObjectId();
+            }
+
+            if (objectId.equals(commitId)) {
+                tagRefForCommit = tagRef;
+                break;
+            }
+        }
+        return tagRefForCommit;
+    }
+
+    private static String getLocalTagName(Ref tagRef) {
+        String name = tagRef.getName();
+        return name.startsWith(Constants.R_TAGS) ? name.substring(Constants.R_TAGS.length()) : name;
+    }
+
+    private void addTagToCommit(RevCommit commit) throws GitAPIException, MergeConflictException {
+        pull();
+
+        if (!tagPrefix.isEmpty()) {
+            String tagName = tagPrefix + getNextTagId();
+            git.tag().setObjectId(commit).setName(tagName).call();
+        }
+    }
+
+    @Override
+    public List<FileData> listFolders(String path) throws IOException {
+        return iterate(path, new ListFoldersCommand());
+    }
+
+    @Override
+    public FileData save(FileData folderData,
+            Iterable<FileChange> files,
+            ChangesetType changesetType) throws IOException {
+        Lock writeLock = repositoryLock.writeLock();
+        try {
+            log.debug("save(folderData, files, changesetType): lock");
+            writeLock.lock();
+
+            reset();
+            saveMultipleFiles(folderData, files, changesetType);
+        } catch (IOException e) {
+            reset();
+            throw e;
+        } catch (Exception e) {
+            reset();
+            throw new IOException(e.getMessage(), e);
+        } finally {
+            writeLock.unlock();
+            log.debug("save(folderData, files, changesetType): unlock");
+        }
+
+        monitor.fireOnChange();
+        return check(folderData.getName());
+    }
+
+    @Override
+    public List<FileData> save(List<FolderItem> folderItems, ChangesetType changesetType) throws IOException {
+        List<FileData> result = new ArrayList<>();
+        Lock writeLock = repositoryLock.writeLock();
+        try {
+            log.debug("save(folderItems, changesetType): lock");
+            writeLock.lock();
+            reset();
+            String[] commitIds = new String[folderItems.size()];
+            try {
+                git.checkout().setName(branch).call();
+                int i = 0;
+                for (FolderItem folderItem : folderItems) {
+                    commitIds[i++] = createCommit(folderItem.getData(), folderItem.getFiles(), changesetType);
+                }
+                push();
+            } catch (Exception e) {
+                for (String commitId : commitIds) {
+                    reset(commitId);
+                }
+                throw new IOException(e.getMessage(), e);
+            }
+        } catch (Exception e) {
+            reset();
+            throw new IOException(e.getMessage(), e);
+        } finally {
+            writeLock.unlock();
+            log.debug("save(folderItems, changesetType): unlock");
+        }
+        monitor.fireOnChange();
+
+        for (FolderItem folderItem : folderItems) {
+            result.add(check(folderItem.getData().getName()));
+        }
+        return result;
+    }
+
+    private void saveMultipleFiles(FileData folderData,
+                                   Iterable<FileChange> files,
+                                   ChangesetType changesetType) throws IOException {
+
+        String commitId = null;
+        try {
+            String parentVersion = folderData.getVersion();
+            commitId = createCommit(folderData, files, changesetType);
+            push();
+        } catch (Exception e) {
+            reset(commitId);
+            throw new IOException(e.getMessage(), e);
+        }
+    }
+    private String createCommit(FileData folderData,
+                                Iterable<FileChange> files,
+                                ChangesetType changesetType) throws IOException, GitAPIException {
+        String commitId = null;
+        try {
+            String relativeFolder = folderData.getName();
+
+            boolean checkoutOldVersion = isCheckoutOldVersion(relativeFolder, parentVersion);
+            git.checkout().setName(checkoutOldVersion ? parentVersion : branch).call();
+
+            List<String> changedFiles = new ArrayList<>();
+
+            // Add new files and update existing ones
+            List<File> savedFiles = new ArrayList<>();
+            for (FileChange change : files) {
+                File file = new File(localRepositoryPath, change.getData().getName());
+                savedFiles.add(file);
+                applyChangeInWorkspace(change, changedFiles);
+            }
+
+            if (changesetType == ChangesetType.FULL) {
+                // Remove absent files
+                String basePath = new File(localRepositoryPath).getAbsolutePath();
+                File folder = new File(localRepositoryPath, relativeFolder);
+                removeAbsentFiles(basePath, folder, savedFiles, changedFiles);
+            }
+
+            CommitCommand commitCommand = git.commit()
+                .setMessage(formatComment(CommitType.SAVE, folderData))
+                .setCommitter(userDisplayName != null ? userDisplayName : folderData.getAuthor(),
+                    userEmail != null ? userEmail : "");
+
+            RevCommit commit = commitChangedFiles(commitCommand, changedFiles);
+            commitId = commit.getId().getName();
+
+            resolveAndMerge(folderData, checkoutOldVersion, commit);
+
+            addTagToCommit(commit);
+
+            push();
+        } catch (IOException e) {
+            reset(commitId);
+            throw e;
+        } catch (Exception e) {
+            reset(commitId);
+            throw new IOException(e.getMessage(), e);
+        }
+    }
+
+    private void applyChangeInWorkspace(FileChange change, Collection<String> changedFiles) throws IOException, GitAPIException {
+        File file = new File(localRepositoryPath, change.getData().getName());
+        createParent(file);
+
+        InputStream stream = change.getStream();
+        if (stream != null) {
+            try (FileOutputStream output = new FileOutputStream(file)) {
+                IOUtils.copy(stream, output);
+            }
+            git.add().addFilepattern(change.getData().getName()).call();
+            changedFiles.add(change.getData().getName());
+        } else {
+            if (file.exists()) {
+                git.rm().addFilepattern(change.getData().getName()).call();
+                changedFiles.add(change.getData().getName());
+            }
+        }
+    }
+
+    private RevCommit commitChangedFiles(CommitCommand commitCommand, Collection<String> changedFiles) throws
+                                                                                                 GitAPIException {
+        RevCommit commit;
+        if (git.status().call().getUncommittedChanges().isEmpty()) {
+            // For the cases:
+            // 1) User modified a project, then manually reverted, then pressed save.
+            // 2) Copy project that doesn't have rules.xml, check "Copy old revisions". The last one commit should
+            // have changed rules.xml with changed project name but the project doesn't have rules.xml so there are
+            // no changes
+            // 3) Try to deploy several times same deploy configuration. For example if we need to trigger
+            // webservices redeployment without actually changing projects.
+            commit = commitCommand.setAllowEmpty(true).call();
+        } else {
+            for (String fileName : changedFiles) {
+                commitCommand.setOnly(fileName);
+            }
+            commit = commitCommand.call();
+        }
+        return commit;
+    }
+
+    private void resolveAndMerge(FileData folderData, boolean checkoutOldVersion, RevCommit commit) throws
+                                                                                                    GitAPIException,
+                                                                                                    IOException {
+        ConflictResolveData conflictResolveData = folderData.getAdditionalData(ConflictResolveData.class);
+        RevCommit lastCommit = commit;
+
+        if (conflictResolveData != null) {
+            lastCommit = resolveConflict(folderData.getAuthor(), conflictResolveData);
+        }
+
+        if (checkoutOldVersion || conflictResolveData != null) {
+            // Merge detached commit to existing branch.
+            git.checkout().setName(branch).call();
+            MergeResult mergeDetached = git.merge().include(lastCommit.getId()).call();
+            validateMergeConflict(mergeDetached, false);
+        }
+        return commitId;
+    }
+
+    private RevCommit resolveConflict(String author, ConflictResolveData conflictResolveData) throws
+                                                                                              GitAPIException,
+                                                                                              IOException {
+        // Merge with a commit we have a conflict.
+        MergeResult mergeResult = git.merge()
+            .include(getCommitByVersion(conflictResolveData.getCommitToMerge()))
+            .call();
+
+        if (mergeResult.getMergeStatus() != MergeResult.MergeStatus.CONFLICTING) {
+            log.debug("Merge status: {}", mergeResult.getMergeStatus());
+            throw new IOException("There is no merge conflict, nothing to resolve.");
+        }
+
+        // Resolve merge conflict.
+        String mergeMessage = conflictResolveData.getMergeMessage();
+        if (mergeMessage == null) {
+            mergeMessage = "Merge";
+        }
+        CommitCommand conflictResolveCommit = git.commit()
+                .setMessage(mergeMessage)
+                .setCommitter(userDisplayName != null ? userDisplayName : author,
+                        userEmail != null ? userEmail : "");
+
+        Status status = git.status().call();
+
+        Set<String> changedFiles = new HashSet<>();
+        for (FileChange change : conflictResolveData.getResolvedFiles()) {
+            applyChangeInWorkspace(change, changedFiles);
+        }
+
+        for (String changed : status.getChanged()) {
+            if (!changedFiles.contains(changed)) {
+                git.add().addFilepattern(changed).call();
+                changedFiles.add(changed);
+            }
+        }
+        for (String added : status.getAdded()) {
+            if (!changedFiles.contains(added)) {
+                git.add().addFilepattern(added).call();
+                changedFiles.add(added);
+            }
+        }
+        for (String removed : status.getRemoved()) {
+            if (!changedFiles.contains(removed)) {
+                git.rm().addFilepattern(removed).call();
+                changedFiles.add(removed);
+            }
+        }
+
+        return commitChangedFiles(conflictResolveCommit, changedFiles);
+    }
+
+    private ObjectId getCommitByVersion(String version) throws IOException {
+        Ref ref = git.getRepository().findRef(version);
+        if (ref == null) {
+            // Version is a hash for commit
+            return git.getRepository().resolve(version);
+        }
+
+        // Version is a tag.
+        ObjectId objectId = git.getRepository().peel(ref).getPeeledObjectId();
+        // Not annotated tags return null for getPeeledObjectId().
+        return objectId == null ? ref.getObjectId() : objectId;
+    }
+
+    @Override
+    public Features supports() {
+        return new FeaturesBuilder(this).setSupportsUniqueFileId(true).build();
+    }
+
+    @Override
+    public String getBranch() {
+        return branch;
+    }
+
+    @Override
+    public void createBranch(String projectName, String newBranch) throws IOException {
+        Lock writeLock = repositoryLock.writeLock();
+        try {
+            log.debug("createBranch(): lock");
+            writeLock.lock();
+
+            reset();
+
+            // If newBranch doesn't exist, create it.
+            boolean branchAbsents = git.getRepository().findRef(newBranch) == null;
+            if (branchAbsents) {
+                // Checkout existing branch
+                git.checkout().setName(branch).call();
+
+                // Create new branch
+                git.branchCreate().setName(newBranch).call();
+                pushBranch(new RefSpec().setSource(newBranch).setDestination(Constants.R_HEADS + newBranch));
+            }
+
+            // Add mapping for projectName and newBranch
+            List<String> projectBranches = branches.get(projectName);
+            if (projectBranches == null) {
+                projectBranches = new ArrayList<>();
+                projectBranches.add(branch); // Add main branch
+                branches.put(projectName, projectBranches);
+            }
+            if (!projectBranches.contains(newBranch)) {
+                projectBranches.add(newBranch);
+            }
+
+            saveBranches();
+        } catch (IOException e) {
+            reset();
+            try {
+                git.branchDelete().setBranchNames(newBranch).call();
+            } catch (Exception ignored) {
+            }
+            throw e;
+        } catch (Exception e) {
+            reset();
+            try {
+                git.branchDelete().setBranchNames(newBranch).call();
+            } catch (Exception ignored) {
+            }
+            throw new IOException(e.getMessage(), e);
+        } finally {
+            writeLock.unlock();
+            log.debug("createBranch(): unlock");
+        }
+    }
+
+    @Override
+    public void deleteBranch(String projectName, String branch) throws IOException {
+        Lock writeLock = repositoryLock.writeLock();
+        try {
+            log.debug("deleteBranch(): lock");
+            writeLock.lock();
+
+            reset();
+
+            if (projectName == null) {
+                // Remove the branch from all mappings.
+                for (List<String> projectBranches : branches.values()) {
+                    projectBranches.remove(branch);
+                }
+                saveBranches();
+
+                // Remove the branch from git itself.
+                // Can't delete checked out branch. So we check out another branch instead.
+                git.checkout().setName(baseBranch).call();
+                git.branchDelete().setBranchNames(branch).setForce(true).call();
+                pushBranch(new RefSpec().setSource(null).setDestination(Constants.R_HEADS + branch));
+                branchRepos.remove(branch);
+            } else {
+                // Remove branch mapping for specific project only.
+                List<String> projectBranches = branches.get(projectName);
+                if (projectBranches != null) {
+                    projectBranches.remove(branch);
+                    saveBranches();
+                }
+            }
+        } catch (IOException e) {
+            reset();
+            throw e;
+        } catch (Exception e) {
+            reset();
+            throw new IOException(e.getMessage(), e);
+        } finally {
+            writeLock.unlock();
+            log.debug("deleteBranch(): unlock");
+        }
+    }
+
+    @Override
+    public List<String> getBranches(String projectName) throws IOException {
+        Lock readLock = repositoryLock.readLock();
+        try {
+            log.debug("getBranches(): lock");
+            readLock.lock();
+            if (projectName == null) {
+                // Return all available branches
+                TreeSet<String> branchNames = getAvailableBranches();
+
+                // Local branches absent in repository may be needed to uncheck them in UI.
+                for (List<String> projectBranches : branches.values()) {
+                    branchNames.addAll(projectBranches);
+                }
+
+                return new ArrayList<>(branchNames);
+            } else {
+                // Return branches mapped to a specific project
+                List<String> projectBranches = branches.get(projectName);
+                List<String> result;
+                if (projectBranches == null) {
+                    result = new ArrayList<>(Collections.singletonList(branch));
+                } else {
+                    result = new ArrayList<>(projectBranches);
+                    Collections.sort(result, String.CASE_INSENSITIVE_ORDER);
+                }
+                return result;
+            }
+        } catch (GitAPIException e) {
+            throw new IOException(e);
+        } finally {
+            readLock.unlock();
+            log.debug("getBranches(): unlock");
+        }
+    }
+
+    @Override
+    public GitRepository forBranch(String branch) throws IOException {
+        GitRepository repository;
+
+        Lock readLock = repositoryLock.readLock();
+        try {
+            log.debug("forBranch(): read: lock");
+            readLock.lock();
+            repository = branchRepos.get(branch);
+            if (repository == null && git.getRepository().findRef(branch) == null) {
+                List<Ref> refs = git.branchList().setListMode(ListBranchCommand.ListMode.REMOTE).call();
+
+                boolean branchExist = false;
+                String remoteBranchName = Constants.R_REMOTES + Constants.DEFAULT_REMOTE_NAME + "/" + branch;
+                for (Ref ref : refs) {
+                    String name = ref.getName();
+                    if (remoteBranchName.equals(name)) {
+                        branchExist = true;
+                        break;
+                    }
+                }
+
+                if (!branchExist) {
+                    throw new IOException("Can't find branch '" + branch + "'");
+                }
+            }
+        } catch (GitAPIException e) {
+            throw new IOException(e);
+        } finally {
+            readLock.unlock();
+            log.debug("forBranch(): read: unlock");
+        }
+        if (repository == null) {
+            Lock writeLock = repositoryLock.writeLock();
+            try {
+                log.debug("forBranch(): write: lock");
+                writeLock.lock();
+
+                repository = branchRepos.get(branch);
+                if (repository == null) {
+                    if (git.getRepository().findRef(branch) == null) {
+                        git.branchCreate()
+                            .setName(branch)
+                            .setUpstreamMode(CreateBranchCommand.SetupUpstreamMode.TRACK)
+                            .setStartPoint(Constants.DEFAULT_REMOTE_NAME + "/" + branch)
+                            .call();
+                    }
+
+                    repository = new GitRepository();
+
+                    repository.setUri(uri);
+                    repository.setLogin(login);
+                    repository.setPassword(password);
+                    repository.setUserDisplayName(userDisplayName);
+                    repository.setUserEmail(userEmail);
+                    repository.setLocalRepositoryPath(localRepositoryPath);
+                    repository.setBranch(branch);
+                    repository.baseBranch = baseBranch; // Base branch is only one
+                    repository.setTagPrefix(tagPrefix);
+                    repository.setListenerTimerPeriod(listenerTimerPeriod);
+                    repository.setCommentTemplate(commentTemplate);
+                    repository.setGitSettingsPath(gitSettingsPath);
+                    repository.git = Git.open(new File(localRepositoryPath));
+                    repository.repositoryLock = repositoryLock; // must be common for all instances because git
+                                                                // repository is same
+                    repository.remoteRepoLock = remoteRepoLock; // must be common for all instances because git
+                                                                // repository is same
+                    repository.branches = branches; // Can be shared between instances
+                    repository.monitor = monitor;
+
+                    branchRepos.put(branch, repository);
+                }
+            } catch (IOException e) {
+                throw e;
+            } catch (Exception e) {
+                throw new IOException(e);
+            } finally {
+                writeLock.unlock();
+                log.debug("forBranch(): write: unlock");
+            }
+        }
+
+        return repository;
+    }
+
+    private TreeSet<String> getAvailableBranches() throws GitAPIException {
+        TreeSet<String> branchNames = new TreeSet<>(String.CASE_INSENSITIVE_ORDER);
+
+        List<Ref> refs = git.branchList().call();
+        for (Ref ref : refs) {
+            String name = ref.getName();
+            if (name.startsWith(Constants.R_HEADS)) {
+                name = name.substring(Constants.R_HEADS.length());
+                branchNames.add(name);
+            }
+        }
+        return branchNames;
+    }
+
+    private void pushBranch(RefSpec refSpec) throws GitAPIException, IOException {
+        PushCommand push = git.push().setRefSpecs(refSpec).setTimeout(listenerTimerPeriod);
+
+        if (StringUtils.isNotBlank(login)) {
+            push.setCredentialsProvider(new UsernamePasswordCredentialsProvider(login, password));
+        }
+
+        Iterable<PushResult> results = push.call();
+        validatePushResults(results);
+    }
+
+    private void readBranches() throws IOException {
+        branches.clear();
+
+        if (StringUtils.isBlank(gitSettingsPath)) {
+            return;
+        }
+
+        File settings = new File(new File(gitSettingsPath), "branches.properties");
+        if (settings.isFile()) {
+            try (InputStreamReader in = new InputStreamReader(new FileInputStream(settings), StandardCharsets.UTF_8)) {
+                Properties properties = new Properties();
+                properties.load(in);
+                String numStr = properties.getProperty("projects.number");
+                if (numStr == null) {
+                    return;
+                }
+
+                int num = Integer.parseInt(numStr);
+                for (int i = 1; i <= num; i++) {
+                    String name = properties.getProperty("project." + i + ".name");
+                    String branchesStr = properties.getProperty("project." + i + ".branches");
+                    if (StringUtils.isBlank(name) || StringUtils.isBlank(branchesStr)) {
+                        continue;
+                    }
+
+                    branches.put(name, new ArrayList<>(Arrays.asList(branchesStr.split(","))));
+                }
+            }
+        }
+
+    }
+
+    private void saveBranches() throws IOException {
+        File parent = new File(gitSettingsPath);
+        if (!parent.mkdirs() && !parent.exists()) {
+            throw new FileNotFoundException("Can't create folder " + gitSettingsPath);
+        }
+        File settings = new File(parent, "branches.properties");
+        try (OutputStreamWriter out = new OutputStreamWriter(new FileOutputStream(settings), StandardCharsets.UTF_8)) {
+            Properties properties = new Properties();
+            properties.setProperty("projects.number", String.valueOf(branches.size()));
+
+            int i = 1;
+            for (Map.Entry<String, List<String>> entry : branches.entrySet()) {
+                properties.setProperty("project." + i + ".name", entry.getKey());
+                properties.setProperty("project." + i + ".branches", StringUtils.join(entry.getValue(), ","));
+
+                i++;
+            }
+            properties.store(out, null);
+        }
+    }
+
+    private void removeAbsentFiles(String baseAbsolutePath,
+            File directory,
+            Collection<File> toSave,
+            List<String> changedFiles) throws GitAPIException {
+        File[] found = directory.listFiles();
+
+        if (found != null) {
+            for (File file : found) {
+                if (file.isDirectory()) {
+                    removeAbsentFiles(baseAbsolutePath, file, toSave, changedFiles);
+                } else {
+                    if (!toSave.contains(file)) {
+                        String relativePath = file.getAbsolutePath()
+                            .substring(baseAbsolutePath.length())
+                            .replace('\\', '/');
+                        if (relativePath.startsWith("/")) {
+                            relativePath = relativePath.substring(1);
+                        }
+                        git.rm().addFilepattern(relativePath).call();
+                        changedFiles.add(relativePath);
+                    }
+                }
+            }
+        }
+    }
+
+    private void createParent(File file) throws FileNotFoundException {
+        File parentFile = file.getParentFile();
+        if (!parentFile.mkdirs() && !parentFile.exists()) {
+            throw new FileNotFoundException("Can't create the folder " + parentFile.getAbsolutePath());
+        }
+    }
+
+    private URI getUri(String uriOrPath) {
+        try {
+            return new URI(uriOrPath);
+        } catch (URISyntaxException e) {
+            // uri can be a folder path. It's not valid URI but git accepts paths too.
+            return new File(uriOrPath).toURI();
+        }
+    }
+
+    private String escapeCurlyBrackets(String value) {
+        String ret = value.replaceAll("\\{(?![012]})", "'{'");
+        return ret.replaceAll("(?<!\\{[012])}", "'}'");
+    }
+
+    private String formatComment(CommitType commitType, FileData data) {
+        String comment = StringUtils.trimToEmpty(data.getComment());
+        return MessageFormat.format(escapedCommentTemplate, commitType, comment, data.getAuthor());
+    }
+
+    private boolean isCheckoutOldVersion(String path, String baseVersion) throws GitAPIException, IOException {
+        if (baseVersion != null) {
+            List<Ref> tags = git.tagList().call();
+
+            Iterator<RevCommit> iterator = git.log()
+                .add(resolveBranchId())
+                .addPath(path)
+                .setMaxCount(1)
+                .call()
+                .iterator();
+            if (iterator.hasNext()) {
+                String lastVersion = getVersionName(git.getRepository(), tags, iterator.next());
+                return !baseVersion.equals(lastVersion);
+            } else {
+                throw new FileNotFoundException("Can't find commit for path '" + path + "' and version '" + baseVersion + "'");
+            }
+        }
+
+        return false;
+    }
+
+    @Override
+    public boolean isValidBranchName(String s) {
+        return s != null && Repository.isValidRefName(Constants.R_HEADS + s);
+    }
+
+    @Override
+    public boolean branchExists(String branch) throws IOException {
+        for (String existedBranch : getBranches(null)) {
+            if (existedBranch.equalsIgnoreCase(branch)) {
+                return true;
+            }
+        }
+        return false;
+    }
+
+    private class GitRevisionGetter implements RevisionGetter {
+        @Override
+        public Object getRevision() {
+            try {
+                return getLastRevision();
+            } catch (Exception e) {
+                log.warn(e.getMessage(), e);
+                return null;
+            }
+        }
+    }
+
+    public interface WalkCommand<T> {
+        T apply(org.eclipse.jgit.lib.Repository repository, TreeWalk rootWalk, String baseFolder) throws IOException,
+                                                                                                  GitAPIException;
+    }
+
+    public interface HistoryVisitor<T> {
+        /**
+         * Visit commit for a file with a path {@code fullPath}
+         *
+         * @param fullPath full path to the file
+         * @param commit visiting commit
+         * @param commitVersion commit version. Either tag name or commit hash.
+         * @return true if we should stop iterating history (we found needed information) and false if not found or
+         *         should iterate all commits
+         */
+        boolean visit(String fullPath, RevCommit commit, String commitVersion) throws IOException, GitAPIException;
+
+        /**
+         * Get accumulated result
+         */
+        T getResult();
+    }
+
+    private class ListCommand implements WalkCommand<List<FileData>> {
+        private final ObjectId start;
+
+        public ListCommand(ObjectId start) {
+            this.start = start;
+        }
+
+        @Override
+        public List<FileData> apply(org.eclipse.jgit.lib.Repository repository,
+                TreeWalk rootWalk,
+                String baseFolder) throws IOException {
+            if (rootWalk != null) {
+                // Iterate files in folder
+                List<FileData> files = new ArrayList<>();
+                if (rootWalk.getFilter() == TreeFilter.ALL) {
+                    while (rootWalk.next()) {
+                        files.add(createFileData(rootWalk, baseFolder, start));
+                    }
+                } else {
+                    if (rootWalk.getTreeCount() > 0) {
+                        try (TreeWalk dirWalk = new TreeWalk(repository)) {
+                            dirWalk.addTree(rootWalk.getObjectId(0));
+                            dirWalk.setRecursive(true);
+
+                            while (dirWalk.next()) {
+                                files.add(createFileData(dirWalk, baseFolder, start));
+                            }
+                        }
+                    }
+                }
+
+                return files;
+            } else {
+                return Collections.emptyList();
+            }
+        }
+    }
+
+    private class ListFoldersCommand implements WalkCommand<List<FileData>> {
+        @Override
+        public List<FileData> apply(org.eclipse.jgit.lib.Repository repository,
+                TreeWalk rootWalk,
+                String baseFolder) throws IOException {
+            if (rootWalk != null) {
+                if (rootWalk.getFilter() == TreeFilter.ALL) {
+                    return collectFolderData(rootWalk, baseFolder);
+                } else {
+                    if (rootWalk.getTreeCount() > 0) {
+                        try (TreeWalk dirWalk = new TreeWalk(repository)) {
+                            dirWalk.addTree(rootWalk.getObjectId(0));
+                            return collectFolderData(dirWalk, baseFolder);
+                        }
+                    }
+                }
+            }
+
+            return Collections.emptyList();
+        }
+
+        private List<FileData> collectFolderData(TreeWalk rootWalk, String baseFolder) throws IOException {
+            List<FileData> files = new ArrayList<>();
+            rootWalk.setRecursive(false);
+            ObjectId start = resolveBranchId();
+            while (rootWalk.next()) {
+                if ((rootWalk.getFileMode().getBits() & FileMode.TYPE_TREE) != 0) {
+                    files.add(createFileData(rootWalk, baseFolder, start));
+                }
+            }
+
+            return files;
+        }
+    }
+
+    private class CheckCommand implements WalkCommand<FileData> {
+        @Override
+        public FileData apply(org.eclipse.jgit.lib.Repository repository,
+                TreeWalk rootWalk,
+                String baseFolder) throws IOException {
+            if (rootWalk != null) {
+                return createFileData(rootWalk, "", resolveBranchId());
+            } else {
+                return null;
+            }
+        }
+    }
+
+    private class ReadCommand implements WalkCommand<FileItem> {
+        @Override
+        public FileItem apply(org.eclipse.jgit.lib.Repository repository,
+                TreeWalk rootWalk,
+                String baseFolder) throws IOException {
+            if (rootWalk != null) {
+                FileData fileData = createFileData(rootWalk, "", resolveBranchId());
+                ObjectLoader loader = repository.open(rootWalk.getObjectId(0));
+                return new FileItem(fileData, loader.openStream());
+            } else {
+                return null;
+            }
+        }
+    }
+
+    private class ListHistoryVisitor implements HistoryVisitor<List<FileData>> {
+        private final org.eclipse.jgit.lib.Repository repository;
+        private final List<FileData> history = new ArrayList<>();
+
+        private ListHistoryVisitor() {
+            repository = git.getRepository();
+        }
+
+        @Override
+        public boolean visit(String fullPath, RevCommit commit, String commitVersion) throws IOException {
+            RevTree tree = commit.getTree();
+
+            try (TreeWalk rootWalk = buildTreeWalk(repository, fullPath, tree)) {
+                history.add(createFileData(rootWalk, commit));
+            } catch (FileNotFoundException e) {
+                log.debug("File '{}' is absent in the commit {}", fullPath, commitVersion, e);
+            }
+
+            return false;
+        }
+
+        @Override
+        public List<FileData> getResult() {
+            Collections.reverse(history);
+            return history;
+        }
+    }
+
+    private class ListFilesHistoryVisitor implements HistoryVisitor<List<FileData>> {
+        private final String version;
+        private final org.eclipse.jgit.lib.Repository repository;
+        private final List<FileData> history = new ArrayList<>();
+
+        private ListFilesHistoryVisitor(String version) {
+            this.version = version;
+            repository = git.getRepository();
+        }
+
+        @Override
+        public boolean visit(String fullPath, RevCommit commit, String commitVersion) throws IOException {
+            if (commitVersion.equals(version)) {
+                RevTree tree = commit.getTree();
+
+                try (TreeWalk rootWalk = buildTreeWalk(repository, fullPath, tree)) {
+                    history.addAll(new ListCommand(commit.getId()).apply(repository, rootWalk, fullPath));
+                } catch (FileNotFoundException ignored) {
+                }
+
+                return true;
+            }
+
+            return false;
+        }
+
+        @Override
+        public List<FileData> getResult() {
+            Collections.reverse(history);
+            return history;
+        }
+    }
+
+    private class CheckHistoryVisitor implements HistoryVisitor<FileData> {
+        private final String version;
+        private final org.eclipse.jgit.lib.Repository repository;
+        private FileData result;
+
+        private CheckHistoryVisitor(String version) {
+            this.version = version;
+            repository = git.getRepository();
+        }
+
+        @Override
+        public boolean visit(String fullPath, RevCommit commit, String commitVersion) throws IOException {
+            if (commitVersion.equals(version)) {
+                RevTree tree = commit.getTree();
+
+                try (TreeWalk rootWalk = buildTreeWalk(repository, fullPath, tree)) {
+                    result = createFileData(rootWalk, commit);
+                } catch (FileNotFoundException e) {
+                    result = null;
+                }
+
+                return true;
+            }
+
+            return false;
+        }
+
+        @Override
+        public FileData getResult() {
+            return result;
+        }
+    }
+
+    private class ReadHistoryVisitor implements HistoryVisitor<FileItem> {
+        private final String version;
+        private final org.eclipse.jgit.lib.Repository repository;
+        private FileItem result;
+
+        private ReadHistoryVisitor(String version) {
+            this.version = version;
+            repository = git.getRepository();
+        }
+
+        @Override
+        public boolean visit(String fullPath, RevCommit commit, String commitVersion) throws IOException {
+            if (commitVersion.equals(version)) {
+                RevTree tree = commit.getTree();
+
+                try (TreeWalk rootWalk = buildTreeWalk(repository, fullPath, tree)) {
+                    FileData fileData = createFileData(rootWalk, commit);
+                    ObjectLoader loader = repository.open(rootWalk.getObjectId(0));
+                    result = new FileItem(fileData, loader.openStream());
+                } catch (FileNotFoundException e) {
+                    result = null;
+                }
+
+                return true;
+            }
+
+            return false;
+        }
+
+        @Override
+        public FileItem getResult() {
+            return result;
+        }
+    }
+}