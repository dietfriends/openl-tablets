--- conflicted
+++ resolved
@@ -1,12 +1,8 @@
-package org.openl.rules.repository.git;
-
-enum CommitType {
-<<<<<<< HEAD
-    NORMAL,
-    ARCHIVE,
-    RESTORE,
-    ERASE
-=======
-    SAVE, ARCHIVE, RESTORE, ERASE
->>>>>>> 467ba8b0
-}
+package org.openl.rules.repository.git;
+
+enum CommitType {
+    SAVE,
+    ARCHIVE,
+    RESTORE,
+    ERASE
+}